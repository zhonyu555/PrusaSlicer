# Included by CMakeLists, edited by the build script
# (the version numbers are generated by the build script from the git current label)

# name of the slicer
set(SLIC3R_APP_NAME "Slic3r")
# Key fo the slicer, must only contains ascii chars and no spaces
set(SLIC3R_APP_KEY "Slic3r")
# exe name of the slicer, should be lowercase and valid in all os
set(SLIC3R_APP_CMD "Slic3r")
# versions
set(SLIC3R_VERSION "2.0")
set(SLIC3R_VERSION_FULL "2.0.00.0")
set(SLIC3R_BUILD_ID "Slic3r_${SLIC3R_VERSION_FULL}")
set(SLIC3R_RC_VERSION "2,0,00,0")
set(SLIC3R_RC_VERSION_DOTS "${SLIC3R_VERSION_FULL}")

<<<<<<< HEAD

=======
# Same as the slicer name but for gcodeviewer
>>>>>>> 5279d2b6
set(GCODEVIEWER_APP_NAME "G-code Viewer")
set(GCODEVIEWER_APP_KEY "GCodeViewer")
set(GCODEVIEWER_APP_CMD "gcodeviewer")

<<<<<<< HEAD
set(SLIC3R_BASED_ON "")
set(SLIC3R_GITHUB "slic3r/Slic3r")
set(SLIC3R_INTRO "Slic3r contains sizable contributions from Prusa Research. Original work by Alessandro Ranellucci and the RepRap community.")
=======
# string to be added after the SLIC3R_APP_NAME on some places
set(SLIC3R_BASED_ON "")
# to get he github repo
set(SLIC3R_GITHUB "slic3r/Slic3r")
# download url
set(SLIC3R_DOWNLOAD "https://slic3r.org/download")
# string to display in the spalshscreen
set(SLIC3R_INTRO "Slic3r contains code from the original Slic3r by Alessandro Ranellucci and the RepRap community, PrusaSlicer by Prusa, and also from Superslicer.")
>>>>>>> 5279d2b6
<|MERGE_RESOLUTION|>--- conflicted
+++ resolved
@@ -14,20 +14,11 @@
 set(SLIC3R_RC_VERSION "2,0,00,0")
 set(SLIC3R_RC_VERSION_DOTS "${SLIC3R_VERSION_FULL}")
 
-<<<<<<< HEAD
-
-=======
 # Same as the slicer name but for gcodeviewer
->>>>>>> 5279d2b6
 set(GCODEVIEWER_APP_NAME "G-code Viewer")
 set(GCODEVIEWER_APP_KEY "GCodeViewer")
 set(GCODEVIEWER_APP_CMD "gcodeviewer")
 
-<<<<<<< HEAD
-set(SLIC3R_BASED_ON "")
-set(SLIC3R_GITHUB "slic3r/Slic3r")
-set(SLIC3R_INTRO "Slic3r contains sizable contributions from Prusa Research. Original work by Alessandro Ranellucci and the RepRap community.")
-=======
 # string to be added after the SLIC3R_APP_NAME on some places
 set(SLIC3R_BASED_ON "")
 # to get he github repo
@@ -35,5 +26,4 @@
 # download url
 set(SLIC3R_DOWNLOAD "https://slic3r.org/download")
 # string to display in the spalshscreen
-set(SLIC3R_INTRO "Slic3r contains code from the original Slic3r by Alessandro Ranellucci and the RepRap community, PrusaSlicer by Prusa, and also from Superslicer.")
->>>>>>> 5279d2b6
+set(SLIC3R_INTRO "Slic3r contains sizable contributions from Prusa Research. Original work by Alessandro Ranellucci and the RepRap community.")