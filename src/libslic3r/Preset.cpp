--- conflicted
+++ resolved
@@ -320,28 +320,17 @@
                 static_cast<ConfigOptionStrings*>(opt)->values.resize(n, std::string());
         }
     }
-<<<<<<< HEAD
     auto *milling_diameter = dynamic_cast<const ConfigOptionFloats*>(config.option("milling_diameter"));
     if (milling_diameter != nullptr)
         // Loaded the FFF Printer settings. Verify, that all extruder dependent values have enough values.
         config.set_num_milling((unsigned int)milling_diameter->values.size());
-=======
     if (const auto *gap_fill_speed = config.option<ConfigOptionFloat>("gap_fill_speed", false); gap_fill_speed && gap_fill_speed->value <= 0.) {
         // Legacy conversion. If the gap fill speed is zero, it means the gap fill is not enabled.
         // Set the new gap_fill_enabled value, so that it will show up in the UI as disabled.
         if (auto *gap_fill_enabled = config.option<ConfigOptionBool>("gap_fill_enabled", false); gap_fill_enabled)
             gap_fill_enabled->value = false;
     }
-    if (auto *first_layer_height = config.option<ConfigOptionFloatOrPercent>("first_layer_height", false); first_layer_height && first_layer_height->percent)
-        if (const auto *layer_height = config.option<ConfigOptionFloat>("layer_height", false); layer_height) {
-            // Legacy conversion - first_layer_height moved from PrintObject setting to a Print setting, thus we are getting rid of the dependency
-            // of first_layer_height on PrintObject specific layer_height. Covert the first layer heigth to an absolute value.
-            first_layer_height->value   = first_layer_height->get_abs_value(layer_height->value);
-            first_layer_height->percent = false;
-        }
-
     handle_legacy_sla(config);
->>>>>>> 215e845c
 }
 
 std::string Preset::remove_invalid_keys(DynamicPrintConfig &config, const DynamicPrintConfig &default_config)
@@ -438,29 +427,28 @@
         if (model.empty() || variant.empty())
             return;
         is_visible = app_config.get_variant(vendor->id, model, variant);
-<<<<<<< HEAD
     } else if (type == TYPE_FFF_FILAMENT || type == TYPE_SLA_MATERIAL) {
-        const std::string &section_name = (type == TYPE_FFF_FILAMENT) ? AppConfig::SECTION_FILAMENTS : AppConfig::SECTION_MATERIALS;
-        if (app_config.has_section(section_name)) {
-            // Check whether this profile is marked as "installed" in PrusaSlicer.ini, 
-            // or whether a profile is marked as "installed", which this profile may have been renamed from.
-            const std::map<std::string, std::string> &installed = app_config.get_section(section_name);
-            auto has = [&installed](const std::string &name) {
-                auto it = installed.find(name);
-                return it != installed.end() && ! it->second.empty();
-            };
-            is_visible = has(this->name);
-            for (auto it = this->renamed_from.begin(); ! is_visible && it != this->renamed_from.end(); ++ it)
-                is_visible = has(*it);
-        }
-    }
-}
-
-const std::vector<std::string>& Preset::print_options()
-{    
-    static std::vector<std::string> s_opts {
+    	const std::string &section_name = (type == TYPE_FFF_FILAMENT) ? AppConfig::SECTION_FILAMENTS : AppConfig::SECTION_MATERIALS;
+    	if (app_config.has_section(section_name)) {
+    		// Check whether this profile is marked as "installed" in PrusaSlicer.ini,
+    		// or whether a profile is marked as "installed", which this profile may have been renamed from.
+	    	const std::map<std::string, std::string> &installed = app_config.get_section(section_name);
+	    	auto has = [&installed](const std::string &name) {
+	    		auto it = installed.find(name);
+				return it != installed.end() && ! it->second.empty();
+	    	};
+	    	is_visible = has(this->name);
+	    	for (auto it = this->renamed_from.begin(); ! is_visible && it != this->renamed_from.end(); ++ it)
+	    		is_visible = has(*it);
+	    }
+    }
+}
+
+static std::vector<std::string> s_Preset_print_options {
         "layer_height", 
-        "first_layer_height", "perimeters", "spiral_vase", "slice_closing_radius",
+        "first_layer_height", "perimeters", "spiral_vase",
+        "slice_closing_radius",
+        "slicing_mode",
         "top_solid_layers",
         "top_solid_min_thickness",
         "bottom_solid_layers",
@@ -536,7 +524,7 @@
         "max_print_speed",
         "max_volumetric_speed",
         // gapfill
-        "gap_fill",
+        "gap_fill_enabled",
         "gap_fill_last",
         "gap_fill_min_area",
         "gap_fill_overlap",
@@ -547,6 +535,7 @@
         "default_acceleration",
         "external_perimeter_acceleration",
         "first_layer_acceleration",
+        "first_layer_acceleration_over_raft",
         "gap_fill_acceleration",
         "infill_acceleration",
         "ironing_acceleration",
@@ -576,13 +565,17 @@
         "brim_ears_detection_length",
         "brim_ears_max_angle",
         "brim_ears_pattern",
-        "brim_offset",
+        "brim_separation",
+        //"brim_type",
         // support
         "support_material", "support_material_auto", "support_material_threshold", "support_material_enforce_layers",
         "raft_layers", "support_material_pattern", "support_material_with_sheath", "support_material_spacing",
+        "support_material_closing_radius", "support_material_style",
+        "support_material_synchronize_layers", "support_material_angle",
+        "support_material_interface_layers", "support_material_bottom_interface_layers",
         "support_material_interface_pattern",
-        "support_material_synchronize_layers", "support_material_angle", "support_material_interface_layers",
-        "support_material_interface_spacing", "support_material_interface_contact_loops",
+        "support_material_interface_spacing",
+        "support_material_interface_contact_loops",
         "support_material_contact_distance_type",
         "support_material_contact_distance_top",
         "support_material_contact_distance_bottom",
@@ -639,7 +632,8 @@
         "threads",
         // wipe tower
         "wipe_tower", "wipe_tower_x", "wipe_tower_y", "wipe_tower_width", "wipe_tower_rotation_angle", "wipe_tower_bridging",
-        "wipe_tower_brim",
+        "wipe_tower_brim_width",
+        "mmu_segmented_region_max_width",
         "single_extruder_multi_material_priming", 
         "wipe_tower_no_sparse_layers",
         "compatible_printers", "compatible_printers_condition", "inherits", 
@@ -663,6 +657,7 @@
         "model_precision",
         "resolution",
         "resolution_internal",
+        "gcode_resolution", //TODO what to do with it?
         "curve_smoothing_precision",
         "curve_smoothing_cutoff_dist",
         "curve_smoothing_angle_convex",
@@ -680,13 +675,9 @@
         "milling_post_process",
         "milling_extra_size",
         "milling_speed",
-    };
-    return s_opts;
-}
-
-const std::vector<std::string>& Preset::filament_options()
-{    
-    static std::vector<std::string> s_opts {
+};
+
+static std::vector<std::string> s_Preset_filament_options {
         "filament_colour", 
         "filament_custom_variables",
         "filament_diameter", "filament_type", "filament_soluble", "filament_notes",
@@ -731,183 +722,75 @@
         "filament_seam_gap",
         "filament_wipe", "filament_wipe_only_crossing", "filament_wipe_extra_perimeter", "filament_wipe_speed",
         // Profile compatibility
-        "filament_vendor", "compatible_prints", "compatible_prints_condition", "compatible_printers", "compatible_printers_condition", "inherits"
+        "filament_vendor", "compatible_prints", "compatible_prints_condition", "compatible_printers", "compatible_printers_condition", "inherits",
         //merill adds
-        , "filament_wipe_advanced_pigment"
-        , "chamber_temperature"
-    };
-    return s_opts;
-}
-
-const std::vector<std::string>& Preset::machine_limits_options()
-{
-    static std::vector<std::string> s_opts;
-    if (s_opts.empty()) {
-        s_opts = {
-            "machine_max_acceleration_extruding",
-            "machine_max_acceleration_retracting",
-            "machine_max_acceleration_travel",
-            "machine_max_acceleration_x", "machine_max_acceleration_y", "machine_max_acceleration_z", "machine_max_acceleration_e",
-            "machine_max_feedrate_x", "machine_max_feedrate_y", "machine_max_feedrate_z", "machine_max_feedrate_e",
-            "machine_min_extruding_rate", "machine_min_travel_rate",
-            "machine_max_jerk_x", "machine_max_jerk_y", "machine_max_jerk_z", "machine_max_jerk_e",
-            "z_step"
-        };
-    }
-    return s_opts;
-}
-
-const std::vector<std::string>& Preset::printer_options()
-{    
-    static std::vector<std::string> s_opts;
-    if (s_opts.empty()) {
-        s_opts = {
-            "printer_technology",
-            "bed_shape", "bed_custom_texture", "bed_custom_model", "z_offset", "init_z_rotate",
-            "fan_kickstart",
-            "fan_speedup_overhangs",
-            "fan_speedup_time",
-            "fan_percentage",
-            "gcode_filename_illegal_char",
-            "gcode_flavor",
-            "gcode_precision_xyz",
-            "gcode_precision_e",
-            "use_relative_e_distances",
-            "use_firmware_retraction", "use_volumetric_e", "variable_layer_height",
-            "lift_min",
-            "min_length",
-            "max_gcode_per_second",
-            //FIXME the print host keys are left here just for conversion from the Printer preset to Physical Printer preset.
-            "host_type", "print_host", "printhost_apikey", "printhost_cafile", "printhost_port",
-            "single_extruder_multi_material", 
-            // custom gcode
-            "start_gcode",
-            "start_gcode_manual",
-            "end_gcode",
-            "before_layer_gcode",
-            "layer_gcode",
-            "toolchange_gcode",
-            "color_change_gcode", "pause_print_gcode", "template_custom_gcode","feature_gcode",
-            "between_objects_gcode",
-            //printer fields
-            "printer_custom_variables",
-            "printer_vendor",
-            "printer_model", 
-            "printer_variant", 
-            "printer_notes", 
-            // mmu
-            "cooling_tube_retraction",
-            "cooling_tube_length", "high_current_on_filament_swap", "parking_pos_retraction", "extra_loading_move", "max_print_height", 
-            "default_print_profile", "inherits",
-            "remaining_times",
-            "remaining_times_type",
-            "silent_mode", 
-            "machine_limits_usage",
-            "thumbnails",
-            "thumbnails_color",
-            "thumbnails_custom_color",
-            "thumbnails_end_file",
-            "thumbnails_with_bed",
-            "wipe_advanced",
-            "wipe_advanced_nozzle_melted_volume",
-            "wipe_advanced_multiplier",
-            "wipe_advanced_algo",
-            "time_estimation_compensation",
-        };
-        s_opts.insert(s_opts.end(), Preset::machine_limits_options().begin(), Preset::machine_limits_options().end());
-        s_opts.insert(s_opts.end(), Preset::nozzle_options().begin(), Preset::nozzle_options().end());
-        s_opts.insert(s_opts.end(), Preset::milling_options().begin(), Preset::milling_options().end());
-    }
-    return s_opts;
-}
-=======
-    } else if (type == TYPE_FILAMENT || type == TYPE_SLA_MATERIAL) {
-    	const std::string &section_name = (type == TYPE_FILAMENT) ? AppConfig::SECTION_FILAMENTS : AppConfig::SECTION_MATERIALS;
-    	if (app_config.has_section(section_name)) {
-    		// Check whether this profile is marked as "installed" in PrusaSlicer.ini,
-    		// or whether a profile is marked as "installed", which this profile may have been renamed from.
-	    	const std::map<std::string, std::string> &installed = app_config.get_section(section_name);
-	    	auto has = [&installed](const std::string &name) {
-	    		auto it = installed.find(name);
-				return it != installed.end() && ! it->second.empty();
-	    	};
-	    	is_visible = has(this->name);
-	    	for (auto it = this->renamed_from.begin(); ! is_visible && it != this->renamed_from.end(); ++ it)
-	    		is_visible = has(*it);
-	    }
-    }
-}
-
-static std::vector<std::string> s_Preset_print_options {
-    "layer_height", "first_layer_height", "perimeters", "spiral_vase", "slice_closing_radius", "slicing_mode",
-    "top_solid_layers", "top_solid_min_thickness", "bottom_solid_layers", "bottom_solid_min_thickness",
-    "extra_perimeters", "ensure_vertical_shell_thickness", "avoid_crossing_perimeters", "thin_walls", "overhangs",
-    "seam_position", "external_perimeters_first", "fill_density", "fill_pattern", "top_fill_pattern", "bottom_fill_pattern",
-    "infill_every_layers", "infill_only_where_needed", "solid_infill_every_layers", "fill_angle", "bridge_angle",
-    "solid_infill_below_area", "only_retract_when_crossing_perimeters", "infill_first",
-    "ironing", "ironing_type", "ironing_flowrate", "ironing_speed", "ironing_spacing",
-    "max_print_speed", "max_volumetric_speed", "avoid_crossing_perimeters_max_detour",
-    "fuzzy_skin", "fuzzy_skin_thickness", "fuzzy_skin_point_dist",
-#ifdef HAS_PRESSURE_EQUALIZER
-    "max_volumetric_extrusion_rate_slope_positive", "max_volumetric_extrusion_rate_slope_negative",
-#endif /* HAS_PRESSURE_EQUALIZER */
-    "perimeter_speed", "small_perimeter_speed", "external_perimeter_speed", "infill_speed", "solid_infill_speed",
-    "top_solid_infill_speed", "support_material_speed", "support_material_xy_spacing", "support_material_interface_speed",
-    "bridge_speed", "gap_fill_speed", "gap_fill_enabled", "travel_speed", "travel_speed_z", "first_layer_speed", "first_layer_speed_over_raft", "perimeter_acceleration", "infill_acceleration",
-    "bridge_acceleration", "first_layer_acceleration", "first_layer_acceleration_over_raft", "default_acceleration", "skirts", "skirt_distance", "skirt_height", "draft_shield",
-    "min_skirt_length", "brim_width", "brim_separation", "brim_type", "support_material", "support_material_auto", "support_material_threshold", "support_material_enforce_layers",
-    "raft_layers", "raft_first_layer_density", "raft_first_layer_expansion", "raft_contact_distance", "raft_expansion",
-    "support_material_pattern", "support_material_with_sheath", "support_material_spacing", "support_material_closing_radius", "support_material_style",
-    "support_material_synchronize_layers", "support_material_angle", "support_material_interface_layers", "support_material_bottom_interface_layers",
-    "support_material_interface_pattern", "support_material_interface_spacing", "support_material_interface_contact_loops", 
-    "support_material_contact_distance", "support_material_bottom_contact_distance",
-    "support_material_buildplate_only", "dont_support_bridges", "thick_bridges", "notes", "complete_objects", "extruder_clearance_radius",
-    "extruder_clearance_height", "gcode_comments", "gcode_label_objects", "output_filename_format", "post_process", "perimeter_extruder",
-    "infill_extruder", "solid_infill_extruder", "support_material_extruder", "support_material_interface_extruder",
-    "ooze_prevention", "standby_temperature_delta", "interface_shells", "extrusion_width", "first_layer_extrusion_width",
-    "perimeter_extrusion_width", "external_perimeter_extrusion_width", "infill_extrusion_width", "solid_infill_extrusion_width",
-    "top_infill_extrusion_width", "support_material_extrusion_width", "infill_overlap", "infill_anchor", "infill_anchor_max", "bridge_flow_ratio", "clip_multipart_objects",
-    "elefant_foot_compensation", "xy_size_compensation", "threads", "resolution", "gcode_resolution", "wipe_tower", "wipe_tower_x", "wipe_tower_y",
-    "wipe_tower_width", "wipe_tower_rotation_angle", "wipe_tower_brim_width", "wipe_tower_bridging", "single_extruder_multi_material_priming", "mmu_segmented_region_max_width",
-    "wipe_tower_no_sparse_layers", "compatible_printers", "compatible_printers_condition", "inherits"
+        "filament_wipe_advanced_pigment",
+        "chamber_temperature",
 };
 
-static std::vector<std::string> s_Preset_filament_options {
-    "filament_colour", "filament_diameter", "filament_type", "filament_soluble", "filament_notes", "filament_max_volumetric_speed",
-    "extrusion_multiplier", "filament_density", "filament_cost", "filament_spool_weight", "filament_loading_speed", "filament_loading_speed_start", "filament_load_time",
-    "filament_unloading_speed", "filament_unloading_speed_start", "filament_unload_time", "filament_toolchange_delay", "filament_cooling_moves",
-    "filament_cooling_initial_speed", "filament_cooling_final_speed", "filament_ramming_parameters", "filament_minimal_purge_on_wipe_tower",
-    "temperature", "first_layer_temperature", "bed_temperature", "first_layer_bed_temperature", "fan_always_on", "cooling", "min_fan_speed",
-    "max_fan_speed", "bridge_fan_speed", "disable_fan_first_layers", "full_fan_speed_layer", "fan_below_layer_time", "slowdown_below_layer_time", "min_print_speed",
-    "start_filament_gcode", "end_filament_gcode",
-    // Retract overrides
-    "filament_retract_length", "filament_retract_lift", "filament_retract_lift_above", "filament_retract_lift_below", "filament_retract_speed", "filament_deretract_speed", "filament_retract_restart_extra", "filament_retract_before_travel",
-    "filament_retract_layer_change", "filament_wipe", "filament_retract_before_wipe",
-    // Profile compatibility
-    "filament_vendor", "compatible_prints", "compatible_prints_condition", "compatible_printers", "compatible_printers_condition", "inherits"
-};
-
 static std::vector<std::string> s_Preset_machine_limits_options {
-    "machine_max_acceleration_extruding", "machine_max_acceleration_retracting", "machine_max_acceleration_travel",
+    "machine_max_acceleration_extruding",
+    "machine_max_acceleration_retracting",
+    "machine_max_acceleration_travel",
     "machine_max_acceleration_x", "machine_max_acceleration_y", "machine_max_acceleration_z", "machine_max_acceleration_e",
     "machine_max_feedrate_x", "machine_max_feedrate_y", "machine_max_feedrate_z", "machine_max_feedrate_e",
     "machine_min_extruding_rate", "machine_min_travel_rate",
     "machine_max_jerk_x", "machine_max_jerk_y", "machine_max_jerk_z", "machine_max_jerk_e",
+    "z_step"
 };
 
 static std::vector<std::string> s_Preset_printer_options {
     "printer_technology",
-    "bed_shape", "bed_custom_texture", "bed_custom_model", "z_offset", "gcode_flavor", "use_relative_e_distances",
+    "bed_shape", "bed_custom_texture", "bed_custom_model", "z_offset", "init_z_rotate",
+    "fan_kickstart",
+    "fan_speedup_overhangs",
+    "fan_speedup_time",
+    "fan_percentage",
+    "gcode_filename_illegal_char",
+    "gcode_flavor",
+    "gcode_precision_xyz",
+    "gcode_precision_e",
+    "use_relative_e_distances",
     "use_firmware_retraction", "use_volumetric_e", "variable_layer_height",
+    "lift_min",
+            "min_length",
+            "max_gcode_per_second",
     //FIXME the print host keys are left here just for conversion from the Printer preset to Physical Printer preset.
-    "host_type", "print_host", "printhost_apikey", "printhost_cafile",
-    "single_extruder_multi_material", "start_gcode", "end_gcode", "before_layer_gcode", "layer_gcode", "toolchange_gcode",
-    "color_change_gcode", "pause_print_gcode", "template_custom_gcode",
-    "between_objects_gcode", "printer_vendor", "printer_model", "printer_variant", "printer_notes", "cooling_tube_retraction",
-    "cooling_tube_length", "high_current_on_filament_swap", "parking_pos_retraction", "extra_loading_move", "max_print_height",
+    "host_type", "print_host", "printhost_apikey", "printhost_cafile", "printhost_port",
+    "single_extruder_multi_material", 
+    // custom gcode
+    "start_gcode",
+    "start_gcode_manual",
+    "end_gcode",
+    "before_layer_gcode",
+    "layer_gcode",
+    "toolchange_gcode",
+    "color_change_gcode", "pause_print_gcode", "template_custom_gcode","feature_gcode",
+    "between_objects_gcode",
+    //printer fields
+    "printer_custom_variables",
+    "printer_vendor",
+    "printer_model", 
+    "printer_variant", 
+    "printer_notes", 
+     // mmu
+     "cooling_tube_retraction",
+     "cooling_tube_length", "high_current_on_filament_swap", "parking_pos_retraction", "extra_loading_move", "max_print_height", 
     "default_print_profile", "inherits",
-    "remaining_times", "silent_mode",
-    "machine_limits_usage", "thumbnails"
+    "remaining_times",
+    "remaining_times_type",
+    "silent_mode", 
+    "machine_limits_usage",
+    "thumbnails",
+    "thumbnails_color",
+    "thumbnails_custom_color",
+    "thumbnails_end_file",
+    "thumbnails_with_bed",
+    "wipe_advanced",
+    "wipe_advanced_nozzle_melted_volume",
+    "wipe_advanced_multiplier",
+    "wipe_advanced_algo",
+    "time_estimation_compensation",
 };
 
 static std::vector<std::string> s_Preset_sla_print_options {
@@ -979,10 +862,10 @@
     "compatible_prints", "compatible_prints_condition",
     "compatible_printers", "compatible_printers_condition", "inherits"
 };
->>>>>>> 215e845c
 
 static std::vector<std::string> s_Preset_sla_printer_options {
     "printer_technology",
+    "output_format",
     "bed_shape", "bed_custom_texture", "bed_custom_model", "max_print_height",
     "display_width", "display_height", "display_pixels_x", "display_pixels_y",
     "display_mirror_x", "display_mirror_y",
@@ -993,15 +876,20 @@
     "relative_correction_y",
     "relative_correction_z",
     "absolute_correction",
-    "elefant_foot_compensation",
-    "elefant_foot_min_width",
+    "first_layer_size_compensation",
+    "elephant_foot_min_width",
     "gamma_correction",
     "min_exposure_time", "max_exposure_time",
     "min_initial_exposure_time", "max_initial_exposure_time",
     //FIXME the print host keys are left here just for conversion from the Printer preset to Physical Printer preset.
-    "print_host", "printhost_apikey", "printhost_cafile",
+    "print_host", "printhost_apikey", "printhost_cafile", "printhost_port",
     "printer_notes",
-    "inherits"
+    "inherits",
+    "thumbnails",
+    "thumbnails_color",
+    "thumbnails_custom_color",
+    "thumbnails_with_bed",
+    "thumbnails_with_support",
 };
 
 const std::vector<std::string>& Preset::print_options()          { return s_Preset_print_options; }
@@ -1009,127 +897,8 @@
 const std::vector<std::string>& Preset::machine_limits_options() { return s_Preset_machine_limits_options; }
 // The following nozzle options of a printer profile will be adjusted to match the size
 // of the nozzle_diameter vector.
-<<<<<<< HEAD
-const std::vector<std::string>& Preset::nozzle_options()
-{
-    return print_config_def.extruder_option_keys();
-}
-
-const std::vector<std::string>& Preset::milling_options()
-{
-    return print_config_def.milling_option_keys();
-}
-
-const std::vector<std::string>& Preset::sla_print_options()
-{
-    static std::vector<std::string> s_opts;
-    if (s_opts.empty()) {
-        s_opts = {
-            "layer_height",
-            "faded_layers",
-            "supports_enable",
-            "support_head_front_diameter",
-            "support_head_penetration",
-            "support_head_width",
-            "support_pillar_diameter",
-            "support_small_pillar_diameter_percent",
-            "support_max_bridges_on_pillar",
-            "support_pillar_connection_mode",
-            "support_buildplate_only",
-            "support_pillar_widening_factor",
-            "support_base_diameter",
-            "support_base_height",
-            "support_base_safety_distance",
-            "support_critical_angle",
-            "support_max_bridge_length",
-            "support_max_pillar_link_distance",
-            "support_object_elevation",
-            "support_points_density_relative",
-            "support_points_minimal_distance",
-            "slice_closing_radius",
-            "pad_enable",
-            "pad_wall_thickness",
-            "pad_wall_height",
-            "pad_brim_size",
-            "pad_max_merge_distance",
-            // "pad_edge_radius",
-            "pad_wall_slope",
-            "pad_object_gap",
-            "pad_around_object",
-            "pad_around_object_everywhere",
-            "pad_object_connector_stride",
-            "pad_object_connector_width",
-            "pad_object_connector_penetration",
-            "hollowing_enable",
-            "hollowing_min_thickness",
-            "hollowing_quality",
-            "hollowing_closing_distance",
-            "output_filename_format",
-            "default_sla_print_profile",
-            "compatible_printers",
-            "compatible_printers_condition",
-            "inherits"
-        };
-    }
-    return s_opts;
-}
-
-const std::vector<std::string>& Preset::sla_material_options()
-{
-    static std::vector<std::string> s_opts;
-    if (s_opts.empty()) {
-        s_opts = {
-            "material_type",
-            "initial_layer_height",
-            "bottle_cost",
-            "bottle_volume",
-            "bottle_weight",
-            "material_density",
-            "exposure_time",
-            "initial_exposure_time",
-            "material_correction",
-            "material_notes",
-            "material_vendor",
-            "default_sla_material_profile",
-            "compatible_prints", "compatible_prints_condition",
-            "compatible_printers", "compatible_printers_condition", "inherits"
-        };
-    }
-    return s_opts;
-}
-
-const std::vector<std::string>& Preset::sla_printer_options()
-{
-    static std::vector<std::string> s_opts;
-    if (s_opts.empty()) {
-        s_opts = {
-            "printer_technology",
-            "output_format",
-            "bed_shape", "bed_custom_texture", "bed_custom_model", "max_print_height",
-            "display_width", "display_height", "display_pixels_x", "display_pixels_y",
-            "display_mirror_x", "display_mirror_y",
-            "display_orientation",
-            "fast_tilt_time", "slow_tilt_time", "area_fill",
-            "relative_correction",
-            "absolute_correction",
-            "first_layer_size_compensation",
-            "elephant_foot_min_width",
-            "gamma_correction",
-            "min_exposure_time", "max_exposure_time",
-            "min_initial_exposure_time", "max_initial_exposure_time",
-            //FIXME the print host keys are left here just for conversion from the Printer preset to Physical Printer preset.
-            "print_host", "printhost_apikey", "printhost_cafile", "printhost_port",
-            "printer_notes",
-            "inherits",
-            "thumbnails",
-            "thumbnails_color",
-            "thumbnails_custom_color",
-            "thumbnails_with_bed",
-            "thumbnails_with_support"
-        };
-    }
-=======
 const std::vector<std::string>& Preset::nozzle_options()         { return print_config_def.extruder_option_keys(); }
+const std::vector<std::string>& Preset::milling_options()         { return print_config_def.milling_option_keys(); }
 const std::vector<std::string>& Preset::sla_print_options()      { return s_Preset_sla_print_options; }
 const std::vector<std::string>& Preset::sla_material_options()   { return s_Preset_sla_material_options; }
 const std::vector<std::string>& Preset::sla_printer_options()    { return s_Preset_sla_printer_options; }
@@ -1140,9 +909,9 @@
         std::vector<std::string> opts = s_Preset_printer_options;
         append(opts, s_Preset_machine_limits_options);
         append(opts, Preset::nozzle_options());
+        append(opts, Preset::milling_options());
         return opts;
     }();
->>>>>>> 215e845c
     return s_opts;
 }
 
@@ -1303,19 +1072,19 @@
             return std::make_pair(&(*this->find_preset_internal(edited.name)), false);
     }
     // Is there a preset already loaded with the name stored inside the config?
-    std::deque<Preset>::iterator it = this->find_preset_internal(original_name);
-    bool                         found = it != m_presets.end() && it->name == original_name;
+    std::deque<Preset>::iterator it       = this->find_preset_internal(original_name);
+    bool                         found    = it != m_presets.end() && it->name == original_name;
     if (! found) {
     	// Try to match the original_name against the "renamed_from" profile names of loaded system profiles.
 		it = this->find_preset_renamed(original_name);
 		found = it != m_presets.end();
     }
     if (found && profile_print_params_same(it->config, cfg)) {
-	        // The preset exists and it matches the values stored inside config.
+        // The preset exists and it matches the values stored inside config.
         if (select == LoadAndSelect::Always)
-	            this->select_preset(it - m_presets.begin());
+            this->select_preset(it - m_presets.begin());
         return std::make_pair(&(*it), false);
-	    }
+    }
     if (! found && select != LoadAndSelect::Never && ! inherits.empty()) {
         // Try to use a system profile as a base to select the system profile
         // and override its settings with the loaded ones.
@@ -1721,9 +1490,6 @@
     return diff;
 }
 
-<<<<<<< HEAD
-std::vector<std::string> PresetCollection::dirty_options(const Preset *edited, const Preset *reference, const bool deep_compare /*= false*/, const bool ignore_phony)
-=======
 static constexpr const std::initializer_list<const char*> optional_keys { "compatible_prints", "compatible_printers" };
 
 bool PresetCollection::is_dirty(const Preset *edited, const Preset *reference)
@@ -1742,8 +1508,7 @@
     return false;
 }
 
-std::vector<std::string> PresetCollection::dirty_options(const Preset *edited, const Preset *reference, const bool deep_compare /*= false*/)
->>>>>>> 215e845c
+std::vector<std::string> PresetCollection::dirty_options(const Preset *edited, const Preset *reference, const bool deep_compare /*= false*/, const bool ignore_phony)
 {
     std::vector<std::string> changed;
     if (edited != nullptr && reference != nullptr) {
@@ -1983,28 +1748,7 @@
 
 const std::vector<std::string>& PhysicalPrinter::printer_options()
 {
-<<<<<<< HEAD
-    static std::vector<std::string> s_opts;
-    if (s_opts.empty()) {
-        s_opts = {
-            "preset_name",
-            "printer_technology",
-//            "printer_model",
-            "host_type", 
-            "print_host", 
-            "printhost_apikey",
-            "printhost_cafile",
-            "printhost_port",
-            "printhost_authorization_type",
-            // HTTP digest authentization (RFC 2617)
-            "printhost_user", 
-            "printhost_password"
-        };
-    }
-    return s_opts;
-=======
     return s_PhysicalPrinter_opts;
->>>>>>> 215e845c
 }
 
 static constexpr auto legacy_print_host_options = {
@@ -2044,14 +1788,9 @@
             config.opt_string("printhost_apikey"  ).empty() &&
             config.opt_string("printhost_cafile"  ).empty() &&
             config.opt_string("printhost_port"    ).empty() &&
-<<<<<<< HEAD
-            config.opt_string("printhost_user"    ).empty() && 
+            config.opt_string("printhost_user"    ).empty() &&
             config.opt_string("printhost_password").empty() && 
             config.opt_string("printhost_port"    ).empty();
-=======
-            config.opt_string("printhost_user"    ).empty() &&
-            config.opt_string("printhost_password").empty();
->>>>>>> 215e845c
 }
 
 // temporary workaround for compatibility with older Slicer
@@ -2210,11 +1949,7 @@
                     DynamicPrintConfig config;
                     ConfigSubstitutions config_substitutions = config.load_from_ini(printer.file, substitution_rule);
                     if (! config_substitutions.empty())
-<<<<<<< HEAD
                         substitutions.push_back({ name, Preset::Type::TYPE_PHYSICAL_PRINTER, PresetConfigSubstitutions::Source::UserFile, printer.file, std::move(config_substitutions) });
-=======
-                        substitutions.push_back({ name, Preset::TYPE_PHYSICAL_PRINTER, PresetConfigSubstitutions::Source::UserFile, printer.file, std::move(config_substitutions) });
->>>>>>> 215e845c
                     printer.update_from_config(config);
                     printer.loaded = true;
                 }
@@ -2547,7 +2282,7 @@
         if (pm != nullptr && !pm->bed_model.empty()) {
             out = Slic3r::data_dir() + "/vendor/" + preset.vendor->id + "/" + pm->bed_model;
             if (!boost::filesystem::exists(boost::filesystem::path(out)))
-            out = Slic3r::resources_dir() + "/profiles/" + preset.vendor->id + "/" + pm->bed_model;
+                out = Slic3r::resources_dir() + "/profiles/" + preset.vendor->id + "/" + pm->bed_model;
         }
         return out;
     }
@@ -2559,7 +2294,7 @@
         if (pm != nullptr && !pm->bed_texture.empty()) {
             out = Slic3r::data_dir() + "/vendor/" + preset.vendor->id + "/" + pm->bed_texture;
             if (!boost::filesystem::exists(boost::filesystem::path(out)))
-            out = Slic3r::resources_dir() + "/profiles/" + preset.vendor->id + "/" + pm->bed_texture;
+                out = Slic3r::resources_dir() + "/profiles/" + preset.vendor->id + "/" + pm->bed_texture;
         }
         return out;
     }
