#ifndef slic3r_Polygon_hpp_
#define slic3r_Polygon_hpp_

#include "libslic3r.h"
#include <vector>
#include <string>
#include "Line.hpp"
#include "MultiPoint.hpp"
#include "Polyline.hpp"

namespace Slic3r {

class Polygon;
using Polygons          = std::vector<Polygon>;
using PolygonPtrs       = std::vector<Polygon*>;
using ConstPolygonPtrs  = std::vector<const Polygon*>;

class Polygon : public MultiPoint
{
public:
    Polygon() = default;
    virtual ~Polygon() = default;
    explicit Polygon(const Points &points) : MultiPoint(points) {}
	Polygon(std::initializer_list<Point> points) : MultiPoint(points) {}
    Polygon(const Polygon &other) : MultiPoint(other.points) {}
    Polygon(Polygon &&other) : MultiPoint(std::move(other.points)) {}
	static Polygon new_scale(const std::vector<Vec2d> &points) { 
        Polygon pgn;
        pgn.points.reserve(points.size());
        for (const Vec2d &pt : points)
            pgn.points.emplace_back(Point::new_scale(pt(0), pt(1)));
		return pgn;
	}
    Polygon& operator=(const Polygon &other) { points = other.points; return *this; }
    Polygon& operator=(Polygon &&other) { points = std::move(other.points); return *this; }

    Point& operator[](Points::size_type idx) { return this->points[idx]; }
    const Point& operator[](Points::size_type idx) const { return this->points[idx]; }

    // last point == first point for polygons
    const Point& last_point() const override { return this->points.front(); }

    Lines lines() const override;
    Polyline split_at_vertex(const Point &point) const;
    // Split a closed polygon into an open polyline, with the split point duplicated at both ends.
    Polyline split_at_index(size_t index) const;
    // Split a closed polygon into an open polyline, with the split point duplicated at both ends.
    Polyline split_at_first_point() const { return this->split_at_index(0); }
    Points   equally_spaced_points(double distance) const { return this->split_at_first_point().equally_spaced_points(distance); }
    
    static double area(const Points &pts);
    double area() const;
    bool is_counter_clockwise() const;
    bool is_clockwise() const;
    bool make_counter_clockwise();
    bool make_clockwise();
    bool is_valid() const { return this->points.size() >= 3; }
    void douglas_peucker(double tolerance);

    // Does an unoriented polygon contain a point?
    // Tested by counting intersections along a horizontal line.
    bool contains(const Point &point) const;
    Polygons simplify(double tolerance) const;
    void simplify(double tolerance, Polygons &polygons) const;
    void densify(float min_length, std::vector<float>* lengths = nullptr);
    void triangulate_convex(Polygons* polygons) const;
    Point centroid() const;
    Points concave_points(double angle = PI) const;
    Points convex_points(double angle = PI) const;
    // Projection of a point onto the polygon.
    Point point_projection(const Point &point) const;
    std::vector<float> parameter_by_length() const;
<<<<<<< HEAD
    /// remove points that are (almost) on an existing line from previous & next point.
    /// return number of point removed
    size_t remove_collinear(coord_t max_offset);
=======

    using iterator = Points::iterator;
    using const_iterator = Points::const_iterator;
>>>>>>> 215e845c
};

inline bool operator==(const Polygon &lhs, const Polygon &rhs) { return lhs.points == rhs.points; }
inline bool operator!=(const Polygon &lhs, const Polygon &rhs) { return lhs.points != rhs.points; }

BoundingBox get_extents(const Polygon &poly);
BoundingBox get_extents(const Polygons &polygons);
BoundingBox get_extents_rotated(const Polygon &poly, double angle);
BoundingBox get_extents_rotated(const Polygons &polygons, double angle);
std::vector<BoundingBox> get_extents_vector(const Polygons &polygons);

// Polygon must be valid (at least three points), collinear points and duplicate points removed.
bool        polygon_is_convex(const Points &poly);
inline bool polygon_is_convex(const Polygon &poly) { return polygon_is_convex(poly.points); }

// Test for duplicate points. The points are copied, sorted and checked for duplicates globally.
inline bool has_duplicate_points(Polygon &&poly)      { return has_duplicate_points(std::move(poly.points)); }
inline bool has_duplicate_points(const Polygon &poly) { return has_duplicate_points(poly.points); }
bool        has_duplicate_points(const Polygons &polys);

inline double total_length(const Polygons &polylines) {
    double total = 0;
    for (Polygons::const_iterator it = polylines.begin(); it != polylines.end(); ++it)
        total += it->length();
    return total;
}

inline double area(const Polygon &poly) { return poly.area(); }

inline double area(const Polygons &polys)
{
    double s = 0.;
    for (auto &p : polys) s += p.area();

    return s;
}

// Remove sticks (tentacles with zero area) from the polygon.
bool remove_sticks(Polygon &poly);
bool remove_sticks(Polygons &polys);

// Remove polygons with less than 3 edges.
<<<<<<< HEAD
extern bool        remove_degenerate(Polygons &polys);
extern bool        remove_small(Polygons &polys, double min_area);
extern void 	   remove_collinear(Polygon &poly, coord_t max_offset = SCALED_EPSILON);
extern void 	   remove_collinear(Polygons &polys, coord_t max_offset = SCALED_EPSILON);
=======
bool remove_degenerate(Polygons &polys);
bool remove_small(Polygons &polys, double min_area);
void remove_collinear(Polygon &poly);
void remove_collinear(Polygons &polys);
>>>>>>> 215e845c

// Append a vector of polygons at the end of another vector of polygons.
inline void polygons_append(Polygons &dst, const Polygons &src) { dst.insert(dst.end(), src.begin(), src.end()); }

inline void polygons_append(Polygons &dst, Polygons &&src) 
{
    if (dst.empty()) {
        dst = std::move(src);
    } else {
        std::move(std::begin(src), std::end(src), std::back_inserter(dst));
        src.clear();
    }
}

inline Polygons polygons_simplify(const Polygons &polys, double tolerance)
{
	Polygons out;
	out.reserve(polys.size());
	for (const Polygon &p : polys)
		polygons_append(out, p.simplify(tolerance));
	return out;
}

inline void polygons_rotate(Polygons &polys, double angle)
{
    const double cos_angle = cos(angle);
    const double sin_angle = sin(angle);
    for (Polygon &p : polys)
        p.rotate(cos_angle, sin_angle);
}

inline void polygons_reverse(Polygons &polys)
{
    for (Polygon &p : polys)
        p.reverse();
}

inline Points to_points(const Polygon &poly)
{
    return poly.points;
}

inline Points to_points(const Polygons &polys) 
{
    size_t n_points = 0;
    for (size_t i = 0; i < polys.size(); ++ i)
        n_points += polys[i].points.size();
    Points points;
    points.reserve(n_points);
    for (const Polygon &poly : polys)
        append(points, poly.points);
    return points;
}

inline Lines to_lines(const Polygon &poly) 
{
    Lines lines;
    lines.reserve(poly.points.size());
    if (poly.points.size() > 2) {
    for (Points::const_iterator it = poly.points.begin(); it != poly.points.end()-1; ++it)
        lines.push_back(Line(*it, *(it + 1)));
    lines.push_back(Line(poly.points.back(), poly.points.front()));
    }
    return lines;
}

inline Lines to_lines(const Polygons &polys) 
{
    size_t n_lines = 0;
    for (size_t i = 0; i < polys.size(); ++ i)
        n_lines += polys[i].points.size();
    Lines lines;
    lines.reserve(n_lines);
    for (size_t i = 0; i < polys.size(); ++ i) {
        const Polygon &poly = polys[i];
        for (Points::const_iterator it = poly.points.begin(); it != poly.points.end()-1; ++it)
            lines.push_back(Line(*it, *(it + 1)));
        lines.push_back(Line(poly.points.back(), poly.points.front()));
    }
    return lines;
}

inline Polylines to_polylines(const Polygons &polys)
{
    Polylines polylines;
    polylines.assign(polys.size(), Polyline());
    size_t idx = 0;
    for (Polygons::const_iterator it = polys.begin(); it != polys.end(); ++ it) {
        Polyline &pl = polylines[idx ++];
        pl.points = it->points;
        pl.points.push_back(it->points.front());
    }
    assert(idx == polylines.size());
    return polylines;
}

inline Polylines to_polylines(Polygons &&polys)
{
    Polylines polylines;
    polylines.assign(polys.size(), Polyline());
    size_t idx = 0;
    for (Polygons::const_iterator it = polys.begin(); it != polys.end(); ++ it) {
        Polyline &pl = polylines[idx ++];
        pl.points = std::move(it->points);
        pl.points.push_back(it->points.front());
    }
    assert(idx == polylines.size());
    return polylines;
}

inline Polygons to_polygons(const std::vector<Points> &paths)
{
    Polygons out;
    out.reserve(paths.size());
    for (const Points &path : paths)
        out.emplace_back(path);
    return out;
}

inline Polygons to_polygons(std::vector<Points> &&paths)
{
    Polygons out;
    out.reserve(paths.size());
    for (const Points &path : paths)
        out.emplace_back(std::move(path));
    return out;
}

} // Slic3r

// start Boost
#include <boost/polygon/polygon.hpp>
namespace boost { namespace polygon {
    template <>
    struct geometry_concept<Slic3r::Polygon>{ typedef polygon_concept type; };

    template <>
    struct polygon_traits<Slic3r::Polygon> {
        typedef coord_t coordinate_type;
        typedef Slic3r::Points::const_iterator iterator_type;
        typedef Slic3r::Point point_type;

        // Get the begin iterator
        static inline iterator_type begin_points(const Slic3r::Polygon& t) {
            return t.points.begin();
        }

        // Get the end iterator
        static inline iterator_type end_points(const Slic3r::Polygon& t) {
            return t.points.end();
        }

        // Get the number of sides of the polygon
        static inline std::size_t size(const Slic3r::Polygon& t) {
            return t.points.size();
        }

        // Get the winding direction of the polygon
        static inline winding_direction winding(const Slic3r::Polygon& /* t */) {
            return unknown_winding;
        }
    };

    template <>
    struct polygon_mutable_traits<Slic3r::Polygon> {
        // expects stl style iterators
        template <typename iT>
        static inline Slic3r::Polygon& set_points(Slic3r::Polygon& polygon, iT input_begin, iT input_end) {
            polygon.points.clear();
            while (input_begin != input_end) {
                polygon.points.push_back(Slic3r::Point());
                boost::polygon::assign(polygon.points.back(), *input_begin);
                ++input_begin;
            }
            // skip last point since Boost will set last point = first point
            polygon.points.pop_back();
            return polygon;
        }
    };
    
    template <>
    struct geometry_concept<Slic3r::Polygons> { typedef polygon_set_concept type; };

    //next we map to the concept through traits
    template <>
    struct polygon_set_traits<Slic3r::Polygons> {
        typedef coord_t coordinate_type;
        typedef Slic3r::Polygons::const_iterator iterator_type;
        typedef Slic3r::Polygons operator_arg_type;

        static inline iterator_type begin(const Slic3r::Polygons& polygon_set) {
            return polygon_set.begin();
        }

        static inline iterator_type end(const Slic3r::Polygons& polygon_set) {
            return polygon_set.end();
        }

        //don't worry about these, just return false from them
        static inline bool clean(const Slic3r::Polygons& /* polygon_set */) { return false; }
        static inline bool sorted(const Slic3r::Polygons& /* polygon_set */) { return false; }
    };

    template <>
    struct polygon_set_mutable_traits<Slic3r::Polygons> {
        template <typename input_iterator_type>
        static inline void set(Slic3r::Polygons& polygons, input_iterator_type input_begin, input_iterator_type input_end) {
          polygons.assign(input_begin, input_end);
        }
    };
} }
// end Boost

#endif<|MERGE_RESOLUTION|>--- conflicted
+++ resolved
@@ -70,15 +70,12 @@
     // Projection of a point onto the polygon.
     Point point_projection(const Point &point) const;
     std::vector<float> parameter_by_length() const;
-<<<<<<< HEAD
     /// remove points that are (almost) on an existing line from previous & next point.
     /// return number of point removed
     size_t remove_collinear(coord_t max_offset);
-=======
 
     using iterator = Points::iterator;
     using const_iterator = Points::const_iterator;
->>>>>>> 215e845c
 };
 
 inline bool operator==(const Polygon &lhs, const Polygon &rhs) { return lhs.points == rhs.points; }
@@ -121,17 +118,10 @@
 bool remove_sticks(Polygons &polys);
 
 // Remove polygons with less than 3 edges.
-<<<<<<< HEAD
-extern bool        remove_degenerate(Polygons &polys);
-extern bool        remove_small(Polygons &polys, double min_area);
-extern void 	   remove_collinear(Polygon &poly, coord_t max_offset = SCALED_EPSILON);
-extern void 	   remove_collinear(Polygons &polys, coord_t max_offset = SCALED_EPSILON);
-=======
 bool remove_degenerate(Polygons &polys);
 bool remove_small(Polygons &polys, double min_area);
-void remove_collinear(Polygon &poly);
-void remove_collinear(Polygons &polys);
->>>>>>> 215e845c
+void remove_collinear(Polygon &poly, coord_t max_offset = SCALED_EPSILON);
+void remove_collinear(Polygons &polys, coord_t max_offset = SCALED_EPSILON);
 
 // Append a vector of polygons at the end of another vector of polygons.
 inline void polygons_append(Polygons &dst, const Polygons &src) { dst.insert(dst.end(), src.begin(), src.end()); }
@@ -191,9 +181,9 @@
     Lines lines;
     lines.reserve(poly.points.size());
     if (poly.points.size() > 2) {
-    for (Points::const_iterator it = poly.points.begin(); it != poly.points.end()-1; ++it)
-        lines.push_back(Line(*it, *(it + 1)));
-    lines.push_back(Line(poly.points.back(), poly.points.front()));
+        for (Points::const_iterator it = poly.points.begin(); it != poly.points.end()-1; ++it)
+            lines.push_back(Line(*it, *(it + 1)));
+        lines.push_back(Line(poly.points.back(), poly.points.front()));
     }
     return lines;
 }
