#include "PrintConfig.hpp"
#include "Config.hpp"
#include "I18N.hpp"

#include <set>
#include <boost/algorithm/string/replace.hpp>
#include <boost/algorithm/string/case_conv.hpp>
#include <boost/format.hpp>
#include <boost/lexical_cast.hpp>
#include <boost/log/trivial.hpp>
#include <boost/thread.hpp>

#include <float.h>

namespace Slic3r {

//! macro used to mark string used at localization,
//! return same string
#define L(s) (s)
#define _(s) Slic3r::I18N::translate(s)

static t_config_enum_names enum_names_from_keys_map(const t_config_enum_values &enum_keys_map)
{
    t_config_enum_names names;
    int cnt = 0;
    for (const auto& kvp : enum_keys_map)
        cnt = std::max(cnt, kvp.second);
    cnt += 1;
    names.assign(cnt, "");
    for (const auto& kvp : enum_keys_map)
        names[kvp.second] = kvp.first;
    return names;
}

#define CONFIG_OPTION_ENUM_DEFINE_STATIC_MAPS(NAME) \
    static t_config_enum_names s_keys_names_##NAME = enum_names_from_keys_map(s_keys_map_##NAME); \
    template<> const t_config_enum_values& ConfigOptionEnum<NAME>::get_enum_values() { return s_keys_map_##NAME; } \
    template<> const t_config_enum_names& ConfigOptionEnum<NAME>::get_enum_names() { return s_keys_names_##NAME; }

static t_config_enum_values s_keys_map_PrinterTechnology {
    { "FFF",            ptFFF },
    { "SLA",            ptSLA }
};
CONFIG_OPTION_ENUM_DEFINE_STATIC_MAPS(PrinterTechnology)

static t_config_enum_values s_keys_map_GCodeFlavor {
    { "reprap",         gcfRepRapSprinter },
    { "reprapfirmware", gcfRepRapFirmware },
    { "repetier",       gcfRepetier },
    { "teacup",         gcfTeacup },
    { "makerware",      gcfMakerWare },
    { "marlin",         gcfMarlinLegacy },
    { "marlin2",        gcfMarlinFirmware },
    { "sailfish",       gcfSailfish },
    { "smoothie",       gcfSmoothie },
    { "mach3",          gcfMach3 },
    { "machinekit",     gcfMachinekit },
    { "no-extrusion",   gcfNoExtrusion }
};
CONFIG_OPTION_ENUM_DEFINE_STATIC_MAPS(GCodeFlavor)

static t_config_enum_values s_keys_map_MachineLimitsUsage {
    { "emit_to_gcode",      int(MachineLimitsUsage::EmitToGCode) },
    { "time_estimate_only", int(MachineLimitsUsage::TimeEstimateOnly) },
    { "ignore",             int(MachineLimitsUsage::Ignore) }
};
CONFIG_OPTION_ENUM_DEFINE_STATIC_MAPS(MachineLimitsUsage)

static t_config_enum_values s_keys_map_PrintHostType {
    { "prusalink",      htPrusaLink },
    { "octoprint",      htOctoPrint },
    { "duet",           htDuet },
    { "flashair",       htFlashAir },
    { "astrobox",       htAstroBox },
    { "repetier",       htRepetier }
};
CONFIG_OPTION_ENUM_DEFINE_STATIC_MAPS(PrintHostType)

static t_config_enum_values s_keys_map_AuthorizationType {
    { "key",            atKeyPassword },
    { "user",           atUserPassword }
};
CONFIG_OPTION_ENUM_DEFINE_STATIC_MAPS(AuthorizationType)

static t_config_enum_values s_keys_map_FuzzySkinType {
    { "none",           int(FuzzySkinType::None) },
    { "external",       int(FuzzySkinType::External) },
    { "all",            int(FuzzySkinType::All) }
};
CONFIG_OPTION_ENUM_DEFINE_STATIC_MAPS(FuzzySkinType)

static t_config_enum_values s_keys_map_InfillPattern {
    { "rectilinear",        ipRectilinear },
    { "monotonic",          ipMonotonic },
    { "alignedrectilinear", ipAlignedRectilinear },
    { "grid",               ipGrid },
    { "triangles",          ipTriangles },
    { "stars",              ipStars },
    { "cubic",              ipCubic },
    { "line",               ipLine },
    { "concentric",         ipConcentric },
    { "honeycomb",          ipHoneycomb },
    { "3dhoneycomb",        ip3DHoneycomb },
    { "gyroid",             ipGyroid },
    { "hilbertcurve",       ipHilbertCurve },
    { "archimedeanchords",  ipArchimedeanChords },
    { "octagramspiral",     ipOctagramSpiral },
    { "adaptivecubic",      ipAdaptiveCubic },
    { "supportcubic",       ipSupportCubic }
};
CONFIG_OPTION_ENUM_DEFINE_STATIC_MAPS(InfillPattern)

static t_config_enum_values s_keys_map_IroningType {
    { "top",            int(IroningType::TopSurfaces) },
    { "topmost",        int(IroningType::TopmostOnly) },
    { "solid",          int(IroningType::AllSolid) }
};
CONFIG_OPTION_ENUM_DEFINE_STATIC_MAPS(IroningType)

static t_config_enum_values s_keys_map_SlicingMode {
    { "regular",        int(SlicingMode::Regular) },
    { "even_odd",       int(SlicingMode::EvenOdd) },
    { "close_holes",    int(SlicingMode::CloseHoles) }
};
CONFIG_OPTION_ENUM_DEFINE_STATIC_MAPS(SlicingMode)

static t_config_enum_values s_keys_map_SupportMaterialPattern {
    { "rectilinear",        smpRectilinear },
    { "rectilinear-grid",   smpRectilinearGrid },
    { "honeycomb",          smpHoneycomb }
};
CONFIG_OPTION_ENUM_DEFINE_STATIC_MAPS(SupportMaterialPattern)

static t_config_enum_values s_keys_map_SupportMaterialStyle {
    { "grid",           smsGrid },
    { "snug",           smsSnug }
};
CONFIG_OPTION_ENUM_DEFINE_STATIC_MAPS(SupportMaterialStyle)

static t_config_enum_values s_keys_map_SupportMaterialInterfacePattern {
    { "auto",           smipAuto },
    { "rectilinear",    smipRectilinear },
    { "concentric",     smipConcentric }
};
CONFIG_OPTION_ENUM_DEFINE_STATIC_MAPS(SupportMaterialInterfacePattern)

static t_config_enum_values s_keys_map_SeamPosition {
    { "random",         spRandom },
    { "nearest",        spNearest },
    { "aligned",        spAligned },
    { "rear",           spRear }
};
CONFIG_OPTION_ENUM_DEFINE_STATIC_MAPS(SeamPosition)

static const t_config_enum_values s_keys_map_SLADisplayOrientation = {
    { "landscape",      sladoLandscape},
    { "portrait",       sladoPortrait}
};
CONFIG_OPTION_ENUM_DEFINE_STATIC_MAPS(SLADisplayOrientation)

static const t_config_enum_values s_keys_map_SLAPillarConnectionMode = {
    {"zigzag",          slapcmZigZag},
    {"cross",           slapcmCross},
    {"dynamic",         slapcmDynamic}
};
CONFIG_OPTION_ENUM_DEFINE_STATIC_MAPS(SLAPillarConnectionMode)

static const t_config_enum_values s_keys_map_BrimType = {
    {"no_brim",         btNoBrim},
    {"outer_only",      btOuterOnly},
    {"inner_only",      btInnerOnly},
    {"outer_and_inner", btOuterAndInner}
};
CONFIG_OPTION_ENUM_DEFINE_STATIC_MAPS(BrimType)

static const t_config_enum_values s_keys_map_DraftShield = {
    { "disabled", dsDisabled },
    { "limited",  dsLimited  },
    { "enabled",  dsEnabled  }
};
CONFIG_OPTION_ENUM_DEFINE_STATIC_MAPS(DraftShield)

static const t_config_enum_values s_keys_map_ForwardCompatibilitySubstitutionRule = {
    { "disable",        ForwardCompatibilitySubstitutionRule::Disable },
    { "enable",         ForwardCompatibilitySubstitutionRule::Enable },
    { "enable_silent",  ForwardCompatibilitySubstitutionRule::EnableSilent }
};
CONFIG_OPTION_ENUM_DEFINE_STATIC_MAPS(ForwardCompatibilitySubstitutionRule)

static void assign_printer_technology_to_unknown(t_optiondef_map &options, PrinterTechnology printer_technology)
{
    for (std::pair<const t_config_option_key, ConfigOptionDef> &kvp : options)
        if (kvp.second.printer_technology == ptUnknown)
            kvp.second.printer_technology = printer_technology;
}

PrintConfigDef::PrintConfigDef()
{
    this->init_common_params();
    assign_printer_technology_to_unknown(this->options, ptAny);
    this->init_fff_params();
    this->init_extruder_option_keys();
    assign_printer_technology_to_unknown(this->options, ptFFF);
    this->init_sla_params();
    assign_printer_technology_to_unknown(this->options, ptSLA);
}

void PrintConfigDef::init_common_params()
{
    ConfigOptionDef* def;

    def = this->add("printer_technology", coEnum);
    def->label = L("Printer technology");
    def->tooltip = L("Printer technology");
    def->enum_keys_map = &ConfigOptionEnum<PrinterTechnology>::get_enum_values();
    def->enum_values.push_back("FFF");
    def->enum_values.push_back("SLA");
    def->set_default_value(new ConfigOptionEnum<PrinterTechnology>(ptFFF));

    def = this->add("bed_shape", coPoints);
    def->label = L("Bed shape");
    def->mode = comAdvanced;
    def->set_default_value(new ConfigOptionPoints{ Vec2d(0, 0), Vec2d(200, 0), Vec2d(200, 200), Vec2d(0, 200) });

    def = this->add("bed_custom_texture", coString);
    def->label = L("Bed custom texture");
    def->mode = comAdvanced;
    def->set_default_value(new ConfigOptionString(""));

    def = this->add("bed_custom_model", coString);
    def->label = L("Bed custom model");
    def->mode = comAdvanced;
    def->set_default_value(new ConfigOptionString(""));

    def = this->add("thumbnails", coPoints);
    def->label = L("G-code thumbnails");
    def->tooltip = L("Picture sizes to be stored into a .gcode and .sl1 / .sl1s files, in the following format: \"XxY, XxY, ...\"");
    def->mode = comExpert;
    def->gui_type = ConfigOptionDef::GUIType::one_string;
    def->set_default_value(new ConfigOptionPoints());

    def = this->add("layer_height", coFloat);
    def->label = L("Layer height");
    def->category = L("Layers and Perimeters");
    def->tooltip = L("This setting controls the height (and thus the total number) of the slices/layers. "
                   "Thinner layers give better accuracy but take more time to print.");
    def->sidetext = L("mm");
    def->min = 0;
    def->set_default_value(new ConfigOptionFloat(0.3));

    def = this->add("max_print_height", coFloat);
    def->label = L("Max print height");
    def->tooltip = L("Set this to the maximum height that can be reached by your extruder while printing.");
    def->sidetext = L("mm");
    def->min = 0;
    def->max = 1200;
    def->mode = comAdvanced;
    def->set_default_value(new ConfigOptionFloat(200.0));

    def = this->add("print_host", coString);
    def->label = L("Hostname, IP or URL");
    def->tooltip = L("Slic3r can upload G-code files to a printer host. This field should contain "
                   "the hostname, IP address or URL of the printer host instance. "
                   "Print host behind HAProxy with basic auth enabled can be accessed by putting the user name and password into the URL "
                   "in the following format: https://username:password@your-octopi-address/");
    def->mode = comAdvanced;
    def->set_default_value(new ConfigOptionString(""));

    def = this->add("printhost_apikey", coString);
    def->label = L("API Key / Password");
    def->tooltip = L("Slic3r can upload G-code files to a printer host. This field should contain "
                   "the API Key or the password required for authentication.");
    def->mode = comAdvanced;
    def->set_default_value(new ConfigOptionString(""));
    
    def = this->add("printhost_port", coString);
    def->label = L("Printer");
    def->tooltip = L("Name of the printer");
    def->gui_type = ConfigOptionDef::GUIType::select_open;
    def->mode = comAdvanced;
    def->set_default_value(new ConfigOptionString(""));
    
    def = this->add("printhost_cafile", coString);
    def->label = L("HTTPS CA File");
    def->tooltip = L("Custom CA certificate file can be specified for HTTPS OctoPrint connections, in crt/pem format. "
                   "If left blank, the default OS CA certificate repository is used.");
    def->mode = comAdvanced;
    def->set_default_value(new ConfigOptionString(""));
    
    def = this->add("elefant_foot_compensation", coFloat);
    def->label = L("Elephant foot compensation");
    def->category = L("Advanced");
    def->tooltip = L("The first layers will be gradually shrunk in the XY plane by the configured value "
                     "to compensate for the 1st layer squish aka an Elephant Foot effect.");
    def->sidetext = L("mm");
    def->min = 0;
    def->mode = comAdvanced;
<<<<<<< HEAD
    def->set_default_value(new ConfigOptionFloat(0.2));
    
    def = this->add("elefant_foot_compensation_layers", coInt);
    def->label = L("Elephant foot compensation layers");
    def->category = L("Advanced");
    def->tooltip = L("The number of layers on which the elephant foot compensation will be active. "
                     "The first layer will be shrunk by the elephant foot compensation value, then "
                     "the next layers will be gradually shrunk less, up to the layer indicated by this value.");
    def->sidetext = L("layers");
    def->min = 1;
    def->max = 30;
    def->mode = comAdvanced;
    def->set_default_value(new ConfigOptionInt(4));
=======
    def->set_default_value(new ConfigOptionFloat(0.));
>>>>>>> 7e0e552f

    // Options used by physical printers
    
    def = this->add("printhost_user", coString);
    def->label = L("User");
//    def->tooltip = L("");
    def->mode = comAdvanced;
    def->set_default_value(new ConfigOptionString(""));
    
    def = this->add("printhost_password", coString);
    def->label = L("Password");
//    def->tooltip = L("");
    def->mode = comAdvanced;
    def->set_default_value(new ConfigOptionString(""));
    
    def = this->add("preset_names", coStrings);
    def->label = L("Printer preset names");
    def->tooltip = L("Names of presets related to the physical printer");
    def->mode = comAdvanced;
    def->set_default_value(new ConfigOptionStrings());

    // temporary workaround for compatibility with older Slicer
    {
        def = this->add("preset_name", coString);
        def->set_default_value(new ConfigOptionString());
    }

    def = this->add("printhost_authorization_type", coEnum);
    def->label = L("Authorization Type");
//    def->tooltip = L("");
    def->enum_keys_map = &ConfigOptionEnum<AuthorizationType>::get_enum_values();
    def->enum_values.push_back("key");
    def->enum_values.push_back("user");
    def->enum_labels.push_back(L("API key"));
    def->enum_labels.push_back(L("HTTP digest"));
    def->mode = comAdvanced;
    def->set_default_value(new ConfigOptionEnum<AuthorizationType>(atKeyPassword));
}

void PrintConfigDef::init_fff_params()
{
    ConfigOptionDef* def;

    // Maximum extruder temperature, bumped to 1500 to support printing of glass.
    const int max_temp = 1500;

    def = this->add("avoid_crossing_perimeters", coBool);
    def->label = L("Avoid crossing perimeters");
    def->tooltip = L("Optimize travel moves in order to minimize the crossing of perimeters. "
                   "This is mostly useful with Bowden extruders which suffer from oozing. "
                   "This feature slows down both the print and the G-code generation.");
    def->mode = comExpert;
    def->set_default_value(new ConfigOptionBool(false));

    def = this->add("avoid_crossing_perimeters_max_detour", coFloatOrPercent);
    def->label = L("Avoid crossing perimeters - Max detour length");
    def->category = L("Layers and Perimeters");
    def->tooltip = L("The maximum detour length for avoid crossing perimeters. "
                     "If the detour is longer than this value, avoid crossing perimeters is not applied for this travel path. "
                     "Detour length could be specified either as an absolute value or as percentage (for example 50%) of a direct travel path.");
    def->sidetext = L("mm or % (zero to disable)");
    def->min = 0;
    def->mode = comExpert;
    def->set_default_value(new ConfigOptionFloatOrPercent(0., false));

    def = this->add("bed_temperature", coInts);
    def->label = L("Other layers");
    def->tooltip = L("Bed temperature for layers after the first one. "
                   "Set this to zero to disable bed temperature control commands in the output.");
    def->sidetext = L("°C");
    def->full_label = L("Bed temperature");
    def->min = 0;
    def->max = 300;
    def->set_default_value(new ConfigOptionInts { 0 });

    def = this->add("before_layer_gcode", coString);
    def->label = L("Before layer change G-code");
    def->tooltip = L("This custom code is inserted at every layer change, right before the Z move. "
                   "Note that you can use placeholder variables for all Slic3r settings as well "
                   "as [layer_num] and [layer_z].");
    def->multiline = true;
    def->full_width = true;
    def->height = 5;
    def->mode = comExpert;
    def->set_default_value(new ConfigOptionString(""));

    def = this->add("between_objects_gcode", coString);
    def->label = L("Between objects G-code");
    def->tooltip = L("This code is inserted between objects when using sequential printing. By default extruder and bed temperature are reset using non-wait command; however if M104, M109, M140 or M190 are detected in this custom code, Slic3r will not add temperature commands. Note that you can use placeholder variables for all Slic3r settings, so you can put a \"M109 S[first_layer_temperature]\" command wherever you want.");
    def->multiline = true;
    def->full_width = true;
    def->height = 12;
    def->mode = comExpert;
    def->set_default_value(new ConfigOptionString(""));

    def = this->add("bottom_solid_layers", coInt);
    //TRN To be shown in Print Settings "Bottom solid layers"
    def->label = L("Bottom");
    def->category = L("Layers and Perimeters");
    def->tooltip = L("Number of solid layers to generate on bottom surfaces.");
    def->full_label = L("Bottom solid layers");
    def->min = 0;
    def->set_default_value(new ConfigOptionInt(3));

    def = this->add("bottom_solid_min_thickness", coFloat);
    //TRN To be shown in Print Settings "Top solid layers"
    def->label = L("Bottom");
    def->category = L("Layers and Perimeters");
    def->tooltip = L("The number of bottom solid layers is increased above bottom_solid_layers if necessary to satisfy "
    				 "minimum thickness of bottom shell.");
    def->full_label = L("Minimum bottom shell thickness");
    def->sidetext = L("mm");
    def->min = 0;
    def->set_default_value(new ConfigOptionFloat(0.));

    def = this->add("bridge_acceleration", coFloat);
    def->label = L("Bridge");
    def->tooltip = L("This is the acceleration your printer will use for bridges. "
                   "Set zero to disable acceleration control for bridges.");
    def->sidetext = L("mm/s²");
    def->min = 0;
    def->mode = comExpert;
    def->set_default_value(new ConfigOptionFloat(0));

    def = this->add("bridge_angle", coFloat);
    def->label = L("Bridging angle");
    def->category = L("Infill");
    def->tooltip = L("Bridging angle override. If left to zero, the bridging angle will be calculated "
                   "automatically. Otherwise the provided angle will be used for all bridges. "
                   "Use 180° for zero angle.");
    def->sidetext = L("°");
    def->min = 0;
    def->mode = comAdvanced;
    def->set_default_value(new ConfigOptionFloat(0.));

    def = this->add("bridge_fan_speed", coInts);
    def->label = L("Bridges fan speed");
    def->tooltip = L("This fan speed is enforced during all bridges and overhangs.");
    def->sidetext = L("%");
    def->min = 0;
    def->max = 100;
    def->mode = comExpert;
    def->set_default_value(new ConfigOptionInts { 100 });

    def = this->add("bridge_flow_ratio", coFloat);
    def->label = L("Bridge flow ratio");
    def->category = L("Advanced");
    def->tooltip = L("This factor affects the amount of plastic for bridging. "
                   "You can decrease it slightly to pull the extrudates and prevent sagging, "
                   "although default settings are usually good and you should experiment "
                   "with cooling (use a fan) before tweaking this.");
    def->min = 0;
    def->max = 2;
    def->mode = comAdvanced;
    def->set_default_value(new ConfigOptionFloat(1));

    def = this->add("bridge_speed", coFloat);
    def->label = L("Bridges");
    def->category = L("Speed");
    def->tooltip = L("Speed for printing bridges.");
    def->sidetext = L("mm/s");
    def->aliases = { "bridge_feed_rate" };
    def->min = 0;
    def->mode = comAdvanced;
    def->set_default_value(new ConfigOptionFloat(60));

    def = this->add("brim_width", coFloat);
    def->label = L("Brim width");
    def->category = L("Skirt and brim");
    def->tooltip = L("Horizontal width of the brim that will be printed around each object on the first layer.");
    def->sidetext = L("mm");
    def->min = 0;
    def->max = 200;
    def->mode = comSimple;
    def->set_default_value(new ConfigOptionFloat(0));

    def = this->add("brim_type", coEnum);
    def->label = L("Brim type");
    def->category = L("Skirt and brim");
    def->tooltip = L("The places where the brim will be printed around each object on the first layer.");
    def->enum_keys_map = &ConfigOptionEnum<BrimType>::get_enum_values();
    def->enum_values.emplace_back("no_brim");
    def->enum_values.emplace_back("outer_only");
    def->enum_values.emplace_back("inner_only");
    def->enum_values.emplace_back("outer_and_inner");
    def->enum_labels.emplace_back(L("No brim"));
    def->enum_labels.emplace_back(L("Outer brim only"));
    def->enum_labels.emplace_back(L("Inner brim only"));
    def->enum_labels.emplace_back(L("Outer and inner brim"));
    def->mode = comSimple;
    def->set_default_value(new ConfigOptionEnum<BrimType>(btOuterOnly));

    def = this->add("brim_offset", coFloat);
    def->label = L("Brim offset");
    def->category = L("Skirt and brim");
    def->tooltip = L("The offset of the brim from the printed object. The offset is applied after the elephant foot compensation.");
    def->sidetext = L("mm");
    def->min = 0;
    def->mode = comAdvanced;
    def->set_default_value(new ConfigOptionFloat(0.f));

    def = this->add("clip_multipart_objects", coBool);
    def->label = L("Clip multi-part objects");
    def->tooltip = L("When printing multi-material objects, this settings will make Slic3r "
                   "to clip the overlapping object parts one by the other "
                   "(2nd part will be clipped by the 1st, 3rd part will be clipped by the 1st and 2nd etc).");
    def->mode = comExpert;
    def->set_default_value(new ConfigOptionBool(true));

    def = this->add("colorprint_heights", coFloats);
    def->label = L("Colorprint height");
    def->tooltip = L("Heights at which a filament change is to occur.");
    def->set_default_value(new ConfigOptionFloats { });

    def = this->add("compatible_printers", coStrings);
    def->label = L("Compatible printers");
    def->mode = comAdvanced;
    def->set_default_value(new ConfigOptionStrings());
    def->cli = ConfigOptionDef::nocli;

    def = this->add("compatible_printers_condition", coString);
    def->label = L("Compatible printers condition");
    def->tooltip = L("A boolean expression using the configuration values of an active printer profile. "
                   "If this expression evaluates to true, this profile is considered compatible "
                   "with the active printer profile.");
    def->mode = comExpert;
    def->set_default_value(new ConfigOptionString());
    def->cli = ConfigOptionDef::nocli;

    def = this->add("compatible_prints", coStrings);
    def->label = L("Compatible print profiles");
    def->mode = comAdvanced;
    def->set_default_value(new ConfigOptionStrings());
    def->cli = ConfigOptionDef::nocli;

    def = this->add("compatible_prints_condition", coString);
    def->label = L("Compatible print profiles condition");
    def->tooltip = L("A boolean expression using the configuration values of an active print profile. "
                   "If this expression evaluates to true, this profile is considered compatible "
                   "with the active print profile.");
    def->mode = comExpert;
    def->set_default_value(new ConfigOptionString());
    def->cli = ConfigOptionDef::nocli;

    // The following value is to be stored into the project file (AMF, 3MF, Config ...)
    // and it contains a sum of "compatible_printers_condition" values over the print and filament profiles.
    def = this->add("compatible_printers_condition_cummulative", coStrings);
    def->set_default_value(new ConfigOptionStrings());
    def->cli = ConfigOptionDef::nocli;
    def = this->add("compatible_prints_condition_cummulative", coStrings);
    def->set_default_value(new ConfigOptionStrings());
    def->cli = ConfigOptionDef::nocli;

    def = this->add("complete_objects", coBool);
    def->label = L("Complete individual objects");
    def->tooltip = L("When printing multiple objects or copies, this feature will complete "
                   "each object before moving onto next one (and starting it from its bottom layer). "
                   "This feature is useful to avoid the risk of ruined prints. "
                   "Slic3r should warn and prevent you from extruder collisions, but beware.");
    def->mode = comAdvanced;
    def->set_default_value(new ConfigOptionBool(false));

    def = this->add("cooling", coBools);
    def->label = L("Enable auto cooling");
    def->tooltip = L("This flag enables the automatic cooling logic that adjusts print speed "
                   "and fan speed according to layer printing time.");
    def->set_default_value(new ConfigOptionBools { true });

    def = this->add("cooling_tube_retraction", coFloat);
    def->label = L("Cooling tube position");
    def->tooltip = L("Distance of the center-point of the cooling tube from the extruder tip.");
    def->sidetext = L("mm");
    def->min = 0;
    def->mode = comAdvanced;
    def->set_default_value(new ConfigOptionFloat(91.5f));

    def = this->add("cooling_tube_length", coFloat);
    def->label = L("Cooling tube length");
    def->tooltip = L("Length of the cooling tube to limit space for cooling moves inside it.");
    def->sidetext = L("mm");
    def->min = 0;
    def->mode = comAdvanced;
    def->set_default_value(new ConfigOptionFloat(5.f));

    def = this->add("default_acceleration", coFloat);
    def->label = L("Default");
    def->tooltip = L("This is the acceleration your printer will be reset to after "
                   "the role-specific acceleration values are used (perimeter/infill). "
                   "Set zero to prevent resetting acceleration at all.");
    def->sidetext = L("mm/s²");
    def->min = 0;
    def->mode = comExpert;
    def->set_default_value(new ConfigOptionFloat(0));

    def = this->add("default_filament_profile", coStrings);
    def->label = L("Default filament profile");
    def->tooltip = L("Default filament profile associated with the current printer profile. "
                   "On selection of the current printer profile, this filament profile will be activated.");
    def->set_default_value(new ConfigOptionStrings());
    def->cli = ConfigOptionDef::nocli;

    def = this->add("default_print_profile", coString);
    def->label = L("Default print profile");
    def->tooltip = L("Default print profile associated with the current printer profile. "
                   "On selection of the current printer profile, this print profile will be activated.");
    def->set_default_value(new ConfigOptionString());
    def->cli = ConfigOptionDef::nocli;

    def = this->add("disable_fan_first_layers", coInts);
    def->label = L("Disable fan for the first");
    def->tooltip = L("You can set this to a positive value to disable fan at all "
                   "during the first layers, so that it does not make adhesion worse.");
    def->sidetext = L("layers");
    def->min = 0;
    def->max = 1000;
    def->mode = comExpert;
    def->set_default_value(new ConfigOptionInts { 3 });

    def = this->add("dont_support_bridges", coBool);
    def->label = L("Don't support bridges");
    def->category = L("Support material");
    def->tooltip = L("Experimental option for preventing support material from being generated "
                   "under bridged areas.");
    def->mode = comAdvanced;
    def->set_default_value(new ConfigOptionBool(true));

    def = this->add("duplicate_distance", coFloat);
    def->label = L("Distance between copies");
    def->tooltip = L("Distance used for the auto-arrange feature of the plater.");
    def->sidetext = L("mm");
    def->aliases = { "multiply_distance" };
    def->min = 0;
    def->set_default_value(new ConfigOptionFloat(6));

    def = this->add("end_gcode", coString);
    def->label = L("End G-code");
    def->tooltip = L("This end procedure is inserted at the end of the output file. "
                   "Note that you can use placeholder variables for all PrusaSlicer settings.");
    def->multiline = true;
    def->full_width = true;
    def->height = 12;
    def->mode = comExpert;
    def->set_default_value(new ConfigOptionString("M104 S0 ; turn off temperature\nG28 X0  ; home X axis\nM84     ; disable motors\n"));

    def = this->add("end_filament_gcode", coStrings);
    def->label = L("End G-code");
    def->tooltip = L("This end procedure is inserted at the end of the output file, before the printer end gcode (and "
                   "before any toolchange from this filament in case of multimaterial printers). "
                   "Note that you can use placeholder variables for all PrusaSlicer settings. "
                   "If you have multiple extruders, the gcode is processed in extruder order.");
    def->multiline = true;
    def->full_width = true;
    def->height = 120;
    def->mode = comExpert;
    def->set_default_value(new ConfigOptionStrings { "; Filament-specific end gcode \n;END gcode for filament\n" });

    def = this->add("ensure_vertical_shell_thickness", coBool);
    def->label = L("Ensure vertical shell thickness");
    def->category = L("Layers and Perimeters");
    def->tooltip = L("Add solid infill near sloping surfaces to guarantee the vertical shell thickness "
                   "(top+bottom solid layers).");
    def->mode = comAdvanced;
    def->set_default_value(new ConfigOptionBool(false));

    auto def_top_fill_pattern = def = this->add("top_fill_pattern", coEnum);
    def->label = L("Top fill pattern");
    def->category = L("Infill");
    def->tooltip = L("Fill pattern for top infill. This only affects the top visible layer, and not its adjacent solid shells.");
    def->cli = "top-fill-pattern|external-fill-pattern|solid-fill-pattern";
    def->enum_keys_map = &ConfigOptionEnum<InfillPattern>::get_enum_values();
    def->enum_values.push_back("rectilinear");
    def->enum_values.push_back("monotonic");
    def->enum_values.push_back("alignedrectilinear");
    def->enum_values.push_back("concentric");
    def->enum_values.push_back("hilbertcurve");
    def->enum_values.push_back("archimedeanchords");
    def->enum_values.push_back("octagramspiral");
    def->enum_labels.push_back(L("Rectilinear"));
    def->enum_labels.push_back(L("Monotonic"));
    def->enum_labels.push_back(L("Aligned Rectilinear"));
    def->enum_labels.push_back(L("Concentric"));
    def->enum_labels.push_back(L("Hilbert Curve"));
    def->enum_labels.push_back(L("Archimedean Chords"));
    def->enum_labels.push_back(L("Octagram Spiral"));
    // solid_fill_pattern is an obsolete equivalent to top_fill_pattern/bottom_fill_pattern.
    def->aliases = { "solid_fill_pattern", "external_fill_pattern" };
    def->set_default_value(new ConfigOptionEnum<InfillPattern>(ipMonotonic));

    def = this->add("bottom_fill_pattern", coEnum);
    def->label = L("Bottom fill pattern");
    def->category = L("Infill");
    def->tooltip = L("Fill pattern for bottom infill. This only affects the bottom external visible layer, and not its adjacent solid shells.");
    def->cli = "bottom-fill-pattern|external-fill-pattern|solid-fill-pattern";
    def->enum_keys_map = &ConfigOptionEnum<InfillPattern>::get_enum_values();
    def->enum_values = def_top_fill_pattern->enum_values;
    def->enum_labels = def_top_fill_pattern->enum_labels;
    def->aliases = def_top_fill_pattern->aliases;
    def->set_default_value(new ConfigOptionEnum<InfillPattern>(ipMonotonic));

    def = this->add("external_perimeter_extrusion_width", coFloatOrPercent);
    def->label = L("External perimeters");
    def->category = L("Extrusion Width");
    def->tooltip = L("Set this to a non-zero value to set a manual extrusion width for external perimeters. "
                   "If left zero, default extrusion width will be used if set, otherwise 1.125 x nozzle diameter will be used. "
                   "If expressed as percentage (for example 200%), it will be computed over layer height.");
    def->sidetext = L("mm or %");
    def->min = 0;
    def->mode = comAdvanced;
    def->set_default_value(new ConfigOptionFloatOrPercent(0, false));

    def = this->add("external_perimeter_speed", coFloatOrPercent);
    def->label = L("External perimeters");
    def->category = L("Speed");
    def->tooltip = L("This separate setting will affect the speed of external perimeters (the visible ones). "
                   "If expressed as percentage (for example: 80%) it will be calculated "
                   "on the perimeters speed setting above. Set to zero for auto.");
    def->sidetext = L("mm/s or %");
    def->ratio_over = "perimeter_speed";
    def->min = 0;
    def->mode = comAdvanced;
    def->set_default_value(new ConfigOptionFloatOrPercent(50, true));

    def = this->add("external_perimeters_first", coBool);
    def->label = L("External perimeters first");
    def->category = L("Layers and Perimeters");
    def->tooltip = L("Print contour perimeters from the outermost one to the innermost one "
                   "instead of the default inverse order.");
    def->mode = comExpert;
    def->set_default_value(new ConfigOptionBool(false));

    def = this->add("extra_perimeters", coBool);
    def->label = L("Extra perimeters if needed");
    def->category = L("Layers and Perimeters");
    def->tooltip = L("Add more perimeters when needed for avoiding gaps in sloping walls. "
                   "Slic3r keeps adding perimeters, until more than 70% of the loop immediately above "
                   "is supported.");
    def->mode = comExpert;
    def->set_default_value(new ConfigOptionBool(true));

    def = this->add("extruder", coInt);
    def->gui_type = ConfigOptionDef::GUIType::i_enum_open;
    def->label = L("Extruder");
    def->category = L("Extruders");
    def->tooltip = L("The extruder to use (unless more specific extruder settings are specified). "
                   "This value overrides perimeter and infill extruders, but not the support extruders.");
    def->min = 0;  // 0 = inherit defaults
    def->enum_labels.push_back(L("default"));  // override label for item 0
    def->enum_labels.push_back("1");
    def->enum_labels.push_back("2");
    def->enum_labels.push_back("3");
    def->enum_labels.push_back("4");
    def->enum_labels.push_back("5");

    def = this->add("extruder_clearance_height", coFloat);
    def->label = L("Height");
    def->tooltip = L("Set this to the vertical distance between your nozzle tip and (usually) the X carriage rods. "
                   "In other words, this is the height of the clearance cylinder around your extruder, "
                   "and it represents the maximum depth the extruder can peek before colliding with "
                   "other printed objects.");
    def->sidetext = L("mm");
    def->min = 0;
    def->mode = comExpert;
    def->set_default_value(new ConfigOptionFloat(20));

    def = this->add("extruder_clearance_radius", coFloat);
    def->label = L("Radius");
    def->tooltip = L("Set this to the clearance radius around your extruder. "
                   "If the extruder is not centered, choose the largest value for safety. "
                   "This setting is used to check for collisions and to display the graphical preview "
                   "in the plater.");
    def->sidetext = L("mm");
    def->min = 0;
    def->mode = comExpert;
    def->set_default_value(new ConfigOptionFloat(20));

    def = this->add("extruder_colour", coStrings);
    def->label = L("Extruder Color");
    def->tooltip = L("This is only used in the Slic3r interface as a visual help.");
    def->gui_type = ConfigOptionDef::GUIType::color;
    // Empty string means no color assigned yet.
    def->set_default_value(new ConfigOptionStrings { "" });

    def = this->add("extruder_offset", coPoints);
    def->label = L("Extruder offset");
    def->tooltip = L("If your firmware doesn't handle the extruder displacement you need the G-code "
                   "to take it into account. This option lets you specify the displacement of each extruder "
                   "with respect to the first one. It expects positive coordinates (they will be subtracted "
                   "from the XY coordinate).");
    def->sidetext = L("mm");
    def->mode = comAdvanced;
    def->set_default_value(new ConfigOptionPoints { Vec2d(0,0) });

    def = this->add("extrusion_axis", coString);
    def->label = L("Extrusion axis");
    def->tooltip = L("Use this option to set the axis letter associated to your printer's extruder "
                   "(usually E but some printers use A).");
    def->set_default_value(new ConfigOptionString("E"));

    def = this->add("extrusion_multiplier", coFloats);
    def->label = L("Extrusion multiplier");
    def->tooltip = L("This factor changes the amount of flow proportionally. You may need to tweak "
                   "this setting to get nice surface finish and correct single wall widths. "
                   "Usual values are between 0.9 and 1.1. If you think you need to change this more, "
                   "check filament diameter and your firmware E steps.");
    def->max = 2;
    def->mode = comAdvanced;
    def->set_default_value(new ConfigOptionFloats { 1. });

    def = this->add("extrusion_width", coFloatOrPercent);
    def->label = L("Default extrusion width");
    def->category = L("Extrusion Width");
    def->tooltip = L("Set this to a non-zero value to allow a manual extrusion width. "
                   "If left to zero, Slic3r derives extrusion widths from the nozzle diameter "
                   "(see the tooltips for perimeter extrusion width, infill extrusion width etc). "
                   "If expressed as percentage (for example: 230%), it will be computed over layer height.");
    def->sidetext = L("mm or %");
    def->min = 0;
    def->max = 1000;
    def->mode = comAdvanced;
    def->set_default_value(new ConfigOptionFloatOrPercent(0, false));

    def = this->add("fan_always_on", coBools);
    def->label = L("Keep fan always on");
    def->tooltip = L("If this is enabled, fan will never be disabled and will be kept running at least "
                   "at its minimum speed. Useful for PLA, harmful for ABS.");
    def->set_default_value(new ConfigOptionBools { false });

    def = this->add("fan_below_layer_time", coInts);
    def->label = L("Enable fan if layer print time is below");
    def->tooltip = L("If layer print time is estimated below this number of seconds, fan will be enabled "
                   "and its speed will be calculated by interpolating the minimum and maximum speeds.");
    def->sidetext = L("approximate seconds");
    def->min = 0;
    def->max = 1000;
    def->mode = comExpert;
    def->set_default_value(new ConfigOptionInts { 60 });

    def = this->add("filament_colour", coStrings);
    def->label = L("Color");
    def->tooltip = L("This is only used in the Slic3r interface as a visual help.");
    def->gui_type = ConfigOptionDef::GUIType::color;
    def->set_default_value(new ConfigOptionStrings { "#29B2B2" });

    def = this->add("filament_notes", coStrings);
    def->label = L("Filament notes");
    def->tooltip = L("You can put your notes regarding the filament here.");
    def->multiline = true;
    def->full_width = true;
    def->height = 13;
    def->mode = comAdvanced;
    def->set_default_value(new ConfigOptionStrings { "" });

    def = this->add("filament_max_volumetric_speed", coFloats);
    def->label = L("Max volumetric speed");
    def->tooltip = L("Maximum volumetric speed allowed for this filament. Limits the maximum volumetric "
                   "speed of a print to the minimum of print and filament volumetric speed. "
                   "Set to zero for no limit.");
    def->sidetext = L("mm³/s");
    def->min = 0;
    def->mode = comAdvanced;
    def->set_default_value(new ConfigOptionFloats { 0. });

    def = this->add("filament_loading_speed", coFloats);
    def->label = L("Loading speed");
    def->tooltip = L("Speed used for loading the filament on the wipe tower.");
    def->sidetext = L("mm/s");
    def->min = 0;
    def->mode = comExpert;
    def->set_default_value(new ConfigOptionFloats { 28. });

    def = this->add("filament_loading_speed_start", coFloats);
    def->label = L("Loading speed at the start");
    def->tooltip = L("Speed used at the very beginning of loading phase.");
    def->sidetext = L("mm/s");
    def->min = 0;
    def->mode = comExpert;
    def->set_default_value(new ConfigOptionFloats { 3. });

    def = this->add("filament_unloading_speed", coFloats);
    def->label = L("Unloading speed");
    def->tooltip = L("Speed used for unloading the filament on the wipe tower (does not affect "
                      " initial part of unloading just after ramming).");
    def->sidetext = L("mm/s");
    def->min = 0;
    def->mode = comExpert;
    def->set_default_value(new ConfigOptionFloats { 90. });

    def = this->add("filament_unloading_speed_start", coFloats);
    def->label = L("Unloading speed at the start");
    def->tooltip = L("Speed used for unloading the tip of the filament immediately after ramming.");
    def->sidetext = L("mm/s");
    def->min = 0;
    def->mode = comExpert;
    def->set_default_value(new ConfigOptionFloats { 100. });

    def = this->add("filament_toolchange_delay", coFloats);
    def->label = L("Delay after unloading");
    def->tooltip = L("Time to wait after the filament is unloaded. "
                   "May help to get reliable toolchanges with flexible materials "
                   "that may need more time to shrink to original dimensions.");
    def->sidetext = L("s");
    def->min = 0;
    def->mode = comExpert;
    def->set_default_value(new ConfigOptionFloats { 0. });

    def = this->add("filament_cooling_moves", coInts);
    def->label = L("Number of cooling moves");
    def->tooltip = L("Filament is cooled by being moved back and forth in the "
                   "cooling tubes. Specify desired number of these moves.");
    def->max = 0;
    def->max = 20;
    def->mode = comExpert;
    def->set_default_value(new ConfigOptionInts { 4 });

    def = this->add("filament_cooling_initial_speed", coFloats);
    def->label = L("Speed of the first cooling move");
    def->tooltip = L("Cooling moves are gradually accelerating beginning at this speed.");
    def->sidetext = L("mm/s");
    def->min = 0;
    def->mode = comExpert;
    def->set_default_value(new ConfigOptionFloats { 2.2f });

    def = this->add("filament_minimal_purge_on_wipe_tower", coFloats);
    def->label = L("Minimal purge on wipe tower");
    def->tooltip = L("After a tool change, the exact position of the newly loaded filament inside "
                     "the nozzle may not be known, and the filament pressure is likely not yet stable. "
                     "Before purging the print head into an infill or a sacrificial object, Slic3r will always prime "
                     "this amount of material into the wipe tower to produce successive infill or sacrificial object extrusions reliably.");
    def->sidetext = L("mm³");
    def->min = 0;
    def->mode = comExpert;
    def->set_default_value(new ConfigOptionFloats { 15.f });

    def = this->add("filament_cooling_final_speed", coFloats);
    def->label = L("Speed of the last cooling move");
    def->tooltip = L("Cooling moves are gradually accelerating towards this speed.");
    def->sidetext = L("mm/s");
    def->min = 0;
    def->mode = comExpert;
    def->set_default_value(new ConfigOptionFloats { 3.4f });

    def = this->add("filament_load_time", coFloats);
    def->label = L("Filament load time");
    def->tooltip = L("Time for the printer firmware (or the Multi Material Unit 2.0) to load a new filament during a tool change (when executing the T code). This time is added to the total print time by the G-code time estimator.");
    def->sidetext = L("s");
    def->min = 0;
    def->mode = comExpert;
    def->set_default_value(new ConfigOptionFloats { 0.0f });

    def = this->add("filament_ramming_parameters", coStrings);
    def->label = L("Ramming parameters");
    def->tooltip = L("This string is edited by RammingDialog and contains ramming specific parameters.");
    def->mode = comExpert;
    def->set_default_value(new ConfigOptionStrings { "120 100 6.6 6.8 7.2 7.6 7.9 8.2 8.7 9.4 9.9 10.0|"
       " 0.05 6.6 0.45 6.8 0.95 7.8 1.45 8.3 1.95 9.7 2.45 10 2.95 7.6 3.45 7.6 3.95 7.6 4.45 7.6 4.95 7.6" });

    def = this->add("filament_unload_time", coFloats);
    def->label = L("Filament unload time");
    def->tooltip = L("Time for the printer firmware (or the Multi Material Unit 2.0) to unload a filament during a tool change (when executing the T code). This time is added to the total print time by the G-code time estimator.");
    def->sidetext = L("s");
    def->min = 0;
    def->mode = comExpert;
    def->set_default_value(new ConfigOptionFloats { 0.0f });

    def = this->add("filament_diameter", coFloats);
    def->label = L("Diameter");
    def->tooltip = L("Enter your filament diameter here. Good precision is required, so use a caliper "
                   "and do multiple measurements along the filament, then compute the average.");
    def->sidetext = L("mm");
    def->min = 0;
    def->set_default_value(new ConfigOptionFloats { 1.75 });

    def = this->add("filament_density", coFloats);
    def->label = L("Density");
    def->tooltip = L("Enter your filament density here. This is only for statistical information. "
                   "A decent way is to weigh a known length of filament and compute the ratio "
                   "of the length to volume. Better is to calculate the volume directly through displacement.");
    def->sidetext = L("g/cm³");
    def->min = 0;
    def->set_default_value(new ConfigOptionFloats { 0. });

    def = this->add("filament_type", coStrings);
    def->label = L("Filament type");
    def->tooltip = L("The filament material type for use in custom G-codes.");
    def->gui_type = ConfigOptionDef::GUIType::f_enum_open;
    def->gui_flags = "show_value";
    def->enum_values.push_back("PLA");
    def->enum_values.push_back("PET");
    def->enum_values.push_back("ABS");
    def->enum_values.push_back("ASA");
    def->enum_values.push_back("FLEX");
    def->enum_values.push_back("HIPS");
    def->enum_values.push_back("EDGE");
    def->enum_values.push_back("NGEN");
    def->enum_values.push_back("NYLON");
    def->enum_values.push_back("PVA");
    def->enum_values.push_back("PC");
    def->enum_values.push_back("PP");
    def->enum_values.push_back("PEI");
    def->enum_values.push_back("PEEK");
    def->enum_values.push_back("PEKK");
    def->enum_values.push_back("POM");
    def->enum_values.push_back("PSU");
    def->enum_values.push_back("PVDF");
    def->enum_values.push_back("SCAFF");

    def->mode = comAdvanced;
    def->set_default_value(new ConfigOptionStrings { "PLA" });

    def = this->add("filament_soluble", coBools);
    def->label = L("Soluble material");
    def->tooltip = L("Soluble material is most likely used for a soluble support.");
    def->mode = comAdvanced;
    def->set_default_value(new ConfigOptionBools { false });

    def = this->add("filament_cost", coFloats);
    def->label = L("Cost");
    def->tooltip = L("Enter your filament cost per kg here. This is only for statistical information.");
    def->sidetext = L("money/kg");
    def->min = 0;
    def->set_default_value(new ConfigOptionFloats { 0. });

    def = this->add("filament_spool_weight", coFloats);
    def->label = L("Spool weight");
    def->tooltip = L("Enter weight of the empty filament spool. "
                     "One may weigh a partially consumed filament spool before printing and one may compare the measured weight "
                     "with the calculated weight of the filament with the spool to find out whether the amount "
                     "of filament on the spool is sufficient to finish the print.");
    def->sidetext = L("g");
    def->min = 0;
    def->set_default_value(new ConfigOptionFloats { 0. });

    def = this->add("filament_settings_id", coStrings);
    def->set_default_value(new ConfigOptionStrings { "" });
    def->cli = ConfigOptionDef::nocli;

    def = this->add("filament_vendor", coString);
    def->set_default_value(new ConfigOptionString(L("(Unknown)")));
    def->cli = ConfigOptionDef::nocli;

    def = this->add("fill_angle", coFloat);
    def->label = L("Fill angle");
    def->category = L("Infill");
    def->tooltip = L("Default base angle for infill orientation. Cross-hatching will be applied to this. "
                   "Bridges will be infilled using the best direction Slic3r can detect, so this setting "
                   "does not affect them.");
    def->sidetext = L("°");
    def->min = 0;
    def->max = 360;
    def->mode = comAdvanced;
    def->set_default_value(new ConfigOptionFloat(45));

    def = this->add("fill_density", coPercent);
    def->gui_type = ConfigOptionDef::GUIType::f_enum_open;
    def->gui_flags = "show_value";
    def->label = L("Fill density");
    def->category = L("Infill");
    def->tooltip = L("Density of internal infill, expressed in the range 0% - 100%.");
    def->sidetext = L("%");
    def->min = 0;
    def->max = 100;
    def->enum_values.push_back("0");
    def->enum_values.push_back("5");
    def->enum_values.push_back("10");
    def->enum_values.push_back("15");
    def->enum_values.push_back("20");
    def->enum_values.push_back("25");
    def->enum_values.push_back("30");
    def->enum_values.push_back("40");
    def->enum_values.push_back("50");
    def->enum_values.push_back("60");
    def->enum_values.push_back("70");
    def->enum_values.push_back("80");
    def->enum_values.push_back("90");
    def->enum_values.push_back("100");
    def->enum_labels.push_back("0%");
    def->enum_labels.push_back("5%");
    def->enum_labels.push_back("10%");
    def->enum_labels.push_back("15%");
    def->enum_labels.push_back("20%");
    def->enum_labels.push_back("25%");
    def->enum_labels.push_back("30%");
    def->enum_labels.push_back("40%");
    def->enum_labels.push_back("50%");
    def->enum_labels.push_back("60%");
    def->enum_labels.push_back("70%");
    def->enum_labels.push_back("80%");
    def->enum_labels.push_back("90%");
    def->enum_labels.push_back("100%");
    def->set_default_value(new ConfigOptionPercent(20));

    def = this->add("fill_pattern", coEnum);
    def->label = L("Fill pattern");
    def->category = L("Infill");
    def->tooltip = L("Fill pattern for general low-density infill.");
    def->enum_keys_map = &ConfigOptionEnum<InfillPattern>::get_enum_values();
    def->enum_values.push_back("rectilinear");
    def->enum_values.push_back("alignedrectilinear");
    def->enum_values.push_back("grid");
    def->enum_values.push_back("triangles");
    def->enum_values.push_back("stars");
    def->enum_values.push_back("cubic");
    def->enum_values.push_back("line");
    def->enum_values.push_back("concentric");
    def->enum_values.push_back("honeycomb");
    def->enum_values.push_back("3dhoneycomb");
    def->enum_values.push_back("gyroid");
    def->enum_values.push_back("hilbertcurve");
    def->enum_values.push_back("archimedeanchords");
    def->enum_values.push_back("octagramspiral");
    def->enum_values.push_back("adaptivecubic");
    def->enum_values.push_back("supportcubic");
    def->enum_labels.push_back(L("Rectilinear"));
    def->enum_labels.push_back(L("Aligned Rectilinear"));
    def->enum_labels.push_back(L("Grid"));
    def->enum_labels.push_back(L("Triangles"));
    def->enum_labels.push_back(L("Stars"));
    def->enum_labels.push_back(L("Cubic"));
    def->enum_labels.push_back(L("Line"));
    def->enum_labels.push_back(L("Concentric"));
    def->enum_labels.push_back(L("Honeycomb"));
    def->enum_labels.push_back(L("3D Honeycomb"));
    def->enum_labels.push_back(L("Gyroid"));
    def->enum_labels.push_back(L("Hilbert Curve"));
    def->enum_labels.push_back(L("Archimedean Chords"));
    def->enum_labels.push_back(L("Octagram Spiral"));
    def->enum_labels.push_back(L("Adaptive Cubic"));
    def->enum_labels.push_back(L("Support Cubic"));
    def->set_default_value(new ConfigOptionEnum<InfillPattern>(ipStars));

    def = this->add("first_layer_acceleration", coFloat);
    def->label = L("First layer");
    def->tooltip = L("This is the acceleration your printer will use for first layer. Set zero "
                   "to disable acceleration control for first layer.");
    def->sidetext = L("mm/s²");
    def->min = 0;
    def->mode = comExpert;
    def->set_default_value(new ConfigOptionFloat(0));

    def = this->add("first_layer_bed_temperature", coInts);
    def->label = L("First layer");
    def->full_label = L("First layer bed temperature");
    def->tooltip = L("Heated build plate temperature for the first layer. Set this to zero to disable "
                   "bed temperature control commands in the output.");
    def->sidetext = L("°C");
    def->max = 0;
    def->max = 300;
    def->set_default_value(new ConfigOptionInts { 0 });

    def = this->add("first_layer_extrusion_width", coFloatOrPercent);
    def->label = L("First layer");
    def->category = L("Extrusion Width");
    def->tooltip = L("Set this to a non-zero value to set a manual extrusion width for first layer. "
                   "You can use this to force fatter extrudates for better adhesion. If expressed "
                   "as percentage (for example 120%) it will be computed over first layer height. "
                   "If set to zero, it will use the default extrusion width.");
    def->sidetext = L("mm or %");
    def->ratio_over = "first_layer_height";
    def->min = 0;
    def->mode = comAdvanced;
    def->set_default_value(new ConfigOptionFloatOrPercent(200, true));

    def = this->add("first_layer_height", coFloatOrPercent);
    def->label = L("First layer height");
    def->category = L("Layers and Perimeters");
    def->tooltip = L("When printing with very low layer heights, you might still want to print a thicker "
                   "bottom layer to improve adhesion and tolerance for non perfect build plates.");
    def->sidetext = L("mm");
    def->ratio_over = "layer_height";
    def->set_default_value(new ConfigOptionFloatOrPercent(0.35, false));

    def = this->add("first_layer_speed", coFloatOrPercent);
    def->label = L("First layer speed");
    def->tooltip = L("If expressed as absolute value in mm/s, this speed will be applied to all the print moves "
                   "of the first layer, regardless of their type. If expressed as a percentage "
                   "(for example: 40%) it will scale the default speeds.");
    def->sidetext = L("mm/s or %");
    def->min = 0;
    def->mode = comAdvanced;
    def->set_default_value(new ConfigOptionFloatOrPercent(30, false));

    def = this->add("first_layer_temperature", coInts);
    def->label = L("First layer");
    def->full_label = L("First layer nozzle temperature");
    def->tooltip = L("Nozzle temperature for the first layer. If you want to control temperature manually "
                     "during print, set this to zero to disable temperature control commands in the output G-code.");
    def->sidetext = L("°C");
    def->min = 0;
    def->max = max_temp;
    def->set_default_value(new ConfigOptionInts { 200 });

    def = this->add("full_fan_speed_layer", coInts);
    def->label = L("Full fan speed at layer");
    def->tooltip = L("Fan speed will be ramped up linearly from zero at layer \"disable_fan_first_layers\" "
                   "to maximum at layer \"full_fan_speed_layer\". "
                   "\"full_fan_speed_layer\" will be ignored if lower than \"disable_fan_first_layers\", in which case "
                   "the fan will be running at maximum allowed speed at layer \"disable_fan_first_layers\" + 1.");
    def->min = 0;
    def->max = 1000;
    def->mode = comExpert;
    def->set_default_value(new ConfigOptionInts { 0 });

    def = this->add("fuzzy_skin", coEnum);
    def->label = L("Fuzzy Skin");
    def->category = L("Fuzzy Skin");
    def->tooltip = L("Fuzzy skin type.");

    def->enum_keys_map = &ConfigOptionEnum<FuzzySkinType>::get_enum_values();
    def->enum_values.push_back("none");
    def->enum_values.push_back("external");
    def->enum_values.push_back("all");
    def->enum_labels.push_back(L("None"));
    def->enum_labels.push_back(L("External perimeters"));
    def->enum_labels.push_back(L("All perimeters"));
    def->mode = comSimple;
    def->set_default_value(new ConfigOptionEnum<FuzzySkinType>(FuzzySkinType::None));

    def = this->add("fuzzy_skin_thickness", coFloat);
    def->label = L("Fuzzy skin thickness");
    def->category = L("Fuzzy Skin");
    def->tooltip = "";
    def->sidetext = L("mm");
    def->min = 0;
    def->mode = comAdvanced;
    def->set_default_value(new ConfigOptionFloat(0.3));

    def = this->add("fuzzy_skin_point_dist", coFloat);
    def->label = L("Fuzzy skin point distance");
    def->category = L("Fuzzy Skin");
    def->tooltip = "";
    def->sidetext = L("mm");
    def->min = 0;
    def->mode = comAdvanced;
    def->set_default_value(new ConfigOptionFloat(0.8));

    def = this->add("gap_fill_enabled", coBool);
    def->label = L("Fill gaps");
    def->category = L("Layers and Perimeters");
    def->tooltip = L("Enables filling of gaps between perimeters and between the inner most perimeters and infill.");
    def->mode = comAdvanced;
    def->set_default_value(new ConfigOptionBool(true));

    def = this->add("gap_fill_speed", coFloat);
    def->label = L("Gap fill");
    def->category = L("Speed");
    def->tooltip = L("Speed for filling small gaps using short zigzag moves. Keep this reasonably low "
                   "to avoid too much shaking and resonance issues. Set zero to disable gaps filling.");
    def->sidetext = L("mm/s");
    def->min = 0;
    def->mode = comAdvanced;
    def->set_default_value(new ConfigOptionFloat(20));

    def = this->add("gcode_comments", coBool);
    def->label = L("Verbose G-code");
    def->tooltip = L("Enable this to get a commented G-code file, with each line explained by a descriptive text. "
                   "If you print from SD card, the additional weight of the file could make your firmware "
                   "slow down.");
    def->mode = comExpert;
    def->set_default_value(new ConfigOptionBool(0));

    def = this->add("gcode_flavor", coEnum);
    def->label = L("G-code flavor");
    def->tooltip = L("Some G/M-code commands, including temperature control and others, are not universal. "
                   "Set this option to your printer's firmware to get a compatible output. "
                   "The \"No extrusion\" flavor prevents PrusaSlicer from exporting any extrusion value at all.");
    def->enum_keys_map = &ConfigOptionEnum<GCodeFlavor>::get_enum_values();
    def->enum_values.push_back("reprap");
    def->enum_values.push_back("reprapfirmware");
    def->enum_values.push_back("repetier");
    def->enum_values.push_back("teacup");
    def->enum_values.push_back("makerware");
    def->enum_values.push_back("marlin");
    def->enum_values.push_back("marlin2");
    def->enum_values.push_back("sailfish");
    def->enum_values.push_back("mach3");
    def->enum_values.push_back("machinekit");
    def->enum_values.push_back("smoothie");
    def->enum_values.push_back("no-extrusion");
    def->enum_labels.push_back("RepRap/Sprinter");
    def->enum_labels.push_back("RepRapFirmware");
    def->enum_labels.push_back("Repetier");
    def->enum_labels.push_back("Teacup");
    def->enum_labels.push_back("MakerWare (MakerBot)");
    def->enum_labels.push_back("Marlin (legacy)");
    def->enum_labels.push_back("Marlin 2");
    def->enum_labels.push_back("Sailfish (MakerBot)");
    def->enum_labels.push_back("Mach3/LinuxCNC");
    def->enum_labels.push_back("Machinekit");
    def->enum_labels.push_back("Smoothie");
    def->enum_labels.push_back(L("No extrusion"));
    def->mode = comExpert;
    def->set_default_value(new ConfigOptionEnum<GCodeFlavor>(gcfRepRapSprinter));

    def = this->add("gcode_label_objects", coBool);
    def->label = L("Label objects");
    def->tooltip = L("Enable this to add comments into the G-Code labeling print moves with what object they belong to,"
                   " which is useful for the Octoprint CancelObject plugin. This settings is NOT compatible with "
                   "Single Extruder Multi Material setup and Wipe into Object / Wipe into Infill.");
    def->mode = comAdvanced;
    def->set_default_value(new ConfigOptionBool(0));

    def = this->add("high_current_on_filament_swap", coBool);
    def->label = L("High extruder current on filament swap");
    def->tooltip = L("It may be beneficial to increase the extruder motor current during the filament exchange"
                   " sequence to allow for rapid ramming feed rates and to overcome resistance when loading"
                   " a filament with an ugly shaped tip.");
    def->mode = comExpert;
    def->set_default_value(new ConfigOptionBool(0));

    def = this->add("infill_acceleration", coFloat);
    def->label = L("Infill");
    def->tooltip = L("This is the acceleration your printer will use for infill. Set zero to disable "
                   "acceleration control for infill.");
    def->sidetext = L("mm/s²");
    def->min = 0;
    def->mode = comExpert;
    def->set_default_value(new ConfigOptionFloat(0));

    def = this->add("infill_every_layers", coInt);
    def->label = L("Combine infill every");
    def->category = L("Infill");
    def->tooltip = L("This feature allows to combine infill and speed up your print by extruding thicker "
                   "infill layers while preserving thin perimeters, thus accuracy.");
    def->sidetext = L("layers");
    def->full_label = L("Combine infill every n layers");
    def->min = 1;
    def->mode = comAdvanced;
    def->set_default_value(new ConfigOptionInt(1));

    auto def_infill_anchor_min = def = this->add("infill_anchor", coFloatOrPercent);
    def->label = L("Length of the infill anchor");
    def->category = L("Advanced");
    def->tooltip = L("Connect an infill line to an internal perimeter with a short segment of an additional perimeter. "
                     "If expressed as percentage (example: 15%) it is calculated over infill extrusion width. "
                     "PrusaSlicer tries to connect two close infill lines to a short perimeter segment. If no such perimeter segment "
                     "shorter than infill_anchor_max is found, the infill line is connected to a perimeter segment at just one side "
                     "and the length of the perimeter segment taken is limited to this parameter, but no longer than anchor_length_max. "
                     "Set this parameter to zero to disable anchoring perimeters connected to a single infill line.");
    def->sidetext = L("mm or %");
    def->ratio_over = "infill_extrusion_width";
    def->gui_type = ConfigOptionDef::GUIType::f_enum_open;
    def->enum_values.push_back("0");
    def->enum_values.push_back("1");
    def->enum_values.push_back("2");
    def->enum_values.push_back("5");
    def->enum_values.push_back("10");
    def->enum_values.push_back("1000");
    def->enum_labels.push_back(L("0 (no open anchors)"));
    def->enum_labels.push_back("1 mm");
    def->enum_labels.push_back("2 mm");
    def->enum_labels.push_back("5 mm");
    def->enum_labels.push_back("10 mm");
    def->enum_labels.push_back(L("1000 (unlimited)"));
    def->mode = comAdvanced;
    def->set_default_value(new ConfigOptionFloatOrPercent(600, true));

    def = this->add("infill_anchor_max", coFloatOrPercent);
    def->label = L("Maximum length of the infill anchor");
    def->category    = def_infill_anchor_min->category;
    def->tooltip = L("Connect an infill line to an internal perimeter with a short segment of an additional perimeter. "
                     "If expressed as percentage (example: 15%) it is calculated over infill extrusion width. "
                     "PrusaSlicer tries to connect two close infill lines to a short perimeter segment. If no such perimeter segment "
                     "shorter than this parameter is found, the infill line is connected to a perimeter segment at just one side "
                     "and the length of the perimeter segment taken is limited to infill_anchor, but no longer than this parameter. "
                     "Set this parameter to zero to disable anchoring.");
    def->sidetext    = def_infill_anchor_min->sidetext;
    def->ratio_over  = def_infill_anchor_min->ratio_over;
    def->gui_type    = def_infill_anchor_min->gui_type;
    def->enum_values = def_infill_anchor_min->enum_values;
    def->enum_labels.push_back(L("0 (not anchored)"));
    def->enum_labels.push_back("1 mm");
    def->enum_labels.push_back("2 mm");
    def->enum_labels.push_back("5 mm");
    def->enum_labels.push_back("10 mm");
    def->enum_labels.push_back(L("1000 (unlimited)"));
    def->mode        = def_infill_anchor_min->mode;
    def->set_default_value(new ConfigOptionFloatOrPercent(50, false));

    def = this->add("infill_extruder", coInt);
    def->label = L("Infill extruder");
    def->category = L("Extruders");
    def->tooltip = L("The extruder to use when printing infill.");
    def->min = 1;
    def->mode = comAdvanced;
    def->set_default_value(new ConfigOptionInt(1));

    def = this->add("infill_extrusion_width", coFloatOrPercent);
    def->label = L("Infill");
    def->category = L("Extrusion Width");
    def->tooltip = L("Set this to a non-zero value to set a manual extrusion width for infill. "
                   "If left zero, default extrusion width will be used if set, otherwise 1.125 x nozzle diameter will be used. "
                   "You may want to use fatter extrudates to speed up the infill and make your parts stronger. "
                   "If expressed as percentage (for example 90%) it will be computed over layer height.");
    def->sidetext = L("mm or %");
    def->min = 0;
    def->mode = comAdvanced;
    def->set_default_value(new ConfigOptionFloatOrPercent(0, false));

    def = this->add("infill_first", coBool);
    def->label = L("Infill before perimeters");
    def->tooltip = L("This option will switch the print order of perimeters and infill, making the latter first.");
    def->mode = comExpert;
    def->set_default_value(new ConfigOptionBool(false));

    def = this->add("infill_only_where_needed", coBool);
    def->label = L("Only infill where needed");
    def->category = L("Infill");
    def->tooltip = L("This option will limit infill to the areas actually needed for supporting ceilings "
                   "(it will act as internal support material). If enabled, slows down the G-code generation "
                   "due to the multiple checks involved.");
    def->mode = comAdvanced;
    def->set_default_value(new ConfigOptionBool(false));

    def = this->add("infill_overlap", coFloatOrPercent);
    def->label = L("Infill/perimeters overlap");
    def->category = L("Advanced");
    def->tooltip = L("This setting applies an additional overlap between infill and perimeters for better bonding. "
                   "Theoretically this shouldn't be needed, but backlash might cause gaps. If expressed "
                   "as percentage (example: 15%) it is calculated over perimeter extrusion width.");
    def->sidetext = L("mm or %");
    def->ratio_over = "perimeter_extrusion_width";
    def->mode = comExpert;
    def->set_default_value(new ConfigOptionFloatOrPercent(25, true));

    def = this->add("infill_speed", coFloat);
    def->label = L("Infill");
    def->category = L("Speed");
    def->tooltip = L("Speed for printing the internal fill. Set to zero for auto.");
    def->sidetext = L("mm/s");
    def->aliases = { "print_feed_rate", "infill_feed_rate" };
    def->min = 0;
    def->mode = comAdvanced;
    def->set_default_value(new ConfigOptionFloat(80));

    def = this->add("inherits", coString);
    def->label = L("Inherits profile");
    def->tooltip = L("Name of the profile, from which this profile inherits.");
    def->full_width = true;
    def->height = 5;
    def->set_default_value(new ConfigOptionString());
    def->cli = ConfigOptionDef::nocli;

    // The following value is to be stored into the project file (AMF, 3MF, Config ...)
    // and it contains a sum of "inherits" values over the print and filament profiles.
    def = this->add("inherits_cummulative", coStrings);
    def->set_default_value(new ConfigOptionStrings());
    def->cli = ConfigOptionDef::nocli;

    def = this->add("interface_shells", coBool);
    def->label = L("Interface shells");
    def->tooltip = L("Force the generation of solid shells between adjacent materials/volumes. "
                   "Useful for multi-extruder prints with translucent materials or manual soluble "
                   "support material.");
    def->category = L("Layers and Perimeters");
    def->mode = comExpert;
    def->set_default_value(new ConfigOptionBool(false));

    def = this->add("mmu_segmented_region_max_width", coFloat);
    def->label = L("Maximum width of a segmented region");
    def->tooltip = L("Maximum width of a segmented region. Zero disables this feature.");
    def->sidetext = L("mm (zero to disable)");
    def->min = 0;
    def->category = L("Advanced");
    def->mode = comExpert;
    def->set_default_value(new ConfigOptionFloat(0.f));

    def = this->add("ironing", coBool);
    def->label = L("Enable ironing");
    def->tooltip = L("Enable ironing of the top layers with the hot print head for smooth surface");
    def->category = L("Ironing");
    def->mode = comAdvanced;
    def->set_default_value(new ConfigOptionBool(false));

    def = this->add("ironing_type", coEnum);
    def->label = L("Ironing Type");
    def->category = L("Ironing");
    def->tooltip = L("Ironing Type");
    def->enum_keys_map = &ConfigOptionEnum<IroningType>::get_enum_values();
    def->enum_values.push_back("top");
    def->enum_values.push_back("topmost");
    def->enum_values.push_back("solid");
    def->enum_labels.push_back(L("All top surfaces"));
    def->enum_labels.push_back(L("Topmost surface only"));
    def->enum_labels.push_back(L("All solid surfaces"));
    def->mode = comAdvanced;
    def->set_default_value(new ConfigOptionEnum<IroningType>(IroningType::TopSurfaces));

    def = this->add("ironing_flowrate", coPercent);
    def->label = L("Flow rate");
    def->category = L("Ironing");
    def->tooltip = L("Percent of a flow rate relative to object's normal layer height.");
    def->sidetext = L("%");
    def->ratio_over = "layer_height";
    def->min = 0;
    def->mode = comExpert;
    def->set_default_value(new ConfigOptionPercent(15));

    def = this->add("ironing_spacing", coFloat);
    def->label = L("Spacing between ironing passes");
    def->category = L("Ironing");
    def->tooltip = L("Distance between ironing lines");
    def->sidetext = L("mm");
    def->min = 0;
    def->mode = comExpert;
    def->set_default_value(new ConfigOptionFloat(0.1));

    def = this->add("ironing_speed", coFloat);
    def->label = L("Ironing");
    def->category = L("Speed");
    def->tooltip = L("Ironing");
    def->sidetext = L("mm/s");
    def->min = 0;
    def->mode = comAdvanced;
    def->set_default_value(new ConfigOptionFloat(15));

    def = this->add("layer_gcode", coString);
    def->label = L("After layer change G-code");
    def->tooltip = L("This custom code is inserted at every layer change, right after the Z move "
                   "and before the extruder moves to the first layer point. Note that you can use "
                   "placeholder variables for all Slic3r settings as well as [layer_num] and [layer_z].");
    def->cli = "after-layer-gcode|layer-gcode";
    def->multiline = true;
    def->full_width = true;
    def->height = 5;
    def->mode = comExpert;
    def->set_default_value(new ConfigOptionString(""));

    def = this->add("remaining_times", coBool);
    def->label = L("Supports remaining times");
    def->tooltip = L("Emit M73 P[percent printed] R[remaining time in minutes] at 1 minute"
                     " intervals into the G-code to let the firmware show accurate remaining time."
                     " As of now only the Prusa i3 MK3 firmware recognizes M73."
                     " Also the i3 MK3 firmware supports M73 Qxx Sxx for the silent mode.");
    def->mode = comExpert;
    def->set_default_value(new ConfigOptionBool(false));

    def = this->add("silent_mode", coBool);
    def->label = L("Supports stealth mode");
    def->tooltip = L("The firmware supports stealth mode");
    def->mode = comExpert;
    def->set_default_value(new ConfigOptionBool(true));

    def = this->add("machine_limits_usage", coEnum);
    def->label = L("How to apply limits");
    def->full_label = L("Purpose of Machine Limits");
    def->category = L("Machine limits");
    def->tooltip = L("How to apply the Machine Limits");
    def->enum_keys_map = &ConfigOptionEnum<MachineLimitsUsage>::get_enum_values();
    def->enum_values.push_back("emit_to_gcode");
    def->enum_values.push_back("time_estimate_only");
    def->enum_values.push_back("ignore");
    def->enum_labels.push_back(L("Emit to G-code"));
    def->enum_labels.push_back(L("Use for time estimate"));
    def->enum_labels.push_back(L("Ignore"));
    def->mode = comAdvanced;
    def->set_default_value(new ConfigOptionEnum<MachineLimitsUsage>(MachineLimitsUsage::EmitToGCode));

    {
        struct AxisDefault {
            std::string         name;
            std::vector<double> max_feedrate;
            std::vector<double> max_acceleration;
            std::vector<double> max_jerk;
        };
        std::vector<AxisDefault> axes {
            // name, max_feedrate,  max_acceleration, max_jerk
            { "x", { 500., 200. }, {  9000., 1000. }, { 10. , 10.  } },
            { "y", { 500., 200. }, {  9000., 1000. }, { 10. , 10.  } },
            { "z", {  12.,  12. }, {   500.,  200. }, {  0.2,  0.4 } },
            { "e", { 120., 120. }, { 10000., 5000. }, {  2.5,  2.5 } }
        };
        for (const AxisDefault &axis : axes) {
            std::string axis_upper = boost::to_upper_copy<std::string>(axis.name);
            // Add the machine feedrate limits for XYZE axes. (M203)
            def = this->add("machine_max_feedrate_" + axis.name, coFloats);
            def->full_label = (boost::format("Maximum feedrate %1%") % axis_upper).str();
            (void)L("Maximum feedrate X");
            (void)L("Maximum feedrate Y");
            (void)L("Maximum feedrate Z");
            (void)L("Maximum feedrate E");
            def->category = L("Machine limits");
            def->tooltip  = (boost::format("Maximum feedrate of the %1% axis") % axis_upper).str();
            (void)L("Maximum feedrate of the X axis");
            (void)L("Maximum feedrate of the Y axis");
            (void)L("Maximum feedrate of the Z axis");
            (void)L("Maximum feedrate of the E axis");
            def->sidetext = L("mm/s");
            def->min = 0;
            def->mode = comAdvanced;
            def->set_default_value(new ConfigOptionFloats(axis.max_feedrate));
            // Add the machine acceleration limits for XYZE axes (M201)
            def = this->add("machine_max_acceleration_" + axis.name, coFloats);
            def->full_label = (boost::format("Maximum acceleration %1%") % axis_upper).str();
            (void)L("Maximum acceleration X");
            (void)L("Maximum acceleration Y");
            (void)L("Maximum acceleration Z");
            (void)L("Maximum acceleration E");
            def->category = L("Machine limits");
            def->tooltip  = (boost::format("Maximum acceleration of the %1% axis") % axis_upper).str();
            (void)L("Maximum acceleration of the X axis");
            (void)L("Maximum acceleration of the Y axis");
            (void)L("Maximum acceleration of the Z axis");
            (void)L("Maximum acceleration of the E axis");
            def->sidetext = L("mm/s²");
            def->min = 0;
            def->mode = comAdvanced;
            def->set_default_value(new ConfigOptionFloats(axis.max_acceleration));
            // Add the machine jerk limits for XYZE axes (M205)
            def = this->add("machine_max_jerk_" + axis.name, coFloats);
            def->full_label = (boost::format("Maximum jerk %1%") % axis_upper).str();
            (void)L("Maximum jerk X");
            (void)L("Maximum jerk Y");
            (void)L("Maximum jerk Z");
            (void)L("Maximum jerk E");
            def->category = L("Machine limits");
            def->tooltip  = (boost::format("Maximum jerk of the %1% axis") % axis_upper).str();
            (void)L("Maximum jerk of the X axis");
            (void)L("Maximum jerk of the Y axis");
            (void)L("Maximum jerk of the Z axis");
            (void)L("Maximum jerk of the E axis");
            def->sidetext = L("mm/s");
            def->min = 0;
            def->mode = comAdvanced;
            def->set_default_value(new ConfigOptionFloats(axis.max_jerk));
        }
    }

    // M205 S... [mm/sec]
    def = this->add("machine_min_extruding_rate", coFloats);
    def->full_label = L("Minimum feedrate when extruding");
    def->category = L("Machine limits");
    def->tooltip = L("Minimum feedrate when extruding (M205 S)");
    def->sidetext = L("mm/s");
    def->min = 0;
    def->mode = comAdvanced;
    def->set_default_value(new ConfigOptionFloats{ 0., 0. });

    // M205 T... [mm/sec]
    def = this->add("machine_min_travel_rate", coFloats);
    def->full_label = L("Minimum travel feedrate");
    def->category = L("Machine limits");
    def->tooltip = L("Minimum travel feedrate (M205 T)");
    def->sidetext = L("mm/s");
    def->min = 0;
    def->mode = comAdvanced;
    def->set_default_value(new ConfigOptionFloats{ 0., 0. });

    // M204 P... [mm/sec^2]
    def = this->add("machine_max_acceleration_extruding", coFloats);
    def->full_label = L("Maximum acceleration when extruding");
    def->category = L("Machine limits");
    def->tooltip = L("Maximum acceleration when extruding (M204 P)\n\n"
                     "Marlin (legacy) firmware flavor will use this also "
                     "as travel acceleration (M204 T).");
    def->sidetext = L("mm/s²");
    def->min = 0;
    def->mode = comAdvanced;
    def->set_default_value(new ConfigOptionFloats{ 1500., 1250. });


    // M204 R... [mm/sec^2]
    def = this->add("machine_max_acceleration_retracting", coFloats);
    def->full_label = L("Maximum acceleration when retracting");
    def->category = L("Machine limits");
    def->tooltip = L("Maximum acceleration when retracting (M204 R)");
    def->sidetext = L("mm/s²");
    def->min = 0;
    def->mode = comAdvanced;
    def->set_default_value(new ConfigOptionFloats{ 1500., 1250. });

    // M204 T... [mm/sec^2]
    def = this->add("machine_max_acceleration_travel", coFloats);
    def->full_label = L("Maximum acceleration for travel moves");
    def->category = L("Machine limits");
    def->tooltip = L("Maximum acceleration for travel moves (M204 T)");
    def->sidetext = L("mm/s²");
    def->min = 0;
    def->mode = comAdvanced;
    def->set_default_value(new ConfigOptionFloats{ 1500., 1250. });

    def = this->add("max_fan_speed", coInts);
    def->label = L("Max");
    def->tooltip = L("This setting represents the maximum speed of your fan.");
    def->sidetext = L("%");
    def->min = 0;
    def->max = 100;
    def->mode = comExpert;
    def->set_default_value(new ConfigOptionInts { 100 });

    def = this->add("max_layer_height", coFloats);
    def->label = L("Max");
    def->tooltip = L("This is the highest printable layer height for this extruder, used to cap "
                   "the variable layer height and support layer height. Maximum recommended layer height "
                   "is 75% of the extrusion width to achieve reasonable inter-layer adhesion. "
                   "If set to 0, layer height is limited to 75% of the nozzle diameter.");
    def->sidetext = L("mm");
    def->min = 0;
    def->mode = comAdvanced;
    def->set_default_value(new ConfigOptionFloats { 0. });

    def = this->add("max_print_speed", coFloat);
    def->label = L("Max print speed");
    def->tooltip = L("When setting other speed settings to 0 Slic3r will autocalculate the optimal speed "
                   "in order to keep constant extruder pressure. This experimental setting is used "
                   "to set the highest print speed you want to allow.");
    def->sidetext = L("mm/s");
    def->min = 1;
    def->mode = comExpert;
    def->set_default_value(new ConfigOptionFloat(80));

    def = this->add("max_volumetric_speed", coFloat);
    def->label = L("Max volumetric speed");
    def->tooltip = L("This experimental setting is used to set the maximum volumetric speed your "
                   "extruder supports.");
    def->sidetext = L("mm³/s");
    def->min = 0;
    def->mode = comExpert;
    def->set_default_value(new ConfigOptionFloat(0));

#ifdef HAS_PRESSURE_EQUALIZER
    def = this->add("max_volumetric_extrusion_rate_slope_positive", coFloat);
    def->label = L("Max volumetric slope positive");
    def->tooltip = L("This experimental setting is used to limit the speed of change in extrusion rate. "
                   "A value of 1.8 mm³/s² ensures, that a change from the extrusion rate "
                   "of 1.8 mm³/s (0.45mm extrusion width, 0.2mm extrusion height, feedrate 20 mm/s) "
                   "to 5.4 mm³/s (feedrate 60 mm/s) will take at least 2 seconds.");
    def->sidetext = L("mm³/s²");
    def->min = 0;
    def->mode = comExpert;
    def->set_default_value(new ConfigOptionFloat(0));

    def = this->add("max_volumetric_extrusion_rate_slope_negative", coFloat);
    def->label = L("Max volumetric slope negative");
    def->tooltip = L("This experimental setting is used to limit the speed of change in extrusion rate. "
                   "A value of 1.8 mm³/s² ensures, that a change from the extrusion rate "
                   "of 1.8 mm³/s (0.45mm extrusion width, 0.2mm extrusion height, feedrate 20 mm/s) "
                   "to 5.4 mm³/s (feedrate 60 mm/s) will take at least 2 seconds.");
    def->sidetext = L("mm³/s²");
    def->min = 0;
    def->mode = comExpert;
    def->set_default_value(new ConfigOptionFloat(0));
#endif /* HAS_PRESSURE_EQUALIZER */

    def = this->add("min_fan_speed", coInts);
    def->label = L("Min");
    def->tooltip = L("This setting represents the minimum PWM your fan needs to work.");
    def->sidetext = L("%");
    def->min = 0;
    def->max = 100;
    def->mode = comExpert;
    def->set_default_value(new ConfigOptionInts { 35 });

    def = this->add("min_layer_height", coFloats);
    def->label = L("Min");
    def->tooltip = L("This is the lowest printable layer height for this extruder and limits "
                   "the resolution for variable layer height. Typical values are between 0.05 mm and 0.1 mm.");
    def->sidetext = L("mm");
    def->min = 0;
    def->mode = comAdvanced;
    def->set_default_value(new ConfigOptionFloats { 0.07 });

    def = this->add("min_print_speed", coFloats);
    def->label = L("Min print speed");
    def->tooltip = L("Slic3r will not scale speed down below this speed.");
    def->sidetext = L("mm/s");
    def->min = 0;
    def->mode = comExpert;
    def->set_default_value(new ConfigOptionFloats { 10. });

    def = this->add("min_skirt_length", coFloat);
    def->label = L("Minimal filament extrusion length");
    def->tooltip = L("Generate no less than the number of skirt loops required to consume "
                   "the specified amount of filament on the bottom layer. For multi-extruder machines, "
                   "this minimum applies to each extruder.");
    def->sidetext = L("mm");
    def->min = 0;
    def->mode = comExpert;
    def->set_default_value(new ConfigOptionFloat(0));

    def = this->add("notes", coString);
    def->label = L("Configuration notes");
    def->tooltip = L("You can put here your personal notes. This text will be added to the G-code "
                   "header comments.");
    def->multiline = true;
    def->full_width = true;
    def->height = 13;
    def->mode = comAdvanced;
    def->set_default_value(new ConfigOptionString(""));

    def = this->add("nozzle_diameter", coFloats);
    def->label = L("Nozzle diameter");
    def->tooltip = L("This is the diameter of your extruder nozzle (for example: 0.5, 0.35 etc.)");
    def->sidetext = L("mm");
    def->set_default_value(new ConfigOptionFloats { 0.4 });

    def = this->add("host_type", coEnum);
    def->label = L("Host Type");
    def->tooltip = L("Slic3r can upload G-code files to a printer host. This field must contain "
                   "the kind of the host.");
    def->enum_keys_map = &ConfigOptionEnum<PrintHostType>::get_enum_values();
    def->enum_values.push_back("prusalink");
    def->enum_values.push_back("octoprint");
    def->enum_values.push_back("duet");
    def->enum_values.push_back("flashair");
    def->enum_values.push_back("astrobox");
    def->enum_values.push_back("repetier");
    def->enum_labels.push_back("PrusaLink");
    def->enum_labels.push_back("OctoPrint");
    def->enum_labels.push_back("Duet");
    def->enum_labels.push_back("FlashAir");
    def->enum_labels.push_back("AstroBox");
    def->enum_labels.push_back("Repetier");
    def->mode = comAdvanced;
    def->set_default_value(new ConfigOptionEnum<PrintHostType>(htOctoPrint));

    def = this->add("only_retract_when_crossing_perimeters", coBool);
    def->label = L("Only retract when crossing perimeters");
    def->tooltip = L("Disables retraction when the travel path does not exceed the upper layer's perimeters "
                   "(and thus any ooze will be probably invisible).");
    def->mode = comExpert;
    def->set_default_value(new ConfigOptionBool(true));

    def = this->add("ooze_prevention", coBool);
    def->label = L("Enable");
    def->tooltip = L("This option will drop the temperature of the inactive extruders to prevent oozing. "
                   "It will enable a tall skirt automatically and move extruders outside such "
                   "skirt when changing temperatures.");
    def->mode = comExpert;
    def->set_default_value(new ConfigOptionBool(false));

    def = this->add("output_filename_format", coString);
    def->label = L("Output filename format");
    def->tooltip = L("You can use all configuration options as variables inside this template. "
                   "For example: [layer_height], [fill_density] etc. You can also use [timestamp], "
                   "[year], [month], [day], [hour], [minute], [second], [version], [input_filename], "
                   "[input_filename_base].");
    def->full_width = true;
    def->mode = comExpert;
    def->set_default_value(new ConfigOptionString("[input_filename_base].gcode"));

    def = this->add("overhangs", coBool);
    def->label = L("Detect bridging perimeters");
    def->category = L("Layers and Perimeters");
    def->tooltip = L("Experimental option to adjust flow for overhangs (bridge flow will be used), "
                   "to apply bridge speed to them and enable fan.");
    def->mode = comAdvanced;
    def->set_default_value(new ConfigOptionBool(true));

    def = this->add("parking_pos_retraction", coFloat);
    def->label = L("Filament parking position");
    def->tooltip = L("Distance of the extruder tip from the position where the filament is parked "
                      "when unloaded. This should match the value in printer firmware.");
    def->sidetext = L("mm");
    def->min = 0;
    def->mode = comAdvanced;
    def->set_default_value(new ConfigOptionFloat(92.f));

    def = this->add("extra_loading_move", coFloat);
    def->label = L("Extra loading distance");
    def->tooltip = L("When set to zero, the distance the filament is moved from parking position during load "
                      "is exactly the same as it was moved back during unload. When positive, it is loaded further, "
                      " if negative, the loading move is shorter than unloading.");
    def->sidetext = L("mm");
    def->mode = comAdvanced;
    def->set_default_value(new ConfigOptionFloat(-2.f));

    def = this->add("perimeter_acceleration", coFloat);
    def->label = L("Perimeters");
    def->tooltip = L("This is the acceleration your printer will use for perimeters. "
                     "Set zero to disable acceleration control for perimeters.");
    def->sidetext = L("mm/s²");
    def->mode = comExpert;
    def->set_default_value(new ConfigOptionFloat(0));

    def = this->add("perimeter_extruder", coInt);
    def->label = L("Perimeter extruder");
    def->category = L("Extruders");
    def->tooltip = L("The extruder to use when printing perimeters and brim. First extruder is 1.");
    def->aliases = { "perimeters_extruder" };
    def->min = 1;
    def->mode = comAdvanced;
    def->set_default_value(new ConfigOptionInt(1));

    def = this->add("perimeter_extrusion_width", coFloatOrPercent);
    def->label = L("Perimeters");
    def->category = L("Extrusion Width");
    def->tooltip = L("Set this to a non-zero value to set a manual extrusion width for perimeters. "
                   "You may want to use thinner extrudates to get more accurate surfaces. "
                   "If left zero, default extrusion width will be used if set, otherwise 1.125 x nozzle diameter will be used. "
                   "If expressed as percentage (for example 200%) it will be computed over layer height.");
    def->sidetext = L("mm or %");
    def->aliases = { "perimeters_extrusion_width" };
    def->min = 0;
    def->mode = comAdvanced;
    def->set_default_value(new ConfigOptionFloatOrPercent(0, false));

    def = this->add("perimeter_speed", coFloat);
    def->label = L("Perimeters");
    def->category = L("Speed");
    def->tooltip = L("Speed for perimeters (contours, aka vertical shells). Set to zero for auto.");
    def->sidetext = L("mm/s");
    def->aliases = { "perimeter_feed_rate" };
    def->min = 0;
    def->mode = comAdvanced;
    def->set_default_value(new ConfigOptionFloat(60));

    def = this->add("perimeters", coInt);
    def->label = L("Perimeters");
    def->category = L("Layers and Perimeters");
    def->tooltip = L("This option sets the number of perimeters to generate for each layer. "
                   "Note that Slic3r may increase this number automatically when it detects "
                   "sloping surfaces which benefit from a higher number of perimeters "
                   "if the Extra Perimeters option is enabled.");
    def->sidetext = L("(minimum)");
    def->aliases = { "perimeter_offsets" };
    def->min = 0;
    def->max = 10000;
    def->set_default_value(new ConfigOptionInt(3));

    def = this->add("post_process", coStrings);
    def->label = L("Post-processing scripts");
    def->tooltip = L("If you want to process the output G-code through custom scripts, "
                   "just list their absolute paths here. Separate multiple scripts with a semicolon. "
                   "Scripts will be passed the absolute path to the G-code file as the first argument, "
                   "and they can access the Slic3r config settings by reading environment variables.");
    def->gui_flags = "serialized";
    def->multiline = true;
    def->full_width = true;
    def->height = 6;
    def->mode = comExpert;
    def->set_default_value(new ConfigOptionStrings());

    def = this->add("printer_model", coString);
    def->label = L("Printer type");
    def->tooltip = L("Type of the printer.");
    def->set_default_value(new ConfigOptionString());
    def->cli = ConfigOptionDef::nocli;

    def = this->add("printer_notes", coString);
    def->label = L("Printer notes");
    def->tooltip = L("You can put your notes regarding the printer here.");
    def->multiline = true;
    def->full_width = true;
    def->height = 13;
    def->mode = comAdvanced;
    def->set_default_value(new ConfigOptionString(""));

    def = this->add("printer_vendor", coString);
    def->label = L("Printer vendor");
    def->tooltip = L("Name of the printer vendor.");
    def->set_default_value(new ConfigOptionString());
    def->cli = ConfigOptionDef::nocli;

    def = this->add("printer_variant", coString);
    def->label = L("Printer variant");
    def->tooltip = L("Name of the printer variant. For example, the printer variants may be differentiated by a nozzle diameter.");
    def->set_default_value(new ConfigOptionString());
    def->cli = ConfigOptionDef::nocli;

    def = this->add("print_settings_id", coString);
    def->set_default_value(new ConfigOptionString(""));
    def->cli = ConfigOptionDef::nocli;

    def = this->add("printer_settings_id", coString);
    def->set_default_value(new ConfigOptionString(""));
    def->cli = ConfigOptionDef::nocli;

    def = this->add("physical_printer_settings_id", coString);
    def->set_default_value(new ConfigOptionString(""));
    def->cli = ConfigOptionDef::nocli;

    def = this->add("raft_contact_distance", coFloat);
    def->label = L("Raft contact Z distance");
    def->category = L("Support material");
    def->tooltip = L("The vertical distance between object and raft. Ignored for soluble interface.");
    def->sidetext = L("mm");
    def->min = 0;
    def->mode = comAdvanced;
    def->set_default_value(new ConfigOptionFloat(0.1));

    def = this->add("raft_expansion", coFloat);
    def->label = L("Raft expansion");
    def->category = L("Support material");
    def->tooltip = L("Expansion of the raft in XY plane for better stability.");
    def->sidetext = L("mm");
    def->min = 0;
    def->mode = comExpert;
    def->set_default_value(new ConfigOptionFloat(1.5));

    def = this->add("raft_first_layer_density", coPercent);
    def->label = L("First layer density");
    def->category = L("Support material");
    def->tooltip = L("Density of the first raft or support layer.");
    def->sidetext = L("%");
    def->min = 10;
    def->max = 100;
    def->mode = comExpert;
    def->set_default_value(new ConfigOptionPercent(90));

    def = this->add("raft_first_layer_expansion", coFloat);
    def->label = L("First layer expansion");
    def->category = L("Support material");
    def->tooltip = L("Expansion of the first raft or support layer to improve adhesion to print bed.");
    def->sidetext = L("mm");
    def->min = 0;
    def->mode = comExpert;
    def->set_default_value(new ConfigOptionFloat(3.));

    def = this->add("raft_layers", coInt);
    def->label = L("Raft layers");
    def->category = L("Support material");
    def->tooltip = L("The object will be raised by this number of layers, and support material "
                   "will be generated under it.");
    def->sidetext = L("layers");
    def->min = 0;
    def->mode = comAdvanced;
    def->set_default_value(new ConfigOptionInt(0));

    def = this->add("resolution", coFloat);
    def->label = L("Resolution");
    def->tooltip = L("Minimum detail resolution, used to simplify the input file for speeding up "
                   "the slicing job and reducing memory usage. High-resolution models often carry "
                   "more detail than printers can render. Set to zero to disable any simplification "
                   "and use full resolution from input.");
    def->sidetext = L("mm");
    def->min = 0;
    def->mode = comExpert;
    def->set_default_value(new ConfigOptionFloat(0));

    def = this->add("retract_before_travel", coFloats);
    def->label = L("Minimum travel after retraction");
    def->tooltip = L("Retraction is not triggered when travel moves are shorter than this length.");
    def->sidetext = L("mm");
    def->mode = comAdvanced;
    def->set_default_value(new ConfigOptionFloats { 2. });

    def = this->add("retract_before_wipe", coPercents);
    def->label = L("Retract amount before wipe");
    def->tooltip = L("With bowden extruders, it may be wise to do some amount of quick retract "
                   "before doing the wipe movement.");
    def->sidetext = L("%");
    def->mode = comAdvanced;
    def->set_default_value(new ConfigOptionPercents { 0. });

    def = this->add("retract_layer_change", coBools);
    def->label = L("Retract on layer change");
    def->tooltip = L("This flag enforces a retraction whenever a Z move is done.");
    def->mode = comAdvanced;
    def->set_default_value(new ConfigOptionBools { false });

    def = this->add("retract_length", coFloats);
    def->label = L("Length");
    def->full_label = L("Retraction Length");
    def->tooltip = L("When retraction is triggered, filament is pulled back by the specified amount "
                   "(the length is measured on raw filament, before it enters the extruder).");
    def->sidetext = L("mm (zero to disable)");
    def->set_default_value(new ConfigOptionFloats { 2. });

    def = this->add("retract_length_toolchange", coFloats);
    def->label = L("Length");
    def->full_label = L("Retraction Length (Toolchange)");
    def->tooltip = L("When retraction is triggered before changing tool, filament is pulled back "
                   "by the specified amount (the length is measured on raw filament, before it enters "
                   "the extruder).");
    def->sidetext = L("mm (zero to disable)");
    def->mode = comExpert;
    def->set_default_value(new ConfigOptionFloats { 10. });

    def = this->add("retract_lift", coFloats);
    def->label = L("Lift Z");
    def->tooltip = L("If you set this to a positive value, Z is quickly raised every time a retraction "
                   "is triggered. When using multiple extruders, only the setting for the first extruder "
                   "will be considered.");
    def->sidetext = L("mm");
    def->set_default_value(new ConfigOptionFloats { 0. });

    def = this->add("retract_lift_above", coFloats);
    def->label = L("Above Z");
    def->full_label = L("Only lift Z above");
    def->tooltip = L("If you set this to a positive value, Z lift will only take place above the specified "
                   "absolute Z. You can tune this setting for skipping lift on the first layers.");
    def->sidetext = L("mm");
    def->mode = comAdvanced;
    def->set_default_value(new ConfigOptionFloats { 0. });

    def = this->add("retract_lift_below", coFloats);
    def->label = L("Below Z");
    def->full_label = L("Only lift Z below");
    def->tooltip = L("If you set this to a positive value, Z lift will only take place below "
                   "the specified absolute Z. You can tune this setting for limiting lift "
                   "to the first layers.");
    def->sidetext = L("mm");
    def->mode = comAdvanced;
    def->set_default_value(new ConfigOptionFloats { 0. });

    def = this->add("retract_restart_extra", coFloats);
    def->label = L("Extra length on restart");
    def->tooltip = L("When the retraction is compensated after the travel move, the extruder will push "
                   "this additional amount of filament. This setting is rarely needed.");
    def->sidetext = L("mm");
    def->mode = comAdvanced;
    def->set_default_value(new ConfigOptionFloats { 0. });

    def = this->add("retract_restart_extra_toolchange", coFloats);
    def->label = L("Extra length on restart");
    def->tooltip = L("When the retraction is compensated after changing tool, the extruder will push "
                   "this additional amount of filament.");
    def->sidetext = L("mm");
    def->mode = comExpert;
    def->set_default_value(new ConfigOptionFloats { 0. });

    def = this->add("retract_speed", coFloats);
    def->label = L("Retraction Speed");
    def->full_label = L("Retraction Speed");
    def->tooltip = L("The speed for retractions (it only applies to the extruder motor).");
    def->sidetext = L("mm/s");
    def->mode = comAdvanced;
    def->set_default_value(new ConfigOptionFloats { 40. });

    def = this->add("deretract_speed", coFloats);
    def->label = L("Deretraction Speed");
    def->full_label = L("Deretraction Speed");
    def->tooltip = L("The speed for loading of a filament into extruder after retraction "
                   "(it only applies to the extruder motor). If left to zero, the retraction speed is used.");
    def->sidetext = L("mm/s");
    def->mode = comAdvanced;
    def->set_default_value(new ConfigOptionFloats { 0. });

    def = this->add("seam_position", coEnum);
    def->label = L("Seam position");
    def->category = L("Layers and Perimeters");
    def->tooltip = L("Position of perimeters starting points.");
    def->enum_keys_map = &ConfigOptionEnum<SeamPosition>::get_enum_values();
    def->enum_values.push_back("random");
    def->enum_values.push_back("nearest");
    def->enum_values.push_back("aligned");
    def->enum_values.push_back("rear");
    def->enum_labels.push_back(L("Random"));
    def->enum_labels.push_back(L("Nearest"));
    def->enum_labels.push_back(L("Aligned"));
    def->enum_labels.push_back(L("Rear"));
    def->mode = comSimple;
    def->set_default_value(new ConfigOptionEnum<SeamPosition>(spAligned));

#if 0
    def = this->add("seam_preferred_direction", coFloat);
//    def->gui_type = ConfigOptionDef::GUIType::slider;
    def->label = L("Direction");
    def->sidetext = L("°");
    def->full_label = L("Preferred direction of the seam");
    def->tooltip = L("Seam preferred direction");
    def->min = 0;
    def->max = 360;
    def->set_default_value(new ConfigOptionFloat(0));

    def = this->add("seam_preferred_direction_jitter", coFloat);
//    def->gui_type = ConfigOptionDef::GUIType::slider;
    def->label = L("Jitter");
    def->sidetext = L("°");
    def->full_label = L("Seam preferred direction jitter");
    def->tooltip = L("Preferred direction of the seam - jitter");
    def->min = 0;
    def->max = 360;
    def->set_default_value(new ConfigOptionFloat(30));
#endif

    def = this->add("skirt_distance", coFloat);
    def->label = L("Distance from brim/object");
    def->tooltip = L("Distance between skirt and brim (when draft shield is not used) or objects.");
    def->sidetext = L("mm");
    def->min = 0;
    def->set_default_value(new ConfigOptionFloat(6));

    def = this->add("skirt_height", coInt);
    def->label = L("Skirt height");
    def->tooltip = L("Height of skirt expressed in layers.");
    def->sidetext = L("layers");
    def->mode = comAdvanced;
    def->set_default_value(new ConfigOptionInt(1));

    def = this->add("draft_shield", coEnum);
    def->label = L("Draft shield");
    def->tooltip = L("With draft shield active, the skirt will be printed skirt_distance from the object, possibly intersecting brim.\n"
                     "Enabled = skirt is as tall as the highest printed object.\n"
                     "Limited = skirt is as tall as specified by skirt_height.\n"
    				 "This is useful to protect an ABS or ASA print from warping and detaching from print bed due to wind draft.");
    def->enum_keys_map = &ConfigOptionEnum<DraftShield>::get_enum_values();
    def->enum_values.push_back("disabled");
    def->enum_values.push_back("limited");
    def->enum_values.push_back("enabled");
    def->enum_labels.push_back(L("Disabled"));
    def->enum_labels.push_back(L("Limited"));
    def->enum_labels.push_back(L("Enabled"));
    def->mode = comAdvanced;
    def->set_default_value(new ConfigOptionEnum<DraftShield>(dsDisabled));

    def = this->add("skirts", coInt);
    def->label = L("Loops (minimum)");
    def->full_label = L("Skirt Loops");
    def->tooltip = L("Number of loops for the skirt. If the Minimum Extrusion Length option is set, "
                   "the number of loops might be greater than the one configured here. Set this to zero "
                   "to disable skirt completely.");
    def->min = 0;
    def->mode = comAdvanced;
    def->set_default_value(new ConfigOptionInt(1));

    def = this->add("slowdown_below_layer_time", coInts);
    def->label = L("Slow down if layer print time is below");
    def->tooltip = L("If layer print time is estimated below this number of seconds, print moves "
                   "speed will be scaled down to extend duration to this value.");
    def->sidetext = L("approximate seconds");
    def->min = 0;
    def->max = 1000;
    def->mode = comExpert;
    def->set_default_value(new ConfigOptionInts { 5 });

    def = this->add("small_perimeter_speed", coFloatOrPercent);
    def->label = L("Small perimeters");
    def->category = L("Speed");
    def->tooltip = L("This separate setting will affect the speed of perimeters having radius <= 6.5mm "
                   "(usually holes). If expressed as percentage (for example: 80%) it will be calculated "
                   "on the perimeters speed setting above. Set to zero for auto.");
    def->sidetext = L("mm/s or %");
    def->ratio_over = "perimeter_speed";
    def->min = 0;
    def->mode = comAdvanced;
    def->set_default_value(new ConfigOptionFloatOrPercent(15, false));

    def = this->add("solid_infill_below_area", coFloat);
    def->label = L("Solid infill threshold area");
    def->category = L("Infill");
    def->tooltip = L("Force solid infill for regions having a smaller area than the specified threshold.");
    def->sidetext = L("mm²");
    def->min = 0;
    def->mode = comExpert;
    def->set_default_value(new ConfigOptionFloat(70));

    def = this->add("solid_infill_extruder", coInt);
    def->label = L("Solid infill extruder");
    def->category = L("Extruders");
    def->tooltip = L("The extruder to use when printing solid infill.");
    def->min = 1;
    def->mode = comAdvanced;
    def->set_default_value(new ConfigOptionInt(1));

    def = this->add("solid_infill_every_layers", coInt);
    def->label = L("Solid infill every");
    def->category = L("Infill");
    def->tooltip = L("This feature allows to force a solid layer every given number of layers. "
                   "Zero to disable. You can set this to any value (for example 9999); "
                   "Slic3r will automatically choose the maximum possible number of layers "
                   "to combine according to nozzle diameter and layer height.");
    def->sidetext = L("layers");
    def->min = 0;
    def->mode = comExpert;
    def->set_default_value(new ConfigOptionInt(0));

    def = this->add("solid_infill_extrusion_width", coFloatOrPercent);
    def->label = L("Solid infill");
    def->category = L("Extrusion Width");
    def->tooltip = L("Set this to a non-zero value to set a manual extrusion width for infill for solid surfaces. "
                   "If left zero, default extrusion width will be used if set, otherwise 1.125 x nozzle diameter will be used. "
                   "If expressed as percentage (for example 90%) it will be computed over layer height.");
    def->sidetext = L("mm or %");
    def->min = 0;
    def->mode = comAdvanced;
    def->set_default_value(new ConfigOptionFloatOrPercent(0, false));

    def = this->add("solid_infill_speed", coFloatOrPercent);
    def->label = L("Solid infill");
    def->category = L("Speed");
    def->tooltip = L("Speed for printing solid regions (top/bottom/internal horizontal shells). "
                   "This can be expressed as a percentage (for example: 80%) over the default "
                   "infill speed above. Set to zero for auto.");
    def->sidetext = L("mm/s or %");
    def->ratio_over = "infill_speed";
    def->aliases = { "solid_infill_feed_rate" };
    def->min = 0;
    def->mode = comAdvanced;
    def->set_default_value(new ConfigOptionFloatOrPercent(20, false));

    def = this->add("solid_layers", coInt);
    def->label = L("Solid layers");
    def->tooltip = L("Number of solid layers to generate on top and bottom surfaces.");
    def->shortcut.push_back("top_solid_layers");
    def->shortcut.push_back("bottom_solid_layers");
    def->min = 0;

    def = this->add("solid_min_thickness", coFloat);
    def->label = L("Minimum thickness of a top / bottom shell");
    def->tooltip = L("Minimum thickness of a top / bottom shell");
    def->shortcut.push_back("top_solid_min_thickness");
    def->shortcut.push_back("bottom_solid_min_thickness");
    def->min = 0;

    def = this->add("spiral_vase", coBool);
    def->label = L("Spiral vase");
    def->tooltip = L("This feature will raise Z gradually while printing a single-walled object "
                   "in order to remove any visible seam. This option requires a single perimeter, "
                   "no infill, no top solid layers and no support material. You can still set "
                   "any number of bottom solid layers as well as skirt/brim loops. "
                   "It won't work when printing more than one single object.");
    def->set_default_value(new ConfigOptionBool(false));

    def = this->add("standby_temperature_delta", coInt);
    def->label = L("Temperature variation");
    def->tooltip = L("Temperature difference to be applied when an extruder is not active. "
                   "Enables a full-height \"sacrificial\" skirt on which the nozzles are periodically wiped.");
    def->sidetext = "∆°C";
    def->min = -max_temp;
    def->max = max_temp;
    def->mode = comExpert;
    def->set_default_value(new ConfigOptionInt(-5));

    def = this->add("start_gcode", coString);
    def->label = L("Start G-code");
    def->tooltip = L("This start procedure is inserted at the beginning, after bed has reached "
                   "the target temperature and extruder just started heating, and before extruder "
                   "has finished heating. If PrusaSlicer detects M104 or M190 in your custom codes, "
                   "such commands will not be prepended automatically so you're free to customize "
                   "the order of heating commands and other custom actions. Note that you can use "
                   "placeholder variables for all PrusaSlicer settings, so you can put "
                   "a \"M109 S[first_layer_temperature]\" command wherever you want.");
    def->multiline = true;
    def->full_width = true;
    def->height = 12;
    def->mode = comExpert;
    def->set_default_value(new ConfigOptionString("G28 ; home all axes\nG1 Z5 F5000 ; lift nozzle\n"));

    def = this->add("start_filament_gcode", coStrings);
    def->label = L("Start G-code");
    def->tooltip = L("This start procedure is inserted at the beginning, after any printer start gcode (and "
                   "after any toolchange to this filament in case of multi-material printers). "
                   "This is used to override settings for a specific filament. If PrusaSlicer detects "
                   "M104, M109, M140 or M190 in your custom codes, such commands will "
                   "not be prepended automatically so you're free to customize the order "
                   "of heating commands and other custom actions. Note that you can use placeholder variables "
                   "for all PrusaSlicer settings, so you can put a \"M109 S[first_layer_temperature]\" command "
                   "wherever you want. If you have multiple extruders, the gcode is processed "
                   "in extruder order.");
    def->multiline = true;
    def->full_width = true;
    def->height = 12;
    def->mode = comExpert;
    def->set_default_value(new ConfigOptionStrings { "; Filament gcode\n" });

    def = this->add("color_change_gcode", coString);
    def->label = L("Color change G-code");
    def->tooltip = L("This G-code will be used as a code for the color change");
    def->multiline = true;
    def->full_width = true;
    def->height = 12;
    def->mode = comExpert;
    def->set_default_value(new ConfigOptionString("M600"));

    def = this->add("pause_print_gcode", coString);
    def->label = L("Pause Print G-code");
    def->tooltip = L("This G-code will be used as a code for the pause print");
    def->multiline = true;
    def->full_width = true;
    def->height = 12;
    def->mode = comExpert;
    def->set_default_value(new ConfigOptionString("M601"));

    def = this->add("template_custom_gcode", coString);
    def->label = L("Custom G-code");
    def->tooltip = L("This G-code will be used as a custom code");
    def->multiline = true;
    def->full_width = true;
    def->height = 12;
    def->mode = comExpert;
    def->set_default_value(new ConfigOptionString(""));

    def = this->add("single_extruder_multi_material", coBool);
    def->label = L("Single Extruder Multi Material");
    def->tooltip = L("The printer multiplexes filaments into a single hot end.");
    def->mode = comExpert;
    def->set_default_value(new ConfigOptionBool(false));

    def = this->add("single_extruder_multi_material_priming", coBool);
    def->label = L("Prime all printing extruders");
    def->tooltip = L("If enabled, all printing extruders will be primed at the front edge of the print bed at the start of the print.");
    def->mode = comAdvanced;
    def->set_default_value(new ConfigOptionBool(true));

    def = this->add("wipe_tower_no_sparse_layers", coBool);
    def->label = L("No sparse layers (EXPERIMENTAL)");
    def->tooltip = L("If enabled, the wipe tower will not be printed on layers with no toolchanges. "
                     "On layers with a toolchange, extruder will travel downward to print the wipe tower. "
                     "User is responsible for ensuring there is no collision with the print.");
    def->mode = comAdvanced;
    def->set_default_value(new ConfigOptionBool(false));

    def = this->add("slice_closing_radius", coFloat);
    def->label = L("Slice gap closing radius");
    def->category = L("Advanced");
    def->tooltip = L("Cracks smaller than 2x gap closing radius are being filled during the triangle mesh slicing. "
                     "The gap closing operation may reduce the final print resolution, therefore it is advisable to keep the value reasonably low.");
    def->sidetext = L("mm");
    def->min = 0;
    def->mode = comAdvanced;
    def->set_default_value(new ConfigOptionFloat(0.049));

    def = this->add("slicing_mode", coEnum);
    def->label = L("Slicing Mode");
    def->category = L("Advanced");
    def->tooltip = L("Use \"Even / Odd\" for 3DLabPrint airplane models. Use \"Close holes\" to close all holes in the model.");
    def->enum_keys_map = &ConfigOptionEnum<SlicingMode>::get_enum_values();
    def->enum_values.push_back("regular");
    def->enum_values.push_back("even_odd");
    def->enum_values.push_back("close_holes");
    def->enum_labels.push_back(L("Regular"));
    def->enum_labels.push_back(L("Even / Odd"));
    def->enum_labels.push_back(L("Close holes"));
    def->mode = comAdvanced;
    def->set_default_value(new ConfigOptionEnum<SlicingMode>(SlicingMode::Regular));

    def = this->add("support_material", coBool);
    def->label = L("Generate support material");
    def->category = L("Support material");
    def->tooltip = L("Enable support material generation.");
    def->set_default_value(new ConfigOptionBool(false));

    def = this->add("support_material_auto", coBool);
    def->label = L("Auto generated supports");
    def->category = L("Support material");
    def->tooltip = L("If checked, supports will be generated automatically based on the overhang threshold value."\
                     " If unchecked, supports will be generated inside the \"Support Enforcer\" volumes only.");
    def->mode = comSimple;
    def->set_default_value(new ConfigOptionBool(true));

    def = this->add("support_material_xy_spacing", coFloatOrPercent);
    def->label = L("XY separation between an object and its support");
    def->category = L("Support material");
    def->tooltip = L("XY separation between an object and its support. If expressed as percentage "
                   "(for example 50%), it will be calculated over external perimeter width.");
    def->sidetext = L("mm or %");
    def->ratio_over = "external_perimeter_extrusion_width";
    def->min = 0;
    def->mode = comAdvanced;
    // Default is half the external perimeter width.
    def->set_default_value(new ConfigOptionFloatOrPercent(50, true));

    def = this->add("support_material_angle", coFloat);
    def->label = L("Pattern angle");
    def->category = L("Support material");
    def->tooltip = L("Use this setting to rotate the support material pattern on the horizontal plane.");
    def->sidetext = L("°");
    def->min = 0;
    def->max = 359;
    def->mode = comExpert;
    def->set_default_value(new ConfigOptionFloat(0));

    def = this->add("support_material_buildplate_only", coBool);
    def->label = L("Support on build plate only");
    def->category = L("Support material");
    def->tooltip = L("Only create support if it lies on a build plate. Don't create support on a print.");
    def->mode = comSimple;
    def->set_default_value(new ConfigOptionBool(false));

    def = this->add("support_material_contact_distance", coFloat);
    def->gui_type = ConfigOptionDef::GUIType::f_enum_open;
    def->label = L("Top contact Z distance");
    def->category = L("Support material");
    def->tooltip = L("The vertical distance between object and support material interface. "
                   "Setting this to 0 will also prevent Slic3r from using bridge flow and speed "
                   "for the first object layer.");
    def->sidetext = L("mm");
//    def->min = 0;
    def->enum_values.push_back("0");
    def->enum_values.push_back("0.1");
    def->enum_values.push_back("0.2");
    def->enum_labels.push_back(L("0 (soluble)"));
    def->enum_labels.push_back(L("0.1 (detachable)"));
    def->enum_labels.push_back(L("0.2 (detachable)"));
    def->mode = comAdvanced;
    def->set_default_value(new ConfigOptionFloat(0.2));

    def = this->add("support_material_bottom_contact_distance", coFloat);
    def->gui_type = ConfigOptionDef::GUIType::f_enum_open;
    def->label = L("Bottom contact Z distance");
    def->category = L("Support material");
    def->tooltip = L("The vertical distance between the object top surface and the support material interface. "
                   "If set to zero, support_material_contact_distance will be used for both top and bottom contact Z distances.");
    def->sidetext = L("mm");
//    def->min = 0;
    def->enum_values.push_back("0");
    def->enum_values.push_back("0.1");
    def->enum_values.push_back("0.2");
    def->enum_labels.push_back(L("same as top"));
    def->enum_labels.push_back(L("0.1"));
    def->enum_labels.push_back(L("0.2"));
    def->mode = comAdvanced;
    def->set_default_value(new ConfigOptionFloat(0));

    def = this->add("support_material_enforce_layers", coInt);
    def->label = L("Enforce support for the first");
    def->category = L("Support material");
    def->tooltip = L("Generate support material for the specified number of layers counting from bottom, "
                   "regardless of whether normal support material is enabled or not and regardless "
                   "of any angle threshold. This is useful for getting more adhesion of objects "
                   "having a very thin or poor footprint on the build plate.");
    def->sidetext = L("layers");
    def->full_label = L("Enforce support for the first n layers");
    def->min = 0;
    def->mode = comExpert;
    def->set_default_value(new ConfigOptionInt(0));

    def = this->add("support_material_extruder", coInt);
    def->label = L("Support material/raft/skirt extruder");
    def->category = L("Extruders");
    def->tooltip = L("The extruder to use when printing support material, raft and skirt "
                   "(1+, 0 to use the current extruder to minimize tool changes).");
    def->min = 0;
    def->mode = comAdvanced;
    def->set_default_value(new ConfigOptionInt(1));

    def = this->add("support_material_extrusion_width", coFloatOrPercent);
    def->label = L("Support material");
    def->category = L("Extrusion Width");
    def->tooltip = L("Set this to a non-zero value to set a manual extrusion width for support material. "
                   "If left zero, default extrusion width will be used if set, otherwise nozzle diameter will be used. "
                   "If expressed as percentage (for example 90%) it will be computed over layer height.");
    def->sidetext = L("mm or %");
    def->min = 0;
    def->mode = comAdvanced;
    def->set_default_value(new ConfigOptionFloatOrPercent(0, false));

    def = this->add("support_material_interface_contact_loops", coBool);
    def->label = L("Interface loops");
    def->category = L("Support material");
    def->tooltip = L("Cover the top contact layer of the supports with loops. Disabled by default.");
    def->mode = comExpert;
    def->set_default_value(new ConfigOptionBool(false));

    def = this->add("support_material_interface_extruder", coInt);
    def->label = L("Support material/raft interface extruder");
    def->category = L("Extruders");
    def->tooltip = L("The extruder to use when printing support material interface "
                   "(1+, 0 to use the current extruder to minimize tool changes). This affects raft too.");
    def->min = 0;
    def->mode = comAdvanced;
    def->set_default_value(new ConfigOptionInt(1));

    auto support_material_interface_layers = def = this->add("support_material_interface_layers", coInt);
    def->gui_type = ConfigOptionDef::GUIType::i_enum_open;
    def->label = L("Top interface layers");
    def->category = L("Support material");
    def->tooltip = L("Number of interface layers to insert between the object(s) and support material.");
    def->sidetext = L("layers");
    def->min = 0;
    def->enum_values.push_back("0");
    def->enum_values.push_back("1");
    def->enum_values.push_back("2");
    def->enum_values.push_back("3");
    def->enum_labels.push_back(L("0 (off)"));
    def->enum_labels.push_back(L("1 (light)"));
    def->enum_labels.push_back(L("2 (default)"));
    def->enum_labels.push_back(L("3 (heavy)"));
    def->mode = comAdvanced;
    def->set_default_value(new ConfigOptionInt(3));

    def = this->add("support_material_bottom_interface_layers", coInt);
    def->gui_type = ConfigOptionDef::GUIType::i_enum_open;
    def->label = L("Bottom interface layers");
    def->category = L("Support material");
    def->tooltip = L("Number of interface layers to insert between the object(s) and support material. "
                     "Set to -1 to use support_material_interface_layers");
    def->sidetext = L("layers");
    def->min = -1;
    def->enum_values.push_back("-1");
    append(def->enum_values, support_material_interface_layers->enum_values);
    def->enum_labels.push_back(L("same as top"));
    append(def->enum_labels, support_material_interface_layers->enum_labels);
    def->mode = comAdvanced;
    def->set_default_value(new ConfigOptionInt(-1));

    def = this->add("support_material_closing_radius", coFloat);
    def->label = L("Closing radius");
    def->category = L("Support material");
    def->tooltip = L("For snug supports, the support regions will be merged using morphological closing operation."
                     " Gaps smaller than the closing radius will be filled in.");
    def->sidetext = L("mm");
    def->min = 0;
    def->mode = comAdvanced;
    def->set_default_value(new ConfigOptionFloat(2));

    def = this->add("support_material_interface_spacing", coFloat);
    def->label = L("Interface pattern spacing");
    def->category = L("Support material");
    def->tooltip = L("Spacing between interface lines. Set zero to get a solid interface.");
    def->sidetext = L("mm");
    def->min = 0;
    def->mode = comAdvanced;
    def->set_default_value(new ConfigOptionFloat(0));

    def = this->add("support_material_interface_speed", coFloatOrPercent);
    def->label = L("Support material interface");
    def->category = L("Support material");
    def->tooltip = L("Speed for printing support material interface layers. If expressed as percentage "
                   "(for example 50%) it will be calculated over support material speed.");
    def->sidetext = L("mm/s or %");
    def->ratio_over = "support_material_speed";
    def->min = 0;
    def->mode = comAdvanced;
    def->set_default_value(new ConfigOptionFloatOrPercent(100, true));

    def = this->add("support_material_pattern", coEnum);
    def->label = L("Pattern");
    def->category = L("Support material");
    def->tooltip = L("Pattern used to generate support material.");
    def->enum_keys_map = &ConfigOptionEnum<SupportMaterialPattern>::get_enum_values();
    def->enum_values.push_back("rectilinear");
    def->enum_values.push_back("rectilinear-grid");
    def->enum_values.push_back("honeycomb");
    def->enum_labels.push_back(L("Rectilinear"));
    def->enum_labels.push_back(L("Rectilinear grid"));
    def->enum_labels.push_back(L("Honeycomb"));
    def->mode = comAdvanced;
    def->set_default_value(new ConfigOptionEnum<SupportMaterialPattern>(smpRectilinear));

    def = this->add("support_material_interface_pattern", coEnum);
    def->label = L("Interface pattern");
    def->category = L("Support material");
    def->tooltip = L("Pattern used to generate support material interface. "
                     "Default pattern for non-soluble support interface is Rectilinear, "
                     "while default pattern for soluble support interface is Concentric.");
    def->enum_keys_map = &ConfigOptionEnum<SupportMaterialInterfacePattern>::get_enum_values();
    def->enum_values.push_back("auto");
    def->enum_values.push_back("rectilinear");
    def->enum_values.push_back("concentric");
    def->enum_labels.push_back(L("Default"));
    def->enum_labels.push_back(L("Rectilinear"));
    def->enum_labels.push_back(L("Concentric"));
    def->mode = comAdvanced;
    def->set_default_value(new ConfigOptionEnum<SupportMaterialPattern>(smpRectilinear));

    def = this->add("support_material_spacing", coFloat);
    def->label = L("Pattern spacing");
    def->category = L("Support material");
    def->tooltip = L("Spacing between support material lines.");
    def->sidetext = L("mm");
    def->min = 0;
    def->mode = comAdvanced;
    def->set_default_value(new ConfigOptionFloat(2.5));

    def = this->add("support_material_speed", coFloat);
    def->label = L("Support material");
    def->category = L("Support material");
    def->tooltip = L("Speed for printing support material.");
    def->sidetext = L("mm/s");
    def->min = 0;
    def->mode = comAdvanced;
    def->set_default_value(new ConfigOptionFloat(60));

    def = this->add("support_material_style", coEnum);
    def->label = L("Style");
    def->category = L("Support material");
    def->tooltip = L("Style and shape of the support towers. Projecting the supports into a regular grid "
                     "will create more stable supports, while snug support towers will save material and reduce "
                     "object scarring.");
    def->enum_keys_map = &ConfigOptionEnum<SupportMaterialStyle>::get_enum_values();
    def->enum_values.push_back("grid");
    def->enum_values.push_back("snug");
    def->enum_labels.push_back(L("Grid"));
    def->enum_labels.push_back(L("Snug"));
    def->mode = comAdvanced;
    def->set_default_value(new ConfigOptionEnum<SupportMaterialStyle>(smsGrid));

    def = this->add("support_material_synchronize_layers", coBool);
    def->label = L("Synchronize with object layers");
    def->category = L("Support material");
    def->tooltip = L("Synchronize support layers with the object print layers. This is useful "
                   "with multi-material printers, where the extruder switch is expensive.");
    def->mode = comExpert;
    def->set_default_value(new ConfigOptionBool(false));

    def = this->add("support_material_threshold", coInt);
    def->label = L("Overhang threshold");
    def->category = L("Support material");
    def->tooltip = L("Support material will not be generated for overhangs whose slope angle "
                   "(90° = vertical) is above the given threshold. In other words, this value "
                   "represent the most horizontal slope (measured from the horizontal plane) "
                   "that you can print without support material. Set to zero for automatic detection "
                   "(recommended).");
    def->sidetext = L("°");
    def->min = 0;
    def->max = 90;
    def->mode = comAdvanced;
    def->set_default_value(new ConfigOptionInt(0));

    def = this->add("support_material_with_sheath", coBool);
    def->label = L("With sheath around the support");
    def->category = L("Support material");
    def->tooltip = L("Add a sheath (a single perimeter line) around the base support. This makes "
                   "the support more reliable, but also more difficult to remove.");
    def->mode = comExpert;
    def->set_default_value(new ConfigOptionBool(true));

    def = this->add("temperature", coInts);
    def->label = L("Other layers");
    def->tooltip = L("Nozzle temperature for layers after the first one. Set this to zero to disable "
                     "temperature control commands in the output G-code.");
    def->sidetext = L("°C");
    def->full_label = L("Nozzle temperature");
    def->min = 0;
    def->max = max_temp;
    def->set_default_value(new ConfigOptionInts { 200 });

    def = this->add("thick_bridges", coBool);
    def->label = L("Thick bridges");
    def->category = L("Layers and Perimeters");
    def->tooltip = L("Print bridges with round extrusions.");
    def->mode = comAdvanced;
    def->set_default_value(new ConfigOptionBool(true));

    def = this->add("thin_walls", coBool);
    def->label = L("Detect thin walls");
    def->category = L("Layers and Perimeters");
    def->tooltip = L("Detect single-width walls (parts where two extrusions don't fit and we need "
                   "to collapse them into a single trace).");
    def->mode = comAdvanced;
    def->set_default_value(new ConfigOptionBool(true));

    def = this->add("threads", coInt);
    def->label = L("Threads");
    def->tooltip = L("Threads are used to parallelize long-running tasks. Optimal threads number "
                   "is slightly above the number of available cores/processors.");
    def->readonly = true;
    def->min = 1;
    {
        int threads = (unsigned int)boost::thread::hardware_concurrency();
        def->set_default_value(new ConfigOptionInt(threads > 0 ? threads : 2));
        def->cli = ConfigOptionDef::nocli;
    }

    def = this->add("toolchange_gcode", coString);
    def->label = L("Tool change G-code");
    def->tooltip = L("This custom code is inserted before every toolchange. Placeholder variables for all PrusaSlicer settings "
                     "as well as {toolchange_z}, {previous_extruder} and {next_extruder} can be used. When a tool-changing command "
                     "which changes to the correct extruder is included (such as T{next_extruder}), PrusaSlicer will emit no other such command. "
                     "It is therefore possible to script custom behaviour both before and after the toolchange.");
    def->multiline = true;
    def->full_width = true;
    def->height = 5;
    def->mode = comExpert;
    def->set_default_value(new ConfigOptionString(""));

    def = this->add("top_infill_extrusion_width", coFloatOrPercent);
    def->label = L("Top solid infill");
    def->category = L("Extrusion Width");
    def->tooltip = L("Set this to a non-zero value to set a manual extrusion width for infill for top surfaces. "
                   "You may want to use thinner extrudates to fill all narrow regions and get a smoother finish. "
                   "If left zero, default extrusion width will be used if set, otherwise nozzle diameter will be used. "
                   "If expressed as percentage (for example 90%) it will be computed over layer height.");
    def->sidetext = L("mm or %");
    def->min = 0;
    def->mode = comAdvanced;
    def->set_default_value(new ConfigOptionFloatOrPercent(0, false));

    def = this->add("top_solid_infill_speed", coFloatOrPercent);
    def->label = L("Top solid infill");
    def->category = L("Speed");
    def->tooltip = L("Speed for printing top solid layers (it only applies to the uppermost "
                   "external layers and not to their internal solid layers). You may want "
                   "to slow down this to get a nicer surface finish. This can be expressed "
                   "as a percentage (for example: 80%) over the solid infill speed above. "
                   "Set to zero for auto.");
    def->sidetext = L("mm/s or %");
    def->ratio_over = "solid_infill_speed";
    def->min = 0;
    def->mode = comAdvanced;
    def->set_default_value(new ConfigOptionFloatOrPercent(15, false));

    def = this->add("top_solid_layers", coInt);
    //TRN To be shown in Print Settings "Top solid layers"
    def->label = L("Top");
    def->category = L("Layers and Perimeters");
    def->tooltip = L("Number of solid layers to generate on top surfaces.");
    def->full_label = L("Top solid layers");
    def->min = 0;
    def->set_default_value(new ConfigOptionInt(3));

    def = this->add("top_solid_min_thickness", coFloat);
    //TRN To be shown in Print Settings "Top solid layers"
    def->label = L("Top");
    def->category = L("Layers and Perimeters");
    def->tooltip = L("The number of top solid layers is increased above top_solid_layers if necessary to satisfy "
    				 "minimum thickness of top shell."
    				 " This is useful to prevent pillowing effect when printing with variable layer height.");
    def->full_label = L("Minimum top shell thickness");
    def->sidetext = L("mm");
    def->min = 0;
    def->set_default_value(new ConfigOptionFloat(0.));

    def = this->add("travel_speed", coFloat);
    def->label = L("Travel");
    def->tooltip = L("Speed for travel moves (jumps between distant extrusion points).");
    def->sidetext = L("mm/s");
    def->aliases = { "travel_feed_rate" };
    def->min = 1;
    def->mode = comAdvanced;
    def->set_default_value(new ConfigOptionFloat(130));

    def = this->add("travel_speed_z", coFloat);
    def->label = L("Z travel");
    def->tooltip = L("Speed for movements along the Z axis.\nWhen set to zero, the value "
                     "is ignored and regular travel speed is used instead.");
    def->sidetext = L("mm/s");
    def->min = 0;
    def->mode = comAdvanced;
    def->set_default_value(new ConfigOptionFloat(0.));

    def = this->add("use_firmware_retraction", coBool);
    def->label = L("Use firmware retraction");
    def->tooltip = L("This experimental setting uses G10 and G11 commands to have the firmware "
                   "handle the retraction. This is only supported in recent Marlin.");
    def->mode = comExpert;
    def->set_default_value(new ConfigOptionBool(false));

    def = this->add("use_relative_e_distances", coBool);
    def->label = L("Use relative E distances");
    def->tooltip = L("If your firmware requires relative E values, check this, "
                   "otherwise leave it unchecked. Most firmwares use absolute values.");
    def->mode = comExpert;
    def->set_default_value(new ConfigOptionBool(false));

    def = this->add("use_volumetric_e", coBool);
    def->label = L("Use volumetric E");
    def->tooltip = L("This experimental setting uses outputs the E values in cubic millimeters "
                   "instead of linear millimeters. If your firmware doesn't already know "
                   "filament diameter(s), you can put commands like 'M200 D[filament_diameter_0] T0' "
                   "in your start G-code in order to turn volumetric mode on and use the filament "
                   "diameter associated to the filament selected in Slic3r. This is only supported "
                   "in recent Marlin.");
    def->mode = comExpert;
    def->set_default_value(new ConfigOptionBool(false));

    def = this->add("variable_layer_height", coBool);
    def->label = L("Enable variable layer height feature");
    def->tooltip = L("Some printers or printer setups may have difficulties printing "
                   "with a variable layer height. Enabled by default.");
    def->mode = comExpert;
    def->set_default_value(new ConfigOptionBool(true));

    def = this->add("wipe", coBools);
    def->label = L("Wipe while retracting");
    def->tooltip = L("This flag will move the nozzle while retracting to minimize the possible blob "
                   "on leaky extruders.");
    def->mode = comAdvanced;
    def->set_default_value(new ConfigOptionBools { false });

    def = this->add("wipe_tower", coBool);
    def->label = L("Enable");
    def->tooltip = L("Multi material printers may need to prime or purge extruders on tool changes. "
                   "Extrude the excess material into the wipe tower.");
    def->mode = comAdvanced;
    def->set_default_value(new ConfigOptionBool(false));

    def = this->add("wiping_volumes_extruders", coFloats);
    def->label = L("Purging volumes - load/unload volumes");
    def->tooltip = L("This vector saves required volumes to change from/to each tool used on the "
                     "wipe tower. These values are used to simplify creation of the full purging "
                     "volumes below.");
    def->set_default_value(new ConfigOptionFloats { 70.f, 70.f, 70.f, 70.f, 70.f, 70.f, 70.f, 70.f, 70.f, 70.f  });

    def = this->add("wiping_volumes_matrix", coFloats);
    def->label = L("Purging volumes - matrix");
    def->tooltip = L("This matrix describes volumes (in cubic milimetres) required to purge the"
                     " new filament on the wipe tower for any given pair of tools.");
    def->set_default_value(new ConfigOptionFloats {   0.f, 140.f, 140.f, 140.f, 140.f,
                                                    140.f,   0.f, 140.f, 140.f, 140.f,
                                                    140.f, 140.f,   0.f, 140.f, 140.f,
                                                    140.f, 140.f, 140.f,   0.f, 140.f,
                                                    140.f, 140.f, 140.f, 140.f,   0.f });

    def = this->add("wipe_tower_x", coFloat);
    def->label = L("Position X");
    def->tooltip = L("X coordinate of the left front corner of a wipe tower");
    def->sidetext = L("mm");
    def->mode = comAdvanced;
    def->set_default_value(new ConfigOptionFloat(180.));

    def = this->add("wipe_tower_y", coFloat);
    def->label = L("Position Y");
    def->tooltip = L("Y coordinate of the left front corner of a wipe tower");
    def->sidetext = L("mm");
    def->mode = comAdvanced;
    def->set_default_value(new ConfigOptionFloat(140.));

    def = this->add("wipe_tower_width", coFloat);
    def->label = L("Width");
    def->tooltip = L("Width of a wipe tower");
    def->sidetext = L("mm");
    def->mode = comAdvanced;
    def->set_default_value(new ConfigOptionFloat(60.));

    def = this->add("wipe_tower_rotation_angle", coFloat);
    def->label = L("Wipe tower rotation angle");
    def->tooltip = L("Wipe tower rotation angle with respect to x-axis.");
    def->sidetext = L("°");
    def->mode = comAdvanced;
    def->set_default_value(new ConfigOptionFloat(0.));

    def = this->add("wipe_tower_brim_width", coFloat);
    def->label = L("Wipe tower brim width");
    def->tooltip = L("Wipe tower brim width");
    def->sidetext = L("mm");
    def->mode = comAdvanced;
    def->min = 0.f;
    def->set_default_value(new ConfigOptionFloat(2.));

    def = this->add("wipe_into_infill", coBool);
    def->category = L("Wipe options");
    def->label = L("Wipe into this object's infill");
    def->tooltip = L("Purging after toolchange will be done inside this object's infills. "
                     "This lowers the amount of waste but may result in longer print time "
                     " due to additional travel moves.");
    def->set_default_value(new ConfigOptionBool(false));

    def = this->add("wipe_into_objects", coBool);
    def->category = L("Wipe options");
    def->label = L("Wipe into this object");
    def->tooltip = L("Object will be used to purge the nozzle after a toolchange to save material "
                     "that would otherwise end up in the wipe tower and decrease print time. "
                     "Colours of the objects will be mixed as a result.");
    def->set_default_value(new ConfigOptionBool(false));

    def = this->add("wipe_tower_bridging", coFloat);
    def->label = L("Maximal bridging distance");
    def->tooltip = L("Maximal distance between supports on sparse infill sections.");
    def->sidetext = L("mm");
    def->mode = comAdvanced;
    def->set_default_value(new ConfigOptionFloat(10.));

    def = this->add("xy_size_compensation", coFloat);
    def->label = L("XY Size Compensation");
    def->category = L("Advanced");
    def->tooltip = L("The object will be grown/shrunk in the XY plane by the configured value "
                   "(negative = inwards, positive = outwards). This might be useful "
                   "for fine-tuning hole sizes.");
    def->sidetext = L("mm");
    def->mode = comExpert;
    def->set_default_value(new ConfigOptionFloat(0));

    def = this->add("z_offset", coFloat);
    def->label = L("Z offset");
    def->tooltip = L("This value will be added (or subtracted) from all the Z coordinates "
                   "in the output G-code. It is used to compensate for bad Z endstop position: "
                   "for example, if your endstop zero actually leaves the nozzle 0.3mm far "
                   "from the print bed, set this to -0.3 (or fix your endstop).");
    def->sidetext = L("mm");
    def->mode = comAdvanced;
    def->set_default_value(new ConfigOptionFloat(0));

    // Declare retract values for filament profile, overriding the printer's extruder profile.
    for (const char *opt_key : {
        // floats
        "retract_length", "retract_lift", "retract_lift_above", "retract_lift_below", "retract_speed", "deretract_speed", "retract_restart_extra", "retract_before_travel",
        // bools
        "retract_layer_change", "wipe",
        // percents
        "retract_before_wipe"}) {
        auto it_opt = options.find(opt_key);
        assert(it_opt != options.end());
        def = this->add_nullable(std::string("filament_") + opt_key, it_opt->second.type);
        def->label 		= it_opt->second.label;
        def->full_label = it_opt->second.full_label;
        def->tooltip 	= it_opt->second.tooltip;
        def->sidetext   = it_opt->second.sidetext;
        def->mode       = it_opt->second.mode;
        switch (def->type) {
        case coFloats   : def->set_default_value(new ConfigOptionFloatsNullable  (static_cast<const ConfigOptionFloats*  >(it_opt->second.default_value.get())->values)); break;
        case coPercents : def->set_default_value(new ConfigOptionPercentsNullable(static_cast<const ConfigOptionPercents*>(it_opt->second.default_value.get())->values)); break;
        case coBools    : def->set_default_value(new ConfigOptionBoolsNullable   (static_cast<const ConfigOptionBools*   >(it_opt->second.default_value.get())->values)); break;
        default: assert(false);
        }
    }
}

void PrintConfigDef::init_extruder_option_keys()
{
    // ConfigOptionFloats, ConfigOptionPercents, ConfigOptionBools, ConfigOptionStrings
    m_extruder_option_keys = {
        "nozzle_diameter", "min_layer_height", "max_layer_height", "extruder_offset",
        "retract_length", "retract_lift", "retract_lift_above", "retract_lift_below", "retract_speed", "deretract_speed",
        "retract_before_wipe", "retract_restart_extra", "retract_before_travel", "wipe",
        "retract_layer_change", "retract_length_toolchange", "retract_restart_extra_toolchange", "extruder_colour",
        "default_filament_profile"
    };

    m_extruder_retract_keys = {
        "deretract_speed",
        "retract_before_travel",
        "retract_before_wipe",
        "retract_layer_change",
        "retract_length",
        "retract_lift",
        "retract_lift_above",
        "retract_lift_below",
        "retract_restart_extra",
        "retract_speed",
        "wipe"
    };
    assert(std::is_sorted(m_extruder_retract_keys.begin(), m_extruder_retract_keys.end()));
}

void PrintConfigDef::init_sla_params()
{
    ConfigOptionDef* def;

    // SLA Printer settings

    def = this->add("display_width", coFloat);
    def->label = L("Display width");
    def->tooltip = L("Width of the display");
    def->min = 1;
    def->set_default_value(new ConfigOptionFloat(120.));

    def = this->add("display_height", coFloat);
    def->label = L("Display height");
    def->tooltip = L("Height of the display");
    def->min = 1;
    def->set_default_value(new ConfigOptionFloat(68.));

    def = this->add("display_pixels_x", coInt);
    def->full_label = L("Number of pixels in");
    def->label = ("X");
    def->tooltip = L("Number of pixels in X");
    def->min = 100;
    def->set_default_value(new ConfigOptionInt(2560));

    def = this->add("display_pixels_y", coInt);
    def->label = ("Y");
    def->tooltip = L("Number of pixels in Y");
    def->min = 100;
    def->set_default_value(new ConfigOptionInt(1440));

    def = this->add("display_mirror_x", coBool);
    def->full_label = L("Display horizontal mirroring");
    def->label = L("Mirror horizontally");
    def->tooltip = L("Enable horizontal mirroring of output images");
    def->mode = comExpert;
    def->set_default_value(new ConfigOptionBool(true));

    def = this->add("display_mirror_y", coBool);
    def->full_label = L("Display vertical mirroring");
    def->label = L("Mirror vertically");
    def->tooltip = L("Enable vertical mirroring of output images");
    def->mode = comExpert;
    def->set_default_value(new ConfigOptionBool(false));

    def = this->add("display_orientation", coEnum);
    def->label = L("Display orientation");
    def->tooltip = L("Set the actual LCD display orientation inside the SLA printer."
                     " Portrait mode will flip the meaning of display width and height parameters"
                     " and the output images will be rotated by 90 degrees.");
    def->enum_keys_map = &ConfigOptionEnum<SLADisplayOrientation>::get_enum_values();
    def->enum_values.push_back("landscape");
    def->enum_values.push_back("portrait");
    def->enum_labels.push_back(L("Landscape"));
    def->enum_labels.push_back(L("Portrait"));
    def->mode = comExpert;
    def->set_default_value(new ConfigOptionEnum<SLADisplayOrientation>(sladoPortrait));

    def = this->add("fast_tilt_time", coFloat);
    def->label = L("Fast");
    def->full_label = L("Fast tilt");
    def->tooltip = L("Time of the fast tilt");
    def->sidetext = L("s");
    def->min = 0;
    def->mode = comExpert;
    def->set_default_value(new ConfigOptionFloat(5.));

    def = this->add("slow_tilt_time", coFloat);
    def->label = L("Slow");
    def->full_label = L("Slow tilt");
    def->tooltip = L("Time of the slow tilt");
    def->sidetext = L("s");
    def->min = 0;
    def->mode = comExpert;
    def->set_default_value(new ConfigOptionFloat(8.));

    def = this->add("area_fill", coFloat);
    def->label = L("Area fill");
    def->tooltip = L("The percentage of the bed area. \nIf the print area exceeds the specified value, \nthen a slow tilt will be used, otherwise - a fast tilt");
    def->sidetext = L("%");
    def->min = 0;
    def->mode = comExpert;
    def->set_default_value(new ConfigOptionFloat(50.));

    def = this->add("relative_correction", coFloats);
    def->label = L("Printer scaling correction");
    def->full_label = L("Printer scaling correction");
    def->tooltip  = L("Printer scaling correction");
    def->min = 0;
    def->mode = comExpert;
    def->set_default_value(new ConfigOptionFloats( { 1., 1. } ));

    def = this->add("absolute_correction", coFloat);
    def->label = L("Printer absolute correction");
    def->full_label = L("Printer absolute correction");
    def->tooltip  = L("Will inflate or deflate the sliced 2D polygons according "
                      "to the sign of the correction.");
    def->mode = comExpert;
    def->set_default_value(new ConfigOptionFloat(0.0));
    
    def = this->add("elefant_foot_min_width", coFloat);
    def->label = L("Elephant foot minimum width");
    def->category = L("Advanced");
    def->tooltip = L("Minimum width of features to maintain when doing elephant foot compensation.");
    def->sidetext = L("mm");
    def->min = 0;
    def->mode = comAdvanced;
    def->set_default_value(new ConfigOptionFloat(0.2));

    def = this->add("gamma_correction", coFloat);
    def->label = L("Printer gamma correction");
    def->full_label = L("Printer gamma correction");
    def->tooltip  = L("This will apply a gamma correction to the rasterized 2D "
                      "polygons. A gamma value of zero means thresholding with "
                      "the threshold in the middle. This behaviour eliminates "
                      "antialiasing without losing holes in polygons.");
    def->min = 0;
    def->max = 1;
    def->mode = comExpert;
    def->set_default_value(new ConfigOptionFloat(1.0));


    // SLA Material settings.
    def = this->add("material_type", coString);
    def->label = L("SLA material type");
    def->tooltip = L("SLA material type");
    def->gui_type = ConfigOptionDef::GUIType::f_enum_open;   // TODO: ???
    def->gui_flags = "show_value";
    def->enum_values.push_back("Tough");
    def->enum_values.push_back("Flexible");
    def->enum_values.push_back("Casting");
    def->enum_values.push_back("Dental");
    def->enum_values.push_back("Heat-resistant");
    def->set_default_value(new ConfigOptionString("Tough"));

    def = this->add("initial_layer_height", coFloat);
    def->label = L("Initial layer height");
    def->tooltip = L("Initial layer height");
    def->sidetext = L("mm");
    def->min = 0;
    def->set_default_value(new ConfigOptionFloat(0.3));

    def = this->add("bottle_volume", coFloat);
    def->label = L("Bottle volume");
    def->tooltip = L("Bottle volume");
    def->sidetext = L("ml");
    def->min = 50;
    def->set_default_value(new ConfigOptionFloat(1000.0));

    def = this->add("bottle_weight", coFloat);
    def->label = L("Bottle weight");
    def->tooltip = L("Bottle weight");
    def->sidetext = L("kg");
    def->min = 0;
    def->set_default_value(new ConfigOptionFloat(1.0));

    def = this->add("material_density", coFloat);
    def->label = L("Density");
    def->tooltip = L("Density");
    def->sidetext = L("g/ml");
    def->min = 0;
    def->set_default_value(new ConfigOptionFloat(1.0));

    def = this->add("bottle_cost", coFloat);
    def->label = L("Cost");
    def->tooltip = L("Cost");
    def->sidetext = L("money/bottle");
    def->min = 0;
    def->set_default_value(new ConfigOptionFloat(0.0));

    def = this->add("faded_layers", coInt);
    def->label = L("Faded layers");
    def->tooltip = L("Number of the layers needed for the exposure time fade from initial exposure time to the exposure time");
    def->min = 3;
    def->max = 20;
    def->mode = comExpert;
    def->set_default_value(new ConfigOptionInt(10));

    def = this->add("min_exposure_time", coFloat);
    def->label = L("Minimum exposure time");
    def->tooltip = L("Minimum exposure time");
    def->sidetext = L("s");
    def->min = 0;
    def->mode = comExpert;
    def->set_default_value(new ConfigOptionFloat(0));

    def = this->add("max_exposure_time", coFloat);
    def->label = L("Maximum exposure time");
    def->tooltip = L("Maximum exposure time");
    def->sidetext = L("s");
    def->min = 0;
    def->mode = comExpert;
    def->set_default_value(new ConfigOptionFloat(100));

    def = this->add("exposure_time", coFloat);
    def->label = L("Exposure time");
    def->tooltip = L("Exposure time");
    def->sidetext = L("s");
    def->min = 0;
    def->set_default_value(new ConfigOptionFloat(10));

    def = this->add("min_initial_exposure_time", coFloat);
    def->label = L("Minimum initial exposure time");
    def->tooltip = L("Minimum initial exposure time");
    def->sidetext = L("s");
    def->min = 0;
    def->mode = comExpert;
    def->set_default_value(new ConfigOptionFloat(0));

    def = this->add("max_initial_exposure_time", coFloat);
    def->label = L("Maximum initial exposure time");
    def->tooltip = L("Maximum initial exposure time");
    def->sidetext = L("s");
    def->min = 0;
    def->mode = comExpert;
    def->set_default_value(new ConfigOptionFloat(150));

    def = this->add("initial_exposure_time", coFloat);
    def->label = L("Initial exposure time");
    def->tooltip = L("Initial exposure time");
    def->sidetext = L("s");
    def->min = 0;
    def->set_default_value(new ConfigOptionFloat(15));

    def = this->add("material_correction", coFloats);
    def->full_label = L("Correction for expansion");
    def->tooltip  = L("Correction for expansion");
    def->min = 0;
    def->mode = comExpert;
    def->set_default_value(new ConfigOptionFloats( { 1. , 1. } ));

    def = this->add("material_notes", coString);
    def->label = L("SLA print material notes");
    def->tooltip = L("You can put your notes regarding the SLA print material here.");
    def->multiline = true;
    def->full_width = true;
    def->height = 13;
    def->mode = comAdvanced;
    def->set_default_value(new ConfigOptionString(""));

    def = this->add("material_vendor", coString);
    def->set_default_value(new ConfigOptionString(L("(Unknown)")));
    def->cli = ConfigOptionDef::nocli;

    def = this->add("default_sla_material_profile", coString);
    def->label = L("Default SLA material profile");
    def->tooltip = L("Default print profile associated with the current printer profile. "
                   "On selection of the current printer profile, this print profile will be activated.");
    def->set_default_value(new ConfigOptionString());
    def->cli = ConfigOptionDef::nocli;

    def = this->add("sla_material_settings_id", coString);
    def->set_default_value(new ConfigOptionString(""));
    def->cli = ConfigOptionDef::nocli;

    def = this->add("default_sla_print_profile", coString);
    def->label = L("Default SLA material profile");
    def->tooltip = L("Default print profile associated with the current printer profile. "
                   "On selection of the current printer profile, this print profile will be activated.");
    def->set_default_value(new ConfigOptionString());
    def->cli = ConfigOptionDef::nocli;

    def = this->add("sla_print_settings_id", coString);
    def->set_default_value(new ConfigOptionString(""));
    def->cli = ConfigOptionDef::nocli;

    def = this->add("supports_enable", coBool);
    def->label = L("Generate supports");
    def->category = L("Supports");
    def->tooltip = L("Generate supports for the models");
    def->mode = comSimple;
    def->set_default_value(new ConfigOptionBool(true));

    def = this->add("support_head_front_diameter", coFloat);
    def->label = L("Pinhead front diameter");
    def->category = L("Supports");
    def->tooltip = L("Diameter of the pointing side of the head");
    def->sidetext = L("mm");
    def->min = 0;
    def->mode = comAdvanced;
    def->set_default_value(new ConfigOptionFloat(0.4));

    def = this->add("support_head_penetration", coFloat);
    def->label = L("Head penetration");
    def->category = L("Supports");
    def->tooltip = L("How much the pinhead has to penetrate the model surface");
    def->sidetext = L("mm");
    def->mode = comAdvanced;
    def->min = 0;
    def->set_default_value(new ConfigOptionFloat(0.2));

    def = this->add("support_head_width", coFloat);
    def->label = L("Pinhead width");
    def->category = L("Supports");
    def->tooltip = L("Width from the back sphere center to the front sphere center");
    def->sidetext = L("mm");
    def->min = 0;
    def->max = 20;
    def->mode = comAdvanced;
    def->set_default_value(new ConfigOptionFloat(1.0));

    def = this->add("support_pillar_diameter", coFloat);
    def->label = L("Pillar diameter");
    def->category = L("Supports");
    def->tooltip = L("Diameter in mm of the support pillars");
    def->sidetext = L("mm");
    def->min = 0;
    def->max = 15;
    def->mode = comSimple;
    def->set_default_value(new ConfigOptionFloat(1.0));

    def = this->add("support_small_pillar_diameter_percent", coPercent);
    def->label = L("Small pillar diameter percent");
    def->category = L("Supports");
    def->tooltip = L("The percentage of smaller pillars compared to the normal pillar diameter "
                     "which are used in problematic areas where a normal pilla cannot fit.");
    def->sidetext = L("%");
    def->min = 1;
    def->max = 100;
    def->mode = comExpert;
    def->set_default_value(new ConfigOptionPercent(50));
    
    def = this->add("support_max_bridges_on_pillar", coInt);
    def->label = L("Max bridges on a pillar");
    def->tooltip = L(
        "Maximum number of bridges that can be placed on a pillar. Bridges "
        "hold support point pinheads and connect to pillars as small branches.");
    def->min = 0;
    def->max = 50;
    def->mode = comExpert;
    def->set_default_value(new ConfigOptionInt(3));

    def = this->add("support_pillar_connection_mode", coEnum);
    def->label = L("Pillar connection mode");
    def->tooltip = L("Controls the bridge type between two neighboring pillars."
                     " Can be zig-zag, cross (double zig-zag) or dynamic which"
                     " will automatically switch between the first two depending"
                     " on the distance of the two pillars.");
    def->enum_keys_map = &ConfigOptionEnum<SLAPillarConnectionMode>::get_enum_values();
    def->enum_values.push_back("zigzag");
    def->enum_values.push_back("cross");
    def->enum_values.push_back("dynamic");
    def->enum_labels.push_back(L("Zig-Zag"));
    def->enum_labels.push_back(L("Cross"));
    def->enum_labels.push_back(L("Dynamic"));
    def->mode = comAdvanced;
    def->set_default_value(new ConfigOptionEnum<SLAPillarConnectionMode>(slapcmDynamic));

    def = this->add("support_buildplate_only", coBool);
    def->label = L("Support on build plate only");
    def->category = L("Supports");
    def->tooltip = L("Only create support if it lies on a build plate. Don't create support on a print.");
    def->mode = comSimple;
    def->set_default_value(new ConfigOptionBool(false));

    def = this->add("support_pillar_widening_factor", coFloat);
    def->label = L("Pillar widening factor");
    def->category = L("Supports");
    def->tooltip = L("Merging bridges or pillars into another pillars can "
                     "increase the radius. Zero means no increase, one means "
                     "full increase.");
    def->min = 0;
    def->max = 1;
    def->mode = comExpert;
    def->set_default_value(new ConfigOptionFloat(0.0));

    def = this->add("support_base_diameter", coFloat);
    def->label = L("Support base diameter");
    def->category = L("Supports");
    def->tooltip = L("Diameter in mm of the pillar base");
    def->sidetext = L("mm");
    def->min = 0;
    def->max = 30;
    def->mode = comAdvanced;
    def->set_default_value(new ConfigOptionFloat(4.0));

    def = this->add("support_base_height", coFloat);
    def->label = L("Support base height");
    def->category = L("Supports");
    def->tooltip = L("The height of the pillar base cone");
    def->sidetext = L("mm");
    def->min = 0;
    def->mode = comAdvanced;
    def->set_default_value(new ConfigOptionFloat(1.0));

    def = this->add("support_base_safety_distance", coFloat);
    def->label = L("Support base safety distance");
    def->category = L("Supports");
    def->tooltip  = L(
        "The minimum distance of the pillar base from the model in mm. "
        "Makes sense in zero elevation mode where a gap according "
        "to this parameter is inserted between the model and the pad.");
    def->sidetext = L("mm");
    def->min = 0;
    def->max = 10;
    def->mode = comExpert;
    def->set_default_value(new ConfigOptionFloat(1));

    def = this->add("support_critical_angle", coFloat);
    def->label = L("Critical angle");
    def->category = L("Supports");
    def->tooltip = L("The default angle for connecting support sticks and junctions.");
    def->sidetext = L("°");
    def->min = 0;
    def->max = 90;
    def->mode = comExpert;
    def->set_default_value(new ConfigOptionFloat(45));

    def = this->add("support_max_bridge_length", coFloat);
    def->label = L("Max bridge length");
    def->category = L("Supports");
    def->tooltip = L("The max length of a bridge");
    def->sidetext = L("mm");
    def->min = 0;
    def->mode = comAdvanced;
    def->set_default_value(new ConfigOptionFloat(15.0));

    def = this->add("support_max_pillar_link_distance", coFloat);
    def->label = L("Max pillar linking distance");
    def->category = L("Supports");
    def->tooltip = L("The max distance of two pillars to get linked with each other."
                     " A zero value will prohibit pillar cascading.");
    def->sidetext = L("mm");
    def->min = 0;   // 0 means no linking
    def->mode = comAdvanced;
    def->set_default_value(new ConfigOptionFloat(10.0));

    def = this->add("support_object_elevation", coFloat);
    def->label = L("Object elevation");
    def->category = L("Supports");
    def->tooltip = L("How much the supports should lift up the supported object. "
                     "If \"Pad around object\" is enabled, this value is ignored.");
    def->sidetext = L("mm");
    def->min = 0;
    def->max = 150; // This is the max height of print on SL1
    def->mode = comAdvanced;
    def->set_default_value(new ConfigOptionFloat(5.0));

    def = this->add("support_points_density_relative", coInt);
    def->label = L("Support points density");
    def->category = L("Supports");
    def->tooltip = L("This is a relative measure of support points density.");
    def->sidetext = L("%");
    def->min = 0;
    def->set_default_value(new ConfigOptionInt(100));

    def = this->add("support_points_minimal_distance", coFloat);
    def->label = L("Minimal distance of the support points");
    def->category = L("Supports");
    def->tooltip = L("No support points will be placed closer than this threshold.");
    def->sidetext = L("mm");
    def->min = 0;
    def->set_default_value(new ConfigOptionFloat(1.f));

    def = this->add("pad_enable", coBool);
    def->label = L("Use pad");
    def->category = L("Pad");
    def->tooltip = L("Add a pad underneath the supported model");
    def->mode = comSimple;
    def->set_default_value(new ConfigOptionBool(true));

    def = this->add("pad_wall_thickness", coFloat);
    def->label = L("Pad wall thickness");
    def->category = L("Pad");
     def->tooltip = L("The thickness of the pad and its optional cavity walls.");
    def->sidetext = L("mm");
    def->min = 0;
    def->max = 30;
    def->mode = comSimple;
    def->set_default_value(new ConfigOptionFloat(2.0));

    def = this->add("pad_wall_height", coFloat);
    def->label = L("Pad wall height");
    def->tooltip = L("Defines the pad cavity depth. Set to zero to disable the cavity. "
                     "Be careful when enabling this feature, as some resins may "
                     "produce an extreme suction effect inside the cavity, "
                     "which makes peeling the print off the vat foil difficult.");
    def->category = L("Pad");
//     def->tooltip = L("");
    def->sidetext = L("mm");
    def->min = 0;
    def->max = 30;
    def->mode = comExpert;
    def->set_default_value(new ConfigOptionFloat(0.));
    
    def = this->add("pad_brim_size", coFloat);
    def->label = L("Pad brim size");
    def->tooltip = L("How far should the pad extend around the contained geometry");
    def->category = L("Pad");
    //     def->tooltip = L("");
    def->sidetext = L("mm");
    def->min = 0;
    def->max = 30;
    def->mode = comAdvanced;
    def->set_default_value(new ConfigOptionFloat(1.6));

    def = this->add("pad_max_merge_distance", coFloat);
    def->label = L("Max merge distance");
    def->category = L("Pad");
     def->tooltip = L("Some objects can get along with a few smaller pads "
                      "instead of a single big one. This parameter defines "
                      "how far the center of two smaller pads should be. If they"
                      "are closer, they will get merged into one pad.");
    def->sidetext = L("mm");
    def->min = 0;
    def->mode = comExpert;
    def->set_default_value(new ConfigOptionFloat(50.0));

    // This is disabled on the UI. I hope it will never be enabled.
//    def = this->add("pad_edge_radius", coFloat);
//    def->label = L("Pad edge radius");
//    def->category = L("Pad");
////     def->tooltip = L("");
//    def->sidetext = L("mm");
//    def->min = 0;
//    def->mode = comAdvanced;
//    def->set_default_value(new ConfigOptionFloat(1.0));

    def = this->add("pad_wall_slope", coFloat);
    def->label = L("Pad wall slope");
    def->category = L("Pad");
    def->tooltip = L("The slope of the pad wall relative to the bed plane. "
                     "90 degrees means straight walls.");
    def->sidetext = L("°");
    def->min = 45;
    def->max = 90;
    def->mode = comAdvanced;
    def->set_default_value(new ConfigOptionFloat(90.0));

    def = this->add("pad_around_object", coBool);
    def->label = L("Pad around object");
    def->category = L("Pad");
    def->tooltip = L("Create pad around object and ignore the support elevation");
    def->mode = comSimple;
    def->set_default_value(new ConfigOptionBool(false));
    
    def = this->add("pad_around_object_everywhere", coBool);
    def->label = L("Pad around object everywhere");
    def->category = L("Pad");
    def->tooltip = L("Force pad around object everywhere");
    def->mode = comSimple;
    def->set_default_value(new ConfigOptionBool(false));

    def = this->add("pad_object_gap", coFloat);
    def->label = L("Pad object gap");
    def->category = L("Pad");
    def->tooltip  = L("The gap between the object bottom and the generated "
                      "pad in zero elevation mode.");
    def->sidetext = L("mm");
    def->min = 0;
    def->max = 10;
    def->mode = comExpert;
    def->set_default_value(new ConfigOptionFloat(1));

    def = this->add("pad_object_connector_stride", coFloat);
    def->label = L("Pad object connector stride");
    def->category = L("Pad");
    def->tooltip = L("Distance between two connector sticks which connect the object and the generated pad.");
    def->sidetext = L("mm");
    def->min = 0;
    def->mode = comExpert;
    def->set_default_value(new ConfigOptionFloat(10));

    def = this->add("pad_object_connector_width", coFloat);
    def->label = L("Pad object connector width");
    def->category = L("Pad");
    def->tooltip  = L("Width of the connector sticks which connect the object and the generated pad.");
    def->sidetext = L("mm");
    def->min = 0;
    def->mode = comExpert;
    def->set_default_value(new ConfigOptionFloat(0.5));

    def = this->add("pad_object_connector_penetration", coFloat);
    def->label = L("Pad object connector penetration");
    def->category = L("Pad");
    def->tooltip  = L(
        "How much should the tiny connectors penetrate into the model body.");
    def->sidetext = L("mm");
    def->min = 0;
    def->mode = comExpert;
    def->set_default_value(new ConfigOptionFloat(0.3));
    
    def = this->add("hollowing_enable", coBool);
    def->label = L("Enable hollowing");
    def->category = L("Hollowing");
    def->tooltip = L("Hollow out a model to have an empty interior");
    def->mode = comSimple;
    def->set_default_value(new ConfigOptionBool(false));
    
    def = this->add("hollowing_min_thickness", coFloat);
    def->label = L("Wall thickness");
    def->category = L("Hollowing");
    def->tooltip  = L("Minimum wall thickness of a hollowed model.");
    def->sidetext = L("mm");
    def->min = 1;
    def->max = 10;
    def->mode = comSimple;
    def->set_default_value(new ConfigOptionFloat(3.));
    
    def = this->add("hollowing_quality", coFloat);
    def->label = L("Accuracy");
    def->category = L("Hollowing");
    def->tooltip  = L("Performance vs accuracy of calculation. Lower values may produce unwanted artifacts.");
    def->min = 0;
    def->max = 1;
    def->mode = comExpert;
    def->set_default_value(new ConfigOptionFloat(0.5));
    
    def = this->add("hollowing_closing_distance", coFloat);
    def->label = L("Closing distance");
    def->category = L("Hollowing");
    def->tooltip  = L(
        "Hollowing is done in two steps: first, an imaginary interior is "
        "calculated deeper (offset plus the closing distance) in the object and "
        "then it's inflated back to the specified offset. A greater closing "
        "distance makes the interior more rounded. At zero, the interior will "
        "resemble the exterior the most.");
    def->sidetext = L("mm");
    def->min = 0;
    def->max = 10;
    def->mode = comExpert;
    def->set_default_value(new ConfigOptionFloat(2.0));
}

void PrintConfigDef::handle_legacy(t_config_option_key &opt_key, std::string &value)
{
    // handle legacy options
    if (opt_key == "extrusion_width_ratio" || opt_key == "bottom_layer_speed_ratio"
        || opt_key == "first_layer_height_ratio") {
        boost::replace_first(opt_key, "_ratio", "");
        if (opt_key == "bottom_layer_speed") opt_key = "first_layer_speed";
        try {
            float v = boost::lexical_cast<float>(value);
            if (v != 0)
                value = boost::lexical_cast<std::string>(v*100) + "%";
        } catch (boost::bad_lexical_cast &) {
            value = "0";
        }
    } else if (opt_key == "gcode_flavor") {
        if (value == "makerbot")
            value = "makerware";
        else if (value == "marlinfirmware")
            // the "new" marlin firmware flavor used to be called "marlinfirmware" for some time during PrusaSlicer 2.4.0-alpha development.
            value = "marlin2";
    } else if (opt_key == "fill_density" && value.find("%") == std::string::npos) {
        try {
            // fill_density was turned into a percent value
            float v = boost::lexical_cast<float>(value);
            value = boost::lexical_cast<std::string>(v*100) + "%";
        } catch (boost::bad_lexical_cast &) {}
    } else if (opt_key == "randomize_start" && value == "1") {
        opt_key = "seam_position";
        value = "random";
    } else if (opt_key == "bed_size" && !value.empty()) {
        opt_key = "bed_shape";
        ConfigOptionPoint p;
        p.deserialize(value, ForwardCompatibilitySubstitutionRule::Disable);
        std::ostringstream oss;
        oss << "0x0," << p.value(0) << "x0," << p.value(0) << "x" << p.value(1) << ",0x" << p.value(1);
        value = oss.str();
    } else if ((opt_key == "perimeter_acceleration" && value == "25")
        || (opt_key == "infill_acceleration" && value == "50")) {
        /*  For historical reasons, the world's full of configs having these very low values;
            to avoid unexpected behavior we need to ignore them. Banning these two hard-coded
            values is a dirty hack and will need to be removed sometime in the future, but it
            will avoid lots of complaints for now. */
        value = "0";
    } else if (opt_key == "support_material_pattern" && value == "pillars") {
        // Slic3r PE does not support the pillars. They never worked well.
        value = "rectilinear";
    } else if (opt_key == "skirt_height" && value == "-1") {
    	// PrusaSlicer no more accepts skirt_height == -1 to print a draft shield to the top of the highest object.
        // A new "draft_shield" enum config value is used instead.
    	opt_key = "draft_shield";
        value = "enabled";
    } else if (opt_key == "draft_shield" && (value == "1" || value == "0")) {
        // draft_shield used to be a bool, it was turned into an enum in PrusaSlicer 2.4.0.
        value = value == "1" ? "enabled" : "disabled";
    } else if (opt_key == "octoprint_host") {
        opt_key = "print_host";
    } else if (opt_key == "octoprint_cafile") {
        opt_key = "printhost_cafile";
    } else if (opt_key == "octoprint_apikey") {
        opt_key = "printhost_apikey";
    } else if (opt_key == "preset_name") {
        opt_key = "preset_names";
    }

    // Ignore the following obsolete configuration keys:
    static std::set<std::string> ignore = {
        "duplicate_x", "duplicate_y", "gcode_arcs", "multiply_x", "multiply_y",
        "support_material_tool", "acceleration", "adjust_overhang_flow",
        "standby_temperature", "scale", "rotate", "duplicate", "duplicate_grid",
        "start_perimeters_at_concave_points", "start_perimeters_at_non_overhang", "randomize_start",
        "seal_position", "vibration_limit", "bed_size",
        "print_center", "g0", "threads", "pressure_advance", "wipe_tower_per_color_wipe"
#ifndef HAS_PRESSURE_EQUALIZER
        , "max_volumetric_extrusion_rate_slope_positive", "max_volumetric_extrusion_rate_slope_negative",
#endif /* HAS_PRESSURE_EQUALIZER */
        "serial_port", "serial_speed",
        // Introduced in some PrusaSlicer 2.3.1 alpha, later renamed or removed.
        "fuzzy_skin_perimeter_mode", "fuzzy_skin_shape",
    };

    // In PrusaSlicer 2.3.0-alpha0 the "monotonous" infill was introduced, which was later renamed to "monotonic".
    if (value == "monotonous" && (opt_key == "top_fill_pattern" || opt_key == "bottom_fill_pattern" || opt_key == "fill_pattern"))
        value = "monotonic";

    if (ignore.find(opt_key) != ignore.end()) {
        opt_key = "";
        return;
    }

    if (! print_config_def.has(opt_key)) {
        opt_key = "";
        return;
    }
}

const PrintConfigDef print_config_def;

DynamicPrintConfig DynamicPrintConfig::full_print_config()
{
	return DynamicPrintConfig((const PrintRegionConfig&)FullPrintConfig::defaults());
}

DynamicPrintConfig::DynamicPrintConfig(const StaticPrintConfig& rhs) : DynamicConfig(rhs, rhs.keys_ref())
{
}

DynamicPrintConfig* DynamicPrintConfig::new_from_defaults_keys(const std::vector<std::string> &keys)
{
    auto *out = new DynamicPrintConfig();
    out->apply_only(FullPrintConfig::defaults(), keys);
    return out;
}

double min_object_distance(const ConfigBase &cfg)
{   
    const ConfigOptionEnum<PrinterTechnology> *opt_printer_technology = cfg.option<ConfigOptionEnum<PrinterTechnology>>("printer_technology");
    auto printer_technology = opt_printer_technology ? opt_printer_technology->value : ptUnknown;

    double ret = 0.;

    if (printer_technology == ptSLA)
        ret = 6.;
    else {
        auto ecr_opt = cfg.option<ConfigOptionFloat>("extruder_clearance_radius");
        auto dd_opt  = cfg.option<ConfigOptionFloat>("duplicate_distance");
        auto co_opt  = cfg.option<ConfigOptionBool>("complete_objects");

        if (!ecr_opt || !dd_opt || !co_opt) 
            ret = 0.;
        else {
            // min object distance is max(duplicate_distance, clearance_radius)
            ret = (co_opt->value && ecr_opt->value > dd_opt->value) ?
                      ecr_opt->value : dd_opt->value;
        }
    }

    return ret;
}

void DynamicPrintConfig::normalize_fdm()
{
    if (this->has("extruder")) {
        int extruder = this->option("extruder")->getInt();
        this->erase("extruder");
        if (extruder != 0) {
            if (!this->has("infill_extruder"))
                this->option("infill_extruder", true)->setInt(extruder);
            if (!this->has("perimeter_extruder"))
                this->option("perimeter_extruder", true)->setInt(extruder);
            // Don't propagate the current extruder to support.
            // For non-soluble supports, the default "0" extruder means to use the active extruder,
            // for soluble supports one certainly does not want to set the extruder to non-soluble.
            // if (!this->has("support_material_extruder"))
            //     this->option("support_material_extruder", true)->setInt(extruder);
            // if (!this->has("support_material_interface_extruder"))
            //     this->option("support_material_interface_extruder", true)->setInt(extruder);
        }
    }

    if (!this->has("solid_infill_extruder") && this->has("infill_extruder"))
        this->option("solid_infill_extruder", true)->setInt(this->option("infill_extruder")->getInt());

    if (this->has("spiral_vase") && this->opt<ConfigOptionBool>("spiral_vase", true)->value) {
        {
            // this should be actually done only on the spiral layers instead of all
            auto* opt = this->opt<ConfigOptionBools>("retract_layer_change", true);
            opt->values.assign(opt->values.size(), false);  // set all values to false
            // Disable retract on layer change also for filament overrides.
            auto* opt_n = this->opt<ConfigOptionBoolsNullable>("filament_retract_layer_change", true);
            opt_n->values.assign(opt_n->values.size(), false);  // Set all values to false.
        }
        {
            this->opt<ConfigOptionInt>("perimeters", true)->value       = 1;
            this->opt<ConfigOptionInt>("top_solid_layers", true)->value = 0;
            this->opt<ConfigOptionPercent>("fill_density", true)->value = 0;
        }
    }
}

void DynamicPrintConfig::set_num_extruders(unsigned int num_extruders)
{
    const auto &defaults = FullPrintConfig::defaults();
    for (const std::string &key : print_config_def.extruder_option_keys()) {
        if (key == "default_filament_profile")
            // Don't resize this field, as it is presented to the user at the "Dependencies" page of the Printer profile and we don't want to present
            // empty fields there, if not defined by the system profile.
            continue;
        auto *opt = this->option(key, false);
        assert(opt != nullptr);
        assert(opt->is_vector());
        if (opt != nullptr && opt->is_vector())
            static_cast<ConfigOptionVectorBase*>(opt)->resize(num_extruders, defaults.option(key));
    }
}

std::string DynamicPrintConfig::validate()
{
    // Full print config is initialized from the defaults.
    const ConfigOption *opt = this->option("printer_technology", false);
    auto printer_technology = (opt == nullptr) ? ptFFF : static_cast<PrinterTechnology>(dynamic_cast<const ConfigOptionEnumGeneric*>(opt)->value);
    switch (printer_technology) {
    case ptFFF:
    {
        FullPrintConfig fpc;
        fpc.apply(*this, true);
        // Verify this print options through the FullPrintConfig.
        return Slic3r::validate(fpc);
    }
    default:
        //FIXME no validation on SLA data?
        return std::string();
    }
}

//FIXME localize this function.
std::string validate(const FullPrintConfig &cfg)
{
    // --layer-height
    if (cfg.get_abs_value("layer_height") <= 0)
        return "Invalid value for --layer-height";
    if (fabs(fmod(cfg.get_abs_value("layer_height"), SCALING_FACTOR)) > 1e-4)
        return "--layer-height must be a multiple of print resolution";

    // --first-layer-height
    if (cfg.first_layer_height.value <= 0)
        return "Invalid value for --first-layer-height";

    // --filament-diameter
    for (double fd : cfg.filament_diameter.values)
        if (fd < 1)
            return "Invalid value for --filament-diameter";

    // --nozzle-diameter
    for (double nd : cfg.nozzle_diameter.values)
        if (nd < 0.005)
            return "Invalid value for --nozzle-diameter";

    // --perimeters
    if (cfg.perimeters.value < 0)
        return "Invalid value for --perimeters";

    // --solid-layers
    if (cfg.top_solid_layers < 0)
        return "Invalid value for --top-solid-layers";
    if (cfg.bottom_solid_layers < 0)
        return "Invalid value for --bottom-solid-layers";

    if (cfg.use_firmware_retraction.value &&
        cfg.gcode_flavor.value != gcfSmoothie &&
        cfg.gcode_flavor.value != gcfRepRapSprinter &&
        cfg.gcode_flavor.value != gcfRepRapFirmware &&
        cfg.gcode_flavor.value != gcfMarlinLegacy &&
        cfg.gcode_flavor.value != gcfMarlinFirmware &&
        cfg.gcode_flavor.value != gcfMachinekit &&
        cfg.gcode_flavor.value != gcfRepetier)
        return "--use-firmware-retraction is only supported by Marlin, Smoothie, RepRapFirmware, Repetier and Machinekit firmware";

    if (cfg.use_firmware_retraction.value)
        for (unsigned char wipe : cfg.wipe.values)
             if (wipe)
                return "--use-firmware-retraction is not compatible with --wipe";

    // --gcode-flavor
    if (! print_config_def.get("gcode_flavor")->has_enum_value(cfg.gcode_flavor.serialize()))
        return "Invalid value for --gcode-flavor";

    // --fill-pattern
    if (! print_config_def.get("fill_pattern")->has_enum_value(cfg.fill_pattern.serialize()))
        return "Invalid value for --fill-pattern";

    // --top-fill-pattern
    if (! print_config_def.get("top_fill_pattern")->has_enum_value(cfg.top_fill_pattern.serialize()))
        return "Invalid value for --top-fill-pattern";

    // --bottom-fill-pattern
    if (! print_config_def.get("bottom_fill_pattern")->has_enum_value(cfg.bottom_fill_pattern.serialize()))
        return "Invalid value for --bottom-fill-pattern";

    // --fill-density
    if (fabs(cfg.fill_density.value - 100.) < EPSILON &&
        ! print_config_def.get("top_fill_pattern")->has_enum_value(cfg.fill_pattern.serialize()))
        return "The selected fill pattern is not supposed to work at 100% density";

    // --infill-every-layers
    if (cfg.infill_every_layers < 1)
        return "Invalid value for --infill-every-layers";

    // --skirt-height
    if (cfg.skirt_height < 0)
        return "Invalid value for --skirt-height";

    // --bridge-flow-ratio
    if (cfg.bridge_flow_ratio <= 0)
        return "Invalid value for --bridge-flow-ratio";

    // extruder clearance
    if (cfg.extruder_clearance_radius <= 0)
        return "Invalid value for --extruder-clearance-radius";
    if (cfg.extruder_clearance_height <= 0)
        return "Invalid value for --extruder-clearance-height";

    // --extrusion-multiplier
    for (double em : cfg.extrusion_multiplier.values)
        if (em <= 0)
            return "Invalid value for --extrusion-multiplier";

    // --default-acceleration
    if ((cfg.perimeter_acceleration != 0. || cfg.infill_acceleration != 0. || cfg.bridge_acceleration != 0. || cfg.first_layer_acceleration != 0.) &&
        cfg.default_acceleration == 0.)
        return "Invalid zero value for --default-acceleration when using other acceleration settings";

    // --spiral-vase
    if (cfg.spiral_vase) {
        // Note that we might want to have more than one perimeter on the bottom
        // solid layers.
        if (cfg.perimeters > 1)
            return "Can't make more than one perimeter when spiral vase mode is enabled";
        else if (cfg.perimeters < 1)
            return "Can't make less than one perimeter when spiral vase mode is enabled";
        if (cfg.fill_density > 0)
            return "Spiral vase mode can only print hollow objects, so you need to set Fill density to 0";
        if (cfg.top_solid_layers > 0)
            return "Spiral vase mode is not compatible with top solid layers";
        if (cfg.support_material || cfg.support_material_enforce_layers > 0)
            return "Spiral vase mode is not compatible with support material";
    }

    // extrusion widths
    {
        double max_nozzle_diameter = 0.;
        for (double dmr : cfg.nozzle_diameter.values)
            max_nozzle_diameter = std::max(max_nozzle_diameter, dmr);
        const char *widths[] = { "external_perimeter", "perimeter", "infill", "solid_infill", "top_infill", "support_material", "first_layer" };
        for (size_t i = 0; i < sizeof(widths) / sizeof(widths[i]); ++ i) {
            std::string key(widths[i]);
            key += "_extrusion_width";
            if (cfg.get_abs_value(key, max_nozzle_diameter) > 10. * max_nozzle_diameter)
                return std::string("Invalid extrusion width (too large): ") + key;
        }
    }

    // Out of range validation of numeric values.
    for (const std::string &opt_key : cfg.keys()) {
        const ConfigOption      *opt    = cfg.optptr(opt_key);
        assert(opt != nullptr);
        const ConfigOptionDef   *optdef = print_config_def.get(opt_key);
        assert(optdef != nullptr);
        bool out_of_range = false;
        switch (opt->type()) {
        case coFloat:
        case coPercent:
        case coFloatOrPercent:
        {
            auto *fopt = static_cast<const ConfigOptionFloat*>(opt);
            out_of_range = fopt->value < optdef->min || fopt->value > optdef->max;
            break;
        }
        case coFloats:
        case coPercents:
            for (double v : static_cast<const ConfigOptionVector<double>*>(opt)->values)
                if (v < optdef->min || v > optdef->max) {
                    out_of_range = true;
                    break;
                }
            break;
        case coInt:
        {
            auto *iopt = static_cast<const ConfigOptionInt*>(opt);
            out_of_range = iopt->value < optdef->min || iopt->value > optdef->max;
            break;
        }
        case coInts:
            for (int v : static_cast<const ConfigOptionVector<int>*>(opt)->values)
                if (v < optdef->min || v > optdef->max) {
                    out_of_range = true;
                    break;
                }
            break;
        default:;
        }
        if (out_of_range)
            return std::string("Value out of range: " + opt_key);
    }

    // The configuration is valid.
    return "";
}

// Declare and initialize static caches of StaticPrintConfig derived classes.
#define PRINT_CONFIG_CACHE_ELEMENT_DEFINITION(r, data, CLASS_NAME) StaticPrintConfig::StaticCache<class Slic3r::CLASS_NAME> BOOST_PP_CAT(CLASS_NAME::s_cache_, CLASS_NAME);
#define PRINT_CONFIG_CACHE_ELEMENT_INITIALIZATION(r, data, CLASS_NAME) Slic3r::CLASS_NAME::initialize_cache();
#define PRINT_CONFIG_CACHE_INITIALIZE(CLASSES_SEQ) \
    BOOST_PP_SEQ_FOR_EACH(PRINT_CONFIG_CACHE_ELEMENT_DEFINITION, _, BOOST_PP_TUPLE_TO_SEQ(CLASSES_SEQ)) \
    int print_config_static_initializer() { \
        /* Putting a trace here to avoid the compiler to optimize out this function. */ \
        BOOST_LOG_TRIVIAL(trace) << "Initializing StaticPrintConfigs"; \
        BOOST_PP_SEQ_FOR_EACH(PRINT_CONFIG_CACHE_ELEMENT_INITIALIZATION, _, BOOST_PP_TUPLE_TO_SEQ(CLASSES_SEQ)) \
        return 1; \
    }
PRINT_CONFIG_CACHE_INITIALIZE((
    PrintObjectConfig, PrintRegionConfig, MachineEnvelopeConfig, GCodeConfig, PrintConfig, FullPrintConfig, 
    SLAMaterialConfig, SLAPrintConfig, SLAPrintObjectConfig, SLAPrinterConfig, SLAFullPrintConfig))
static int print_config_static_initialized = print_config_static_initializer();

CLIActionsConfigDef::CLIActionsConfigDef()
{
    ConfigOptionDef* def;

    // Actions:
    def = this->add("export_obj", coBool);
    def->label = L("Export OBJ");
    def->tooltip = L("Export the model(s) as OBJ.");
    def->set_default_value(new ConfigOptionBool(false));

/*
    def = this->add("export_svg", coBool);
    def->label = L("Export SVG");
    def->tooltip = L("Slice the model and export solid slices as SVG.");
    def->set_default_value(new ConfigOptionBool(false));
*/

    def = this->add("export_sla", coBool);
    def->label = L("Export SLA");
    def->tooltip = L("Slice the model and export SLA printing layers as PNG.");
    def->cli = "export-sla|sla";
    def->set_default_value(new ConfigOptionBool(false));

    def = this->add("export_3mf", coBool);
    def->label = L("Export 3MF");
    def->tooltip = L("Export the model(s) as 3MF.");
    def->set_default_value(new ConfigOptionBool(false));

    def = this->add("export_amf", coBool);
    def->label = L("Export AMF");
    def->tooltip = L("Export the model(s) as AMF.");
    def->set_default_value(new ConfigOptionBool(false));

    def = this->add("export_stl", coBool);
    def->label = L("Export STL");
    def->tooltip = L("Export the model(s) as STL.");
    def->set_default_value(new ConfigOptionBool(false));

    def = this->add("export_gcode", coBool);
    def->label = L("Export G-code");
    def->tooltip = L("Slice the model and export toolpaths as G-code.");
    def->cli = "export-gcode|gcode|g";
    def->set_default_value(new ConfigOptionBool(false));

    def = this->add("gcodeviewer", coBool);
    def->label = L("G-code viewer");
    def->tooltip = L("Visualize an already sliced and saved G-code");
    def->cli = "gcodeviewer";
    def->set_default_value(new ConfigOptionBool(false));

    def = this->add("slice", coBool);
    def->label = L("Slice");
    def->tooltip = L("Slice the model as FFF or SLA based on the printer_technology configuration value.");
    def->cli = "slice|s";
    def->set_default_value(new ConfigOptionBool(false));

    def = this->add("help", coBool);
    def->label = L("Help");
    def->tooltip = L("Show this help.");
    def->cli = "help|h";
    def->set_default_value(new ConfigOptionBool(false));

    def = this->add("help_fff", coBool);
    def->label = L("Help (FFF options)");
    def->tooltip = L("Show the full list of print/G-code configuration options.");
    def->set_default_value(new ConfigOptionBool(false));

    def = this->add("help_sla", coBool);
    def->label = L("Help (SLA options)");
    def->tooltip = L("Show the full list of SLA print configuration options.");
    def->set_default_value(new ConfigOptionBool(false));

    def = this->add("info", coBool);
    def->label = L("Output Model Info");
    def->tooltip = L("Write information about the model to the console.");
    def->set_default_value(new ConfigOptionBool(false));

    def = this->add("save", coString);
    def->label = L("Save config file");
    def->tooltip = L("Save configuration to the specified file.");
    def->set_default_value(new ConfigOptionString());
}

CLITransformConfigDef::CLITransformConfigDef()
{
    ConfigOptionDef* def;

    // Transform options:
    def = this->add("align_xy", coPoint);
    def->label = L("Align XY");
    def->tooltip = L("Align the model to the given point.");
    def->set_default_value(new ConfigOptionPoint(Vec2d(100,100)));

    def = this->add("cut", coFloat);
    def->label = L("Cut");
    def->tooltip = L("Cut model at the given Z.");
    def->set_default_value(new ConfigOptionFloat(0));

/*
    def = this->add("cut_grid", coFloat);
    def->label = L("Cut");
    def->tooltip = L("Cut model in the XY plane into tiles of the specified max size.");
    def->set_default_value(new ConfigOptionPoint());

    def = this->add("cut_x", coFloat);
    def->label = L("Cut");
    def->tooltip = L("Cut model at the given X.");
    def->set_default_value(new ConfigOptionFloat(0));

    def = this->add("cut_y", coFloat);
    def->label = L("Cut");
    def->tooltip = L("Cut model at the given Y.");
    def->set_default_value(new ConfigOptionFloat(0));
*/

    def = this->add("center", coPoint);
    def->label = L("Center");
    def->tooltip = L("Center the print around the given center.");
    def->set_default_value(new ConfigOptionPoint(Vec2d(100,100)));

    def = this->add("dont_arrange", coBool);
    def->label = L("Don't arrange");
    def->tooltip = L("Do not rearrange the given models before merging and keep their original XY coordinates.");

    def = this->add("ensure_on_bed", coBool);
    def->label = L("Ensure on bed");
    def->tooltip = L("Lift the object above the bed when it is partially below. Enabled by default, use --no-ensure-on-bed to disable.");
    def->set_default_value(new ConfigOptionBool(true));

    def = this->add("duplicate", coInt);
    def->label = L("Duplicate");
    def->tooltip =L("Multiply copies by this factor.");
    def->min = 1;

    def = this->add("duplicate_grid", coPoint);
    def->label = L("Duplicate by grid");
    def->tooltip = L("Multiply copies by creating a grid.");

    def = this->add("merge", coBool);
    def->label = L("Merge");
    def->tooltip = L("Arrange the supplied models in a plate and merge them in a single model in order to perform actions once.");
    def->cli = "merge|m";

    def = this->add("repair", coBool);
    def->label = L("Repair");
    def->tooltip = L("Try to repair any non-manifold meshes (this option is implicitly added whenever we need to slice the model to perform the requested action).");

    def = this->add("rotate", coFloat);
    def->label = L("Rotate");
    def->tooltip = L("Rotation angle around the Z axis in degrees.");
    def->set_default_value(new ConfigOptionFloat(0));

    def = this->add("rotate_x", coFloat);
    def->label = L("Rotate around X");
    def->tooltip = L("Rotation angle around the X axis in degrees.");
    def->set_default_value(new ConfigOptionFloat(0));

    def = this->add("rotate_y", coFloat);
    def->label = L("Rotate around Y");
    def->tooltip = L("Rotation angle around the Y axis in degrees.");
    def->set_default_value(new ConfigOptionFloat(0));

    def = this->add("scale", coFloatOrPercent);
    def->label = L("Scale");
    def->tooltip = L("Scaling factor or percentage.");
    def->set_default_value(new ConfigOptionFloatOrPercent(1, false));

    def = this->add("split", coBool);
    def->label = L("Split");
    def->tooltip = L("Detect unconnected parts in the given model(s) and split them into separate objects.");

    def = this->add("scale_to_fit", coPoint3);
    def->label = L("Scale to Fit");
    def->tooltip = L("Scale to fit the given volume.");
    def->set_default_value(new ConfigOptionPoint3(Vec3d(0,0,0)));
}

CLIMiscConfigDef::CLIMiscConfigDef()
{
    ConfigOptionDef* def;

    def = this->add("ignore_nonexistent_config", coBool);
    def->label = L("Ignore non-existent config files");
    def->tooltip = L("Do not fail if a file supplied to --load does not exist.");

    def = this->add("config_compatibility", coEnum);
    def->label = L("Forward-compatibility rule when loading configurations from config files and project files (3MF, AMF).");
    def->tooltip = L("This version of PrusaSlicer may not understand configurations produced by newest PrusaSlicer versions. "
                     "For example, newer PrusaSlicer may extend the list of supported firmware flavors. One may decide to "
                     "bail out or to substitute an unknown value with a default silently or verbosely.");
    def->enum_keys_map = &ConfigOptionEnum<ForwardCompatibilitySubstitutionRule>::get_enum_values();
    def->enum_values.push_back("disable");
    def->enum_values.push_back("enable");
    def->enum_values.push_back("enable_silent");
    def->enum_labels.push_back(L("Bail out on unknown configuration values"));
    def->enum_labels.push_back(L("Enable reading unknown configuration values by verbosely substituting them with defaults."));
    def->enum_labels.push_back(L("Enable reading unknown configuration values by silently substituting them with defaults."));
    def->set_default_value(new ConfigOptionEnum<ForwardCompatibilitySubstitutionRule>(ForwardCompatibilitySubstitutionRule::Enable));

    def = this->add("load", coStrings);
    def->label = L("Load config file");
    def->tooltip = L("Load configuration from the specified file. It can be used more than once to load options from multiple files.");

    def = this->add("output", coString);
    def->label = L("Output File");
    def->tooltip = L("The file where the output will be written (if not specified, it will be based on the input file).");
    def->cli = "output|o";

    def = this->add("single_instance", coBool);
    def->label = L("Single instance mode");
    def->tooltip = L("If enabled, the command line arguments are sent to an existing instance of GUI PrusaSlicer, "
                     "or an existing PrusaSlicer window is activated. "
                     "Overrides the \"single_instance\" configuration value from application preferences.");

/*
    def = this->add("autosave", coString);
    def->label = L("Autosave");
    def->tooltip = L("Automatically export current configuration to the specified file.");
*/

    def = this->add("datadir", coString);
    def->label = L("Data directory");
    def->tooltip = L("Load and store settings at the given directory. This is useful for maintaining different profiles or including configurations from a network storage.");

    def = this->add("loglevel", coInt);
    def->label = L("Logging level");
    def->tooltip = L("Sets logging sensitivity. 0:fatal, 1:error, 2:warning, 3:info, 4:debug, 5:trace\n"
                     "For example. loglevel=2 logs fatal, error and warning level messages.");
    def->min = 0;

#if (defined(_MSC_VER) || defined(__MINGW32__)) && defined(SLIC3R_GUI)
    def = this->add("sw_renderer", coBool);
    def->label = L("Render with a software renderer");
    def->tooltip = L("Render with a software renderer. The bundled MESA software renderer is loaded instead of the default OpenGL driver.");
    def->min = 0;
#endif /* _MSC_VER */
}

const CLIActionsConfigDef    cli_actions_config_def;
const CLITransformConfigDef  cli_transform_config_def;
const CLIMiscConfigDef       cli_misc_config_def;

DynamicPrintAndCLIConfig::PrintAndCLIConfigDef DynamicPrintAndCLIConfig::s_def;

void DynamicPrintAndCLIConfig::handle_legacy(t_config_option_key &opt_key, std::string &value) const
{
    if (cli_actions_config_def  .options.find(opt_key) == cli_actions_config_def  .options.end() &&
        cli_transform_config_def.options.find(opt_key) == cli_transform_config_def.options.end() &&
        cli_misc_config_def     .options.find(opt_key) == cli_misc_config_def     .options.end()) {
        PrintConfigDef::handle_legacy(opt_key, value);
    }
}

uint64_t ModelConfig::s_last_timestamp = 1;

static Points to_points(const std::vector<Vec2d> &dpts)
{
    Points pts; pts.reserve(dpts.size());
    for (auto &v : dpts)
        pts.emplace_back( coord_t(scale_(v.x())), coord_t(scale_(v.y())) );
    return pts;    
}

Points get_bed_shape(const DynamicPrintConfig &config)
{
    const auto *bed_shape_opt = config.opt<ConfigOptionPoints>("bed_shape");
    if (!bed_shape_opt) {
        
        // Here, it is certain that the bed shape is missing, so an infinite one
        // has to be used, but still, the center of bed can be queried
        if (auto center_opt = config.opt<ConfigOptionPoint>("center"))
            return { scaled(center_opt->value) };
        
        return {};
    }
    
    return to_points(bed_shape_opt->values);
}

Points get_bed_shape(const PrintConfig &cfg)
{
    return to_points(cfg.bed_shape.values);
}

Points get_bed_shape(const SLAPrinterConfig &cfg) { return to_points(cfg.bed_shape.values); }

} // namespace Slic3r

#include <cereal/types/polymorphic.hpp>
CEREAL_REGISTER_TYPE(Slic3r::DynamicPrintConfig)
CEREAL_REGISTER_POLYMORPHIC_RELATION(Slic3r::DynamicConfig, Slic3r::DynamicPrintConfig)<|MERGE_RESOLUTION|>--- conflicted
+++ resolved
@@ -295,8 +295,7 @@
     def->sidetext = L("mm");
     def->min = 0;
     def->mode = comAdvanced;
-<<<<<<< HEAD
-    def->set_default_value(new ConfigOptionFloat(0.2));
+    def->set_default_value(new ConfigOptionFloat(0.));
     
     def = this->add("elefant_foot_compensation_layers", coInt);
     def->label = L("Elephant foot compensation layers");
@@ -309,9 +308,6 @@
     def->max = 30;
     def->mode = comAdvanced;
     def->set_default_value(new ConfigOptionInt(4));
-=======
-    def->set_default_value(new ConfigOptionFloat(0.));
->>>>>>> 7e0e552f
 
     // Options used by physical printers
     
