#include "PrintConfig.hpp"
#include "Flow.hpp"
#include "I18N.hpp"

#include <set>
#include <boost/algorithm/string/replace.hpp>
#include <boost/algorithm/string/case_conv.hpp>
#include <boost/format.hpp>
#include <boost/lexical_cast.hpp>
#include <boost/thread.hpp>
#include <boost/nowide/iostream.hpp>

#include <float.h>

namespace Slic3r {

//! macro used to mark string used at localization,
//! return same string
#define L(s) (s)
#define _(s) Slic3r::I18N::translate(s)

static void assign_printer_technology_to_unknown(t_optiondef_map &options, PrinterTechnology printer_technology)
{
    for (std::pair<const t_config_option_key, ConfigOptionDef> &kvp : options)
        if (kvp.second.printer_technology == ptUnknown)
            kvp.second.printer_technology = printer_technology;
}

PrintConfigDef::PrintConfigDef()
{
    this->init_common_params();
    //assign params that are not already allocated to FFF+SLA (default from slic3rPE)
    assign_printer_technology_to_unknown(this->options, ptFFF | ptSLA);
    this->init_fff_params();
    this->init_extruder_option_keys();
    assign_printer_technology_to_unknown(this->options, ptFFF);
    this->init_sla_params();
    assign_printer_technology_to_unknown(this->options, ptSLA);
    this->init_milling_params();
    assign_printer_technology_to_unknown(this->options, ptMill);
}

void PrintConfigDef::init_common_params()
{
    ConfigOptionDef* def;

    def = this->add("printer_technology", coEnum);
    def->label = L("Printer technology");
    def->tooltip = L("Printer technology");
    def->category = OptionCategory::general;
    def->enum_keys_map = &ConfigOptionEnum<PrinterTechnology>::get_enum_values();
    def->enum_values.push_back("FFF");
    def->enum_values.push_back("SLA");
    def->set_default_value(new ConfigOptionEnum<PrinterTechnology>(ptFFF));

    def = this->add("bed_shape", coPoints);
    def->label = L("Bed shape");
    def->category = OptionCategory::general;
    def->mode = comAdvanced;
    def->set_default_value(new ConfigOptionPoints{ Vec2d(0, 0), Vec2d(200, 0), Vec2d(200, 200), Vec2d(0, 200) });

    def = this->add("bed_custom_texture", coString);
    def->label = L("Bed custom texture");
    def->category = OptionCategory::general;
    def->mode = comAdvanced;
    def->set_default_value(new ConfigOptionString(""));

    def = this->add("bed_custom_model", coString);
    def->label = L("Bed custom model");
    def->category = OptionCategory::general;
    def->mode = comAdvanced;
    def->set_default_value(new ConfigOptionString(""));

    def = this->add("thumbnails", coPoints);
    def->label = L("Thumbnails size");
    def->tooltip = L("Picture sizes to be stored into a .gcode and .sl1 files");
    def->mode = comExpert;
    def->set_default_value(new ConfigOptionPoints{ Vec2d(0,0), Vec2d(0,0) });

    def = this->add("thumbnails_color", coString);
    def->label = L("Color");
    def->full_label = L("Thumbnail color");
    def->category = OptionCategory::filament;
    def->tooltip = L("This is the color that will be enforce on objects in the thumbnails.");
    def->gui_type = "color";
    def->mode = comExpert;
    def->set_default_value(new ConfigOptionString("#018aff"));

    def = this->add("thumbnails_custom_color", coBool);
    def->label = L("Enforce thumbnail color");
    def->tooltip = L("Enforce a specific color on thumbnails."
        " If not enforced, their color will be the one defined by the filament.");
    def->mode = comExpert;
    def->set_default_value(new ConfigOptionBool(false));

    def = this->add("thumbnails_with_bed", coBool);
    def->label = L("Bed on thumbnail");
    def->tooltip = L("Show the bed texture on the thumbnail picture.");
    def->mode = comExpert;
    def->set_default_value(new ConfigOptionBool(true));

    def = this->add("thumbnails_with_support", coBool);
    def->label = L("Support on thumbnail");
    def->tooltip = L("Show the suppots (and pads) on the thumbnail picture.");
    def->mode = comExpert;
    def->set_default_value(new ConfigOptionBool(false));

    def = this->add("layer_height", coFloat);
    def->label = L("Base Layer height");
    def->category = OptionCategory::perimeter;
    def->tooltip = L("This setting controls the height (and thus the total number) of the slices/layers. "
        "Thinner layers give better accuracy but take more time to print.");
    def->sidetext = L("mm");
    def->min = 0;
    def->mode = comAdvanced;
    def->set_default_value(new ConfigOptionFloat(0.2));

    def = this->add("max_print_height", coFloat);
    def->label = L("Max print height");
    def->category = OptionCategory::general;
    def->tooltip = L("Set this to the maximum height that can be reached by your extruder while printing.");
    def->sidetext = L("mm");
    def->min = 0;
    def->max = 1200;
    def->mode = comAdvanced;
    def->set_default_value(new ConfigOptionFloat(200.0));

    def = this->add("slice_closing_radius", coFloat);
    def->label = L("Slice gap closing radius");
    def->category = OptionCategory::slicing;
    def->tooltip = L("Cracks smaller than 2x gap closing radius are being filled during the triangle mesh slicing. "
                     "The gap closing operation may reduce the final print resolution, therefore it is advisable to keep the value reasonably low.");
    def->sidetext = L("mm");
    def->min = 0;
    def->mode = comAdvanced;
    def->set_default_value(new ConfigOptionFloat(0.049));

    def = this->add("print_host", coString);
    def->label = L("Hostname, IP or URL");
    def->category = OptionCategory::general;
    def->tooltip = L("Slic3r can upload G-code files to a printer host. This field should contain "
                   "the hostname, IP address or URL of the printer host instance.");
    def->mode = comAdvanced;
    def->set_default_value(new ConfigOptionString(""));

    def = this->add("printhost_apikey", coString);
    def->label = L("API Key / Password");
    def->category = OptionCategory::general;
    def->tooltip = L("Slic3r can upload G-code files to a printer host. This field should contain "
                   "the API Key or the password required for authentication.");
    def->mode = comAdvanced;
    def->set_default_value(new ConfigOptionString(""));

    def = this->add("printhost_cafile", coString);
    def->label = L("HTTPS CA File");
    def->category = OptionCategory::general;
    def->tooltip = L("Custom CA certificate file can be specified for HTTPS OctoPrint connections, in crt/pem format. "
                   "If left blank, the default OS CA certificate repository is used.");
    def->mode = comAdvanced;
    def->set_default_value(new ConfigOptionString(""));


    // Options used by physical printers
    
    def = this->add("printhost_user", coString);
    def->label = L("User");
//    def->tooltip = L("");
    def->mode = comAdvanced;
    def->set_default_value(new ConfigOptionString(""));
    
    def = this->add("printhost_password", coString);
    def->label = L("Password");
//    def->tooltip = L("");
    def->mode = comAdvanced;
    def->set_default_value(new ConfigOptionString(""));
    
    def = this->add("preset_name", coString);
    def->label = L("Printer preset name");
    def->tooltip = L("Related printer preset name");
    def->mode = comAdvanced;
    def->set_default_value(new ConfigOptionString(""));

    def = this->add("printhost_authorization_type", coEnum);
    def->label = L("Authorization Type");
//    def->tooltip = L("");
    def->enum_keys_map = &ConfigOptionEnum<AuthorizationType>::get_enum_values();
    def->enum_values.push_back("key");
    def->enum_values.push_back("user");
    def->enum_labels.push_back("KeyPassword");
    def->enum_labels.push_back("UserPassword");
    def->mode = comAdvanced;
    def->set_default_value(new ConfigOptionEnum<AuthorizationType>(atKeyPassword));
}

void PrintConfigDef::init_fff_params()
{
    ConfigOptionDef* def;

    // Maximum extruder temperature, bumped to 1500 to support printing of glass.
    const int max_temp = 1500;

    def = this->add("allow_empty_layers", coBool);
    def->label = L("Allow empty layers");
    def->full_label = L("Allow empty layers");
    def->category = OptionCategory::slicing;
    def->tooltip = L("Do not prevent the gcode builder to trigger an exception if a full layer is empty and so the print will have to start from thin air afterward.");
    def->mode = comExpert;
    def->set_default_value(new ConfigOptionBool(false));

    def = this->add("avoid_crossing_perimeters", coBool);
    def->label = L("Avoid crossing perimeters");
    def->category = OptionCategory::perimeter;
    def->tooltip = L("Optimize travel moves in order to minimize the crossing of perimeters. "
        "This is mostly useful with Bowden extruders which suffer from oozing. "
        "This feature slows down both the print and the G-code generation.");
    def->mode = comExpert;
    def->set_default_value(new ConfigOptionBool(false));

    def = this->add("avoid_crossing_not_first_layer", coBool);
    def->label = L("Don't avoid crossing on 1st layer");
    def->full_label = L("Don't avoid crossing on 1st layer");
    def->category = OptionCategory::perimeter;
    def->tooltip = L("Do not use the 'Avoid crossing perimeters' on the first layer.");
    def->mode = comExpert;
    def->set_default_value(new ConfigOptionBool(true));

    def = this->add("bed_temperature", coInts);
    def->label = L("Other layers");
    def->category = OptionCategory::filament;
    def->tooltip = L("Bed temperature for layers after the first one. "
                   "Set this to zero to disable bed temperature control commands in the output.");
    def->sidetext = L("°C");
    def->full_label = L("Bed temperature");
    def->sidetext = L("°C");
    def->min = 0;
    def->max = 300;
    def->set_default_value(new ConfigOptionInts { 0 });

    def = this->add("before_layer_gcode", coString);
    def->label = L("Before layer change G-code");
    def->category = OptionCategory::customgcode;
    def->tooltip = L("This custom code is inserted at every layer change, right before the Z move. "
                   "Note that you can use placeholder variables for all Slic3r settings as well "
                   "as [layer_num] and [layer_z].");
    def->multiline = true;
    def->full_width = true;
    def->height = 5;
    def->mode = comExpert;
    def->set_default_value(new ConfigOptionString(""));

    def = this->add("between_objects_gcode", coString);
    def->label = L("Between objects G-code");
    def->category = OptionCategory::customgcode;
    def->tooltip = L("This code is inserted between objects when using sequential printing. By default extruder and bed temperature are reset using non-wait command; however if M104, M109, M140 or M190 are detected in this custom code, Slic3r will not add temperature commands. Note that you can use placeholder variables for all Slic3r settings, so you can put a \"M109 S[first_layer_temperature]\" command wherever you want.");
    def->multiline = true;
    def->full_width = true;
    def->height = 12;
    def->mode = comExpert;
    def->set_default_value(new ConfigOptionString(""));

    def = this->add("bottom_solid_layers", coInt);
    //TRN To be shown in Print Settings "Bottom solid layers"
    def->label = L("Bottom");
    def->category = OptionCategory::perimeter;
    def->tooltip = L("Number of solid layers to generate on bottom surfaces.");
    def->full_label = L("Bottom solid layers");    def->min = 0;
    def->set_default_value(new ConfigOptionInt(3));

    def = this->add("bottom_solid_min_thickness", coFloat);
    //TRN To be shown in Print Settings "Top solid layers"
    def->label = L("Bottom");
    def->category = OptionCategory::perimeter;
    def->tooltip = L("The number of bottom solid layers is increased above bottom_solid_layers if necessary to satisfy "
    				 "minimum thickness of bottom shell.");
    def->full_label = L("Minimum bottom shell thickness");
    def->sidetext = L("mm");
    def->min = 0;
    def->set_default_value(new ConfigOptionFloat(0.));

    def = this->add("bridge_acceleration", coFloat);
    def->label = L("Bridge");
    def->full_label = L("Bridge acceleration");
    def->category = OptionCategory::speed;
    def->tooltip = L("This is the acceleration your printer will use for bridges. "
                   "Set zero to disable acceleration control for bridges.");
    def->sidetext = L("mm/s²");
    def->min = 0;
    def->mode = comExpert;
    def->set_default_value(new ConfigOptionFloat(0));

    def = this->add("bridge_angle", coFloat);
    def->label = L("Bridging");
    def->full_label = L("Bridging angle");
    def->category = OptionCategory::infill;
    def->tooltip = L("Bridging angle override. If left to zero, the bridging angle will be calculated "
                   "automatically. Otherwise the provided angle will be used for all bridges. "
                   "Use 180° for zero angle.");
    def->sidetext = L("°");
    def->min = 0;
    def->mode = comAdvanced;
    def->set_default_value(new ConfigOptionFloat(0.));

    def = this->add("bridge_fan_speed", coInts);
    def->label = L("Bridges fan speed");
    def->category = OptionCategory::cooling;
    def->tooltip = L("This fan speed is enforced during all bridges and overhangs. It won't slow down the fan if it's currently running at a higher speed."
        "\nSet to 1 to disable the fan."
        "\nSet to -1 to disable this override."
        "\nCan only be overriden by disable_fan_first_layers.");
    def->sidetext = L("%");
    def->min = -1;
    def->max = 100;
    def->mode = comAdvanced;
    def->set_default_value(new ConfigOptionInts { 100 });

    def = this->add("top_fan_speed", coInts);
    def->label = L("Top fan speed");
    def->category = OptionCategory::cooling;
    def->tooltip = L("This fan speed is enforced during all top fills."
        "\nSet to 1 to disable the fan."
        "\nSet to -1 to disable this override."
        "\nCan only be overriden by disable_fan_first_layers.");
    def->sidetext = L("%");
    def->min = -1;
    def->max = 100;
    def->mode = comAdvanced;
    def->set_default_value(new ConfigOptionInts{ -1 });

    def = this->add("bridge_flow_ratio", coPercent);
    def->label = L("Bridge");
    def->full_label = L("Bridge flow ratio");
    def->sidetext = L("%");
    def->category = OptionCategory::width;
    def->tooltip = L("This factor affects the amount of plastic for bridging. "
                   "You can decrease it slightly to pull the extrudates and prevent sagging, "
                   "although default settings are usually good and you should experiment "
                   "with cooling (use a fan) before tweaking this.");
    def->min = 1;
    def->max = 200;
    def->mode = comAdvanced;
    def->set_default_value(new ConfigOptionPercent(100));

    def = this->add("over_bridge_flow_ratio", coPercent);
    def->label = L("Above the bridges");
    def->full_label = L("Above bridge flow ratio");
    def->sidetext = L("%");
    def->category = OptionCategory::width;
    def->tooltip = L("Flow ratio to compensate for the gaps in a bridged top surface. Used for ironing infill"
        "pattern to prevent regions where the low-flow pass does not provide a smooth surface due to a lack of plastic."
        " You can increase it slightly to pull the top layer at the correct height. Recommended maximum: 120%.");
    def->min = 1;
    def->max = 200;
    def->mode = comAdvanced;
    def->set_default_value(new ConfigOptionPercent(100));

    def = this->add("bridge_overlap", coPercent);
    def->label = L("Bridge overlap");
    def->full_label = L("Bridge overlap");
    def->sidetext = L("%");
    def->category = OptionCategory::width;
    def->tooltip = L("Amount of overlap between lines of the bridge. If want more space between line (or less), you can modify it. Default to 100%. A value of 50% will create two times less lines.");
    def->min = 50;
    def->max = 200;
    def->mode = comExpert;
    def->set_default_value(new ConfigOptionPercent(100));

    def = this->add("bridge_speed", coFloat);
    def->label = L("Bridges");
    def->full_label = L("Bridge speed");
    def->category = OptionCategory::speed;
    def->tooltip = L("Speed for printing bridges.");
    def->sidetext = L("mm/s");
    def->aliases = { "bridge_feed_rate" };
    def->min = 0;
    def->mode = comAdvanced;
    def->set_default_value(new ConfigOptionFloat(60));
    
    def = this->add("brim_inside_holes", coBool);
    def->label = L("Brim inside holes");
    def->full_label = L("Brim inside holes");
    def->category = OptionCategory::skirtBrim;
    def->tooltip = L("Allow to create a brim over an island when it's inside a hole (or surrounded by an object).");
    def->mode = comAdvanced;
    def->set_default_value(new ConfigOptionBool(false));

    def = this->add("brim_width", coFloat);
    def->label = L("Brim width");
    def->category = OptionCategory::skirtBrim;
    def->tooltip = L("Horizontal width of the brim that will be printed around each object on the first layer.");
    def->sidetext = L("mm");
    def->min = 0;
    def->mode = comSimple;
    def->set_default_value(new ConfigOptionFloat(0));

    def = this->add("brim_width_interior", coFloat);
    def->label = L("Interior Brim width");
    def->category = OptionCategory::skirtBrim;
    def->tooltip = L("Horizontal width of the brim that will be printed inside each object on the first layer.");
    def->sidetext = L("mm");
    def->min = 0;
    def->mode = comAdvanced;
    def->set_default_value(new ConfigOptionFloat(0));

    def = this->add("brim_ears", coBool);
    def->label = ("");
    def->full_label = L("Brim ears");
    def->category = OptionCategory::skirtBrim;
    def->tooltip = L("Only draw brim over the sharp edges of the model.");
    def->mode = comSimple;
    def->set_default_value(new ConfigOptionBool(false));

    def = this->add("brim_ears_max_angle", coFloat);
    def->label = L("Max angle");
    def->category = OptionCategory::skirtBrim;
    def->tooltip = L("Maximum angle to let a brim ear appear. \nIf set to 0, no brim will be created. \nIf set to ~178, brim will be created on everything but strait sections.");
    def->sidetext = L("°");
    def->min = 0;
    def->max = 180;
    def->mode = comAdvanced;
    def->set_default_value(new ConfigOptionFloat(125));

    def = this->add("brim_ears_pattern", coEnum);
    def->label = L("Pattern");
    def->full_label = L("Ear pattern");
    def->category = OptionCategory::infill;
    def->tooltip = L("Pattern for the ear. The concentric id the default one."
                    " The rectilinear has a perimeter around it, you can try it if the concentric has too many problems to stick to the build plate.");
    def->enum_keys_map = &ConfigOptionEnum<InfillPattern>::get_enum_values();
    def->enum_values.push_back("concentric");
    def->enum_values.push_back("rectilinear");
    def->enum_labels.push_back(L("Concentric"));
    def->enum_labels.push_back(L("Rectilinear"));
    def->set_default_value(new ConfigOptionEnum<InfillPattern>(ipConcentric));

    def = this->add("brim_offset", coFloat);
    def->label = L("Brim offset");
    def->category = OptionCategory::skirtBrim;
    def->tooltip = L("Distance between the brim and the part. Should be kept at 0 unless you encounter great difficulties to separate them. It's subtracted to brim_width and brim_width_interior., so it has to be lower than them");
    def->sidetext = L("mm");
    def->min = 0;
    def->mode = comExpert;
    def->set_default_value(new ConfigOptionFloat(0));

    def = this->add("chamber_temperature", coInts);
    def->label = L("Chamber");
    def->full_label = L("Chamber temperature");
    def->category = OptionCategory::cooling;
    def->tooltip = L("Chamber temperature0. Note that this setting doesn't do anything, but you can access it in Start G-code, Tool change G-code and the other ones, like for other temperature settings.");
    def->sidetext = L("°C");
    def->min = 0;
    def->max = 300;
    def->mode = comExpert;
    def->set_default_value(new ConfigOptionInts{ 0 });

    def = this->add("clip_multipart_objects", coBool);
    def->label = L("Clip multi-part objects");
    def->category = OptionCategory::slicing;
    def->tooltip = L("When printing multi-material objects, this settings will make Slic3r "
                   "to clip the overlapping object parts one by the other "
                   "(2nd part will be clipped by the 1st, 3rd part will be clipped by the 1st and 2nd etc).");
    def->mode = comExpert;
    def->set_default_value(new ConfigOptionBool(true));

    def = this->add("colorprint_heights", coFloats);
    def->label = L("Colorprint height");
    def->category = OptionCategory::slicing;
    def->tooltip = L("Heights at which a filament change is to occur. ");
    def->set_default_value(new ConfigOptionFloats { });

    def = this->add("compatible_printers", coStrings);
    def->label = L("Compatible printers");
    def->mode = comAdvanced;
    def->set_default_value(new ConfigOptionStrings());
    def->cli = ConfigOptionDef::nocli;

    def = this->add("compatible_printers_condition", coString);
    def->label = L("Compatible printers condition");
    def->tooltip = L("A boolean expression using the configuration values of an active printer profile. "
                   "If this expression evaluates to true, this profile is considered compatible "
                   "with the active printer profile.");
    def->mode = comExpert;
    def->set_default_value(new ConfigOptionString());
    def->cli = ConfigOptionDef::nocli;

    def = this->add("compatible_prints", coStrings);
    def->label = L("Compatible print profiles");
    def->mode = comAdvanced;
    def->set_default_value(new ConfigOptionStrings());
    def->cli = ConfigOptionDef::nocli;

    def = this->add("compatible_prints_condition", coString);
    def->label = L("Compatible print profiles condition");
    def->tooltip = L("A boolean expression using the configuration values of an active print profile. "
                   "If this expression evaluates to true, this profile is considered compatible "
                   "with the active print profile.");
    def->mode = comExpert;
    def->set_default_value(new ConfigOptionString());
    def->cli = ConfigOptionDef::nocli;

    // The following value is to be stored into the project file (AMF, 3MF, Config ...)
    // and it contains a sum of "compatible_printers_condition" values over the print and filament profiles.
    def = this->add("compatible_printers_condition_cummulative", coStrings);
    def->set_default_value(new ConfigOptionStrings());
    def->cli = ConfigOptionDef::nocli;
    def = this->add("compatible_prints_condition_cummulative", coStrings);
    def->set_default_value(new ConfigOptionStrings());
    def->cli = ConfigOptionDef::nocli;

    def = this->add("complete_objects", coBool);
    def->label = L("Complete individual objects");
    def->category = OptionCategory::output;
    def->tooltip = L("When printing multiple objects or copies, this feature will complete "
        "each object before moving onto next one (and starting it from its bottom layer). "
        "This feature is useful to avoid the risk of ruined prints. "
        "Slic3r should warn and prevent you from extruder collisions, but beware.");
    def->mode = comAdvanced;
    def->set_default_value(new ConfigOptionBool(false));

    def = this->add("complete_objects_one_skirt", coBool);
    def->label = L("Allow only one skirt loop");
    def->category = OptionCategory::output;
    def->tooltip = L("When using 'Complete individual objects', the default behavior is to draw the skirt around each object."
        " if you prefer to have only one skirt for the whole plater, use this option.");
    def->mode = comAdvanced;
    def->set_default_value(new ConfigOptionBool(false));

    def = this->add("complete_objects_sort", coEnum);
    def->label = L("Object sort");
    def->category = OptionCategory::output;
    def->tooltip = L("When printing multiple objects or copies on after another, this will help you to choose how it's ordered."
        "\nObject will sort them by the order of the right panel."
        "\nLowest Y will sort them by their lowest Y point. Useful for printers with a X-bar."
        "\nLowest Z will sort them by their height, useful for delta printers.");
    def->mode = comAdvanced;
    def->enum_keys_map = &ConfigOptionEnum<CompleteObjectSort>::get_enum_values();
    def->enum_values.push_back("object");
    def->enum_values.push_back("lowy");
    def->enum_values.push_back("lowz");
    def->enum_labels.push_back(L("Right panel"));
    def->enum_labels.push_back(L("lowest Y"));
    def->enum_labels.push_back(L("lowest Z"));
    def->set_default_value(new ConfigOptionEnum<CompleteObjectSort>(cosObject));

    //not used anymore, to remove !! @DEPRECATED
    def = this->add("cooling", coBools);
    def->label = L("Enable auto cooling");
    def->category = OptionCategory::cooling;
    def->tooltip = L("This flag enables the automatic cooling logic that adjusts print speed "
                   "and fan speed according to layer printing time.");
    def->mode = comAdvanced;
    def->set_default_value(new ConfigOptionBools { true });

    def = this->add("cooling_tube_retraction", coFloat);
    def->label = L("Cooling tube position");
    def->category = OptionCategory::mmsetup;
    def->tooltip = L("Distance of the center-point of the cooling tube from the extruder tip.");
    def->sidetext = L("mm");
    def->min = 0;
    def->mode = comAdvanced;
    def->set_default_value(new ConfigOptionFloat(91.5f));

    def = this->add("cooling_tube_length", coFloat);
    def->label = L("Cooling tube length");
    def->category = OptionCategory::mmsetup;
    def->tooltip = L("Length of the cooling tube to limit space for cooling moves inside it.");
    def->sidetext = L("mm");
    def->min = 0;
    def->mode = comAdvanced;
    def->set_default_value(new ConfigOptionFloat(5.f));

    def = this->add("default_acceleration", coFloat);
    def->label = L("Default");
    def->category = OptionCategory::speed;
    def->full_label = L("Default acceleration");
    def->tooltip = L("This is the acceleration your printer will be reset to after "
                   "the role-specific acceleration values are used (perimeter/infill). "
                   "Set zero to prevent resetting acceleration at all.");
    def->sidetext = L("mm/s²");
    def->min = 0;
    def->mode = comExpert;
    def->set_default_value(new ConfigOptionFloat(0));

    def = this->add("default_filament_profile", coStrings);
    def->label = L("Default filament profile");
    def->tooltip = L("Default filament profile associated with the current printer profile. "
                   "On selection of the current printer profile, this filament profile will be activated.");
    def->set_default_value(new ConfigOptionStrings());
    def->cli = ConfigOptionDef::nocli;

    def = this->add("default_print_profile", coString);
    def->label = L("Default print profile");
    def->tooltip = L("Default print profile associated with the current printer profile. "
                   "On selection of the current printer profile, this print profile will be activated.");
    def->set_default_value(new ConfigOptionString());
    def->cli = ConfigOptionDef::nocli;

    def = this->add("disable_fan_first_layers", coInts);
    def->label = L("Disable fan for the first");
    def->category = OptionCategory::cooling;
    def->tooltip = L("You can set this to a positive value to disable fan at all "
                   "during the first layers, so that it does not make adhesion worse.");
    def->sidetext = L("layers");
    def->min = 0;
    def->max = 1000;
    def->mode = comExpert;
    def->set_default_value(new ConfigOptionInts { 3 });

    def = this->add("dont_support_bridges", coBool);
    def->label = L("Don't support bridges");
    def->category = OptionCategory::support;
    def->tooltip = L("Experimental option for preventing support material from being generated "
                   "under bridged areas.");
    def->mode = comAdvanced;
    def->set_default_value(new ConfigOptionBool(true));

    def = this->add("duplicate_distance", coFloat);
    def->label = L("Distance between objects");
    def->category = OptionCategory::output;
    def->tooltip = L("Distance used for the auto-arrange feature of the plater.");
    def->sidetext = L("mm");
    def->aliases = { "multiply_distance" };
    def->min = 0;
    def->set_default_value(new ConfigOptionFloat(6));

    def = this->add("end_gcode", coString);
    def->label = L("End G-code");
    def->category = OptionCategory::customgcode;
    def->tooltip = L("This end procedure is inserted at the end of the output file. "
                   "Note that you can use placeholder variables for all Slic3r settings.");
    def->multiline = true;
    def->full_width = true;
    def->height = 12;
    def->mode = comExpert;
    def->set_default_value(new ConfigOptionString("M104 S0 ; turn off temperature\nG28 X0  ; home X axis\nM84     ; disable motors\n"));

    def = this->add("end_filament_gcode", coStrings);
    def->label = L("End G-code");
    def->full_label = L("Filament end G-code");
    def->category = OptionCategory::customgcode;
    def->tooltip = L("This end procedure is inserted at the end of the output file, before the printer end gcode (and "
                   "before any toolchange from this filament in case of multimaterial printers). "
                   "Note that you can use placeholder variables for all Slic3r settings. "
                   "If you have multiple extruders, the gcode is processed in extruder order.");
    def->multiline = true;
    def->full_width = true;
    def->height = 120;
    def->mode = comExpert;
    def->set_default_value(new ConfigOptionStrings { "; Filament-specific end gcode \n;END gcode for filament\n" });

    def = this->add("ensure_vertical_shell_thickness", coBool);
    def->label = L("Ensure vertical shell thickness");
    def->category = OptionCategory::perimeter;
    def->tooltip = L("Add solid infill near sloping surfaces to guarantee the vertical shell thickness "
                   "(top+bottom solid layers).");
    def->mode = comAdvanced;
    def->set_default_value(new ConfigOptionBool(false));

    def = this->add("top_fill_pattern", coEnum);
    def->label = L("Top");
    def->full_label = L("Top Pattern");
    def->category = OptionCategory::infill;
    def->tooltip = L("Fill pattern for top infill. This only affects the top visible layer, and not its adjacent solid shells.");
    def->cli = "top-fill-pattern|external-fill-pattern=s";
    def->enum_keys_map = &ConfigOptionEnum<InfillPattern>::get_enum_values();
    def->enum_values.push_back("rectilinear");
    def->enum_values.push_back("rectilineargapfill");
    def->enum_values.push_back("monotonous");
    def->enum_values.push_back("concentric");
    def->enum_values.push_back("concentricgapfill");
    def->enum_values.push_back("hilbertcurve");
    def->enum_values.push_back("archimedeanchords");
    def->enum_values.push_back("octagramspiral");
    def->enum_values.push_back("sawtooth");
    def->enum_values.push_back("smooth");
    def->enum_values.push_back("smoothtriple");
    def->enum_values.push_back("smoothhilbert");
    def->enum_labels.push_back(L("Rectilinear"));
    def->enum_labels.push_back(L("Monotonous (filled)"));
    def->enum_labels.push_back(L("Monotonous"));
    def->enum_labels.push_back(L("Concentric"));
    def->enum_labels.push_back(L("Concentric (filled)"));
    def->enum_labels.push_back(L("Hilbert Curve"));
    def->enum_labels.push_back(L("Archimedean Chords"));
    def->enum_labels.push_back(L("Octagram Spiral"));
    def->enum_labels.push_back(L("Sawtooth"));
    def->enum_labels.push_back(L("Ironing"));
    def->set_default_value(new ConfigOptionEnum<InfillPattern>(ipMonotonous));

    def = this->add("bottom_fill_pattern", coEnum);
    def->label = L("Bottom");
    def->full_label = L("Bottom fill pattern");
    def->category = OptionCategory::infill;
    def->tooltip = L("Fill pattern for bottom infill. This only affects the bottom visible layer, and not its adjacent solid shells.");
    def->cli = "bottom-fill-pattern|external-fill-pattern=s";
    def->enum_keys_map = &ConfigOptionEnum<InfillPattern>::get_enum_values();

    def->enum_values.push_back("rectilinear");
    def->enum_values.push_back("rectilineargapfill");
    def->enum_values.push_back("monotonous");
    def->enum_values.push_back("concentric");
    def->enum_values.push_back("concentricgapfill");
    def->enum_values.push_back("hilbertcurve");
    def->enum_values.push_back("archimedeanchords");
    def->enum_values.push_back("octagramspiral");
    def->enum_values.push_back("smooth");
    def->enum_labels.push_back(L("Rectilinear"));
    def->enum_labels.push_back(L("Monotonous (filled)"));
    def->enum_labels.push_back(L("Monotonous"));
    def->enum_labels.push_back(L("Concentric"));
    def->enum_labels.push_back(L("Concentric (filled)"));
    def->enum_labels.push_back(L("Hilbert Curve"));
    def->enum_labels.push_back(L("Archimedean Chords"));
    def->enum_labels.push_back(L("Octagram Spiral"));
    def->enum_labels.push_back(L("Ironing"));
    def->mode = comAdvanced;
    def->set_default_value(new ConfigOptionEnum<InfillPattern>(ipMonotonous));

    def = this->add("solid_fill_pattern", coEnum);
    def->label = L("Solid pattern");
    def->category = OptionCategory::infill;
    def->tooltip = L("Fill pattern for solid (internal) infill. This only affects the solid not-visible layers. You should use rectilinear is most cases. You can try ironing for transluscnet material."
        " Rectilinear (filled) replace zig-zag patterns by a single big line & is more efficient for filling little spaces.");
    def->enum_keys_map = &ConfigOptionEnum<InfillPattern>::get_enum_values();
    def->enum_values.push_back("smooth");
    def->enum_values.push_back("rectilinear");
    def->enum_values.push_back("rectilineargapfill");
    def->enum_values.push_back("monotonous");
    def->enum_values.push_back("concentric");
    def->enum_values.push_back("concentricgapfill");
    def->enum_values.push_back("hilbertcurve");
    def->enum_values.push_back("archimedeanchords");
    def->enum_values.push_back("octagramspiral");
    def->enum_labels.push_back(L("Ironing"));
    def->enum_labels.push_back(L("Rectilinear"));
    def->enum_labels.push_back(L("Rectilinear (filled)"));
    def->enum_labels.push_back(L("Monotonous"));
    def->enum_labels.push_back(L("Concentric"));
    def->enum_labels.push_back(L("Concentric (filled)"));
    def->enum_labels.push_back(L("Hilbert Curve"));
    def->enum_labels.push_back(L("Archimedean Chords"));
    def->enum_labels.push_back(L("Octagram Spiral"));
    def->mode = comExpert;
    def->set_default_value(new ConfigOptionEnum<InfillPattern>(ipRectilinearWGapFill));

    def = this->add("enforce_full_fill_volume", coBool);
    def->label = L("Enforce 100% fill volume");
    def->category = OptionCategory::infill;
    def->tooltip = L("Experimental option which modifies (in solid infill) fill flow to have the exact amount of plastic inside the volume to fill "
        "(it generally changes the flow from -7% to +4%, depending on the size of the surface to fill and the overlap parameters, "
        "but it can go as high as +50% for infill in very small areas where rectilinear doesn't have good coverage). It has the advantage "
        "to remove the over-extrusion seen in thin infill areas, from the overlap ratio");
    def->mode = comExpert;
    def->set_default_value(new ConfigOptionBool(true));

    def = this->add("external_infill_margin", coFloatOrPercent);
    def->label = L("Default");
    def->full_label = L("Default infill margin");
    def->category = OptionCategory::infill;
    def->tooltip = L("This parameter grows the top/bottom/solid layers by the specified MM to anchor them into the part. Put 0 to deactivate it. Can be a % of the width of the perimeters.");
    def->sidetext = L("mm");
    def->ratio_over = "perimeter_extrusion_width";
    def->min = 0;
    def->mode = comExpert;
    def->set_default_value(new ConfigOptionFloatOrPercent(150, true));

    def = this->add("bridged_infill_margin", coFloatOrPercent);
    def->label = L("Bridged");
    def->full_label = L("Bridge margin");
    def->category = OptionCategory::infill;
    def->tooltip = L("This parameter grows the bridged solid infill layers by the specified MM to anchor them into the part. Put 0 to deactivate it. Can be a % of the width of the external perimeter.");
    def->sidetext = L("mm");
    def->ratio_over = "external_perimeter_extrusion_width";
    def->min = 0;
    def->mode = comExpert;
    def->set_default_value(new ConfigOptionFloatOrPercent(200, true));

    def = this->add("external_perimeter_extrusion_width", coFloatOrPercent);
    def->label = L("External perimeters");
    def->full_label = L("External perimeters width");
    def->category = OptionCategory::width;
    def->tooltip = L("Set this to a non-zero value to set a manual extrusion width for external perimeters. "
        "If left zero, default extrusion width will be used if set, otherwise 1.05 x nozzle diameter will be used. "
        "If expressed as percentage (for example 112.5%), it will be computed over nozzle diameter.");
    def->sidetext = L("mm or %");
    def->ratio_over = "nozzle_diameter";
    def->min = 0;
    def->mode = comAdvanced;
    def->set_default_value(new ConfigOptionFloatOrPercent(0, false));

    def = this->add("external_perimeter_cut_corners", coPercent);
    def->label = L("Cutting corners");
    def->full_label = L("Ext. peri. cut corners");
    def->category = OptionCategory::width;
    def->tooltip = L("Activate this option to modify the flow to acknoledge that the nozzle is round and the corners will have a round shape, and so change the flow to realized that and avoid over-extrusion."
        " 100% is activated, 0% is deactivated and 50% is half-activated."
        "\nNote: At 100% this change the flow by ~5% over a very small distance (~nozzle diameter), so it shouldn't be noticeable unless you have a very big nozzle and a very precise printer."
        "\nIt's very experimental, please report about the usefulness. It may be removed if there is no use of it.");
    def->sidetext = L("%");
    def->mode = comExpert;
    def->set_default_value(new ConfigOptionPercent(0));

    def = this->add("external_perimeter_fan_speed", coInts);
    def->label = L("External perimeter fan speed");
    def->tooltip = L("When set to a non-zero value this fan speed is used only for external perimeters (visible ones). "
                    "\nSet to 1 to disable the fan."
                    "\nSet to -1 to use the normal fan speed on external perimeters."
                    "External perimeters can benefit from higher fan speed to improve surface finish, "
                    "while internal perimeters, infill, etc. benefit from lower fan speed to improve layer adhesion.");
    def->sidetext = L("%");
    def->min = -1;
    def->max = 100;
    def->mode = comAdvanced;
    def->set_default_value(new ConfigOptionInts { -1 });

    def = this->add("external_perimeter_overlap", coPercent);
    def->label = L("external perimeter overlap");
    def->full_label = L("Ext. peri. overlap");
    def->category = OptionCategory::width;
    def->tooltip = L("This setting allow you to reduce the overlap between the perimeters and the external one, to reduce the impact of the perimeters artifacts."
        " 100% means that no gaps is left, and 0% means that the external perimeter isn't contributing to the overlap with the 'inner' one."
        "\nIt's very experimental, please report about the usefulness. It may be removed if there is no use of it.");
    def->sidetext = L("%");
    def->min = 0;
    def->max = 100;
    def->mode = comExpert;
    def->set_default_value(new ConfigOptionPercent(100));

    def = this->add("perimeter_overlap", coPercent);
    def->label = L("perimeter overlap");
    def->full_label = L("Perimeter overlap");
    def->category = OptionCategory::width;
    def->tooltip = L("This setting allow you to reduce the overlap between the perimeters, to reduce the impact of the perimeters artifacts."
        " 100% means that no gaps is left, and 0% means that perimeters are not touching each other anymore."
        "\nIt's very experimental, please report about the usefulness. It may be removed if there is no use for it.");
    def->sidetext = L("%");
    def->min = 0;
    def->max = 100;
    def->mode = comExpert;
    def->set_default_value(new ConfigOptionPercent(100));

    def = this->add("perimeter_bonding", coPercent);
    def->label = L("Better bonding");
    def->full_label = L("Perimeter bonding");
    def->category = OptionCategory::perimeter;
    def->tooltip = L("This setting may degrad a bit the quality of your external perimeter, in exchange for a better bonding between perimeters."
        "Use it if you have great difficulties with perimeter bonding, for example with high temperature filaments."
        "\nThis percentage is the % of overlap between perimeters, a bit like perimeter_overlap and external_perimeter_overlap, but in reverse."
        " You have to set perimeter_overlap and external_perimeter_overlap to 100%, or this setting has no effect."
        " 0: no effect, 50%: half of the nozzle will be over an already extruded perimeter while extruding a new one"
        ", unless it's an external ones)."
        "\nIt's very experimental, please report about the usefulness. It may be removed if there is no use for it.");
    def->sidetext = L("%");
    def->min = 0;
    def->max = 50;
    def->mode = comExpert;
    def->set_default_value(new ConfigOptionPercent(0));

    def = this->add("external_perimeter_speed", coFloatOrPercent);
    def->label = L("External");
    def->full_label = L("External perimeters speed");
    def->category = OptionCategory::speed;
    def->tooltip = L("This separate setting will affect the speed of external perimeters (the visible ones). "
                   "If expressed as percentage (for example: 80%) it will be calculated "
                   "on the perimeters speed setting above. Set to zero for auto.");
    def->sidetext = L("mm/s or %");
    def->ratio_over = "perimeter_speed";
    def->min = 0;
    def->mode = comAdvanced;
    def->set_default_value(new ConfigOptionFloatOrPercent(50, true));

    def = this->add("external_perimeters_first", coBool);
    def->label = L("first");
    def->full_label = L("External perimeters first");
    def->category = OptionCategory::perimeter;
    def->tooltip = L("Print contour perimeters from the outermost one to the innermost one "
        "instead of the default inverse order.");
    def->mode = comExpert;
    def->set_default_value(new ConfigOptionBool(false));

    def = this->add("external_perimeters_vase", coBool);
    def->label = L("In vase mode (no seam)");
    def->full_label = L("ExternalPerimeter in vase mode");
    def->category = OptionCategory::perimeter;
    def->tooltip = L("Print contour perimeters in two circle, in a contiunous way, like for a vase mode. It needs the external_perimeters_first parameter do work."
        " \nDoesn't work for the first layer, as it may damage the bed overwise."
        " \nNote that It will use min_layer_height from your hardware setting as the base height (it doesn't start at 0)"
        ", so be sure to put here the lowest value your printer can handle."
        " if it's not lower than two times the current layer height, it falls back to the normal algorithm, as there are not enough room to do two loops.");
    def->mode = comExpert;
    def->set_default_value(new ConfigOptionBool(false));

    def = this->add("external_perimeters_nothole", coBool);
    def->label = L("only for outter side");
    def->full_label = L("ext peri first for outter side");
    def->category = OptionCategory::perimeter;
    def->tooltip = L("Only do the vase trick on the external side. Useful when the thikness is too low.");
    def->mode = comExpert;
    def->set_default_value(new ConfigOptionBool(true));

    def = this->add("external_perimeters_hole", coBool);
    def->label = L("only for inner side");
    def->full_label = L("ext peri first for inner side");
    def->category = OptionCategory::perimeter;
    def->tooltip = L("Only do the vase trick on the external side. Useful when you only want to remode seam from screw hole.");
    def->mode = comExpert;
    def->set_default_value(new ConfigOptionBool(true));

    ConfigOptionBool                external_perimeters_nothole;
    ConfigOptionBool                external_perimeters_hole;

    def = this->add("perimeter_loop", coBool);
    def->label = L("");
    def->full_label = L("Perimeters loop");
    def->category = OptionCategory::perimeter;
    def->tooltip = L("Join the perimeters to create only one continuous extrusion without any z-hop."
        " Long inside travel (from external to holes) are not extruded to give some space to the infill.");
    def->mode = comAdvanced;
    def->set_default_value(new ConfigOptionBool(false));
    
    def = this->add("perimeter_loop_seam", coEnum);
    def->label = L("Seam position");
    def->full_label = L("Perimeter loop seam");
    def->category = OptionCategory::perimeter;
    def->tooltip = L("Position of perimeters starting points.");
    def->enum_keys_map = &ConfigOptionEnum<SeamPosition>::get_enum_values();
    def->enum_values.push_back("nearest");
    def->enum_values.push_back("rear");
    def->enum_labels.push_back(L("Nearest"));
    def->enum_labels.push_back(L("Rear"));
    def->mode = comAdvanced;
    def->set_default_value(new ConfigOptionEnum<SeamPosition>(spRear));

    def = this->add("extra_perimeters", coBool);
    def->label = L("filling horizontal gaps on slopes");
    def->full_label = L("Extra perimeters (do nothing)");
    def->category = OptionCategory::perimeter;
    def->tooltip = L("Add more perimeters when needed for avoiding gaps in sloping walls. "
        "Slic3r keeps adding perimeters, until more than 70% of the loop immediately above "
        "is supported."
        "\nIf you succeed to trigger the algorihtm behind this setting, please send me a message."
        " Personally, i think it's useless.");
    def->mode = comExpert;
    def->set_default_value(new ConfigOptionBool(false));

    def = this->add("extra_perimeters_overhangs", coBool);
    def->label = L("On overhangs");
    def->full_label = L("Extra perimeters over overhangs");
    def->category = OptionCategory::perimeter;
    def->tooltip = L("Add more perimeters when needed for avoiding gaps in sloping walls. "
        "Slic3r keeps adding perimeter until all overhangs are filled."
        "\n!! this is a very slow algorithm !!"
        "\nIf you use this setting, consider strongly using also overhangs_reverse.");
    def->mode = comAdvanced;
    def->set_default_value(new ConfigOptionBool(false));

    def = this->add("extra_perimeters_odd_layers", coBool);
    def->label = L("On odd layers");
    def->full_label = L("Extra perimeter on odd layers");
    def->category = OptionCategory::perimeter;
    def->tooltip = L("Add one perimeter every odd layer. With this, infill is taken into sandwitch"
        " and you may be able to reduce drastically the infill/perimeter overlap setting. ");
    def->mode = comAdvanced;
    def->set_default_value(new ConfigOptionBool(false));

    def = this->add("only_one_perimeter_top", coBool);
    def->label = L("Only one perimeter on Top surfaces");
    def->category = OptionCategory::perimeter;
    def->tooltip = L("Use only one perimeter on flat top surface, to let more space to the top infill pattern.");
    def->set_default_value(new ConfigOptionBool(true));


    def = this->add("extruder", coInt);
    def->gui_type = "i_enum_open";
    def->label = L("Extruder");
    def->category = OptionCategory::extruders;
    def->tooltip = L("The extruder to use (unless more specific extruder settings are specified). "
        "This value overrides perimeter and infill extruders, but not the support extruders.");
    def->min = 0;  // 0 = inherit defaults
    def->enum_labels.push_back("default");  // override label for item 0
    def->enum_labels.push_back("1");
    def->enum_labels.push_back("2");
    def->enum_labels.push_back("3");
    def->enum_labels.push_back("4");
    def->enum_labels.push_back("5");
    def->enum_labels.push_back("6");
    def->enum_labels.push_back("7");
    def->enum_labels.push_back("8");
    def->enum_labels.push_back("9");

    def = this->add("extruder_clearance_height", coFloat);
    def->label = L("Height");
    def->full_label = L("Extruder clearance height");
    def->category = OptionCategory::output;
    def->tooltip = L("Set this to the vertical distance between your nozzle tip and (usually) the X carriage rods. "
                   "In other words, this is the height of the clearance cylinder around your extruder, "
                   "and it represents the maximum depth the extruder can peek before colliding with "
                   "other printed objects.");
    def->sidetext = L("mm");
    def->min = 0;
    def->mode = comExpert;
    def->set_default_value(new ConfigOptionFloat(20));

    def = this->add("extruder_clearance_radius", coFloat);
    def->label = L("Radius");
    def->category = OptionCategory::output;
    def->full_label = L("Extruder clearance radius");
    def->tooltip = L("Set this to the clearance radius around your extruder. "
                   "If the extruder is not centered, choose the largest value for safety. "
                   "This setting is used to check for collisions and to display the graphical preview "
                   "in the plater.");
    def->sidetext = L("mm");
    def->min = 0;
    def->mode = comExpert;
    def->set_default_value(new ConfigOptionFloat(20));

    def = this->add("extruder_colour", coStrings);
    def->label = L("Extruder Color");
    def->category = OptionCategory::extruders;
    def->tooltip = L("This is only used in the Slic3r interface as a visual help.");
    def->gui_type = "color";
    // Empty string means no color assigned yet.
    def->mode = comAdvanced;
    def->set_default_value(new ConfigOptionStrings{ "" });

    def = this->add("extruder_offset", coPoints);
    def->label = L("Extruder offset");
    def->category = OptionCategory::extruders;
    def->tooltip = L("If your firmware doesn't handle the extruder displacement you need the G-code "
        "to take it into account. This option lets you specify the displacement of each extruder "
        "with respect to the first one. It expects positive coordinates (they will be subtracted "
        "from the XY coordinate).");
    def->sidetext = L("mm");
    def->mode = comAdvanced;
    def->set_default_value(new ConfigOptionPoints{ Vec2d(0,0) });

    def = this->add("extruder_temperature_offset", coFloats);
    def->label = L("Extruder temp offset");
    def->category = OptionCategory::extruders;
    def->tooltip = L("This offset will be added to all extruder temperature set by the filament settings."
        "\nNote that you should set 'M104 S{first_layer_temperature[initial_extruder] + extruder_temperature_offset[initial_extruder]}'"
        "\ninstead of 'M104 S[first_layer_temperature]' in the start_gcode");
    def->sidetext = L("°C");
    def->mode = comExpert;
    def->set_default_value(new ConfigOptionFloats{ 0 });

    def = this->add("extruder_fan_offset", coPercents);
    def->label = L("Extruder fan offset");
    def->category = OptionCategory::extruders;
    def->tooltip = L("This offset wil be add to all fan value set by the filament properties. It won't make them go higher than 100% and lower than 0%.");
    def->sidetext = L("%");
    def->mode = comExpert;
    def->set_default_value(new ConfigOptionPercents{ 0 });


    def = this->add("extrusion_axis", coString);
    def->label = L("Extrusion axis");
    def->category = OptionCategory::extruders;
    def->tooltip = L("Use this option to set the axis letter associated to your printer's extruder "
                   "(usually E but some printers use A).");
    def->set_default_value(new ConfigOptionString("E"));

    def = this->add("extrusion_multiplier", coFloats);
    def->label = L("Extrusion multiplier");
    def->category = OptionCategory::filament;
    def->tooltip = L("This factor changes the amount of flow proportionally. You may need to tweak "
        "this setting to get nice surface finish and correct single wall widths. "
        "Usual values are between 0.9 and 1.1. If you think you need to change this more, "
        "check filament diameter and your firmware E steps.");
    def->mode = comSimple;
    def->set_default_value(new ConfigOptionFloats { 1. });

    def = this->add("print_extrusion_multiplier", coPercent);
    def->label = L("Extrusion multiplier");
    def->category = OptionCategory::filament;
    def->tooltip = L("This factor changes the amount of flow proportionally. You may need to tweak "
        "this setting to get nice surface finish and correct single wall widths. "
        "Usual values are between 90% and 110%. If you think you need to change this more, "
        "check filament diameter and your firmware E steps."
        " This print setting is multiplied against the extrusion_multiplier from the filament tab."
        " Its only purpose is to offer the same functionality but with a per-object basis.");
    def->sidetext = L("%");
    def->mode = comSimple;
    def->min = 2;
    def->set_default_value(new ConfigOptionPercent(100));

    def = this->add("extrusion_width", coFloatOrPercent);
    def->label = L("Default extrusion width");
    def->category = OptionCategory::width;
    def->tooltip = L("Set this to a non-zero value to allow a manual extrusion width. "
                   "If left to zero, Slic3r derives extrusion widths from the nozzle diameter "
                   "(see the tooltips for perimeter extrusion width, infill extrusion width etc). "
                   "If expressed as percentage (for example: 105%), it will be computed over nozzle diameter.");
    def->sidetext = L("mm or %");
    def->ratio_over = "nozzle_diameter";
    def->min = 0;
    def->mode = comAdvanced;
    def->set_default_value(new ConfigOptionFloatOrPercent(0, false));

    def = this->add("fan_always_on", coBools);
    def->label = L("Keep fan always on");
    def->category = OptionCategory::cooling;
    def->tooltip = L("If this is enabled, fan will continuously run at base speed if no setting override the speed."
                " Useful for PLA, harmful for ABS.");
    def->mode = comSimple;
    def->set_default_value(new ConfigOptionBools{ false });

    def = this->add("fan_below_layer_time", coInts);
    def->label = L("Enable fan if layer print time is below");
    def->category = OptionCategory::cooling;
    def->tooltip = L("If layer print time is estimated below this number of seconds, fan will be enabled "
                "and its speed will be calculated by interpolating the default and maximum speeds."
                "\nSet to 0 to disable.");
    def->sidetext = L("approximate seconds");
    def->min = 0;
    def->max = 1000;
    def->mode = comExpert;
    def->set_default_value(new ConfigOptionInts { 60 });

    def = this->add("filament_colour", coStrings);
    def->label = L("Color");
    def->full_label = L("Filament color");
    def->category = OptionCategory::filament;
    def->tooltip = L("This is only used in the Slic3r interface as a visual help.");
    def->gui_type = "color";
    def->mode = comAdvanced;
    def->set_default_value(new ConfigOptionStrings{ "#29B2B2" });

    def = this->add("filament_notes", coStrings);
    def->label = L("Filament notes");
    def->category = OptionCategory::notes;
    def->tooltip = L("You can put your notes regarding the filament here.");
    def->multiline = true;
    def->full_width = true;
    def->height = 13;
    def->mode = comAdvanced;
    def->set_default_value(new ConfigOptionStrings { "" });

    def = this->add("filament_max_speed", coFloats);
    def->label = L("Max speed");
    def->category = OptionCategory::filament;
    def->tooltip = L("Maximum speed allowed for this filament. Limits the maximum "
        "speed of a print to the minimum of the print speed and the filament speed. "
        "Set to zero for no limit.");
    def->sidetext = L("mm³/s");
    def->min = 0;
    def->mode = comAdvanced;
    def->set_default_value(new ConfigOptionFloats{ 0. });

    def = this->add("filament_max_volumetric_speed", coFloats);
    def->label = L("Max volumetric speed");
    def->category = OptionCategory::filament;
    def->tooltip = L("Maximum volumetric speed allowed for this filament. Limits the maximum volumetric "
        "speed of a print to the minimum of print and filament volumetric speed. "
        "Set to zero for no limit.");
    def->sidetext = L("mm³/s");
    def->min = 0;
    def->mode = comAdvanced;
    def->set_default_value(new ConfigOptionFloats{ 0. });

    def = this->add("filament_max_wipe_tower_speed", coFloats);
    def->label = L("Max speed on the wipe tower");
    def->tooltip = L("This setting is used to set the maximum speed when extruding inside the wipe tower (use M220)."
        " In %, set 0 to disable and use the Filament type instead."
        "\nIf disabled, these filament types will have a defaut value of:"
        "\n - PVA: 80% to 60%"
        "\n - SCAFF: 35%"
        "\n - FLEX: 35%"
        "\n - OTHERS: 100%"
        "\nNote that the wipe tower reset the speed at 100% for the unretract in any case."
        "\nIf using marlin, M220 B/R is used to save the speed override before the wipe tower print.");
    def->sidetext = L("%");
    def->min = 0;
    def->max = 200;
    def->mode = comExpert;
    def->set_default_value(new ConfigOptionFloats { 0 });

    def = this->add("filament_loading_speed", coFloats);
    def->label = L("Loading speed");
    def->tooltip = L("Speed used for loading the filament on the wipe tower. ");
    def->sidetext = L("mm/s");
    def->min = 0;
    def->mode = comExpert;
    def->set_default_value(new ConfigOptionFloats { 28. });

    //skinnydip section starts
    def = this->add("filament_enable_toolchange_temp", coBools);
    def->label = L("Toolchange temperature enabled");
    def->tooltip = L("Determines whether toolchange temperatures will be applied");
    def->mode = comAdvanced;
    def->set_default_value(new ConfigOptionBools { false });

    def = this->add("filament_use_fast_skinnydip", coBools);
    def->label = L("Fast mode");
    def->tooltip = L("Experimental: drops nozzle temperature during cooling moves instead of prior to extraction to reduce wait time.");
    def->mode = comExpert;
    def->set_default_value(new ConfigOptionBools { false });

    def = this->add("filament_enable_toolchange_part_fan", coBools);
    def->label = L("Use part fan to cool hotend");
    def->tooltip = L("Experimental setting.  May enable the hotend to cool down faster during toolchanges");
    def->mode = comExpert;
    def->set_default_value(new ConfigOptionBools { false });

    def = this->add("filament_toolchange_part_fan_speed", coInts);
    def->label = L("Toolchange part fan speed");
    def->tooltip = L("Experimental setting.  Fan speeds that are too high can clash with the hotend's PID routine.");
    def->sidetext = L("%");
    def->min = 0;
    def->max = 100;
    def->mode = comExpert;
    def->set_default_value(new ConfigOptionInts { 50 });

    def = this->add("filament_use_skinnydip", coBools);
    def->label = L("Enable Skinnydip string reduction");
    def->tooltip = L("Skinnydip performs a secondary dip into the meltzone to burn off fine strings of filament");
    def->mode = comAdvanced;
    def->set_default_value(new ConfigOptionBools { false });

    def = this->add("filament_melt_zone_pause", coInts);
    def->label = L("Pause in melt zone");
    def->tooltip = L("Stay in melt zone for this amount of time before extracting the filament.  Not usually necessary.");
    def->sidetext = L("milliseconds");
    def->min = 0;
    def->mode = comExpert;
    def->set_default_value(new ConfigOptionInts { 0 });

    def = this->add("filament_cooling_zone_pause", coInts);
    def->label = L("Pause before extraction ");
    def->tooltip = L("Can be useful to avoid bondtech gears deforming hot tips, but not ordinarily needed");
    def->sidetext = L("milliseconds");
    def->min = 0;
    def->mode = comExpert;
    def->set_default_value(new ConfigOptionInts { 0 });

    def = this->add("filament_dip_insertion_speed", coFloats);
    def->label = L("Speed to move into melt zone");
    def->tooltip = L("usually not necessary to change this");
    def->sidetext = L("mm/sec");
    def->min = 0;
    def->mode = comExpert;
    def->set_default_value(new ConfigOptionFloats { 33. });

    def = this->add("filament_dip_extraction_speed", coFloats);
    def->label = L("Speed to extract from melt zone");
    def->tooltip = L("usually not necessary to change this");
    def->sidetext = L("mm/sec");
    def->min = 0;
    def->mode = comExpert;
    def->set_default_value(new ConfigOptionFloats { 70. });

    def = this->add("filament_toolchange_temp", coInts);
    def->label = L("Toolchange temperature");
    def->tooltip = L("To further reduce stringing, it can be helpful to set a lower temperature just prior to extracting filament from the hotend.");
    def->sidetext = L("°C");
    def->min = 175;
    def->max = 285;
    def->mode = comAdvanced;
    def->set_default_value(new ConfigOptionInts { 200 });

    def = this->add("filament_skinnydip_distance", coFloats);
    def->label = L("Insertion distance");
    def->tooltip = L("For stock extruders, usually 40-42mm.  For bondtech extruder upgrade, usually 30-32mm.  Start with a low value and gradually increase it until strings are gone.  If there are blobs on your wipe tower, your value is too high.");
    def->sidetext = L("mm");
    def->min = 0;
    def->mode = comAdvanced;
    def->set_default_value(new ConfigOptionFloats { 31. });
    //skinnydip section ends

    def = this->add("filament_loading_speed_start", coFloats);
    def->label = L("Loading speed at the start");
    def->tooltip = L("Speed used at the very beginning of loading phase. ");
    def->sidetext = L("mm/s");
    def->min = 0;
    def->mode = comExpert;
    def->set_default_value(new ConfigOptionFloats { 3. });

    def = this->add("filament_unloading_speed", coFloats);
    def->label = L("Unloading speed");
    def->tooltip = L("Speed used for unloading the filament on the wipe tower (does not affect "
                      " initial part of unloading just after ramming). ");
    def->sidetext = L("mm/s");
    def->min = 0;
    def->mode = comExpert;
    def->set_default_value(new ConfigOptionFloats { 90. });

    def = this->add("filament_unloading_speed_start", coFloats);
    def->label = L("Unloading speed at the start");
    def->tooltip = L("Speed used for unloading the tip of the filament immediately after ramming. ");
    def->sidetext = L("mm/s");
    def->min = 0;
    def->mode = comExpert;
    def->set_default_value(new ConfigOptionFloats { 100. });

    def = this->add("filament_toolchange_delay", coFloats);
    def->label = L("Delay after unloading");
    def->tooltip = L("Time to wait after the filament is unloaded. "
                   "May help to get reliable toolchanges with flexible materials "
                   "that may need more time to shrink to original dimensions. ");
    def->sidetext = L("s");
    def->min = 0;
    def->mode = comExpert;
    def->set_default_value(new ConfigOptionFloats { 0. });

    def = this->add("filament_cooling_moves", coInts);
    def->label = L("Number of cooling moves");
    def->tooltip = L("Filament is cooled by being moved back and forth in the "
                   "cooling tubes. Specify desired number of these moves.");
    def->max = 0;
    def->max = 20;
    def->mode = comExpert;
    def->set_default_value(new ConfigOptionInts { 4 });

    def = this->add("filament_cooling_initial_speed", coFloats);
    def->label = L("Speed of the first cooling move");
    def->tooltip = L("Cooling moves are gradually accelerating beginning at this speed. ");
    def->sidetext = L("mm/s");
    def->min = 0;
    def->mode = comExpert;
    def->set_default_value(new ConfigOptionFloats { 2.2f });

    def = this->add("filament_minimal_purge_on_wipe_tower", coFloats);
    def->label = L("Minimal purge on wipe tower");
    def->tooltip = L("After a tool change, the exact position of the newly loaded filament inside "
                     "the nozzle may not be known, and the filament pressure is likely not yet stable. "
                     "Before purging the print head into an infill or a sacrificial object, Slic3r will always prime "
                     "this amount of material into the wipe tower to produce successive infill or sacrificial object extrusions reliably.");
    def->sidetext = L("mm³");
    def->min = 0;
    def->mode = comExpert;
    def->set_default_value(new ConfigOptionFloats { 15.f });

    def = this->add("filament_cooling_final_speed", coFloats);
    def->label = L("Speed of the last cooling move");
    def->tooltip = L("Cooling moves are gradually accelerating towards this speed. ");
    def->sidetext = L("mm/s");
    def->min = 0;
    def->mode = comExpert;
    def->set_default_value(new ConfigOptionFloats { 3.4f });

    def = this->add("filament_load_time", coFloats);
    def->label = L("Filament load time");
    def->tooltip = L("Time for the printer firmware (or the Multi Material Unit 2.0) to load a new filament during a tool change (when executing the T code). This time is added to the total print time by the G-code time estimator.");
    def->sidetext = L("s");
    def->min = 0;
    def->mode = comExpert;
    def->set_default_value(new ConfigOptionFloats { 0.0f });

    def = this->add("filament_ramming_parameters", coStrings);
    def->label = L("Ramming parameters");
    def->tooltip = L("This string is edited by RammingDialog and contains ramming specific parameters.");
    def->mode = comExpert;
    def->set_default_value(new ConfigOptionStrings { "120 100 6.6 6.8 7.2 7.6 7.9 8.2 8.7 9.4 9.9 10.0|"
       " 0.05 6.6 0.45 6.8 0.95 7.8 1.45 8.3 1.95 9.7 2.45 10 2.95 7.6 3.45 7.6 3.95 7.6 4.45 7.6 4.95 7.6" });

    def = this->add("filament_unload_time", coFloats);
    def->label = L("Filament unload time");
    def->tooltip = L("Time for the printer firmware (or the Multi Material Unit 2.0) to unload a filament during a tool change (when executing the T code). This time is added to the total print time by the G-code time estimator.");
    def->sidetext = L("s");
    def->min = 0;
    def->mode = comExpert;
    def->set_default_value(new ConfigOptionFloats { 0.0f });

    def = this->add("filament_diameter", coFloats);
    def->label = L("Diameter");
    def->tooltip = L("Enter your filament diameter here. Good precision is required, so use a caliper "
                   "and do multiple measurements along the filament, then compute the average.");
    def->sidetext = L("mm");
    def->min = 0;
    def->mode = comAdvanced;
    def->set_default_value(new ConfigOptionFloats{ 1.75 });

    def = this->add("filament_shrink", coPercents);
    def->label = L("Shrinkage");
    def->tooltip = L("Enter the shrinkage percentage that the filament will get after cooling (94% if you measure 94mm instead of 100mm)."
                    " The part will be scaled in xy to conpensate."
                    " Only the filament used for the perimeter is taken into account."
                    "\nBe sure to let enough space between objects, as this compensation is done after the checks.");
    def->sidetext = L("%");
    def->min = 10;
    def->mode = comExpert;
    def->set_default_value(new ConfigOptionPercents{ 100 });

    def = this->add("filament_density", coFloats);
    def->label = L("Density");
    def->tooltip = L("Enter your filament density here. This is only for statistical information. "
                   "A decent way is to weigh a known length of filament and compute the ratio "
                   "of the length to volume. Better is to calculate the volume directly through displacement.");
    def->sidetext = L("g/cm³");
    def->min = 0;
    def->mode = comAdvanced;
    def->set_default_value(new ConfigOptionFloats{ 0. });

    def = this->add("filament_type", coStrings);
    def->label = L("Filament type");
    def->category = OptionCategory::filament;
    def->tooltip = L("The filament material type for use in custom G-codes.");
    def->gui_type = "f_enum_open";
    def->gui_flags = "show_value";
    def->enum_values.push_back("PLA");
    def->enum_values.push_back("PET");
    def->enum_values.push_back("ABS");
    def->enum_values.push_back("ASA");
    def->enum_values.push_back("FLEX");
    def->enum_values.push_back("HIPS");
    def->enum_values.push_back("EDGE");
    def->enum_values.push_back("NGEN");
    def->enum_values.push_back("NYLON");
    def->enum_values.push_back("PVA");
    def->enum_values.push_back("PC");
    def->enum_values.push_back("PP");
    def->enum_values.push_back("PEI");
    def->enum_values.push_back("PEEK");
    def->enum_values.push_back("PEKK");
    def->enum_values.push_back("POM");
    def->enum_values.push_back("PSU");
    def->enum_values.push_back("PVDF");
    def->enum_values.push_back("SCAFF");
    def->enum_values.push_back("other0");
    def->enum_values.push_back("other1");
    def->enum_values.push_back("other2");
    def->enum_values.push_back("other3");
    def->enum_values.push_back("other4");
    def->enum_values.push_back("other5");
    def->enum_values.push_back("other6");
    def->enum_values.push_back("other7");
    def->enum_values.push_back("other8");
    def->enum_values.push_back("other9");
    def->mode = comAdvanced;
    def->set_default_value(new ConfigOptionStrings { "PLA" });

    def = this->add("filament_soluble", coBools);
    def->label = L("Soluble material");
    def->category = OptionCategory::filament;
    def->tooltip = L("Soluble material is most likely used for a soluble support.");
    def->mode = comAdvanced;
    def->set_default_value(new ConfigOptionBools { false });

    def = this->add("filament_cost", coFloats);
    def->label = L("Cost");
    def->full_label = L("Filament cost");
    def->category = OptionCategory::filament;
    def->tooltip = L("Enter your filament cost per kg here. This is only for statistical information.");
    def->sidetext = L("money/kg");
    def->min = 0;
    def->set_default_value(new ConfigOptionFloats { 0. });

    def = this->add("filament_settings_id", coStrings);
    def->set_default_value(new ConfigOptionStrings { "" });
    def->cli = ConfigOptionDef::nocli;

    def = this->add("filament_vendor", coString);
    def->set_default_value(new ConfigOptionString(L("(Unknown)")));
    def->cli = ConfigOptionDef::nocli;

    def = this->add("fill_angle", coFloat);
    def->label = L("Fill");
    def->full_label = L("Fill angle");
    def->category = OptionCategory::infill;
    def->tooltip = L("Default base angle for infill orientation. Cross-hatching will be applied to this. "
                   "Bridges will be infilled using the best direction Slic3r can detect, so this setting "
                   "does not affect them.");
    def->sidetext = L("°");
    def->min = 0;
    def->max = 360;
    def->mode = comAdvanced;
    def->set_default_value(new ConfigOptionFloat(45));

    def = this->add("fill_angle_increment", coFloat);
    def->label = L("Fill");
    def->full_label = L("Fill angle increment");
    def->category = OptionCategory::infill;
    def->tooltip = L("Add this angle each layer to the base angle for infill. "
                    "May be useful for art, or to be sure to hit every object's feature even with very low infill. "
                    "Still experiemental, tell me what makes it useful, or the problems that arise using it.");
    def->sidetext = L("°");
    def->min = 0;
    def->max = 360;
    def->mode = comExpert;
    def->set_default_value(new ConfigOptionFloat(0));

    def = this->add("fill_density", coPercent);
    def->gui_type = "f_enum_open";
    def->gui_flags = "show_value";
    def->label = L("Fill density");
    def->category = OptionCategory::infill;
    def->tooltip = L("Density of internal infill, expressed in the range 0% - 100%.");
    def->sidetext = L("%");
    def->min = 0;
    def->max = 100;
    def->enum_values.push_back("0");
    def->enum_values.push_back("4");
    def->enum_values.push_back("5.5");
    def->enum_values.push_back("7.5");
    def->enum_values.push_back("10");
    def->enum_values.push_back("13");
    def->enum_values.push_back("18");
    def->enum_values.push_back("23");
    def->enum_values.push_back("31");
    def->enum_values.push_back("42");
    def->enum_values.push_back("55");
    def->enum_values.push_back("75");
    def->enum_values.push_back("100");
    def->enum_labels.push_back("0");
    def->enum_labels.push_back("4");
    def->enum_labels.push_back("5.5");
    def->enum_labels.push_back("7.5");
    def->enum_labels.push_back("10");
    def->enum_labels.push_back("13");
    def->enum_labels.push_back("18");
    def->enum_labels.push_back("23");
    def->enum_labels.push_back("31");
    def->enum_labels.push_back("42");
    def->enum_labels.push_back("55");
    def->enum_labels.push_back("75");
    def->enum_labels.push_back("100");
    def->set_default_value(new ConfigOptionPercent(18));

    def = this->add("fill_pattern", coEnum);
    def->label = L("Pattern");
    def->full_label = L("Fill pattern");
    def->category = OptionCategory::infill;
    def->tooltip = L("Fill pattern for general low-density infill.");
    def->enum_keys_map = &ConfigOptionEnum<InfillPattern>::get_enum_values();
    def->enum_values.push_back("rectilinear");
    def->enum_values.push_back("monotonous");
    def->enum_values.push_back("grid");
    def->enum_values.push_back("triangles");
    def->enum_values.push_back("stars");
    def->enum_values.push_back("cubic");
    def->enum_values.push_back("line");
    def->enum_values.push_back("concentric");
    def->enum_values.push_back("honeycomb");
    def->enum_values.push_back("3dhoneycomb");
    def->enum_values.push_back("gyroid");
    def->enum_values.push_back("hilbertcurve");
    def->enum_values.push_back("archimedeanchords");
    def->enum_values.push_back("octagramspiral");
    def->enum_values.push_back("scatteredrectilinear"); 
    def->enum_values.push_back("adaptivecubic");
    def->enum_values.push_back("supportcubic");
    def->enum_labels.push_back(L("Rectilinear"));
    def->enum_labels.push_back(L("Monotonous"));
    def->enum_labels.push_back(L("Grid"));
    def->enum_labels.push_back(L("Triangles"));
    def->enum_labels.push_back(L("Stars"));
    def->enum_labels.push_back(L("Cubic"));
    def->enum_labels.push_back(L("Line"));
    def->enum_labels.push_back(L("Concentric"));
    def->enum_labels.push_back(L("Honeycomb"));
    def->enum_labels.push_back(L("3D Honeycomb"));
    def->enum_labels.push_back(L("Gyroid"));
    def->enum_labels.push_back(L("Hilbert Curve"));
    def->enum_labels.push_back(L("Archimedean Chords"));
    def->enum_labels.push_back(L("Octagram Spiral"));
    def->enum_labels.push_back(L("Scattered Rectilinear"));
    def->enum_labels.push_back(L("Adaptive Cubic"));
    def->enum_labels.push_back(L("Support Cubic"));
    def->set_default_value( new ConfigOptionEnum<InfillPattern>(ipStars));

    def = this->add("fill_top_flow_ratio", coPercent);
    def->label = L("Top fill");
    def->full_label = L("Top fill flow ratio");
    def->sidetext = L("%");
    def->category = OptionCategory::width;
    def->tooltip = L("You can increase this to over-extrude on the top layer if there are not enough plastic to make a good fill.");
    def->min = 0;
    def->mode = comExpert;
    def->set_default_value(new ConfigOptionPercent(100));

    def = this->add("first_layer_flow_ratio", coPercent);
    def->label = L("First layer");
    def->full_label = L("First layer flow ratio");
    def->sidetext = L("%");
    def->category = OptionCategory::width;
    def->tooltip = L("You can increase this to over-extrude on the first layer if there are not enough plastic because your bed isn't levelled."
                    "\nNote: DON'T USE THIS if your only problem is bed levelling, LEVEL YOUR BED!"
                    " Use this setting only as last resort after all calibrations failed.");
    def->min = 0;
    def->mode = comExpert;
    def->set_default_value(new ConfigOptionPercent(100));

    def = this->add("first_layer_size_compensation", coFloat);
    def->label = L("First layer");
    def->full_label = L("XY First layer compensation");
    def->category = OptionCategory::slicing;
    def->tooltip = L("The first layer will be grown / shrunk in the XY plane by the configured value "
        "to compensate for the 1st layer squish aka an Elephant Foot effect. (should be negative = inwards)");
    def->sidetext = L("mm");
    def->mode = comAdvanced;
    def->set_default_value(new ConfigOptionFloat(0));

    def = this->add("fill_smooth_width", coFloatOrPercent);
    def->label = L("Width");
    def->full_label = L("Ironing width");
    def->category = OptionCategory::infill;
    def->tooltip = L("This is the width of the ironing pass, in a % of the top infill extrusion width, should not be more than 50%"
        " (two times more lines, 50% overlap). It's not necessary to go below 25% (four times more lines, 75% overlap). \nIf you have problems with your ironing process,"
        " don't forget to look at the flow->above bridge flow, as this setting should be set to min 110% to let you have enough plastic in the top layer."
        " A value too low will make your extruder eat the filament.");
    def->ratio_over = "top_infill_extrusion_width";
    def->min = 0;
    def->mode = comExpert;
    def->sidetext = L("% or mm");
    def->set_default_value(new ConfigOptionFloatOrPercent(50, true));

    def = this->add("fill_smooth_distribution", coPercent);
    def->label = L("Distribution");
    def->full_label = L("Ironing flow distribution");
    def->category = OptionCategory::infill;
    def->tooltip = L("This is the percentage of the flow that is used for the second ironing pass. Typical 10-20%. "
        "Should not be higher than 20%, unless you have your top extrusion width greatly superior to your nozzle width. "
        "A value too low and your extruder will eat the filament. A value too high and the first pass won't print well.");
    //def->min = 0;
    //def->max = 0.9;
    def->mode = comExpert;
    def->sidetext = L("%");
    def->set_default_value(new ConfigOptionPercent(10));

    def = this->add("first_layer_acceleration", coFloat);
    def->label = L("First layer");
    def->full_label = L("First layer acceleration");
    def->category = OptionCategory::speed;
    def->tooltip = L("This is the acceleration your printer will use for first layer. Set zero "
                   "to disable acceleration control for first layer.");
    def->sidetext = L("mm/s²");
    def->min = 0;
    def->mode = comExpert;
    def->set_default_value(new ConfigOptionFloat(0));

    def = this->add("first_layer_bed_temperature", coInts);
    def->label = L("First layer");
    def->full_label = L("First layer bed temperature");
    def->category = OptionCategory::filament;
    def->tooltip = L("Heated build plate temperature for the first layer. Set this to zero to disable "
                   "bed temperature control commands in the output.");
    def->sidetext = L("°C");
    def->max = 0;
    def->max = 300;
    def->set_default_value(new ConfigOptionInts { 0 });

    def = this->add("first_layer_extrusion_width", coFloatOrPercent);
    def->label = L("First layer");
    def->full_label = L("First layer width");
    def->category = OptionCategory::width;
    def->tooltip = L("Set this to a non-zero value to set a manual extrusion width for first layer. "
                   "You can use this to force fatter extrudates for better adhesion. If expressed "
                   "as percentage (for example 140%) it will be computed over the nozzle diameter "
                   "of the nozzle used for the type of extrusion. "
                   "If set to zero, it will use the default extrusion width.");
    def->sidetext = L("mm or %");
    def->ratio_over = "nozzle_diameter";
    def->min = 0;
    def->mode = comAdvanced;
    def->set_default_value(new ConfigOptionFloatOrPercent(140, true));

    def = this->add("first_layer_height", coFloatOrPercent);
    def->label = L("First layer height");
    def->category = OptionCategory::perimeter;
    def->tooltip = L("When printing with very low layer heights, you might still want to print a thicker "
                   "bottom layer to improve adhesion and tolerance for non perfect build plates. "
                   "This can be expressed as an absolute value or as a percentage (for example: 75%) "
                   "over the default nozzle width.");
    def->sidetext = L("mm or %");
    def->ratio_over = "nozzle_diameter";
    def->min = 0;
    def->mode = comAdvanced;
    def->set_default_value(new ConfigOptionFloatOrPercent(75, true));

    def = this->add("first_layer_speed", coFloatOrPercent);
    def->label = L("Default");
    def->full_label = L("Default first layer speed");
    def->category = OptionCategory::speed;
    def->tooltip = L("If expressed as absolute value in mm/s, this speed will be applied to all the print moves "
                   "but infill of the first layer, it can be overwrite by the 'default' (default depends of the type of the path) "
                   "speed if it's lower than that. If expressed as a percentage "
                   "it will scale the current speed."
                   "\nSet it at 100% to remove any first layer speed modification (with first_layer_infill_speed).");
    def->sidetext = L("mm/s or %");
    def->ratio_over = "depends";
    def->min = 0;
    def->mode = comAdvanced;
    def->set_default_value(new ConfigOptionFloatOrPercent(30, false));
    
    def = this->add("first_layer_infill_speed", coFloatOrPercent);
    def->label = L("Infill");
    def->full_label = L("Infill first layer speed");
    def->category = OptionCategory::speed;
    def->tooltip = L("If expressed as absolute value in mm/s, this speed will be applied to infill moves "
                   "of the first layer, it can be overwrite by the 'default' (solid infill or infill if not bottom) "
                   "speed if it's lower than that. If expressed as a percentage "
                   "(for example: 40%) it will scale the current infill speed.");
    def->sidetext = L("mm/s or %");
    def->ratio_over = "depends";
    def->min = 0;
    def->mode = comExpert;
    def->set_default_value(new ConfigOptionFloatOrPercent(30, false));
    
    def = this->add("first_layer_temperature", coInts);
    def->label = L("First layer");
    def->full_label = L("First layer extruder temperature");
    def->category = OptionCategory::filament;
    def->tooltip = L("Extruder temperature for first layer. If you want to control temperature manually "
                   "during print, set this to zero to disable temperature control commands in the output file.");
    def->sidetext = L("°C");
    def->min = 0;
    def->max = max_temp;
    def->set_default_value(new ConfigOptionInts { 200 });

    def = this->add("gap_fill", coBool);
    def->label = L("");
    def->full_label = L("Enable Gap Fill");
    def->category = OptionCategory::perimeter;
    def->tooltip = L("Enable gap fill algorithm. It will extrude small lines between perimeters "
        "when there is not enough space for another perimeter or an infill.");
    def->mode = comExpert;
    def->set_default_value(new ConfigOptionBool(true));

    def = this->add("gap_fill_min_area", coFloatOrPercent);
    def->label = L("Min surface");
    def->full_label = ("Min gap-fill surface");
    def->category = OptionCategory::perimeter;
    def->tooltip = L("This setting represents the minimum mm² for a gapfill extrusion to be created.\nCan be a % of (perimeter width)²");
    def->ratio_over = "perimeter_width_square";
    def->min = 0;
    def->mode = comExpert;
    def->set_default_value(new ConfigOptionFloatOrPercent{ 100,true });

    def = this->add("gap_fill_overlap", coPercent);
    def->label = L("Gap fill overlap");
    def->full_label = L("Gap fill overlap");
    def->category = OptionCategory::width;
    def->tooltip = L("This setting allow you to reduce the overlap between the perimeters and the gap fill."
        " 100% means that no gaps is left, and 0% means that the gap fill won't touch the perimeters."
        "\nIt's very experimental, please report about the usefulness. It may be removed if there is no use for it.");
    def->sidetext = L("%");
    def->min = 0;
    def->max = 100;
    def->mode = comExpert;
    def->set_default_value(new ConfigOptionPercent(100));

    def = this->add("gap_fill_speed", coFloat);
    def->label = L("Gap fill");
    def->full_label = L("Gap fill speed");
    def->category = OptionCategory::speed;
    def->tooltip = L("Speed for filling small gaps using short zigzag moves. Keep this reasonably low "
        "to avoid too much shaking and resonance issues. Set zero to disable gaps filling.");
    def->sidetext = L("mm/s");
    def->min = 0;
    def->mode = comAdvanced;
    def->set_default_value(new ConfigOptionFloat(20));

    def = this->add("gcode_comments", coBool);
    def->label = L("Verbose G-code");
    def->category = OptionCategory::output;
    def->tooltip = L("Enable this to get a commented G-code file, with each line explained by a descriptive text. "
        "If you print from SD card, the additional weight of the file could make your firmware "
        "slow down.");
    def->mode = comExpert;
    def->set_default_value(new ConfigOptionBool(0));

    def = this->add("gcode_flavor", coEnum);
    def->label = L("G-code flavor");
    def->category = OptionCategory::general;
    def->tooltip = L("Some G/M-code commands, including temperature control and others, are not universal. "
                   "Set this option to your printer's firmware to get a compatible output. "
                   "The \"No extrusion\" flavor prevents Slic3r from exporting any extrusion value at all.");
    def->enum_keys_map = &ConfigOptionEnum<GCodeFlavor>::get_enum_values();
    def->enum_values.push_back("reprap");
    def->enum_values.push_back("reprapfirmware");
    def->enum_values.push_back("repetier");
    def->enum_values.push_back("teacup");
    def->enum_values.push_back("makerware");
    def->enum_values.push_back("marlin");
    def->enum_values.push_back("klipper");
    def->enum_values.push_back("sailfish");
    def->enum_values.push_back("mach3");
    def->enum_values.push_back("machinekit");
    def->enum_values.push_back("smoothie");
    def->enum_values.push_back("sprinter");
    def->enum_values.push_back("lerdge");
    def->enum_values.push_back("no-extrusion");
<<<<<<< HEAD
    def->enum_labels.push_back("RepRap");
=======
    def->enum_labels.push_back("RepRap/Sprinter");
    def->enum_labels.push_back("RepRapFirmware");
>>>>>>> b27bf181
    def->enum_labels.push_back("Repetier");
    def->enum_labels.push_back("Teacup");
    def->enum_labels.push_back("MakerWare (MakerBot)");
    def->enum_labels.push_back("Marlin");
    def->enum_labels.push_back("Klipper");
    def->enum_labels.push_back("Sailfish (MakerBot)");
    def->enum_labels.push_back("Mach3/LinuxCNC");
    def->enum_labels.push_back("Machinekit");
    def->enum_labels.push_back("Smoothie");
    def->enum_labels.push_back("Sprinter");
    def->enum_labels.push_back("Lerdge");
    def->enum_labels.push_back(L("No extrusion"));
<<<<<<< HEAD
    def->mode = comAdvanced;
    def->set_default_value(new ConfigOptionEnum<GCodeFlavor>(gcfRepRap));
=======
    def->mode = comExpert;
    def->set_default_value(new ConfigOptionEnum<GCodeFlavor>(gcfRepRapSprinter));
>>>>>>> b27bf181

    def = this->add("gcode_label_objects", coBool);
    def->label = L("Label objects");
    def->category = OptionCategory::output;
    def->tooltip = L("Enable this to add comments into the G-Code labeling print moves with what object they belong to,"
                   " which is useful for the Octoprint CancelObject plugin. This settings is NOT compatible with "
                   "Single Extruder Multi Material setup and Wipe into Object / Wipe into Infill.");
    def->aliases = { "label_printed_objects" };
    def->mode = comAdvanced;
    def->set_default_value(new ConfigOptionBool(1));

    def = this->add("high_current_on_filament_swap", coBool);
    def->label = L("High extruder current on filament swap");
    def->category = OptionCategory::general;
    def->tooltip = L("It may be beneficial to increase the extruder motor current during the filament exchange"
                   " sequence to allow for rapid ramming feed rates and to overcome resistance when loading"
                   " a filament with an ugly shaped tip.");
    def->mode = comExpert;
    def->set_default_value(new ConfigOptionBool(0));

    def = this->add("infill_acceleration", coFloat);
    def->label = L("Infill");
    def->full_label = L("Infill acceleration");
    def->category = OptionCategory::speed;
    def->tooltip = L("This is the acceleration your printer will use for infill. Set zero to disable "
                   "acceleration control for infill.");
    def->sidetext = L("mm/s²");
    def->min = 0;
    def->mode = comExpert;
    def->set_default_value(new ConfigOptionFloat(0));

    def = this->add("infill_every_layers", coInt);
    def->label = L("Combine infill every");
    def->category = OptionCategory::infill;
    def->tooltip = L("This feature allows to combine infill and speed up your print by extruding thicker "
                   "infill layers while preserving thin perimeters, thus accuracy.");
    def->sidetext = L("layers");
    def->full_label = L("Combine infill every n layers");
    def->min = 1;
    def->mode = comAdvanced;
    def->set_default_value(new ConfigOptionInt(1));

    def = this->add("infill_dense", coBool);
    def->label = ("");
    def->full_label = ("Dense infill layer");
    def->category = OptionCategory::infill;
    def->tooltip = L("Enables the creation of a support layer under the first solid layer. This allows you to use a lower infill ratio without compromising the top quality."
        " The dense infill is laid out with a 50% infill density.");
    def->mode = comSimple;
    def->set_default_value(new ConfigOptionBool(false));

    def = this->add("infill_connection", coEnum);
    def->label = L("Do not connect infill lines to each other");
    def->category = OptionCategory::infill;
    def->tooltip = L("Give to the infill algorithm if the infill needs to be connected, and on which periemters"
        " Can be useful for art or with high infill/perimeter overlap."
        " The result amy varies between infill typers.");
    def->enum_keys_map = &ConfigOptionEnum<InfillConnection>::get_enum_values();
    def->enum_values.push_back("connected");
    def->enum_values.push_back("holes");
    def->enum_values.push_back("outershell");
    def->enum_values.push_back("notconnected");
    def->enum_labels.push_back(L("Connected"));
    def->enum_labels.push_back(L("Connected to hole perimeters"));
    def->enum_labels.push_back(L("Connected to outer perimeters"));
    def->enum_labels.push_back(L("Not connected"));
    def->mode = comExpert;
    def->set_default_value(new ConfigOptionEnum<InfillConnection>(icConnected));
    
    def = this->add("infill_dense_algo", coEnum);
    def->label = L("Algorithm");
    def->full_label = ("Dense infill algorithm");
    def->category = OptionCategory::infill;
    def->tooltip = L("Choose the way the dense layer is lay out."
        " The automatic option let it try to draw the smallest surface with only strait lines inside the sparse infill."
        " The anchored just enlarge a bit (by 'Default infill margin') the surfaces that need a better support.");
    def->enum_keys_map = &ConfigOptionEnum<DenseInfillAlgo>::get_enum_values();
    def->enum_values.push_back("automatic");
    def->enum_values.push_back("autosmall");
    def->enum_values.push_back("enlarged");
    def->enum_labels.push_back(L("Automatic"));
    def->enum_labels.push_back(L("Automatic, only for small areas"));
    def->enum_labels.push_back(L("Anchored"));
    def->mode = comAdvanced;
    def->set_default_value(new ConfigOptionEnum<DenseInfillAlgo>(dfaAutoNotFull));

    def = this->add("infill_extruder", coInt);
    def->label = L("Infill extruder");
    def->category = OptionCategory::extruders;
    def->tooltip = L("The extruder to use when printing infill.");
    def->min = 1;
    def->mode = comAdvanced;
    def->set_default_value(new ConfigOptionInt(1));

    def = this->add("infill_extrusion_width", coFloatOrPercent);
    def->label = L("Infill");
    def->category = OptionCategory::width;
    def->tooltip = L("Set this to a non-zero value to set a manual extrusion width for infill. "
                   "If left zero, default extrusion width will be used if set, otherwise 1.125 x nozzle diameter will be used. "
                   "You may want to use fatter extrudates to speed up the infill and make your parts stronger. "
                   "If expressed as percentage (for example 110%) it will be computed over nozzle diameter.");
    def->sidetext = L("mm or %");
    def->ratio_over = "nozzle_diameter";
    def->min = 0;
    def->mode = comAdvanced;
    def->set_default_value(new ConfigOptionFloatOrPercent(0, false));

    def = this->add("infill_first", coBool);
    def->label = L("Infill before perimeters");
    def->category = OptionCategory::infill;
    def->tooltip = L("This option will switch the print order of perimeters and infill, making the latter first.");
    def->mode = comExpert;
    def->set_default_value(new ConfigOptionBool(false));

    def = this->add("infill_only_where_needed", coBool);
    def->label = L("Only infill where needed");
    def->category = OptionCategory::infill;
    def->tooltip = L("This option will limit infill to the areas actually needed for supporting ceilings "
                   "(it will act as internal support material). If enabled, slows down the G-code generation "
                   "due to the multiple checks involved.");
    def->mode = comAdvanced;
    def->set_default_value(new ConfigOptionBool(false));

    def = this->add("infill_overlap", coFloatOrPercent);
    def->label = L("Infill/perimeters overlap");
    def->category = OptionCategory::width;
    def->tooltip = L("This setting applies an additional overlap between infill and perimeters for better bonding. "
                   "Theoretically this shouldn't be needed, but backlash might cause gaps. If expressed "
                   "as percentage (example: 15%) it is calculated over perimeter extrusion width.");
    def->sidetext = L("mm or %");
    def->ratio_over = "perimeter_extrusion_width";
    def->mode = comExpert;
    def->set_default_value(new ConfigOptionFloatOrPercent(25, true));

    def = this->add("infill_speed", coFloat);
    def->label = L("Sparse");
    def->full_label = ("Sparse infill speed");
    def->category = OptionCategory::speed;
    def->tooltip = L("Speed for printing the internal fill. Set to zero for auto.");
    def->sidetext = L("mm/s");
    def->aliases = { "print_feed_rate", "infill_feed_rate" };
    def->min = 0;
    def->mode = comAdvanced;
    def->set_default_value(new ConfigOptionFloat(80));

    def = this->add("inherits", coString);
    def->label = L("Inherits profile");
    def->tooltip = L("Name of the profile, from which this profile inherits.");
    def->full_width = true;
    def->height = 5;
    def->set_default_value(new ConfigOptionString());
    def->cli = ConfigOptionDef::nocli;

    // The following value is to be stored into the project file (AMF, 3MF, Config ...)
    // and it contains a sum of "inherits" values over the print and filament profiles.
    def = this->add("inherits_cummulative", coStrings);
    def->set_default_value(new ConfigOptionStrings());
    def->cli = ConfigOptionDef::nocli;

    def = this->add("interface_shells", coBool);
    def->label = L("Interface shells");
    def->tooltip = L("Force the generation of solid shells between adjacent materials/volumes. "
                   "Useful for multi-extruder prints with translucent materials or manual soluble "
                   "support material.");
    def->category = OptionCategory::perimeter;
    def->mode = comExpert;
    def->set_default_value(new ConfigOptionBool(false));

    def = this->add("ironing", coBool);
    def->label = L("Enable ironing");
    def->tooltip = L("Enable ironing of the top layers with the hot print head for smooth surface");
    def->category = OptionCategory::ironing;
    def->mode = comAdvanced;
    def->set_default_value(new ConfigOptionBool(false));

    def = this->add("ironing_type", coEnum);
    def->label = L("Ironing Type");
    def->category = OptionCategory::ironing;
    def->tooltip = L("Ironing Type");
    def->enum_keys_map = &ConfigOptionEnum<IroningType>::get_enum_values();
    def->enum_values.push_back("top");
    def->enum_values.push_back("topmost");
    def->enum_values.push_back("solid");
    def->enum_labels.push_back("All top surfaces");
    def->enum_labels.push_back("Topmost surface only");
    def->enum_labels.push_back("All solid surfaces");
    def->mode = comAdvanced;
    def->set_default_value(new ConfigOptionEnum<IroningType>(IroningType::TopSurfaces));

    def = this->add("ironing_flowrate", coPercent);
    def->label = L("Flow rate");
    def->category = OptionCategory::ironing;
    def->tooltip = L("Percent of a flow rate relative to object's normal layer height."
                " It's the percentage of the layer that will be over-extruded on top to do the ironing.");
    def->sidetext = L("%");
    def->ratio_over = "layer_height";
    def->min = 0;
    def->mode = comExpert;
    def->set_default_value(new ConfigOptionPercent(15));

    def = this->add("ironing_spacing", coFloat);
    def->label = L("Spacing between ironing lines");
    def->category = OptionCategory::ironing;
    def->tooltip = L("Distance between ironing lines");
    def->sidetext = L("mm");
    def->min = 0;
    def->mode = comExpert;
    def->set_default_value(new ConfigOptionFloat(0.1));

    def = this->add("ironing_speed", coFloat);
    def->label = L("Ironing speed");
    def->category = OptionCategory::ironing;
    def->tooltip = L("Ironing speed");
    def->sidetext = L("mm/s");
    def->min = 0;
    def->mode = comAdvanced;
    def->set_default_value(new ConfigOptionFloat(15));

    def = this->add("layer_gcode", coString);
    def->label = L("After layer change G-code");
    def->category = OptionCategory::customgcode;
    def->tooltip = L("This custom code is inserted at every layer change, right after the Z move "
        "and before the extruder moves to the first layer point. Note that you can use "
        "placeholder variables for all Slic3r settings as well as [layer_num] and [layer_z].");
    def->cli = "after-layer-gcode|layer-gcode";
    def->multiline = true;
    def->full_width = true;
    def->height = 5;
    def->mode = comExpert;
    def->set_default_value(new ConfigOptionString(""));

    def = this->add("feature_gcode", coString);
    def->label = L("After layer change G-code");
    def->category = OptionCategory::customgcode;
    def->tooltip = L("This custom code is inserted at every extrusion type change."
        "Note that you can use placeholder variables for all Slic3r settings as well as [extrusion_role], [layer_num] and [layer_z] that can take these string values:"
        " { Perimeter, ExternalPerimeter, OverhangPerimeter, InternalInfill, SolidInfill, TopSolidInfill, BridgeInfill, GapFill, Skirt, SupportMaterial, SupportMaterialInterface, WipeTower, Mixed }."
        " Mixed is only used when the role of the extrusion is not unique, not exactly inside an other category or not known.");
    def->cli = "feature-gcode";
    def->multiline = true;
    def->full_width = true;
    def->height = 5;
    def->mode = comExpert;
    def->set_default_value(new ConfigOptionString(""));

    def = this->add("exact_last_layer_height", coBool);
    def->label = L("Exact last layer height");
    def->category = OptionCategory::perimeter;
    def->tooltip = L("This setting controls the height of last object layers to put the last layer at the exact highest height possible. Experimental.");
    def->mode = comExpert;
    def->set_default_value(new ConfigOptionBool(false));

    def = this->add("remaining_times", coBool);
    def->label = L("Supports remaining times");
    def->category = OptionCategory::firmware;
    def->tooltip = L("Emit M73 P[percent printed] R[remaining time in minutes] at 1 minute"
                     " intervals into the G-code to let the firmware show accurate remaining time."
                     " As of now only the Prusa i3 MK3 firmware recognizes M73."
                     " Also the i3 MK3 firmware supports M73 Qxx Sxx for the silent mode.");
    def->mode = comExpert;
    def->set_default_value(new ConfigOptionBool(false));

    def = this->add("silent_mode", coBool);
    def->label = L("Supports stealth mode");
    def->category = OptionCategory::firmware;
    def->tooltip = L("The firmware supports stealth mode");
    def->mode = comAdvanced;
    def->set_default_value(new ConfigOptionBool(true));

    def = this->add("fan_speedup_time", coFloat);
    def->label = L("Fan startup delay");
    def->category = OptionCategory::firmware;
    def->tooltip = L("Move the M106 in the past by at least this delay (in seconds, you can use decimals) and add the 'D' option to it to tell to the firware when the fan have to be at this speed."
        " It assume infinite acceleration for this time estimation, and only takes into account G1 and G0 moves. Use 0 to deactivate, negative to remove the 'D' option.");
    def->sidetext = L("s");
    def->mode = comAdvanced;
    def->set_default_value(new ConfigOptionFloat(-0.5));

    def = this->add("machine_limits_usage", coEnum);
    def->label = L("How to apply");
    def->full_label = L("Purpose of Machine Limits");
    def->category = OptionCategory::limits;
    def->tooltip = L("How to apply the Machine Limits");
    def->enum_keys_map = &ConfigOptionEnum<MachineLimitsUsage>::get_enum_values();
    def->enum_values.push_back("emit_to_gcode");
    def->enum_values.push_back("time_estimate_only");
    def->enum_values.push_back("ignore");
    def->enum_labels.push_back("Emit to G-code");
    def->enum_labels.push_back("Use for time estimate");
    def->enum_labels.push_back("Ignore");
    def->mode = comAdvanced;
    def->set_default_value(new ConfigOptionEnum<MachineLimitsUsage>(MachineLimitsUsage::EmitToGCode));

    {
        struct AxisDefault {
            std::string         name;
            std::vector<double> max_feedrate;
            std::vector<double> max_acceleration;
            std::vector<double> max_jerk;
        };
        std::vector<AxisDefault> axes {
            // name, max_feedrate,  max_acceleration, max_jerk
            { "x", { 500., 200. }, {  9000., 1000. }, { 10. , 10.  } },
            { "y", { 500., 200. }, {  9000., 1000. }, { 10. , 10.  } },
            { "z", {  12.,  12. }, {   500.,  200. }, {  0.2,  0.4 } },
            { "e", { 120., 120. }, { 10000., 5000. }, {  2.5,  2.5 } }
        };
        for (const AxisDefault &axis : axes) {
            std::string axis_upper = boost::to_upper_copy<std::string>(axis.name);
            // Add the machine feedrate limits for XYZE axes. (M203)
            def = this->add("machine_max_feedrate_" + axis.name, coFloats);
            def->full_label = (boost::format("Maximum feedrate %1%") % axis_upper).str();
            (void)L("Maximum feedrate X");
            (void)L("Maximum feedrate Y");
            (void)L("Maximum feedrate Z");
            (void)L("Maximum feedrate E");
            def->category = OptionCategory::limits;
            def->tooltip  = (boost::format("Maximum feedrate of the %1% axis") % axis_upper).str();
            (void)L("Maximum feedrate of the X axis");
            (void)L("Maximum feedrate of the Y axis");
            (void)L("Maximum feedrate of the Z axis");
            (void)L("Maximum feedrate of the E axis");
            def->sidetext = L("mm/s");
            def->min = 0;
            def->mode = comAdvanced;
            def->set_default_value(new ConfigOptionFloats(axis.max_feedrate));
            // Add the machine acceleration limits for XYZE axes (M201)
            def = this->add("machine_max_acceleration_" + axis.name, coFloats);
            def->full_label = (boost::format("Maximum acceleration %1%") % axis_upper).str();
            (void)L("Maximum acceleration X");
            (void)L("Maximum acceleration Y");
            (void)L("Maximum acceleration Z");
            (void)L("Maximum acceleration E");
            def->category = OptionCategory::limits;
            def->tooltip  = (boost::format("Maximum acceleration of the %1% axis") % axis_upper).str();
            (void)L("Maximum acceleration of the X axis");
            (void)L("Maximum acceleration of the Y axis");
            (void)L("Maximum acceleration of the Z axis");
            (void)L("Maximum acceleration of the E axis");
            def->sidetext = L("mm/s²");
            def->min = 0;
            def->mode = comAdvanced;
            def->set_default_value(new ConfigOptionFloats(axis.max_acceleration));
            // Add the machine jerk limits for XYZE axes (M205)
            def = this->add("machine_max_jerk_" + axis.name, coFloats);
            def->full_label = (boost::format("Maximum jerk %1%") % axis_upper).str();
            (void)L("Maximum jerk X");
            (void)L("Maximum jerk Y");
            (void)L("Maximum jerk Z");
            (void)L("Maximum jerk E");
            def->category = OptionCategory::limits;
            def->tooltip  = (boost::format("Maximum jerk of the %1% axis") % axis_upper).str();
            (void)L("Maximum jerk of the X axis");
            (void)L("Maximum jerk of the Y axis");
            (void)L("Maximum jerk of the Z axis");
            (void)L("Maximum jerk of the E axis");
            def->sidetext = L("mm/s");
            def->min = 0;
            def->mode = comAdvanced;
            def->set_default_value(new ConfigOptionFloats(axis.max_jerk));
        }
    }

    // M205 S... [mm/sec]
    def = this->add("machine_min_extruding_rate", coFloats);
    def->full_label = L("Minimum feedrate when extruding");
    def->category = OptionCategory::limits;
    def->tooltip = L("Minimum feedrate when extruding (M205 S)");
    def->sidetext = L("mm/s");
    def->min = 0;
    def->mode = comAdvanced;
    def->set_default_value(new ConfigOptionFloats{ 0., 0. });

    // M205 T... [mm/sec]
    def = this->add("machine_min_travel_rate", coFloats);
    def->full_label = L("Minimum travel feedrate");
    def->category = OptionCategory::limits;
    def->tooltip = L("Minimum travel feedrate (M205 T)");
    def->sidetext = L("mm/s");
    def->min = 0;
    def->mode = comAdvanced;
    def->set_default_value(new ConfigOptionFloats{ 0., 0. });

    // M204 S... [mm/sec^2]
    def = this->add("machine_max_acceleration_extruding", coFloats);
    def->full_label = L("Maximum acceleration when extruding");
    def->category = OptionCategory::limits;
    def->tooltip = L("Maximum acceleration when extruding (M204 P)");
    def->sidetext = L("mm/s²");
    def->min = 0;
    def->mode = comAdvanced;
    def->set_default_value(new ConfigOptionFloats{ 1500., 1250. });

    // M204 R... [mm/sec^2]
    def = this->add("machine_max_acceleration_retracting", coFloats);
    def->full_label = L("Maximum acceleration when retracting");
    def->category = OptionCategory::limits;
    def->tooltip = L("Maximum acceleration when retracting (M204 R)");
    def->sidetext = L("mm/s²");
    def->min = 0;
    def->mode = comAdvanced;
    def->set_default_value(new ConfigOptionFloats{ 1500., 1250. });

    // M204 T... [mm/sec^2]
    def = this->add("machine_max_acceleration_travel", coFloats);
    def->full_label = L("Maximum acceleration when travelling");
    def->category = OptionCategory::limits;
    def->tooltip = L("Maximum acceleration when travelling (M204 T)");
    def->sidetext = L("mm/s²");
    def->min = 0;
    def->mode = comAdvanced;
    def->set_default_value(new ConfigOptionFloats{ 1500., 1250. });

    def = this->add("max_fan_speed", coInts);
    def->label = L("Max");
    def->full_label = ("Max fan speed");
    def->category = OptionCategory::cooling;
    def->tooltip = L("This setting represents the maximum speed of your fan, used when the layer print time is Very short.");
    def->sidetext = L("%");
    def->min = 0;
    def->max = 100;
    def->mode = comAdvanced;
    def->set_default_value(new ConfigOptionInts { 100 });

    def = this->add("max_layer_height", coFloats);
    def->label = L("Max");
    def->full_label = ("Max layer height");
    def->category = OptionCategory::general;
    def->tooltip = L("This is the highest printable layer height for this extruder, used to cap "
                   "the variable layer height and support layer height. Maximum recommended layer height "
                   "is 75% of the extrusion width to achieve reasonable inter-layer adhesion. "
                   "If set to 0, layer height is limited to 75% of the nozzle diameter.");
    def->sidetext = L("mm");
    def->min = 0;
    def->mode = comSimple;
    def->set_default_value(new ConfigOptionFloats { 0. });

    def = this->add("max_print_speed", coFloat);
    def->label = L("Max print speed");
    def->category = OptionCategory::speed;
    def->tooltip = L("When setting other speed settings to 0 Slic3r will autocalculate the optimal speed "
        "in order to keep constant extruder pressure. This experimental setting is used "
        "to set the highest print speed you want to allow.");
    def->sidetext = L("mm/s");
    def->min = 1;
    def->mode = comExpert;
    def->set_default_value(new ConfigOptionFloat(80));

    def = this->add("max_speed_reduction", coPercents);
    def->label = L("Max speed reduction");
    def->category = OptionCategory::speed;
    def->tooltip = L("Set to 90% if you don't want the speed to be reduced by more than 90%.");
    def->sidetext = L("%");
    def->min = 0;
    def->max = 100;
    def->mode = comExpert;
    def->set_default_value(new ConfigOptionPercents{ 90 });

    def = this->add("max_volumetric_speed", coFloat);
    def->label = L("Max volumetric speed");
    def->category = OptionCategory::extruders;
    def->tooltip = L("This experimental setting is used to set the maximum volumetric speed your "
                   "extruder supports.");
    def->sidetext = L("mm³/s");
    def->min = 0;
    def->mode = comExpert;
    def->set_default_value(new ConfigOptionFloat(0));

#ifdef HAS_PRESSURE_EQUALIZER
    def = this->add("max_volumetric_extrusion_rate_slope_positive", coFloat);
    def->label = L("Max volumetric slope positive");
    def->tooltip = L("This experimental setting is used to limit the speed of change in extrusion rate. "
                   "A value of 1.8 mm³/s² ensures, that a change from the extrusion rate "
                   "of 1.8 mm³/s (0.45mm extrusion width, 0.2mm extrusion height, feedrate 20 mm/s) "
                   "to 5.4 mm³/s (feedrate 60 mm/s) will take at least 2 seconds.");
    def->sidetext = L("mm³/s²");
    def->min = 0;
    def->mode = comExpert;
    def->set_default_value(new ConfigOptionFloat(0);
    def->set_default_value(new ConfigOptionFloat(0));

    def = this->add("max_volumetric_extrusion_rate_slope_negative", coFloat);
    def->label = L("Max volumetric slope negative");
    def->tooltip = L("This experimental setting is used to limit the speed of change in extrusion rate. "
                   "A value of 1.8 mm³/s² ensures, that a change from the extrusion rate "
                   "of 1.8 mm³/s (0.45mm extrusion width, 0.2mm extrusion height, feedrate 20 mm/s) "
                   "to 5.4 mm³/s (feedrate 60 mm/s) will take at least 2 seconds.");
    def->sidetext = L("mm³/s²");
    def->min = 0;
    def->mode = comExpert;
    def->set_default_value(new ConfigOptionFloat(0);
    def->set_default_value(new ConfigOptionFloat(0));
#endif /* HAS_PRESSURE_EQUALIZER */

    def = this->add("min_fan_speed", coInts);
    def->label = L("Default fan speed");
    def->full_label = ("Default fan speed");
    def->category = OptionCategory::cooling;
    def->tooltip = L("This setting represents the base fan speed this filament needs, or at least the minimum PWM your fan needs to work.");
    def->sidetext = L("%");
    def->min = 0;
    def->max = 100;
    def->mode = comSimple;
    def->set_default_value(new ConfigOptionInts{ 35 });

    def = this->add("min_layer_height", coFloats);
    def->label = L("Min");
    def->full_label = ("Min layer height");
    def->category = OptionCategory::extruders;
    def->tooltip = L("This is the lowest printable layer height for this extruder and limits "
                   "the resolution for variable layer height. Typical values are between 0.05 mm and 0.1 mm.");
    def->sidetext = L("mm");
    def->min = 0;
    def->mode = comSimple;
    def->set_default_value(new ConfigOptionFloats { 0.07 });

    def = this->add("min_length", coFloat);
    def->label = L("Minimum extrusion length");
    def->category = OptionCategory::speed;
    def->tooltip = L("Too many too small commands may overload the firmware / connection. Put a higher value here if you see strange slowdown."
                     "\n0 to disable.");
    def->sidetext = L("mm");
    def->min = 0;
    def->mode = comExpert;
    def->set_default_value(new ConfigOptionFloat(0.035));

    def = this->add("min_width_top_surface", coFloatOrPercent);
    def->label = L("Minimum top width for infill");
    def->category = OptionCategory::speed;
    def->tooltip = L("If a top surface has to be printed and it's partially covered by an other layer, it won't be considered at a top layer where his width is below this value."
        " This can be useful to not let the 'one perimeter on top' trigger on surface that should be covered only by perimeters."
        " This value can be a mm or a % of the perimeter extrusion width.");
    def->sidetext = L("mm or %");
    def->ratio_over = "perimeter_extrusion_width";
    def->min = 0;
    def->mode = comExpert;
    def->set_default_value(new ConfigOptionFloatOrPercent(200, true));

    def = this->add("min_print_speed", coFloats);
    def->label = L("Min print speed");
    def->category = OptionCategory::speed;
    def->tooltip = L("Slic3r will never scale the speed below this one.");
    def->sidetext = L("mm/s");
    def->min = 0;
    def->mode = comExpert;
    def->set_default_value(new ConfigOptionFloats{ 10. });

    def = this->add("min_skirt_length", coFloat);
    def->label = L("Minimal filament extrusion length");
    def->category = OptionCategory::skirtBrim;
    def->tooltip = L("Generate no less than the number of skirt loops required to consume "
                   "the specified amount of filament on the bottom layer. For multi-extruder machines, "
                   "this minimum applies to each extruder.");
    def->sidetext = L("mm");
    def->min = 0;
    def->mode = comExpert;
    def->set_default_value(new ConfigOptionFloat(0));

    def = this->add("notes", coString);
    def->label = L("Configuration notes");
    def->category = OptionCategory::notes;
    def->tooltip = L("You can put here your personal notes. This text will be added to the G-code "
                   "header comments.");
    def->multiline = true;
    def->full_width = true;
    def->height = 13;
    def->mode = comAdvanced;
    def->set_default_value(new ConfigOptionString(""));

    def = this->add("nozzle_diameter", coFloats);
    def->label = L("Nozzle diameter");
    def->category = OptionCategory::extruders;
    def->tooltip = L("This is the diameter of your extruder nozzle (for example: 0.5, 0.35 etc.)");
    def->sidetext = L("mm");
    def->mode = comAdvanced;
    def->set_default_value(new ConfigOptionFloats{ 0.4 });

    def = this->add("host_type", coEnum);
    def->label = L("Host Type");
    def->category = OptionCategory::general;
    def->tooltip = L("Slic3r can upload G-code files to a printer host. This field must contain "
                   "the kind of the host.");
    def->enum_keys_map = &ConfigOptionEnum<PrintHostType>::get_enum_values();
    def->enum_values.push_back("octoprint");
    def->enum_values.push_back("duet");
    def->enum_values.push_back("flashair");
    def->enum_values.push_back("astrobox");
    def->enum_labels.push_back("OctoPrint");
    def->enum_labels.push_back("Duet");
    def->enum_labels.push_back("FlashAir");
    def->enum_labels.push_back("AstroBox");
    def->mode = comAdvanced;
    def->set_default_value(new ConfigOptionEnum<PrintHostType>(htOctoPrint));

    def = this->add("printhost_apikey", coString);
    def->label = L("API Key / Password");
    def->category = OptionCategory::general;
    def->tooltip = L("Slic3r can upload G-code files to a printer host. This field should contain "
                   "the API Key or the password required for authentication.");
    def->mode = comAdvanced;
    def->set_default_value(new ConfigOptionString(""));
    
    def = this->add("printhost_cafile", coString);
    def->label = L("HTTPS CA File");
    def->tooltip = L("Custom CA certificate file can be specified for HTTPS OctoPrint connections, in crt/pem format. "
                   "If left blank, the default OS CA certificate repository is used.");
    def->mode = comAdvanced;
    def->set_default_value(new ConfigOptionString(""));

    def = this->add("print_host", coString);
    def->label = L("Hostname, IP or URL");
    def->category = OptionCategory::general;
    def->tooltip = L("Slic3r can upload G-code files to a printer host. This field should contain "
        "the hostname, IP address or URL of the printer host instance.");
    def->mode = comAdvanced;
    def->set_default_value(new ConfigOptionString(""));

    def = this->add("print_machine_envelope", coBool);
    def->label = L("Enable Limits");
    def->category = OptionCategory::limits;
    def->tooltip = L("Slic3r can add M201 M203 M202 M204 and M205 gcodes to pass the machine limits defined here to the firmware."
            " Gcodes printed will depends of the firmware selected (please Report an issue if you found something wrong)."
            "\nIf you want only a selection, you can write your gcode with these value, example: "
            "\nM204 P[machine_max_acceleration_extruding] T[machine_max_acceleration_retracting]");
    def->mode = comAdvanced;
    def->set_default_value(new ConfigOptionBool(false));

    def = this->add("only_retract_when_crossing_perimeters", coBool);
    def->label = L("Only retract when crossing perimeters");
    def->category = OptionCategory::extruders;
    def->tooltip = L("Disables retraction when the travel path does not exceed the upper layer's perimeters "
                   "(and thus any ooze will be probably invisible).");
    def->mode = comExpert;
    def->set_default_value(new ConfigOptionBool(true));

    def = this->add("ooze_prevention", coBool);
    def->label = L("Enable");
    def->category = OptionCategory::extruders;
    def->tooltip = L("This option will drop the temperature of the inactive extruders to prevent oozing. "
                   "It will enable a tall skirt automatically and move extruders outside such "
                   "skirt when changing temperatures.");
    def->mode = comExpert;
    def->set_default_value(new ConfigOptionBool(false));

    def = this->add("output_filename_format", coString);
    def->label = L("Output filename format");
    def->category = OptionCategory::output;
    def->tooltip = L("You can use all configuration options as variables inside this template. "
                   "For example: [layer_height], [fill_density] etc. You can also use [timestamp], "
                   "[year], [month], [day], [hour], [minute], [second], [version], [input_filename], "
                   "[input_filename_base].");
    def->full_width = true;
    def->mode = comExpert;
    def->set_default_value(new ConfigOptionString("[input_filename_base].gcode"));

    def = this->add("overhangs", coBool);
    def->label = L("As bridge");
    def->full_label = L("Overhangs as bridge");
    def->category = OptionCategory::perimeter;
    def->tooltip = L("Option to adjust flow for overhangs (bridge flow will be used), "
        "to apply bridge speed to them and enable fan.");
    def->mode = comExpert;
    def->set_default_value(new ConfigOptionBool(true));

    def = this->add("overhangs_width", coFloatOrPercent);
    def->label = L("'As bridge' threshold");
    def->full_label = L("Overhang bridge threshold");
    def->category = OptionCategory::perimeter;
    def->tooltip = L("Minimum unsupported width for an extrusion to be considered an overhang. Can be in mm or in a % of the nozzle diameter.");
    def->ratio_over = "nozzle_diameter";
    def->mode = comExpert;
    def->set_default_value(new ConfigOptionFloatOrPercent(50, true));

    def = this->add("overhangs_reverse", coBool);
    def->label = L("Reverse on odd");
    def->full_label = L("Overhang reversal");
    def->category = OptionCategory::perimeter;
    def->tooltip = L("Extrude perimeters that have a part over an overhang in the reverse direction in odd layers. That alternating pattern can drastically improve steep overhang."
        "\n!! this is a very slow algorithm (it uses the same results as extra_perimeters_overhangs) !!");
    def->mode = comAdvanced;
    def->set_default_value(new ConfigOptionBool(false));

    def = this->add("overhangs_reverse_threshold", coFloatOrPercent);
    def->label = L("Reverse threshold");
    def->full_label = L("Overhang reversal threshold");
    def->category = OptionCategory::perimeter;
    def->tooltip = L("Number of mm the overhang need to be for the reversal to be considered useful. Can be a % of the perimeter width.");
    def->ratio_over = "perimeter_extrusion_width";
    def->min = 0;
    def->mode = comAdvanced;
    def->set_default_value(new ConfigOptionFloatOrPercent(250, true));

    def = this->add("no_perimeter_unsupported_algo", coEnum);
    def->label = L("No perimeters on bridge areas");
    def->category = OptionCategory::perimeter;
    def->tooltip = L("Experimental option to remove perimeters where there is nothing under it and where a bridged infill should be better. "
        "\n * Remove perimeters: remove the unsupported perimeters, let the bridge area as-is."
        "\n * Keep only bridges: remove the perimeters in the bridge areas, keep only bridges that end in solid area."
        "\n * Keep bridges and overhangs: remove the unsupported perimeters, keep only bridges that end in solid area, fill the rest with overhang perimeters+bridges."
        "\n * Fill the voids with bridges: remove the unsupported perimeters, draw bridges over the whole hole.*"
        " !! this one can escalate to problems with overhangs shape like  /\\, so you should use it only on one layer at a time via the height-range modifier!"
        "\n!!Computationally intensive!!. ");
    def->enum_keys_map = &ConfigOptionEnum<NoPerimeterUnsupportedAlgo>::get_enum_values();
    def->enum_values.push_back("none");
    def->enum_values.push_back("noperi");
    def->enum_values.push_back("bridges");
    def->enum_values.push_back("bridgesoverhangs");
    def->enum_values.push_back("filled");
    def->enum_labels.push_back(L("Disabled"));
    def->enum_labels.push_back(L("Remove perimeters"));
    def->enum_labels.push_back(L("Keep only bridges"));
    def->enum_labels.push_back(L("Keep bridges and overhangs"));
    def->enum_labels.push_back(L("Fill the voids with bridges"));
    def->mode = comAdvanced;
    def->set_default_value(new ConfigOptionEnum<NoPerimeterUnsupportedAlgo>(npuaNone));

    def = this->add("parking_pos_retraction", coFloat);
    def->label = L("Filament parking position");
    def->tooltip = L("Distance of the extruder tip from the position where the filament is parked "
                      "when unloaded. This should match the value in printer firmware. ");
    def->sidetext = L("mm");
    def->min = 0;
    def->mode = comAdvanced;
    def->set_default_value(new ConfigOptionFloat(92.f));

    def = this->add("extra_loading_move", coFloat);
    def->label = L("Extra loading distance");
    def->tooltip = L("When set to zero, the distance the filament is moved from parking position during load "
                      "is exactly the same as it was moved back during unload. When positive, it is loaded further, "
                      " if negative, the loading move is shorter than unloading. ");
    def->sidetext = L("mm");
    def->mode = comAdvanced;
    def->set_default_value(new ConfigOptionFloat(-2.f));

    def = this->add("perimeter_acceleration", coFloat);
    def->label = L("Perimeters");
    def->full_label = ("Perimeter acceleration");
    def->category = OptionCategory::speed;
    def->tooltip = L("This is the acceleration your printer will use for perimeters. "
                   "A high value like 9000 usually gives good results if your hardware is up to the job. "
                   "Set zero to disable acceleration control for perimeters.");
    def->sidetext = L("mm/s²");
    def->mode = comExpert;
    def->set_default_value(new ConfigOptionFloat(0));

    def = this->add("perimeter_extruder", coInt);
    def->label = L("Perimeter extruder");
    def->category = OptionCategory::extruders;
    def->tooltip = L("The extruder to use when printing perimeters and brim. First extruder is 1.");
    def->aliases = { "perimeters_extruder" };
    def->min = 1;
    def->mode = comAdvanced;
    def->set_default_value(new ConfigOptionInt(1));

    def = this->add("perimeter_extrusion_width", coFloatOrPercent);
    def->label = L("Perimeters");
    def->full_label = ("Perimeter width");
    def->category = OptionCategory::width;
    def->tooltip = L("Set this to a non-zero value to set a manual extrusion width for perimeters. "
                   "You may want to use thinner extrudates to get more accurate surfaces. "
                   "If left zero, default extrusion width will be used if set, otherwise 1.125 x nozzle diameter will be used. "
                   "If expressed as percentage (for example 105%) it will be computed over nozzle diameter.");
    def->sidetext = L("mm or %");
    def->aliases = { "perimeters_extrusion_width" };
    def->min = 0;
    def->mode = comAdvanced;
    def->set_default_value(new ConfigOptionFloatOrPercent(0, false));

    def = this->add("perimeter_speed", coFloat);
    def->label = L("Default");
    def->full_label = ("Default speed");
    def->category = OptionCategory::speed;
    def->tooltip = L("Speed for perimeters (contours, aka vertical shells). Set to zero for auto.");
    def->sidetext = L("mm/s");
    def->aliases = { "perimeter_feed_rate" };
    def->min = 0;
    def->mode = comAdvanced;
    def->set_default_value(new ConfigOptionFloat(60));

    def = this->add("perimeters", coInt);
    def->label = L("Perimeters");
    def->full_label = ("Perimeters count");
    def->category = OptionCategory::perimeter;
    def->tooltip = L("This option sets the number of perimeters to generate for each layer. "
                   "Note that Slic3r may increase this number automatically when it detects "
                   "sloping surfaces which benefit from a higher number of perimeters "
                   "if the Extra Perimeters option is enabled.");
    def->sidetext = L("(minimum).");
    def->aliases = { "perimeter_offsets" };
    def->min = 0;
    def->max = 10000;
    def->set_default_value(new ConfigOptionInt(3));

    def = this->add("post_process", coStrings);
    def->label = L("Post-processing scripts");
    def->category = OptionCategory::customgcode;
    def->tooltip = L("If you want to process the output G-code through custom scripts, "
                   "just list their absolute paths here. Separate multiple scripts with a semicolon. "
                   "Scripts will be passed the absolute path to the G-code file as the first argument, "
                   "and they can access the Slic3r config settings by reading environment variables.");
    def->gui_flags = "serialized";
    def->multiline = true;
    def->full_width = true;
    def->height = 6;
    def->mode = comExpert;
    def->set_default_value(new ConfigOptionStrings());

    def = this->add("printer_model", coString);
    def->label = L("Printer type");
    def->tooltip = L("Type of the printer.");
    def->set_default_value(new ConfigOptionString());
    def->cli = ConfigOptionDef::nocli;

    def = this->add("printer_notes", coString);
    def->label = L("Printer notes");
    def->category = OptionCategory::notes;
    def->tooltip = L("You can put your notes regarding the printer here.");
    def->multiline = true;
    def->full_width = true;
    def->height = 13;
    def->mode = comAdvanced;
    def->set_default_value(new ConfigOptionString(""));

    def = this->add("printer_vendor", coString);
    def->label = L("Printer vendor");
    def->tooltip = L("Name of the printer vendor.");
    def->set_default_value(new ConfigOptionString());
    def->cli = ConfigOptionDef::nocli;

    def = this->add("printer_variant", coString);
    def->label = L("Printer variant");
    def->tooltip = L("Name of the printer variant. For example, the printer variants may be differentiated by a nozzle diameter.");
    def->set_default_value(new ConfigOptionString());
    def->cli = ConfigOptionDef::nocli;

    def = this->add("print_settings_id", coString);
    def->set_default_value(new ConfigOptionString(""));
    def->cli = ConfigOptionDef::nocli;

    def = this->add("printer_settings_id", coString);
    def->set_default_value(new ConfigOptionString(""));
    def->cli = ConfigOptionDef::nocli;

    def = this->add("support_material_solid_first_layer", coBool);
    def->label = L("Solid first layer");
    def->category = OptionCategory::support;
    def->tooltip = L("Use a solid layer instead of a raft for the layer that touch the build plate.");
    def->mode = comAdvanced;
    def->set_default_value(new ConfigOptionBool(false));

    def = this->add("raft_layers", coInt);
    def->label = L("Raft layers");
    def->category = OptionCategory::support;
    def->tooltip = L("The object will be raised by this number of layers, and support material "
        "will be generated under it.");
    def->sidetext = L("layers");
    def->min = 0;
    def->mode = comAdvanced;
    def->set_default_value(new ConfigOptionInt(0));

    def = this->add("resolution", coFloat);
    def->label = L("Resolution");
    def->category = OptionCategory::slicing;
    def->tooltip = L("Minimum detail resolution, used to simplify the input file for speeding up "
        "the slicing job and reducing memory usage. High-resolution models often carry "
        "more detail than printers can render. Set to zero to disable any simplification "
        "and use full resolution from input. "
        "\nNote: slic3r simplify the geometry with a treshold of 0.0125mm and has an internal resolution of 0.0001mm.");
    def->sidetext = L("mm");
    def->min = 0;
    def->mode = comExpert;
    def->set_default_value(new ConfigOptionFloat(0));

    def = this->add("retract_before_travel", coFloats);
    def->label = L("Minimum travel after retraction");
    def->category = OptionCategory::extruders;
    def->tooltip = L("Retraction is not triggered when travel moves are shorter than this length.");
    def->sidetext = L("mm");
    def->mode = comAdvanced;
    def->min = 0;
    def->set_default_value(new ConfigOptionFloats { 2. });

    def = this->add("retract_before_wipe", coPercents);
    def->label = L("Retract amount before wipe");
    def->category = OptionCategory::extruders;
    def->tooltip = L("With bowden extruders, it may be wise to do some amount of quick retract "
                   "before doing the wipe movement.");
    def->sidetext = L("%");
    def->mode = comAdvanced;
    def->set_default_value(new ConfigOptionPercents { 0. });

    def = this->add("retract_layer_change", coBools);
    def->label = L("Retract on layer change");
    def->category = OptionCategory::extruders;
    def->tooltip = L("This flag enforces a retraction whenever a Z move is done.");
    def->mode = comAdvanced;
    def->set_default_value(new ConfigOptionBools { false });

    def = this->add("retract_length", coFloats);
    def->label = L("Length");
    def->full_label = L("Retraction Length");
    def->category = OptionCategory::extruders;
    def->tooltip = L("When retraction is triggered, filament is pulled back by the specified amount "
                   "(the length is measured on raw filament, before it enters the extruder).");
    def->sidetext = L("mm (zero to disable)");
    def->min = 0;
    def->set_default_value(new ConfigOptionFloats { 2. });

    def = this->add("print_retract_length", coFloat);
    def->label = L("Retraction length");
    def->category = OptionCategory::filament;
    def->tooltip = L("Override the retract_length settign from the printer config. Used for calibration. Set negative to disable");
    def->mode = comExpert;
    def->set_default_value(new ConfigOptionFloat( -1.f));

    def = this->add("retract_length_toolchange", coFloats);
    def->label = L("Length");
    def->full_label = L("Retraction Length (Toolchange)");
    def->tooltip = L("When retraction is triggered before changing tool, filament is pulled back "
                   "by the specified amount (the length is measured on raw filament, before it enters "
                   "the extruder).");
    def->sidetext = L("mm (zero to disable)");
    def->mode = comExpert;
    def->min = 0;
    def->set_default_value(new ConfigOptionFloats { 10. });

    def = this->add("retract_lift", coFloats);
    def->label = L("Lift Z");
    def->category = OptionCategory::extruders;
    def->tooltip = L("If you set this to a positive value, Z is quickly raised every time a retraction "
                   "is triggered. When using multiple extruders, only the setting for the first extruder "
                   "will be considered.");
    def->sidetext = L("mm");
    def->set_default_value(new ConfigOptionFloats { 0. });

    def = this->add("retract_lift_above", coFloats);
    def->label = L("Above Z");
    def->full_label = L("Only lift Z above");
    def->category = OptionCategory::extruders;
    def->tooltip = L("If you set this to a positive value, Z lift will only take place above the specified "
                   "absolute Z. You can tune this setting for skipping lift on the first layers.");
    def->sidetext = L("mm");
    def->mode = comAdvanced;
    def->set_default_value(new ConfigOptionFloats { 0. });

    def = this->add("retract_lift_below", coFloats);
    def->label = L("Below Z");
    def->full_label = L("Only lift Z below");
    def->category = OptionCategory::extruders;
    def->tooltip = L("If you set this to a positive value, Z lift will only take place below "
                   "the specified absolute Z. You can tune this setting for limiting lift "
                   "to the first layers.");
    def->sidetext = L("mm");
    def->mode = comAdvanced;
    def->set_default_value(new ConfigOptionFloats { 0. });

    def = this->add("retract_lift_not_last_layer", coBools);
    def->label = L("Not on top");
    def->full_label = L("Don't retract on top surfaces");
    def->category = OptionCategory::support;
    def->tooltip = L("Select this option to not use the z-lift on a top surface.");
    def->mode = comAdvanced;
    def->set_default_value(new ConfigOptionBools { false });

    def = this->add("retract_restart_extra", coFloats);
    def->label = L("Extra length on restart");
    def->tooltip = L("When the retraction is compensated after the travel move, the extruder will push "
                   "this additional amount of filament. This setting is rarely needed.");
    def->sidetext = L("mm");
    def->mode = comExpert;
    def->set_default_value(new ConfigOptionFloats { 0. });

    def = this->add("retract_restart_extra_toolchange", coFloats);
    def->label = L("Extra length on restart");
    def->full_label = L("Extrat length on toolchange restart");
    def->tooltip = L("When the retraction is compensated after changing tool, the extruder will push "
                   "this additional amount of filament.");
    def->sidetext = L("mm");
    def->mode = comExpert;
    def->set_default_value(new ConfigOptionFloats { 0. });

    def = this->add("retract_speed", coFloats);
    def->label = L("Retraction Speed");
    def->full_label = L("Retraction Speed");
    def->category = OptionCategory::extruders;
    def->tooltip = L("The speed for retractions (it only applies to the extruder motor).");
    def->sidetext = L("mm/s");
    def->mode = comAdvanced;
    def->set_default_value(new ConfigOptionFloats { 40. });

    def = this->add("deretract_speed", coFloats);
    def->label = L("Deretraction Speed");
    def->full_label = L("Deretraction Speed");
    def->category = OptionCategory::extruders;
    def->tooltip = L("The speed for loading of a filament into extruder after retraction "
                   "(it only applies to the extruder motor). If left to zero, the retraction speed is used.");
    def->sidetext = L("mm/s");
    def->mode = comAdvanced;
    def->set_default_value(new ConfigOptionFloats { 0. });

    def = this->add("seam_position", coEnum);
    def->label = L("Seam position");
    def->category = OptionCategory::perimeter;
    def->tooltip = L("Position of perimeters starting points."
                    "\n ");
    def->enum_keys_map = &ConfigOptionEnum<SeamPosition>::get_enum_values();
    def->enum_values.push_back("near");
    def->enum_values.push_back("random");
    def->enum_values.push_back("aligned");
    def->enum_values.push_back("rear");
    def->enum_labels.push_back(L("Cost-based"));
    def->enum_labels.push_back(L("Random"));
    def->enum_labels.push_back(L("Aligned"));
    def->enum_labels.push_back(L("Rear"));
    def->mode = comSimple;
    def->set_default_value(new ConfigOptionEnum<SeamPosition>(spNearest));

    def = this->add("seam_angle_cost", coPercent);
    def->label = L("Angle cost");
    def->full_label = L("Seam angle cost");
    def->category = OptionCategory::perimeter;
    def->tooltip = L("Cost of placing the seam at a bad angle. The worst angle (max penalty) is when it's flat.");
    def->sidetext = L("%");
    def->min = 0;
    def->mode = comExpert;
    def->set_default_value(new ConfigOptionPercent(100));

    def = this->add("seam_travel_cost", coPercent);
    def->label = L("Travel cost");
    def->full_label = L("Seam travel cost");
    def->category = OptionCategory::perimeter;
    def->tooltip = L("Cost of moving the extruder. The highest penalty is when the point is the farest from the position of the extruder before extruding the external periemter");
    def->sidetext = L("%");
    def->min = 0;
    def->mode = comExpert;
    def->set_default_value(new ConfigOptionPercent(100));

#if 0
    def = this->add("seam_preferred_direction", coFloat);
//    def->gui_type = "slider";
    def->label = L("Direction");
    def->sidetext = L("°");
    def->full_label = L("Preferred direction of the seam");
    def->tooltip = L("Seam preferred direction");
    def->min = 0;
    def->max = 360;
    def->set_default_value(new ConfigOptionFloat(0);
    def->set_default_value(new ConfigOptionFloat(0));

    def = this->add("seam_preferred_direction_jitter", coFloat);
//    def->gui_type = "slider";
    def->label = L("Jitter");
    def->sidetext = L("°");
    def->full_label = L("Seam preferred direction jitter");
    def->tooltip = L("Preferred direction of the seam - jitter");
    def->min = 0;
    def->max = 360;
    def->set_default_value(new ConfigOptionFloat(30);
    def->set_default_value(new ConfigOptionFloat(30));
#endif

    def = this->add("serial_port", coString);
    def->gui_type = "select_open";
    def->label = "";
    def->full_label = L("Serial port");
    def->category = OptionCategory::general;
    def->tooltip = L("USB/serial port for printer connection.");
    def->width = 20;
    def->set_default_value(new ConfigOptionString(""));

    def = this->add("serial_speed", coInt);
    def->gui_type = "i_enum_open";
    def->label = OptionCategory::general;
    def->full_label = L("Serial port speed");
    def->tooltip = L("Speed (baud) of USB/serial port for printer connection.");
    def->min = 1;
    def->max = 300000;
    def->enum_values.push_back("115200");
    def->enum_values.push_back("250000");
    def->mode = comAdvanced;
    def->set_default_value(new ConfigOptionInt(250000));

    def = this->add("skirt_distance", coFloat);
    def->label = L("Distance from object");
    def->category = OptionCategory::skirtBrim;
    def->tooltip = L("Distance between skirt and object(s). Set this to zero to attach the skirt "
                   "to the object(s) and get a brim for better adhesion.");
    def->sidetext = L("mm");
    def->min = 0;
    def->mode = comAdvanced;
    def->set_default_value(new ConfigOptionFloat(6));

    def = this->add("skirt_height", coInt);
    def->label = L("Skirt height");
    def->category = OptionCategory::skirtBrim;
    def->tooltip = L("Height of skirt expressed in layers. Set this to a tall value to use skirt "
                   "as a shield against drafts.");
    def->sidetext = L("layers");
    def->mode = comAdvanced;
    def->set_default_value(new ConfigOptionInt(1));

    def = this->add("skirt_extrusion_width", coFloatOrPercent);
    def->label = L("Skirt");
    def->category = OptionCategory::width;
    def->tooltip = L("Horizontal width of the skirt that will be printed around each object.");
    def->sidetext = L("mm");
    def->min = 0;
    def->mode = comAdvanced;
    def->set_default_value(new ConfigOptionFloatOrPercent(0, false));

    def = this->add("draft_shield", coBool);
    def->label = L("Draft shield");
    def->tooltip = L("If enabled, the skirt will be as tall as a highest printed object. "
    				 "This is useful to protect an ABS or ASA print from warping and detaching from print bed due to wind draft.");
    def->mode = comAdvanced;
    def->set_default_value(new ConfigOptionBool(false));

    def = this->add("skirts", coInt);
    def->label = L("Loops (minimum)");
    def->full_label = L("Skirt Loops");
    def->category = OptionCategory::skirtBrim;
    def->tooltip = L("Number of loops for the skirt. If the Minimum Extrusion Length option is set, "
                   "the number of loops might be greater than the one configured here. Set this to zero "
                   "to disable skirt completely.");
    def->min = 0;
    def->mode = comSimple;
    def->set_default_value(new ConfigOptionInt(1));

    def = this->add("slowdown_below_layer_time", coInts);
    def->label = L("Slow down if layer print time is below");
    def->category = OptionCategory::cooling;
    def->tooltip = L("If layer print time is estimated below this number of seconds, print moves "
        "speed will be scaled down to extend duration to this value, if possible."
        "\nSet to 0 to disable.");
    def->sidetext = L("approximate seconds");
    def->min = 0;
    def->max = 1000;
    def->mode = comExpert;
    def->set_default_value(new ConfigOptionInts{ 5 });

    def = this->add("small_perimeter_speed", coFloatOrPercent);
    def->label = L("Small");
    def->full_label = ("Small perimeters speed");
    def->category = OptionCategory::speed;
    def->tooltip = L("This separate setting will affect the speed of perimeters having radius <= 6.5mm "
                   "(usually holes). If expressed as percentage (for example: 80%) it will be calculated "
                   "on the perimeters speed setting above. Set to zero for auto.");
    def->sidetext = L("mm/s or %");
    def->ratio_over = "perimeter_speed";
    def->min = 0;
    def->mode = comAdvanced;
    def->set_default_value(new ConfigOptionFloatOrPercent(15, false));

    def = this->add("curve_smoothing_angle_convex", coFloat);
    def->label = L("Min convex angle");
    def->full_label = L("Curve smoothing minimum angle (convex)");
    def->category = OptionCategory::slicing;
    def->tooltip = L("Minimum (convex) angle at a vertex to enable smoothing"
        " (trying to create a curve around the vertex). "
        "180 : nothing will be smooth, 0 : all angles will be smoothen.");
    def->sidetext = L("°");
    def->aliases = { "curve_smoothing_angle" };
    def->cli = "curve-smoothing-angle-convex=f";
    def->min = 0;
    def->max = 180;
    def->mode = comAdvanced;
    def->set_default_value(new ConfigOptionFloat(0));

    def = this->add("curve_smoothing_angle_concave", coFloat);
    def->label = L("Min concave angle");
    def->full_label = L("Curve smoothing minimum angle (concave)");
    def->category = OptionCategory::slicing;
    def->tooltip = L("Minimum (concave) angle at a vertex to enable smoothing"
        " (trying to create a curve around the vertex). "
        "180 : nothing will be smooth, 0 : all angles will be smoothen.");
    def->sidetext = L("°");
    def->cli = "curve-smoothing-angle-concave=f";
    def->min = 0;
    def->max = 180;
    def->mode = comAdvanced;
    def->set_default_value(new ConfigOptionFloat(0));

    def = this->add("curve_smoothing_precision", coFloat);
    def->label = L("Precision");
    def->full_label = L("Curve smoothing precision");
    def->category = OptionCategory::slicing;
    def->tooltip = L("These parameter allow the slicer to smooth the angles in each layer. "
        "The precision will be at least the new precision of the curve. Set to 0 to deactivate."
        "\nNote: as it use the polygon's edges and only work in the 2D planes, "
        "you must have a very clean or hand-made 3D model."
        "\nIt's really only useful to smoothen functional models or very wide angles.");
    def->sidetext = L("mm");
    def->min = 0;
    def->cli = "curve-smoothing-precision=f";
    def->mode = comAdvanced;
    def->set_default_value(new ConfigOptionFloat(0));

    def = this->add("curve_smoothing_cutoff_dist", coFloat);
    def->label = L("cutoff");
    def->full_label = L("Curve smoothing cutoff dist");
    def->category = OptionCategory::slicing;
    def->tooltip = L("Maximum distance between two points to allow adding new ones. Allow to avoid distording long strait areas. 0 to disable.");
    def->sidetext = L("mm");
    def->min = 0;
    def->cli = "curve-smoothing-cutoff-dist=f";
    def->mode = comAdvanced;
    def->set_default_value(new ConfigOptionFloat(2));

    def = this->add("solid_infill_below_area", coFloat);
    def->label = L("Solid infill threshold area");
    def->category = OptionCategory::infill;
    def->tooltip = L("Force solid infill for regions having a smaller area than the specified threshold.");
    def->sidetext = L("mm²");
    def->min = 0;
    def->mode = comExpert;
    def->set_default_value(new ConfigOptionFloat(70));

    def = this->add("solid_infill_extruder", coInt);
    def->label = L("Solid infill extruder");
    def->category = OptionCategory::extruders;
    def->tooltip = L("The extruder to use when printing solid infill.");
    def->min = 1;
    def->mode = comAdvanced;
    def->set_default_value(new ConfigOptionInt(1));

    def = this->add("solid_infill_every_layers", coInt);
    def->label = L("Solid infill every");
    def->category = OptionCategory::infill;
    def->tooltip = L("This feature allows to force a solid layer every given number of layers. "
                   "Zero to disable. You can set this to any value (for example 9999); "
                   "Slic3r will automatically choose the maximum possible number of layers "
                   "to combine according to nozzle diameter and layer height.");
    def->sidetext = L("layers");
    def->min = 0;
    def->mode = comExpert;
    def->set_default_value(new ConfigOptionInt(0));

    def = this->add("solid_infill_extrusion_width", coFloatOrPercent);
    def->label = L("Solid infill");
    def->full_label = ("Solid infill width");
    def->category = OptionCategory::width;
    def->tooltip = L("Set this to a non-zero value to set a manual extrusion width for infill for solid surfaces. "
                   "If left zero, default extrusion width will be used if set, otherwise 1.125 x nozzle diameter will be used. "
                   "If expressed as percentage (for example 110%) it will be computed over nozzle diameter.");
    def->sidetext = L("mm or %");
    def->ratio_over = "nozzle_diameter";
    def->min = 0;
    def->mode = comAdvanced;
    def->set_default_value(new ConfigOptionFloatOrPercent(0, false));

    def = this->add("solid_infill_speed", coFloatOrPercent);
    def->label = L("Solid");
    def->full_label = ("Solid infill speed");
    def->category = OptionCategory::speed;
    def->tooltip = L("Speed for printing solid regions (top/bottom/internal horizontal shells). "
                   "This can be expressed as a percentage (for example: 80%) over the default infill speed."
                   " Set to zero for auto.");
    def->sidetext = L("mm/s or %");
    def->ratio_over = "infill_speed";
    def->aliases = { "solid_infill_feed_rate" };
    def->min = 0;
    def->mode = comAdvanced;
    def->set_default_value(new ConfigOptionFloatOrPercent(20, false));

    def = this->add("solid_layers", coInt);
    def->label = L("Solid layers");
    def->category = OptionCategory::slicing;
    def->tooltip = L("Number of solid layers to generate on top and bottom surfaces.");
    def->shortcut.push_back("top_solid_layers");
    def->shortcut.push_back("bottom_solid_layers");
    def->min = 0;

    def = this->add("solid_min_thickness", coFloat);
    def->label = L("Minimum thickness of a top / bottom shell");
    def->tooltip = L("Minimum thickness of a top / bottom shell");
    def->shortcut.push_back("top_solid_min_thickness");
    def->shortcut.push_back("bottom_solid_min_thickness");
    def->min = 0;

    def = this->add("spiral_vase", coBool);
    def->label = L("Spiral vase");
    def->category = OptionCategory::perimeter;
    def->tooltip = L("This feature will raise Z gradually while printing a single-walled object "
                   "in order to remove any visible seam. This option requires a single perimeter, "
                   "no infill, no top solid layers and no support material. You can still set "
                   "any number of bottom solid layers as well as skirt/brim loops. "
                   "It won't work when printing more than an object.");
    def->set_default_value(new ConfigOptionBool(false));

    def = this->add("standby_temperature_delta", coInt);
    def->label = L("Temperature variation");
    def->tooltip = L("Temperature difference to be applied when an extruder is not active. "
                   "Enables a full-height \"sacrificial\" skirt on which the nozzles are periodically wiped.");
    def->sidetext = "∆°C";
    def->min = -max_temp;
    def->max = max_temp;
    def->mode = comExpert;
    def->set_default_value(new ConfigOptionInt(-5));

    def = this->add("start_gcode", coString);
    def->label = L("Start G-code");
    def->category = OptionCategory::customgcode;
    def->tooltip = L("This start procedure is inserted at the beginning, after bed has reached "
                   "the target temperature and extruder just started heating, and before extruder "
                   "has finished heating. If Slic3r detects M104 or M190 in your custom codes, "
                   "such commands will not be prepended automatically so you're free to customize "
                   "the order of heating commands and other custom actions. Note that you can use "
                   "placeholder variables for all Slic3r settings, so you can put "
                   "a \"M109 S[first_layer_temperature]\" command wherever you want."
                    "\n placeholders: initial_extruder, total_layer_count, has_wipe_tower, has_single_extruder_multi_material_priming, total_toolchanges, bounding_box[minx,miny,maxx,maxy]");
    def->multiline = true;
    def->full_width = true;
    def->height = 12;
    def->mode = comExpert;
    def->set_default_value(new ConfigOptionString("G28 ; home all axes\nG1 Z5 F5000 ; lift nozzle\n"));

    def = this->add("start_filament_gcode", coStrings);
    def->label = L("Start G-code");
    def->full_label = ("Filament start G-code");
    def->category = OptionCategory::customgcode;
    def->tooltip = L("This start procedure is inserted at the beginning, after any printer start gcode (and "
                   "after any toolchange to this filament in case of multi-material printers). "
                   "This is used to override settings for a specific filament. If Slic3r detects "
                   "M104, M109, M140 or M190 in your custom codes, such commands will "
                   "not be prepended automatically so you're free to customize the order "
                   "of heating commands and other custom actions. Note that you can use placeholder variables "
                   "for all Slic3r settings, so you can put a \"M109 S[first_layer_temperature]\" command "
                   "wherever you want. If you have multiple extruders, the gcode is processed "
                   "in extruder order.");
    def->multiline = true;
    def->full_width = true;
    def->height = 12;
    def->mode = comExpert;
    def->set_default_value(new ConfigOptionStrings { "; Filament gcode\n" });

    def = this->add("model_precision", coFloat);
    def->label = L("Model rounding precision");
    def->full_label = L("Model rounding precision");
    def->category = OptionCategory::slicing;
    def->tooltip = L("This is the rounding error of the input object."
        " It's used to align points that should be in the same line."
        " Put 0 to disable.");
    def->sidetext = L("mm");
    def->min = 0;
    def->mode = comAdvanced;
    def->set_default_value(new ConfigOptionFloat(0.0001));

    def = this->add("color_change_gcode", coString);
    def->label = L("Color change G-code");
    def->tooltip = L("This G-code will be used as a code for the color change");
    def->multiline = true;
    def->full_width = true;
    def->height = 12;
    def->mode = comExpert;
    def->set_default_value(new ConfigOptionString("M600"));

    def = this->add("pause_print_gcode", coString);
    def->label = L("Pause Print G-code");
    def->tooltip = L("This G-code will be used as a code for the pause print");
    def->multiline = true;
    def->full_width = true;
    def->height = 12;
    def->mode = comExpert;
    def->set_default_value(new ConfigOptionString("M601"));

    def = this->add("template_custom_gcode", coString);
    def->label = L("Custom G-code");
    def->tooltip = L("This G-code will be used as a custom code");
    def->multiline = true;
    def->full_width = true;
    def->height = 12;
    def->mode = comExpert;
    def->set_default_value(new ConfigOptionString(""));

    def = this->add("single_extruder_multi_material", coBool);
    def->label = L("Single Extruder Multi Material");
    def->tooltip = L("The printer multiplexes filaments into a single hot end.");
    def->mode = comAdvanced;
    def->set_default_value(new ConfigOptionBool(false));

    def = this->add("single_extruder_multi_material_priming", coBool);
    def->label = L("Prime all printing extruders");
    def->tooltip = L("If enabled, all printing extruders will be primed at the front edge of the print bed at the start of the print.");
    def->mode = comAdvanced;
    def->set_default_value(new ConfigOptionBool(true));

    def = this->add("wipe_tower_no_sparse_layers", coBool);
    def->label = L("No sparse layers (EXPERIMENTAL)");
    def->tooltip = L("If enabled, the wipe tower will not be printed on layers with no toolchanges. "
                     "On layers with a toolchange, extruder will travel downward to print the wipe tower. "
                     "User is responsible for ensuring there is no collision with the print.");
    def->mode = comAdvanced;
    def->set_default_value(new ConfigOptionBool(false));

    def = this->add("support_material", coBool);
    def->label = L("Generate support material");
    def->category = OptionCategory::support;
    def->tooltip = L("Enable support material generation.");
    def->set_default_value(new ConfigOptionBool(false));

    def = this->add("support_material_auto", coBool);
    def->label = L("Auto generated supports");
    def->category = OptionCategory::support;
    def->tooltip = L("If checked, supports will be generated automatically based on the overhang threshold value."\
                     " If unchecked, supports will be generated inside the \"Support Enforcer\" volumes only.");
    def->mode = comSimple;
    def->set_default_value(new ConfigOptionBool(true));

    def = this->add("support_material_xy_spacing", coFloatOrPercent);
    def->label = L("XY separation between an object and its support");
    def->category = OptionCategory::support;
    def->tooltip = L("XY separation between an object and its support. If expressed as percentage "
                   "(for example 50%), it will be calculated over external perimeter width.");
    def->sidetext = L("mm or %");
    def->ratio_over = "external_perimeter_extrusion_width";
    def->min = 0;
    def->mode = comAdvanced;
    // Default is half the external perimeter width.
    def->set_default_value(new ConfigOptionFloatOrPercent(50, true));

    def = this->add("support_material_angle", coFloat);
    def->label = L("Pattern angle");
    def->full_label = ("Support pattern angle");
    def->category = OptionCategory::support;
    def->tooltip = L("Use this setting to rotate the support material pattern on the horizontal plane.");
    def->sidetext = L("°");
    def->min = 0;
    def->max = 359;
    def->mode = comExpert;
    def->set_default_value(new ConfigOptionFloat(0));

    def = this->add("support_material_buildplate_only", coBool);
    def->label = L("Support on build plate only");
    def->category = OptionCategory::support;
    def->tooltip = L("Only create support if it lies on a build plate. Don't create support on a print.");
    def->mode = comSimple;
    def->set_default_value(new ConfigOptionBool(false));

    def = this->add("support_material_contact_distance_type", coEnum);
    def->label = L("Type");
    def->full_label = ("Support contact distance type");
    def->category = OptionCategory::support;
    def->tooltip = L("How to compute the vertical z-distance.\n"
        "From filament: it use the nearest bit of the filament. When a bridge is extruded, it goes below the current plane.\n"
        "From plane: it use the plane-z. Same than 'from filament' if no 'bridge' is extruded.\n"
        "None: No z-offset. Useful for Soluble supports.\n");
    def->enum_keys_map = &ConfigOptionEnum<SupportZDistanceType>::get_enum_values();
    def->enum_values.push_back("filament");
    def->enum_values.push_back("plane");
    def->enum_values.push_back("none");
    def->enum_labels.push_back("From filament");
    def->enum_labels.push_back("From plane");
    def->enum_labels.push_back("None");
    def->mode = comAdvanced;
    def->set_default_value(new ConfigOptionEnum<SupportZDistanceType>(zdPlane));

    def = this->add("support_material_contact_distance_top", coFloatOrPercent);
    def->label = L("Top");
    def->full_label = ("Contact distance on top of supports");
    def->category = OptionCategory::support;
    def->tooltip = L("The vertical distance between support material interface and the object"
        "(when the object is printed on top of the support). "
        "Setting this to 0 will also prevent Slic3r from using bridge flow and speed "
        "for the first object layer. Can be a % of the extruding width used for the interface layers.");
    def->ratio_over = "top_infill_extrusion_width";
    def->sidetext = L("mm");
    def->min = 0;
    def->mode = comAdvanced;
    def->aliases = { "support_material_contact_distance" };
    def->set_default_value(new ConfigOptionFloatOrPercent(0.2, false));

    def = this->add("support_material_contact_distance_bottom", coFloatOrPercent);
    def->label = L("Bottom");
    def->full_label = ("Contact distance under the bottom of supports");
    def->category = OptionCategory::support;
    def->tooltip = L("The vertical distance between object and support material interface"
        "(when the support is printed on top of the object). Can be a % of the extruding width used for the interface layers.");
    def->ratio_over = "top_infill_extrusion_width";
    def->sidetext = L("mm");
    def->min = 0;
    def->mode = comAdvanced;
    def->set_default_value(new ConfigOptionFloatOrPercent(0.2,false));

    def = this->add("support_material_enforce_layers", coInt);
    def->label = L("Enforce support for the first");
    def->category = OptionCategory::support;
    def->tooltip = L("Generate support material for the specified number of layers counting from bottom, "
                   "regardless of whether normal support material is enabled or not and regardless "
                   "of any angle threshold. This is useful for getting more adhesion of objects "
                   "having a very thin or poor footprint on the build plate.");
    def->sidetext = L("layers");
    def->full_label = L("Enforce support for the first n layers");
    def->min = 0;
    def->mode = comExpert;
    def->set_default_value(new ConfigOptionInt(0));

    def = this->add("support_material_extruder", coInt);
    def->label = L("Support material/raft/skirt extruder");
    def->category = OptionCategory::extruders;
    def->tooltip = L("The extruder to use when printing support material, raft and skirt "
                   "(1+, 0 to use the current extruder to minimize tool changes).");
    def->min = 0;
    def->mode = comAdvanced;
    def->set_default_value(new ConfigOptionInt(1));

    def = this->add("support_material_extrusion_width", coFloatOrPercent);
    def->label = L("Support material");
    def->full_label = L("Support material width");
    def->category = OptionCategory::width;
    def->tooltip = L("Set this to a non-zero value to set a manual extrusion width for support material. "
                   "If left zero, default extrusion width will be used if set, otherwise nozzle diameter will be used. "
                   "If expressed as percentage (for example 110%) it will be computed over nozzle diameter.");
    def->sidetext = L("mm or %");
    def->ratio_over = "nozzle_diameter";
    def->min = 0;
    def->mode = comAdvanced;
    def->set_default_value(new ConfigOptionFloatOrPercent(0, false));

    def = this->add("support_material_interface_contact_loops", coBool);
    def->label = L("Interface loops");
    def->category = OptionCategory::support;
    def->tooltip = L("Cover the top contact layer of the supports with loops. Disabled by default.");
    def->mode = comExpert;
    def->set_default_value(new ConfigOptionBool(false));

    def = this->add("support_material_interface_extruder", coInt);
    def->label = L("Support material/raft interface extruder");
    def->category = OptionCategory::extruders;
    def->tooltip = L("The extruder to use when printing support material interface "
                   "(1+, 0 to use the current extruder to minimize tool changes). This affects raft too.");
    def->min = 0;
    def->mode = comAdvanced;
    def->set_default_value(new ConfigOptionInt(1));

    def = this->add("support_material_interface_layers", coInt);
    def->label = L("Interface layers");
    def->category = OptionCategory::support;
    def->tooltip = L("Number of interface layers to insert between the object(s) and support material.");
    def->sidetext = L("layers");
    def->min = 0;
    def->mode = comAdvanced;
    def->set_default_value(new ConfigOptionInt(3));

    def = this->add("support_material_interface_spacing", coFloat);
    def->label = L("Interface pattern spacing");
    def->category = OptionCategory::support;
    def->tooltip = L("Spacing between interface lines. Set zero to get a solid interface.");
    def->sidetext = L("mm");
    def->min = 0;
    def->mode = comAdvanced;
    def->set_default_value(new ConfigOptionFloat(0));

    def = this->add("support_material_interface_speed", coFloatOrPercent);
    def->label = L("Interface");
    def->full_label = L("Support interface speed");
    def->category = OptionCategory::support;
    def->tooltip = L("Speed for printing support material interface layers. If expressed as percentage "
                   "(for example 50%) it will be calculated over support material speed.");
    def->sidetext = L("mm/s or %");
    def->ratio_over = "support_material_speed";
    def->min = 0;
    def->mode = comAdvanced;
    def->set_default_value(new ConfigOptionFloatOrPercent(100, true));

    def = this->add("support_material_pattern", coEnum);
    def->label = L("Pattern");
    def->full_label = L("Support pattern");
    def->category = OptionCategory::support;
    def->tooltip = L("Pattern used to generate support material.");
    def->enum_keys_map = &ConfigOptionEnum<SupportMaterialPattern>::get_enum_values();
    def->enum_values.push_back("rectilinear");
    def->enum_values.push_back("rectilinear-grid");
    def->enum_values.push_back("honeycomb");
    def->enum_labels.push_back(L("Rectilinear"));
    def->enum_labels.push_back(L("Rectilinear grid"));
    def->enum_labels.push_back(L("Honeycomb"));
    def->mode = comAdvanced;
    def->set_default_value(new ConfigOptionEnum<SupportMaterialPattern>(smpRectilinear));

    def = this->add("support_material_interface_pattern", coEnum);
    def->label = L("Pattern");
    def->full_label = L("Support interface pattern");
    def->category = OptionCategory::support;
    def->tooltip = L("Pattern for interface layer.");
    def->enum_keys_map = &ConfigOptionEnum<InfillPattern>::get_enum_values();
    def->enum_values.push_back("rectilinear");
    def->enum_values.push_back("monotonous");
    def->enum_values.push_back("concentric");
    def->enum_values.push_back("concentricgapfill");
    def->enum_values.push_back("hilbertcurve");
    def->enum_values.push_back("sawtooth");
    def->enum_values.push_back("smooth");
    def->enum_labels.push_back(L("Rectilinear"));
    def->enum_labels.push_back(L("Monotonous"));
    def->enum_labels.push_back(L("Concentric"));
    def->enum_labels.push_back(L("Concentric (filled)"));
    def->enum_labels.push_back(L("Hilbert Curve"));
    def->enum_labels.push_back(L("Sawtooth"));
    def->enum_labels.push_back(L("Ironing"));
    def->mode = comAdvanced;
    def->set_default_value(new ConfigOptionEnum<InfillPattern>(ipRectilinear));
    
    def = this->add("support_material_spacing", coFloat);
    def->label = L("Pattern spacing");
    def->category = OptionCategory::support;
    def->tooltip = L("Spacing between support material lines.");
    def->sidetext = L("mm");
    def->min = 0;
    def->mode = comAdvanced;
    def->set_default_value(new ConfigOptionFloat(2.5));

    def = this->add("support_material_speed", coFloat);
    def->label = L("Default");
    def->full_label = L("Support speed");
    def->category = OptionCategory::support;
    def->tooltip = L("Speed for printing support material.");
    def->sidetext = L("mm/s");
    def->min = 0;
    def->mode = comAdvanced;
    def->set_default_value(new ConfigOptionFloat(60));

    def = this->add("support_material_synchronize_layers", coBool);
    def->label = L("Synchronize with object layers");
    def->category = OptionCategory::support;
    def->tooltip = L("Synchronize support layers with the object print layers. This is useful "
                   "with multi-material printers, where the extruder switch is expensive.");
    def->mode = comExpert;
    def->set_default_value(new ConfigOptionBool(false));

    def = this->add("support_material_threshold", coInt);
    def->label = L("Overhang threshold");
    def->category = OptionCategory::support;
    def->tooltip = L("Support material will not be generated for overhangs whose slope angle "
                   "(90° = vertical) is above the given threshold. In other words, this value "
                   "represent the most horizontal slope (measured from the horizontal plane) "
                   "that you can print without support material. Set to zero for automatic detection "
                   "(recommended).");
    def->sidetext = L("°");
    def->min = 0;
    def->max = 90;
    def->mode = comAdvanced;
    def->set_default_value(new ConfigOptionInt(0));

    def = this->add("support_material_with_sheath", coBool);
    def->label = L("With sheath around the support");
    def->category = OptionCategory::support;
    def->tooltip = L("Add a sheath (a single perimeter line) around the base support. This makes "
                   "the support more reliable, but also more difficult to remove.");
    def->mode = comExpert;
    def->set_default_value(new ConfigOptionBool(true));

    def = this->add("temperature", coInts);
    def->label = L("Other layers");
    def->full_label = L("Temperature");
    def->category = OptionCategory::filament;
    def->tooltip = L("Extruder temperature for layers after the first one. Set this to zero to disable "
                   "temperature control commands in the output.");
    def->sidetext = L("°C");
    def->full_label = L("Extruder temperature");
    def->sidetext = L("°C");
    def->min = 0;
    def->max = max_temp;
    def->set_default_value(new ConfigOptionInts { 200 });

    def = this->add("print_temperature", coInt);
    def->label = L("Temperature");
    def->category = OptionCategory::filament;
    def->tooltip = L("Override the temperature of the extruder. Avoid doing too many changes, it won't stop for cooling/heating. 0 to disable.");
    def->mode = comExpert;
    def->set_default_value(new ConfigOptionInt(0));

    def = this->add("thin_perimeters", coBool);
    def->label = L("Overlapping external perimeter");
    def->full_label = L("Overlapping external perimeter");
    def->category = OptionCategory::perimeter;
    def->tooltip = L("Allow outermost perimeter to overlap itself to avoid the use of thin walls. Note that their flow isn't adjusted and so it will result in over-extruding and undefined behavior.");
    def->mode = comExpert;
    def->set_default_value(new ConfigOptionBool(true));

    def = this->add("thin_perimeters_all", coBool);
    def->label = L("Overlapping all perimeters");
    def->full_label = L("Overlapping all perimeters");
    def->category = OptionCategory::perimeter;
    def->tooltip = L("Allow all perimeters to overlap, instead of just external ones.");
    def->mode = comExpert;
    def->set_default_value(new ConfigOptionBool(false));

    def = this->add("thin_walls", coBool);
    def->label = L("");
    def->full_label = L("Thin walls");
    def->category = OptionCategory::perimeter;
    def->tooltip = L("Detect single-width walls (parts where two extrusions don't fit and we need "
        "to collapse them into a single trace). If unchecked, slic3r may try to fit perimeters "
        "where it's not possible, creating some overlap leading to over-extrusion.");
    def->mode = comAdvanced;
    def->set_default_value(new ConfigOptionBool(true));

    def = this->add("thin_walls_min_width", coFloatOrPercent);
    def->label = L("Min width");
    def->full_label = L("Thin walls min width");
    def->category = OptionCategory::perimeter;
    def->tooltip = L("Minimum width for the extrusion to be extruded (widths lower than the nozzle diameter will be over-extruded at the nozzle diameter)."
        " If expressed as percentage (for example 110%) it will be computed over nozzle diameter."
        " The default behavior of slic3r and slic3rPE is with a 33% value. Put 100% to avoid any sort of over-extrusion.");
    def->ratio_over = "nozzle_diameter";
    def->mode = comExpert;
    def->min = 0;
    def->set_default_value(new ConfigOptionFloatOrPercent(33, true));

    def = this->add("thin_walls_overlap", coFloatOrPercent);
    def->label = L("Overlap");
    def->full_label = L("Thin wall overlap");
    def->category = OptionCategory::perimeter;
    def->tooltip = L("Overlap between the thin wall and the perimeters. Can be a % of the external perimeter width (default 50%)");
    def->ratio_over = "external_perimeter_extrusion_width";
    def->mode = comExpert;
    def->min = 0;
    def->set_default_value(new ConfigOptionFloatOrPercent(50, true));

    def = this->add("thin_walls_merge", coBool);
    def->label = L("Merging with perimeters");
    def->full_label = L("Thin wall merge");
    def->category = OptionCategory::perimeter;
    def->tooltip = L("Allow the external perimeter to merge the thin walls in the path."
                    " You can deactivate it if you use thin walls as a custom support, to reduce adhesion a little bit.");
    def->mode = comExpert;
    def->set_default_value(new ConfigOptionBool(true));

    def = this->add("thin_walls_speed", coFloat);
    def->label = L("Thin walls");
    def->full_label = L("Thin walls speed");
    def->category = OptionCategory::speed;
    def->tooltip = L("Speed for thin wall (external extrusion that are alone because the obect is too thin at these places).");
    def->sidetext = L("mm/s");
    def->min = 0;
    def->mode = comAdvanced;
    def->set_default_value(new ConfigOptionFloat(30));

    def = this->add("threads", coInt);
    def->label = L("Threads");
    def->tooltip = L("Threads are used to parallelize long-running tasks. Optimal threads number "
                   "is slightly above the number of available cores/processors.");
    def->readonly = true;
    def->min = 1;
    {
        int threads = (unsigned int)boost::thread::hardware_concurrency();
        def->set_default_value(new ConfigOptionInt(threads > 0 ? threads : 2));
        def->cli = ConfigOptionDef::nocli;
    }

    def = this->add("time_estimation_compensation", coPercent);
    def->label = L("Time estimation compensation");
    def->category = OptionCategory::firmware;
    def->tooltip = L("This setting allow you to modify the time estiamtion by a % amount. As slic3r only use the marlin algorithm, it's not precise enough if an other firmware is used.");
    def->mode = comAdvanced;
    def->sidetext = L("%");
    def->min = 0;
    def->set_default_value(new ConfigOptionPercent(100));

    def = this->add("toolchange_gcode", coString);
    def->label = L("Tool change G-code");
    def->category = OptionCategory::customgcode;
    def->tooltip = L("This custom code is inserted at every extruder change. If you don't leave this empty, you are "
        "expected to take care of the toolchange yourself - slic3r will not output any other G-code to "
        "change the filament. You can use placeholder variables for all Slic3r settings as well as [previous_extruder] "
        "and [next_extruder], so e.g. the standard toolchange command can be scripted as T[next_extruder].");
    def->multiline = true;
    def->full_width = true;
    def->height = 5;
    def->mode = comExpert;
    def->set_default_value(new ConfigOptionString(""));

    def = this->add("top_infill_extrusion_width", coFloatOrPercent);
    def->label = L("Top solid infill");
    def->category = OptionCategory::width;
    def->tooltip = L("Set this to a non-zero value to set a manual extrusion width for infill for top surfaces. "
                   "You may want to use thinner extrudates to fill all narrow regions and get a smoother finish. "
                   "If left zero, default extrusion width will be used if set, otherwise nozzle diameter will be used. "
                   "If expressed as percentage (for example 110%) it will be computed over nozzle diameter.");
    def->sidetext = L("mm or %");
    def->ratio_over = "nozzle_diameter";
    def->min = 0;
    def->mode = comAdvanced;
    def->set_default_value(new ConfigOptionFloatOrPercent(0, false));

    def = this->add("top_solid_infill_speed", coFloatOrPercent);
    def->label = L("Top solid");
    def->full_label = L("Top solid speed");
    def->category = OptionCategory::speed;
    def->tooltip = L("Speed for printing top solid layers (it only applies to the uppermost "
                   "external layers and not to their internal solid layers). You may want "
                   "to slow down this to get a nicer surface finish. This can be expressed "
                   "as a percentage (for example: 80%) over the solid infill speed above. "
                   "Set to zero for auto.");
    def->sidetext = L("mm/s or %");
    def->ratio_over = "solid_infill_speed";
    def->min = 0;
    def->mode = comAdvanced;
    def->set_default_value(new ConfigOptionFloatOrPercent(15, false));

    def = this->add("top_solid_layers", coInt);
    //TRN To be shown in Print Settings "Top solid layers"
    def->label = L("Top");
    def->full_label = L("Top layers");
    def->category = OptionCategory::perimeter;
    def->tooltip = L("Number of solid layers to generate on top surfaces.");
    def->full_label = L("Top solid layers");
    def->min = 0;
    def->set_default_value(new ConfigOptionInt(3));

    def = this->add("top_solid_min_thickness", coFloat);
    //TRN To be shown in Print Settings "Top solid layers"
    def->label = L("Top");
    def->category = OptionCategory::perimeter;
    def->tooltip = L("The number of top solid layers is increased above top_solid_layers if necessary to satisfy "
                     "minimum thickness of top shell."
                     " This is useful to prevent pillowing effect when printing with variable layer height.");
    def->full_label = L("Minimum top shell thickness");
    def->sidetext = L("mm");
    def->min = 0;
    def->set_default_value(new ConfigOptionFloat(0.));

    def = this->add("travel_speed", coFloat);
    def->label = L("Travel");
    def->full_label = L("Travel speed");
    def->category = OptionCategory::speed;
    def->tooltip = L("Speed for travel moves (jumps between distant extrusion points).");
    def->sidetext = L("mm/s");
    def->aliases = { "travel_feed_rate" };
    def->min = 1;
    def->mode = comAdvanced;
    def->set_default_value(new ConfigOptionFloat(130));

    def = this->add("use_firmware_retraction", coBool);
    def->label = L("Use firmware retraction");
    def->category = OptionCategory::general;
    def->tooltip = L("This experimental setting uses G10 and G11 commands to have the firmware "
                   "handle the retraction. This is only supported in recent Marlin.");
    def->mode = comExpert;
    def->set_default_value(new ConfigOptionBool(false));

    def = this->add("use_relative_e_distances", coBool);
    def->label = L("Use relative E distances");
    def->category = OptionCategory::general;
    def->tooltip = L("If your firmware requires relative E values, check this, "
                   "otherwise leave it unchecked. Most firmwares use absolute values.");
    def->mode = comExpert;
    def->set_default_value(new ConfigOptionBool(false));

    def = this->add("use_volumetric_e", coBool);
    def->label = L("Use volumetric E");
    def->category = OptionCategory::general;
    def->tooltip = L("This experimental setting uses outputs the E values in cubic millimeters "
                   "instead of linear millimeters. If your firmware doesn't already know "
                   "filament diameter(s), you can put commands like 'M200 D[filament_diameter_0] T0' "
                   "in your start G-code in order to turn volumetric mode on and use the filament "
                   "diameter associated to the filament selected in Slic3r. This is only supported "
                   "in recent Marlin.");
    def->mode = comExpert;
    def->set_default_value(new ConfigOptionBool(false));

    def = this->add("variable_layer_height", coBool);
    def->label = L("Enable variable layer height feature");
    def->category = OptionCategory::general;
    def->tooltip = L("Some printers or printer setups may have difficulties printing "
                   "with a variable layer height. Enabled by default.");
    def->mode = comExpert;
    def->set_default_value(new ConfigOptionBool(true));

    def = this->add("wipe", coBools);
    def->label = L("Wipe while retracting");
    def->category = OptionCategory::general;
    def->tooltip = L("This flag will move the nozzle while retracting to minimize the possible blob "
                   "on leaky extruders.");
    def->mode = comAdvanced;
    def->set_default_value(new ConfigOptionBools { false });

    def = this->add("wipe_tower", coBool);
    def->label = L("Enable");
    def->full_label = L("Enable wipe tower");
    def->category = OptionCategory::general;
    def->tooltip = L("Multi material printers may need to prime or purge extruders on tool changes. "
                   "Extrude the excess material into the wipe tower.");
    def->mode = comAdvanced;
    def->set_default_value(new ConfigOptionBool(false));

    def = this->add("wiping_volumes_extruders", coFloats);
    def->label = L("Purging volumes - load/unload volumes");
    def->tooltip = L("This vector saves required volumes to change from/to each tool used on the "
                     "wipe tower. These values are used to simplify creation of the full purging "
                     "volumes below. ");
    def->set_default_value(new ConfigOptionFloats { 70.f, 70.f, 70.f, 70.f, 70.f, 70.f, 70.f, 70.f, 70.f, 70.f  });

    def = this->add("wiping_volumes_matrix", coFloats);
    def->label = L("Purging volumes - matrix");
    def->tooltip = L("This matrix describes volumes (in cubic milimetres) required to purge the"
                     " new filament on the wipe tower for any given pair of tools. ");
    def->set_default_value(new ConfigOptionFloats {   0.f, 140.f, 140.f, 140.f, 140.f,
                                                  140.f,   0.f, 140.f, 140.f, 140.f,
                                                  140.f, 140.f,   0.f, 140.f, 140.f,
                                                  140.f, 140.f, 140.f,   0.f, 140.f,
                                                    140.f, 140.f, 140.f, 140.f,   0.f });


    def = this->add("wipe_advanced", coBool);
    def->label = L("Enable advanced wiping volume");
    def->tooltip = L("Allow slic3r to compute the purge volume via smart computations. Use the pigment% of each filament and following parameters");
    def->mode = comExpert;
    def->set_default_value(new ConfigOptionBool(false));

    def = this->add("wipe_advanced_nozzle_melted_volume", coFloat);
    def->label = L("Nozzle volume");
    def->tooltip = L("The volume of melted plastic inside your nozlle. Used by 'advanced wiping'.");
    def->sidetext = L("mm3");
    def->mode = comExpert;
    def->set_default_value(new ConfigOptionFloat(120));

    def = this->add("filament_wipe_advanced_pigment", coFloats);
    def->label = L("Pigment percentage");
    def->tooltip = L("The pigment % for this filament (bewteen 0 and 1, 1=100%). 0 for translucent/natural, 0.2-0.5 for white and 1 for black.");
    def->mode = comExpert;
    def->min = 0;
    def->max = 1;
    def->set_default_value(new ConfigOptionFloats{ 0.5 });

    def = this->add("wipe_advanced_multiplier", coFloat);
    def->label = L("Multiplier");
    def->full_label = L("Auto-wipe multiplier");
    def->tooltip = L("The volume multiplier used to compute the final volume to extrude by the algorithm.");
    def->sidetext = L("mm3");
    def->mode = comExpert;
    def->set_default_value(new ConfigOptionFloat(60));


    def = this->add("wipe_advanced_algo", coEnum);
    def->label = L("Algorithm");
    def->full_label = L("Auto-wipe algorithm");
    def->tooltip = L("Algo for the advanced wipe.\n"
        "Linear : volume = nozzle + volume_mult * (pigmentBefore-pigmentAfter)\n"
        "Quadratic: volume = nozzle + volume_mult * (pigmentBefore-pigmentAfter)+ volume_mult * (pigmentBefore-pigmentAfter)^3\n"
        "Hyperbola: volume = nozzle + volume_mult * (0.5+pigmentBefore) / (0.5+pigmentAfter)");
    def->enum_keys_map = &ConfigOptionEnum<WipeAlgo>::get_enum_values();
    def->enum_values.push_back("linear");
    def->enum_values.push_back("quadra");
    def->enum_values.push_back("expo");
    def->enum_labels.push_back(L("Linear"));
    def->enum_labels.push_back(L("Quadratric"));
    def->enum_labels.push_back(L("Hyperbola"));
    def->mode = comExpert;
    def->set_default_value(new ConfigOptionEnum<WipeAlgo>(waLinear));

    def = this->add("wipe_tower_brim", coFloatOrPercent);
    def->label = L("Wipe tower brim width");
    def->tooltip = L("Width of the brim for the wipe tower. Can be in mm of in % of the (assumed) only one nozzle diameter.");
    def->ratio_over = "nozzle_diameter";
    def->mode = comAdvanced;
    def->set_default_value(new ConfigOptionFloatOrPercent(150,true));

    def = this->add("wipe_tower_x", coFloat);
    def->label = L("X");
    def->full_label = L("Wipe tower X");
    def->tooltip = L("X coordinate of the left front corner of a wipe tower");
    def->sidetext = L("mm");
    def->mode = comAdvanced;
    def->set_default_value(new ConfigOptionFloat(180.));

    def = this->add("wipe_tower_y", coFloat);
    def->label = L("Y");
    def->full_label = L("Wipe tower Y");
    def->tooltip = L("Y coordinate of the left front corner of a wipe tower");
    def->sidetext = L("mm");
    def->mode = comAdvanced;
    def->set_default_value(new ConfigOptionFloat(140.));

    def = this->add("wipe_tower_width", coFloat);
    def->label = L("Width");
    def->full_label = L("Wipe tower Width");
    def->tooltip = L("Width of a wipe tower");
    def->sidetext = L("mm");
    def->mode = comAdvanced;
    def->set_default_value(new ConfigOptionFloat(60.));

    def = this->add("wipe_tower_rotation_angle", coFloat);
    def->label = L("Wipe tower rotation angle");
    def->tooltip = L("Wipe tower rotation angle with respect to x-axis.");
    def->sidetext = L("°");
    def->mode = comAdvanced;
    def->set_default_value(new ConfigOptionFloat(0.));

    def = this->add("wipe_into_infill", coBool);
    def->category = OptionCategory::wipe;
    def->label = L("Wipe into this object's infill");
    def->tooltip = L("Purging after toolchange will done inside this object's infills. "
                     "This lowers the amount of waste but may result in longer print time "
                     " due to additional travel moves.");
    def->set_default_value(new ConfigOptionBool(false));

    def = this->add("wipe_into_objects", coBool);
    def->category = OptionCategory::wipe;
    def->label = L("Wipe into this object");
    def->tooltip = L("Object will be used to purge the nozzle after a toolchange to save material "
        "that would otherwise end up in the wipe tower and decrease print time. "
        "Colours of the objects will be mixed as a result.");
    def->set_default_value(new ConfigOptionBool(false));

    def = this->add("wipe_extra_perimeter", coFloats);
    def->category = OptionCategory::extruders;
    def->label = L("Extra Wipe for external perimeters");
    def->tooltip = L("When the external perimeter loop extrusion end, a wipe is done, going a bit inside the print."
        " The number put in this setting increase the wipe by moving the nozzle again along the loop before the final wipe.");
    def->min = 0;
    def->sidetext = L("mm");
    def->mode = comAdvanced;
    def->set_default_value(new ConfigOptionFloats{ 0.f });

    def = this->add("wipe_tower_bridging", coFloat);
    def->label = L("Maximal bridging distance");
    def->tooltip = L("Maximal distance between supports on sparse infill sections. ");
    def->sidetext = L("mm");
    def->mode = comAdvanced;
    def->set_default_value(new ConfigOptionFloat(10.));

    def = this->add("xy_size_compensation", coFloat);
    def->label = L("Outter");
    def->full_label = L("Outter XY size compensation");
    def->category = OptionCategory::slicing;
    def->tooltip = L("The object will be grown/shrunk in the XY plane by the configured value "
        "(negative = inwards, positive = outwards). This might be useful for fine-tuning sizes."
        "\nThis one only applies to the 'exterior' shell of the object");
    def->sidetext = L("mm");
    def->mode = comExpert;
    def->set_default_value(new ConfigOptionFloat(0));

    def = this->add("xy_inner_size_compensation", coFloat);
    def->label = L("Inner");
    def->full_label = L("Inner XY size compensation");
    def->category = OptionCategory::slicing;
    def->tooltip = L("The object will be grown/shrunk in the XY plane by the configured value "
        "(negative = inwards, positive = outwards). This might be useful for fine-tuning sizes."
        "\nThis one only applies to the 'inner' shell of the object");
    def->sidetext = L("mm");
    def->mode = comExpert;
    def->set_default_value(new ConfigOptionFloat(0));

    def = this->add("hole_size_compensation", coFloat);
    def->label = L("Holes");
    def->full_label = L("XY holes compensation");
    def->category = OptionCategory::slicing;
    def->tooltip = L("The convex holes will be grown / shrunk in the XY plane by the configured value"
        " (negative = inwards, positive = outwards, should be negative as the holes are always a bit smaller irl)."
        " This might be useful for fine-tuning hole sizes."
        "\nThis setting behave the same as 'Inner XY size compensation' but only for convex shapes. It's added to 'Inner XY size compensation', it does not replace it. ");
    def->sidetext = L("mm");
    def->mode = comExpert;
    def->set_default_value(new ConfigOptionFloat(0));

    def = this->add("hole_to_polyhole", coBool);
    def->label = L("Convert round holes to polyholes");
    def->full_label = L("Convert round holes to polyholes");
    def->category = OptionCategory::slicing;
    def->tooltip = L("Search for almost-circular holes that span more than one layer and convert the geometry to polyholes."
        " Use the nozzle size and the (biggest) diameter to compute the polyhole."
        "\nSee http://hydraraptor.blogspot.com/2011/02/polyholes.html");
    def->mode = comAdvanced;
    def->set_default_value(new ConfigOptionBool(false));

    def = this->add("z_offset", coFloat);
    def->label = L("Z offset");
    def->category = OptionCategory::general;
    def->tooltip = L("This value will be added (or subtracted) from all the Z coordinates "
                   "in the output G-code. It is used to compensate for bad Z endstop position: "
                   "for example, if your endstop zero actually leaves the nozzle 0.3mm far "
                   "from the print bed, set this to -0.3 (or fix your endstop).");
    def->sidetext = L("mm");
    def->mode = comExpert;
    def->set_default_value(new ConfigOptionFloat(0));

    def = this->add("z_step", coFloat);
    def->label = L("Z full step");
    def->tooltip = L("Set this to the height moved when your Z motor (or equivalent) turns one step."
                    "If your motor needs 200 steps to move your head/plater by 1mm, this field have to be 1/200 = 0.005."
                    "\nNote that the gcode will write the z values with 6 digits after the dot if z_step is set (it's 3 digits if it's disabled)."
                    "\nPut 0 to disable.");
    def->cli = "z-step=f";
    def->sidetext = L("mm");
    def->min = 0;
    def->mode = comExpert;
    def->set_default_value(new ConfigOptionFloat(0.005));

    // Declare retract values for filament profile, overriding the printer's extruder profile.
    for (const char *opt_key : {
        // floats
        "retract_length", "retract_lift", "retract_lift_above", "retract_lift_below", "retract_speed", "deretract_speed", "retract_restart_extra", "retract_before_travel",
        "wipe_extra_perimeter",
        // bools
        "retract_layer_change", "wipe",
        // percents
        "retract_before_wipe"}) {
        auto it_opt = options.find(opt_key);
        assert(it_opt != options.end());
        def = this->add_nullable(std::string("filament_") + opt_key, it_opt->second.type);
        def->label         = it_opt->second.label;
        def->full_label = it_opt->second.full_label;
        def->tooltip     = it_opt->second.tooltip;
        def->sidetext   = it_opt->second.sidetext;
        def->mode       = it_opt->second.mode;
        switch (def->type) {
        case coFloats   : def->set_default_value(new ConfigOptionFloatsNullable  (static_cast<const ConfigOptionFloats*  >(it_opt->second.default_value.get())->values)); break;
        case coPercents : def->set_default_value(new ConfigOptionPercentsNullable(static_cast<const ConfigOptionPercents*>(it_opt->second.default_value.get())->values)); break;
        case coBools    : def->set_default_value(new ConfigOptionBoolsNullable   (static_cast<const ConfigOptionBools*   >(it_opt->second.default_value.get())->values)); break;
        default: assert(false);
        }
    }
}

void PrintConfigDef::init_extruder_option_keys()
{
    // ConfigOptionFloats, ConfigOptionPercents, ConfigOptionBools, ConfigOptionStrings
    m_extruder_option_keys = {
        "nozzle_diameter",
        "min_layer_height",
        "max_layer_height",
        "extruder_offset",
        "extruder_fan_offset",
        "extruder_temperature_offset",
        "retract_length",
        "retract_lift",
        "retract_lift_above",
        "retract_lift_below",
        "retract_lift_not_last_layer",
        "retract_speed",
        "deretract_speed",
        "retract_before_wipe",
        "retract_restart_extra",
        "retract_before_travel",
        "wipe",
		"wipe_extra_perimeter",
        "retract_layer_change",
        "retract_length_toolchange",
        "retract_restart_extra_toolchange",
        "extruder_colour",
        "default_filament_profile"
    };

    m_extruder_retract_keys = {
        "deretract_speed",
        "retract_before_travel",
        "retract_before_wipe",
        "retract_layer_change",
        "retract_length",
        "retract_lift",
        "retract_lift_above",
        "retract_lift_below",
        "retract_restart_extra",
        "retract_speed",
        "wipe",
        "wipe_extra_perimeter"
    };
    assert(std::is_sorted(m_extruder_retract_keys.begin(), m_extruder_retract_keys.end()));
}

void PrintConfigDef::init_milling_params()
{
    // ConfigOptionFloats, ConfigOptionPercents, ConfigOptionBools, ConfigOptionStrings
    m_milling_option_keys = {
        "milling_diameter",
        "milling_toolchange_end_gcode",
        "milling_toolchange_start_gcode",
        //"milling_offset",
        //"milling_z_offset",
        "milling_z_lift",

    };

    ConfigOptionDef* def;

    // Milling Printer settings

    def = this->add("milling_cutter", coInt);
    def->gui_type = "i_enum_open";
    def->label = L("Milling cutter");
    def->category = OptionCategory::general;
    def->tooltip = L("The milling cutter to use (unless more specific extruder settings are specified). ");
    def->min = 0;  // 0 = inherit defaults
    def->enum_labels.push_back("default");  // override label for item 0
    def->enum_labels.push_back("1");
    def->enum_labels.push_back("2");
    def->enum_labels.push_back("3");
    def->enum_labels.push_back("4");
    def->enum_labels.push_back("5");
    def->enum_labels.push_back("6");
    def->enum_labels.push_back("7");
    def->enum_labels.push_back("8");
    def->enum_labels.push_back("9");

    def = this->add("milling_diameter", coFloats);
    def->label = L("Milling diameter");
    def->category = OptionCategory::milling_extruders;
    def->tooltip = L("This is the diameter of your cutting tool.");
    def->sidetext = L("mm");
    def->mode = comAdvanced;
    def->set_default_value(new ConfigOptionFloats(3.14));

    def = this->add("milling_offset", coPoints);
    def->label = L("Tool offset");
    def->category = OptionCategory::extruders;
    def->tooltip = L("If your firmware doesn't handle the extruder displacement you need the G-code "
        "to take it into account. This option lets you specify the displacement of each extruder "
        "with respect to the first one. It expects positive coordinates (they will be subtracted "
        "from the XY coordinate).");
    def->sidetext = L("mm");
    def->mode = comAdvanced;
    def->set_default_value(new ConfigOptionPoints( Vec2d(0,0) ));

    def = this->add("milling_z_offset", coFloats);
    def->label = L("Tool z offset");
    def->category = OptionCategory::extruders;
    def->tooltip = L(".");
    def->sidetext = L("mm");
    def->mode = comAdvanced;
    def->set_default_value(new ConfigOptionFloats(0));

    def = this->add("milling_z_lift", coFloats);
    def->label = L("Tool z lift");
    def->category = OptionCategory::extruders;
    def->tooltip = L("Amount of lift for travel.");
    def->sidetext = L("mm");
    def->mode = comAdvanced;
    def->set_default_value(new ConfigOptionFloats(2));

    def = this->add("milling_toolchange_start_gcode", coStrings);
    def->label = L("G-Code to switch to this toolhead");
    def->category = OptionCategory::milling_extruders;
    def->tooltip = L("Put here the gcode to change the toolhead (called after the g-code T[next_extruder]). You have access to [next_extruder] and [previous_extruder]."
        " next_extruder is the 'extruder number' of the new milling tool, it's equal to the index (begining at 0) of the milling tool plus the number of extruders."
        " previous_extruder is the 'extruder number' of the previous tool, it may be a normal extruder, if it's below the number of extruders."
        " The number of extruder is available at [extruder] and the number of milling tool is available at [milling_cutter].");
    def->mode = comAdvanced;
    def->set_default_value(new ConfigOptionStrings(""));

    def = this->add("milling_toolchange_end_gcode", coStrings);
    def->label = L("G-Code to switch from this toolhead");
    def->category = OptionCategory::milling_extruders;
    def->tooltip = L("Put here the gcode to end the toolhead action, like stopping the spindle. You have access to [next_extruder] and [previous_extruder]."
        " previous_extruder is the 'extruder number' of the current milling tool, it's equal to the index (begining at 0) of the milling tool plus the number of extruders."
        " next_extruder is the 'extruder number' of the next tool, it may be a normal extruder, if it's below the number of extruders."
        " The number of extruder is available at [extruder]and the number of milling tool is available at [milling_cutter].");
    def->mode = comAdvanced;
    def->set_default_value(new ConfigOptionStrings(""));

    def = this->add("milling_post_process", coBool);
    def->label = L("Milling post-processing");
    def->category = OptionCategory::milling;
    def->tooltip = L("If activated, at the end of each layer, the printer will switch to a milling head and mill the external perimeters."
        "\nYou should set the 'Milling extra XY size' to a value high enough to have enough plastic to mill. Also, be sure that your piece is firmly glued to the bed.");
    def->mode = comSimple;
    def->set_default_value(new ConfigOptionBool(false));

    def = this->add("milling_extra_size", coFloatOrPercent);
    def->label = L("Milling extra XY size");
    def->category = OptionCategory::milling;
    def->tooltip = L("This increase the size of the object by a certain amount to have enough plastic to mill."
        " You can set a number of mm or a percentage of the calculated optimal extra width (from flow calculation).");
    def->sidetext = L("mm or %");
    def->ratio_over = "computed_on_the_fly";
    def->mode = comAdvanced;
    def->set_default_value(new ConfigOptionFloatOrPercent(150, true));

    def = this->add("milling_after_z", coFloatOrPercent);
    def->label = L("Milling only after");
    def->category = OptionCategory::milling;
    def->tooltip = L("This setting restrict the post-process milling to a certain height, to avoid milling the bed. It can be a mm of a % of the first layer height (so it can depends of the object).");
    def->sidetext = L("mm or %");
    def->ratio_over = "first_layer_height";
    def->mode = comAdvanced;
    def->set_default_value(new ConfigOptionFloatOrPercent(200, true));

    def = this->add("milling_speed", coFloat);
    def->label = L("Milling Speed");
    def->category = OptionCategory::milling;
    def->tooltip = L("Speed for milling tool.");
    def->sidetext = L("mm/s");
    def->min = 0;
    def->mode = comAdvanced;
    def->set_default_value(new ConfigOptionFloat(30));
}

void PrintConfigDef::init_sla_params()
{
    ConfigOptionDef* def;

    // SLA Printer settings

    def = this->add("display_width", coFloat);
    def->label = L("Display width");
    def->tooltip = L("Width of the display");
    def->min = 1;
    def->set_default_value(new ConfigOptionFloat(120.));

    def = this->add("display_height", coFloat);
    def->label = L("Display height");
    def->tooltip = L("Height of the display");
    def->min = 1;
    def->set_default_value(new ConfigOptionFloat(68.));

    def = this->add("display_pixels_x", coInt);
    def->full_label = L("Number of pixels in");
    def->label = ("X");
    def->tooltip = L("Number of pixels in X");
    def->min = 100;
    def->set_default_value(new ConfigOptionInt(2560));

    def = this->add("display_pixels_y", coInt);
    def->label = ("Y");
    def->tooltip = L("Number of pixels in Y");
    def->min = 100;
    def->set_default_value(new ConfigOptionInt(1440));

    def = this->add("display_mirror_x", coBool);
    def->full_label = L("Display horizontal mirroring");
    def->label = L("Mirror horizontally");
    def->tooltip = L("Enable horizontal mirroring of output images");
    def->mode = comExpert;
    def->set_default_value(new ConfigOptionBool(true));

    def = this->add("display_mirror_y", coBool);
    def->full_label = L("Display vertical mirroring");
    def->label = L("Mirror vertically");
    def->tooltip = L("Enable vertical mirroring of output images");
    def->mode = comExpert;
    def->set_default_value(new ConfigOptionBool(false));

    def = this->add("display_orientation", coEnum);
    def->label = L("Display orientation");
    def->tooltip = L("Set the actual LCD display orientation inside the SLA printer."
                     " Portrait mode will flip the meaning of display width and height parameters"
                     " and the output images will be rotated by 90 degrees.");
    def->enum_keys_map = &ConfigOptionEnum<SLADisplayOrientation>::get_enum_values();
    def->enum_values.push_back("landscape");
    def->enum_values.push_back("portrait");
    def->enum_labels.push_back(L("Landscape"));
    def->enum_labels.push_back(L("Portrait"));
    def->mode = comExpert;
    def->set_default_value(new ConfigOptionEnum<SLADisplayOrientation>(sladoPortrait));

    def = this->add("fast_tilt_time", coFloat);
    def->label = L("Fast");
    def->full_label = L("Fast tilt");
    def->tooltip = L("Time of the fast tilt");
    def->sidetext = L("s");
    def->min = 0;
    def->mode = comExpert;
    def->set_default_value(new ConfigOptionFloat(5.));

    def = this->add("slow_tilt_time", coFloat);
    def->label = L("Slow");
    def->full_label = L("Slow tilt");
    def->tooltip = L("Time of the slow tilt");
    def->sidetext = L("s");
    def->min = 0;
    def->mode = comExpert;
    def->set_default_value(new ConfigOptionFloat(8.));

    def = this->add("area_fill", coFloat);
    def->label = L("Area fill");
    def->tooltip = L("The percentage of the bed area. \nIf the print area exceeds the specified value, \nthen a slow tilt will be used, otherwise - a fast tilt");
    def->sidetext = L("%");
    def->min = 0;
    def->mode = comExpert;
    def->set_default_value(new ConfigOptionFloat(50.));

    def = this->add("relative_correction", coFloats);
    def->label = L("Printer scaling correction");
    def->full_label = L("Printer scaling correction");
    def->tooltip  = L("Printer scaling correction");
    def->min = 0;
    def->mode = comExpert;
    def->set_default_value(new ConfigOptionFloats( { 1., 1. } ));

    def = this->add("absolute_correction", coFloat);
    def->label = L("Printer absolute correction");
    def->full_label = L("Printer absolute correction");
    def->tooltip  = L("Will inflate or deflate the sliced 2D polygons according "
                      "to the sign of the correction.");
    def->mode = comExpert;
    def->set_default_value(new ConfigOptionFloat(0.0));
    
    def = this->add("elephant_foot_min_width", coFloat);
    def->label = L("Elephant foot minimum width");
    def->category = OptionCategory::slicing;
    def->tooltip = L("Minimum width of features to maintain when doing elephant foot compensation.");
    def->sidetext = L("mm");
    def->min = 0;
    def->mode = comAdvanced;
    def->set_default_value(new ConfigOptionFloat(0.2));

    def = this->add("gamma_correction", coFloat);
    def->label = L("Printer gamma correction");
    def->full_label = L("Printer gamma correction");
    def->tooltip  = L("This will apply a gamma correction to the rasterized 2D "
                      "polygons. A gamma value of zero means thresholding with "
                      "the threshold in the middle. This behaviour eliminates "
                      "antialiasing without losing holes in polygons.");
    def->min = 0;
    def->max = 1;
    def->mode = comExpert;
    def->set_default_value(new ConfigOptionFloat(1.0));


    // SLA Material settings.
    def = this->add("material_type", coString);
    def->label = L("SLA material type");
    def->tooltip = L("SLA material type");
    def->gui_type = "f_enum_open";   // TODO: ???
    def->gui_flags = "show_value";
    def->enum_values.push_back("Tough");
    def->enum_values.push_back("Flexible");
    def->enum_values.push_back("Casting");
    def->enum_values.push_back("Dental");
    def->enum_values.push_back("Heat-resistant");
    def->set_default_value(new ConfigOptionString("Tough"));

    def = this->add("initial_layer_height", coFloat);
    def->label = L("Initial layer height");
    def->tooltip = L("Initial layer height");
    def->sidetext = L("mm");
    def->min = 0;
    def->set_default_value(new ConfigOptionFloat(0.3));

    def = this->add("bottle_volume", coFloat);
    def->label = L("Bottle volume");
    def->tooltip = L("Bottle volume");
    def->sidetext = L("ml");
    def->min = 50;
    def->set_default_value(new ConfigOptionFloat(1000.0));

    def = this->add("bottle_weight", coFloat);
    def->label = L("Bottle weight");
    def->tooltip = L("Bottle weight");
    def->sidetext = L("kg");
    def->min = 0;
    def->set_default_value(new ConfigOptionFloat(1.0));

    def = this->add("material_density", coFloat);
    def->label = L("Density");
    def->tooltip = L("Density");
    def->sidetext = L("g/ml");
    def->min = 0;
    def->set_default_value(new ConfigOptionFloat(1.0));

    def = this->add("bottle_cost", coFloat);
    def->label = L("Cost");
    def->tooltip = L("Cost");
    def->sidetext = L("money/bottle");
    def->min = 0;
    def->set_default_value(new ConfigOptionFloat(0.0));

    def = this->add("faded_layers", coInt);
    def->label = L("Faded layers");
    def->tooltip = L("Number of the layers needed for the exposure time fade from initial exposure time to the exposure time");
    def->min = 3;
    def->max = 20;
    def->mode = comExpert;
    def->set_default_value(new ConfigOptionInt(10));

    def = this->add("min_exposure_time", coFloat);
    def->label = L("Minimum exposure time");
    def->tooltip = L("Minimum exposure time");
    def->sidetext = L("s");
    def->min = 0;
    def->mode = comExpert;
    def->set_default_value(new ConfigOptionFloat(0));

    def = this->add("max_exposure_time", coFloat);
    def->label = L("Maximum exposure time");
    def->tooltip = L("Maximum exposure time");
    def->sidetext = L("s");
    def->min = 0;
    def->mode = comExpert;
    def->set_default_value(new ConfigOptionFloat(100));

    def = this->add("exposure_time", coFloat);
    def->label = L("Exposure time");
    def->tooltip = L("Exposure time");
    def->sidetext = L("s");
    def->min = 0;
    def->set_default_value(new ConfigOptionFloat(10));

    def = this->add("min_initial_exposure_time", coFloat);
    def->label = L("Minimum initial exposure time");
    def->tooltip = L("Minimum initial exposure time");
    def->sidetext = L("s");
    def->min = 0;
    def->mode = comExpert;
    def->set_default_value(new ConfigOptionFloat(0));

    def = this->add("max_initial_exposure_time", coFloat);
    def->label = L("Maximum initial exposure time");
    def->tooltip = L("Maximum initial exposure time");
    def->sidetext = L("s");
    def->min = 0;
    def->mode = comExpert;
    def->set_default_value(new ConfigOptionFloat(150));

    def = this->add("initial_exposure_time", coFloat);
    def->label = L("Initial exposure time");
    def->tooltip = L("Initial exposure time");
    def->sidetext = L("s");
    def->min = 0;
    def->set_default_value(new ConfigOptionFloat(15));

    def = this->add("material_correction", coFloats);
    def->full_label = L("Correction for expansion");
    def->tooltip  = L("Correction for expansion");
    def->min = 0;
    def->mode = comExpert;
    def->set_default_value(new ConfigOptionFloats( { 1. , 1. } ));

    def = this->add("material_notes", coString);
    def->label = L("SLA print material notes");
    def->tooltip = L("You can put your notes regarding the SLA print material here.");
    def->multiline = true;
    def->full_width = true;
    def->height = 13;
    def->mode = comAdvanced;
    def->set_default_value(new ConfigOptionString(""));

    def = this->add("material_vendor", coString);
    def->set_default_value(new ConfigOptionString(L("(Unknown)")));
    def->cli = ConfigOptionDef::nocli;

    def = this->add("default_sla_material_profile", coString);
    def->label = L("Default SLA material profile");
    def->tooltip = L("Default print profile associated with the current printer profile. "
                   "On selection of the current printer profile, this print profile will be activated.");
    def->set_default_value(new ConfigOptionString());
    def->cli = ConfigOptionDef::nocli;

    def = this->add("sla_material_settings_id", coString);
    def->set_default_value(new ConfigOptionString(""));
    def->cli = ConfigOptionDef::nocli;

    def = this->add("default_sla_print_profile", coString);
    def->label = L("Default SLA material profile");
    def->tooltip = L("Default print profile associated with the current printer profile. "
                   "On selection of the current printer profile, this print profile will be activated.");
    def->set_default_value(new ConfigOptionString());
    def->cli = ConfigOptionDef::nocli;

    def = this->add("sla_print_settings_id", coString);
    def->set_default_value(new ConfigOptionString(""));
    def->cli = ConfigOptionDef::nocli;

    def = this->add("supports_enable", coBool);
    def->label = L("Generate supports");
    def->category = OptionCategory::support;
    def->tooltip = L("Generate supports for the models");
    def->mode = comSimple;
    def->set_default_value(new ConfigOptionBool(true));

    def = this->add("support_head_front_diameter", coFloat);
    def->label = L("Pinhead front diameter");
    def->category = OptionCategory::support;
    def->tooltip = L("Diameter of the pointing side of the head");
    def->sidetext = L("mm");
    def->min = 0;
    def->mode = comAdvanced;
    def->set_default_value(new ConfigOptionFloat(0.4));

    def = this->add("support_head_penetration", coFloat);
    def->label = L("Head penetration");
    def->category = OptionCategory::support;
    def->tooltip = L("How much the pinhead has to penetrate the model surface");
    def->sidetext = L("mm");
    def->mode = comAdvanced;
    def->min = 0;
    def->set_default_value(new ConfigOptionFloat(0.2));

    def = this->add("support_head_width", coFloat);
    def->label = L("Pinhead width");
    def->category = OptionCategory::support;
    def->tooltip = L("Width from the back sphere center to the front sphere center");
    def->sidetext = L("mm");
    def->min = 0;
    def->max = 20;
    def->mode = comAdvanced;
    def->set_default_value(new ConfigOptionFloat(1.0));

    def = this->add("support_pillar_diameter", coFloat);
    def->label = L("Pillar diameter");
    def->category = OptionCategory::support;
    def->tooltip = L("Diameter in mm of the support pillars");
    def->sidetext = L("mm");
    def->min = 0;
    def->max = 15;
    def->mode = comSimple;
    def->set_default_value(new ConfigOptionFloat(1.0));

    def = this->add("support_small_pillar_diameter_percent", coPercent);
    def->label = L("Small pillar diameter percent");
    def->category = OptionCategory::support;
    def->tooltip = L("The percentage of smaller pillars compared to the normal pillar diameter "
                     "which are used in problematic areas where a normal pilla cannot fit.");
    def->sidetext = L("%");
    def->min = 1;
    def->max = 100;
    def->mode = comExpert;
    def->set_default_value(new ConfigOptionPercent(50));
    
    def = this->add("support_max_bridges_on_pillar", coInt);
    def->label = L("Max bridges on a pillar");
    def->tooltip = L(
        "Maximum number of bridges that can be placed on a pillar. Bridges "
        "hold support point pinheads and connect to pillars as small branches.");
    def->min = 0;
    def->max = 50;
    def->mode = comExpert;
    def->set_default_value(new ConfigOptionInt(3));

    def = this->add("support_pillar_connection_mode", coEnum);
    def->label = L("Pillar connection mode");
    def->tooltip = L("Controls the bridge type between two neighboring pillars."
                     " Can be zig-zag, cross (double zig-zag) or dynamic which"
                     " will automatically switch between the first two depending"
                     " on the distance of the two pillars.");
    def->enum_keys_map = &ConfigOptionEnum<SLAPillarConnectionMode>::get_enum_values();
    def->enum_values.push_back("zigzag");
    def->enum_values.push_back("cross");
    def->enum_values.push_back("dynamic");
    def->enum_labels.push_back(L("Zig-Zag"));
    def->enum_labels.push_back(L("Cross"));
    def->enum_labels.push_back(L("Dynamic"));
    def->mode = comAdvanced;
    def->set_default_value(new ConfigOptionEnum<SLAPillarConnectionMode>(slapcmDynamic));

    def = this->add("support_buildplate_only", coBool);
    def->label = L("Support on build plate only");
    def->category = OptionCategory::support;
    def->tooltip = L("Only create support if it lies on a build plate. Don't create support on a print.");
    def->mode = comSimple;
    def->set_default_value(new ConfigOptionBool(false));

    def = this->add("support_pillar_widening_factor", coFloat);
    def->label = L("Pillar widening factor");
    def->category = OptionCategory::support;
    def->tooltip = L("Merging bridges or pillars into another pillars can "
                     "increase the radius. Zero means no increase, one means "
                     "full increase.");
    def->min = 0;
    def->max = 1;
    def->mode = comExpert;
    def->set_default_value(new ConfigOptionFloat(0.0));

    def = this->add("support_base_diameter", coFloat);
    def->label = L("Support base diameter");
    def->category = OptionCategory::support;
    def->tooltip = L("Diameter in mm of the pillar base");
    def->sidetext = L("mm");
    def->min = 0;
    def->max = 30;
    def->mode = comAdvanced;
    def->set_default_value(new ConfigOptionFloat(4.0));

    def = this->add("support_base_height", coFloat);
    def->label = L("Support base height");
    def->category = OptionCategory::support;
    def->tooltip = L("The height of the pillar base cone");
    def->sidetext = L("mm");
    def->min = 0;
    def->mode = comAdvanced;
    def->set_default_value(new ConfigOptionFloat(1.0));

    def = this->add("support_base_safety_distance", coFloat);
    def->label = L("Support base safety distance");
    def->category = OptionCategory::support;
    def->tooltip  = L(
        "The minimum distance of the pillar base from the model in mm. "
        "Makes sense in zero elevation mode where a gap according "
        "to this parameter is inserted between the model and the pad.");
    def->sidetext = L("mm");
    def->min = 0;
    def->max = 10;
    def->mode = comExpert;
    def->set_default_value(new ConfigOptionFloat(1));

    def = this->add("support_critical_angle", coFloat);
    def->label = L("Critical angle");
    def->category = OptionCategory::support;
    def->tooltip = L("The default angle for connecting support sticks and junctions.");
    def->sidetext = L("°");
    def->min = 0;
    def->max = 90;
    def->mode = comExpert;
    def->set_default_value(new ConfigOptionFloat(45));

    def = this->add("support_max_bridge_length", coFloat);
    def->label = L("Max bridge length");
    def->category = OptionCategory::support;
    def->tooltip = L("The max length of a bridge");
    def->sidetext = L("mm");
    def->min = 0;
    def->mode = comAdvanced;
    def->set_default_value(new ConfigOptionFloat(15.0));

    def = this->add("support_max_pillar_link_distance", coFloat);
    def->label = L("Max pillar linking distance");
    def->category = OptionCategory::support;
    def->tooltip = L("The max distance of two pillars to get linked with each other."
                     " A zero value will prohibit pillar cascading.");
    def->sidetext = L("mm");
    def->min = 0;   // 0 means no linking
    def->mode = comAdvanced;
    def->set_default_value(new ConfigOptionFloat(10.0));

    def = this->add("support_object_elevation", coFloat);
    def->label = L("Object elevation");
    def->category = OptionCategory::support;
    def->tooltip = L("How much the supports should lift up the supported object. "
                     "If this value is zero, the bottom of the model geometry "
                     "will be considered as part of the pad."
                     "If \"Pad around object\" is enabled, this value is ignored.");
    def->sidetext = L("mm");
    def->min = 0;
    def->max = 150; // This is the max height of print on SL1
    def->mode = comAdvanced;
    def->set_default_value(new ConfigOptionFloat(5.0));

    def = this->add("support_points_density_relative", coInt);
    def->label = L("Support points density");
    def->category = OptionCategory::support;
    def->tooltip = L("This is a relative measure of support points density.");
    def->sidetext = L("%");
    def->min = 0;
    def->set_default_value(new ConfigOptionInt(100));

    def = this->add("support_points_minimal_distance", coFloat);
    def->label = L("Minimal distance of the support points");
    def->category = OptionCategory::support;
    def->tooltip = L("No support points will be placed closer than this threshold.");
    def->sidetext = L("mm");
    def->min = 0;
    def->set_default_value(new ConfigOptionFloat(1.f));

    def = this->add("pad_enable", coBool);
    def->label = L("Use pad");
    def->category = OptionCategory::pad;
    def->tooltip = L("Add a pad underneath the supported model");
    def->mode = comSimple;
    def->set_default_value(new ConfigOptionBool(true));

    def = this->add("pad_wall_thickness", coFloat);
    def->label = L("Pad wall thickness");
    def->category = OptionCategory::pad;
     def->tooltip = L("The thickness of the pad and its optional cavity walls.");
    def->sidetext = L("mm");
    def->min = 0;
    def->max = 30;
    def->mode = comSimple;
    def->set_default_value(new ConfigOptionFloat(2.0));

    def = this->add("pad_wall_height", coFloat);
    def->label = L("Pad wall height");
    def->tooltip = L("Defines the pad cavity depth. Set to zero to disable the cavity. "
                     "Be careful when enabling this feature, as some resins may "
                     "produce an extreme suction effect inside the cavity, "
                     "which makes peeling the print off the vat foil difficult.");
    def->category = OptionCategory::pad;
//     def->tooltip = L("");
    def->sidetext = L("mm");
    def->min = 0;
    def->max = 30;
    def->mode = comExpert;
    def->set_default_value(new ConfigOptionFloat(0.));
    
    def = this->add("pad_brim_size", coFloat);
    def->label = L("Pad brim size");
    def->tooltip = L("How far should the pad extend around the contained geometry");
    def->category = OptionCategory::pad;
    //     def->tooltip = L("");
    def->sidetext = L("mm");
    def->min = 0;
    def->max = 30;
    def->mode = comAdvanced;
    def->set_default_value(new ConfigOptionFloat(1.6));

    def = this->add("pad_max_merge_distance", coFloat);
    def->label = L("Max merge distance");
    def->category = OptionCategory::pad;
     def->tooltip = L("Some objects can get along with a few smaller pads "
                      "instead of a single big one. This parameter defines "
                      "how far the center of two smaller pads should be. If they"
                      "are closer, they will get merged into one pad.");
    def->sidetext = L("mm");
    def->min = 0;
    def->mode = comExpert;
    def->set_default_value(new ConfigOptionFloat(50.0));

    // This is disabled on the UI. I hope it will never be enabled.
//    def = this->add("pad_edge_radius", coFloat);
//    def->label = L("Pad edge radius");
//    def->category = OptionCategory::pad;
////     def->tooltip = L("");
//    def->sidetext = L("mm");
//    def->min = 0;
//    def->mode = comAdvanced;
//    def->set_default_value(new ConfigOptionFloat(1.0));

    def = this->add("pad_wall_slope", coFloat);
    def->label = L("Pad wall slope");
    def->category = OptionCategory::pad;
    def->tooltip = L("The slope of the pad wall relative to the bed plane. "
                     "90 degrees means straight walls.");
    def->sidetext = L("°");
    def->min = 45;
    def->max = 90;
    def->mode = comAdvanced;
    def->set_default_value(new ConfigOptionFloat(90.0));

    def = this->add("pad_around_object", coBool);
    def->label = L("Pad around object");
    def->category = OptionCategory::pad;
    def->tooltip = L("Create pad around object and ignore the support elevation");
    def->mode = comSimple;
    def->set_default_value(new ConfigOptionBool(false));
    
    def = this->add("pad_around_object_everywhere", coBool);
    def->label = L("Pad around object everywhere");
    def->category = OptionCategory::pad;
    def->tooltip = L("Force pad around object everywhere");
    def->mode = comSimple;
    def->set_default_value(new ConfigOptionBool(false));

    def = this->add("pad_object_gap", coFloat);
    def->label = L("Pad object gap");
    def->category = OptionCategory::pad;
    def->tooltip  = L("The gap between the object bottom and the generated "
                      "pad in zero elevation mode.");
    def->sidetext = L("mm");
    def->min = 0;
    def->max = 10;
    def->mode = comExpert;
    def->set_default_value(new ConfigOptionFloat(1));

    def = this->add("pad_object_connector_stride", coFloat);
    def->label = L("Pad object connector stride");
    def->category = OptionCategory::pad;
    def->tooltip = L("Distance between two connector sticks which connect the object and the generated pad.");
    def->sidetext = L("mm");
    def->min = 0;
    def->mode = comExpert;
    def->set_default_value(new ConfigOptionFloat(10));

    def = this->add("pad_object_connector_width", coFloat);
    def->label = L("Pad object connector width");
    def->category = OptionCategory::pad;
    def->tooltip  = L("Width of the connector sticks which connect the object and the generated pad.");
    def->sidetext = L("mm");
    def->min = 0;
    def->mode = comExpert;
    def->set_default_value(new ConfigOptionFloat(0.5));

    def = this->add("pad_object_connector_penetration", coFloat);
    def->label = L("Pad object connector penetration");
    def->category = OptionCategory::pad;
    def->tooltip  = L(
        "How much should the tiny connectors penetrate into the model body.");
    def->sidetext = L("mm");
    def->min = 0;
    def->mode = comExpert;
    def->set_default_value(new ConfigOptionFloat(0.3));
    
    def = this->add("hollowing_enable", coBool);
    def->label = L("Enable hollowing");
    def->category = OptionCategory::hollowing;
    def->tooltip = L("Hollow out a model to have an empty interior");
    def->mode = comSimple;
    def->set_default_value(new ConfigOptionBool(false));
    
    def = this->add("hollowing_min_thickness", coFloat);
    def->label = L("Wall thickness");
    def->category = OptionCategory::hollowing;
    def->tooltip  = L("Minimum wall thickness of a hollowed model.");
    def->sidetext = L("mm");
    def->min = 1;
    def->max = 10;
    def->mode = comSimple;
    def->set_default_value(new ConfigOptionFloat(3.));
    
    def = this->add("hollowing_quality", coFloat);
    def->label = L("Accuracy");
    def->category = OptionCategory::hollowing;
    def->tooltip  = L("Performance vs accuracy of calculation. Lower values may produce unwanted artifacts.");
    def->min = 0;
    def->max = 1;
    def->mode = comExpert;
    def->set_default_value(new ConfigOptionFloat(0.5));
    
    def = this->add("hollowing_closing_distance", coFloat);
    def->label = L("Closing distance");
    def->category = OptionCategory::hollowing;
    def->tooltip  = L(
        "Hollowing is done in two steps: first, an imaginary interior is "
        "calculated deeper (offset plus the closing distance) in the object and "
        "then it's inflated back to the specified offset. A greater closing "
        "distance makes the interior more rounded. At zero, the interior will "
        "resemble the exterior the most.");
    def->sidetext = L("mm");
    def->min = 0;
    def->max = 10;
    def->mode = comExpert;
    def->set_default_value(new ConfigOptionFloat(2.0));
}

void PrintConfigDef::handle_legacy(t_config_option_key &opt_key, std::string &value)
{
    // handle legacy options
    if (opt_key == "extrusion_width_ratio" || opt_key == "bottom_layer_speed_ratio"
        || opt_key == "first_layer_height_ratio") {
        boost::replace_first(opt_key, "_ratio", "");
        if (opt_key == "bottom_layer_speed") opt_key = "first_layer_speed";
        try {
            float v = boost::lexical_cast<float>(value);
            if (v != 0)
                value = boost::lexical_cast<std::string>(v*100) + "%";
        } catch (boost::bad_lexical_cast &) {
            value = "0";
        }
    } else if (opt_key == "gcode_flavor" && value == "makerbot") {
        value = "makerware";
    } else if (opt_key == "fill_density" && value.find("%") == std::string::npos) {
        try {
            // fill_density was turned into a percent value
            float v = boost::lexical_cast<float>(value);
            value = boost::lexical_cast<std::string>(v*100) + "%";
        } catch (boost::bad_lexical_cast &) {}
    } else if (opt_key == "randomize_start" && value == "1") {
        opt_key = "seam_position";
        value = "random";
    } else if (opt_key == "bed_size" && !value.empty()) {
        opt_key = "bed_shape";
        ConfigOptionPoint p;
        p.deserialize(value);
        std::ostringstream oss;
        oss << "0x0," << p.value(0) << "x0," << p.value(0) << "x" << p.value(1) << ",0x" << p.value(1);
        value = oss.str();
    } else if ((opt_key == "perimeter_acceleration" && value == "25")
        || (opt_key == "infill_acceleration" && value == "50")) {
        /*  For historical reasons, the world's full of configs having these very low values;
            to avoid unexpected behavior we need to ignore them. Banning these two hard-coded
            values is a dirty hack and will need to be removed sometime in the future, but it
            will avoid lots of complaints for now. */
        value = "0";
    } else if (opt_key == "support_material_pattern" && value == "pillars") {
        // Slic3r PE does not support the pillars. They never worked well.
        value = "rectilinear";
    } else if (opt_key == "skirt_height" && value == "-1") {
    	// PrusaSlicer no more accepts skirt_height == -1 to print a draft shield to the top of the highest object.
    	// A new "draft_shield" boolean config value is used instead.
    	opt_key = "draft_shield";
    	value = "1";
    } else if (opt_key == "octoprint_host") {
        opt_key = "print_host";
    } else if (opt_key == "octoprint_cafile") {
        opt_key = "printhost_cafile";
    } else if (opt_key == "octoprint_apikey") {
        opt_key = "printhost_apikey";
    } else if (opt_key == "elefant_foot_compensation") {
        opt_key = "first_layer_size_compensation";
        float v = boost::lexical_cast<float>(value);
        if (v > 0)
            value = boost::lexical_cast<std::string>(-v);
    } else if (opt_key == "thumbnails") {
        if (value.empty())
            value = "0x0,0x0";
    } else if (opt_key == "z_steps_per_mm") {
        opt_key = "z_step";
        float v = boost::lexical_cast<float>(value);
        value = boost::lexical_cast<std::string>(1/v);
    } else if (opt_key == "infill_not_connected") {
        opt_key = "infill_connection";
        if (value == "1")
            value = "notconnected";
        else
            value = "connected";
    } else if (opt_key == "seam_travel") {
        if (value == "1") {
            opt_key = "seam_travel_cost";
            value = "200%";
        } else {
            opt_key = "";
        }
    } else if (opt_key == "seam_position") {
        if (value == "hidden") {
            opt_key = "seam_travel_cost";
            value = "20%";
        }
    }
    // Ignore the following obsolete configuration keys:
    static std::set<std::string> ignore = {
        "duplicate_x", "duplicate_y", "gcode_arcs", "multiply_x", "multiply_y",
        "support_material_tool", "acceleration", "adjust_overhang_flow",
        "standby_temperature", "scale", "rotate", "duplicate", "duplicate_grid",
        "start_perimeters_at_concave_points", "start_perimeters_at_non_overhang", "randomize_start",
        "seal_position", "vibration_limit", "bed_size",
        "print_center", "g0", "threads", "pressure_advance", "wipe_tower_per_color_wipe",
#ifndef HAS_PRESSURE_EQUALIZER
        "max_volumetric_extrusion_rate_slope_positive", "max_volumetric_extrusion_rate_slope_negative",
#endif /* HAS_PRESSURE_EQUALIZER */
        "cooling"
    };

    // In PrusaSlicer 2.3.0-alpha0 the "monotonous" infill was introduced, which was later renamed to "monotonic".
    if (value == "monotonous" && (opt_key == "top_fill_pattern" || opt_key == "bottom_fill_pattern" || opt_key == "fill_pattern"))
        value = "monotonic";

    if (ignore.find(opt_key) != ignore.end()) {
        opt_key = "";
        return;
    }

    if (! print_config_def.has(opt_key)) {
        opt_key = "";
        return;
    }
}

const PrintConfigDef print_config_def;

DynamicPrintConfig DynamicPrintConfig::full_print_config()
{
	return DynamicPrintConfig((const PrintRegionConfig&)FullPrintConfig::defaults());
}

DynamicPrintConfig::DynamicPrintConfig(const StaticPrintConfig& rhs) : DynamicConfig(rhs, rhs.keys_ref())
{
}

DynamicPrintConfig* DynamicPrintConfig::new_from_defaults_keys(const std::vector<std::string> &keys)
{
    auto *out = new DynamicPrintConfig();
    out->apply_only(FullPrintConfig::defaults(), keys);
    return out;
}

/*
double min_object_distance(const ConfigBase &cfg)
{   
    double ret = 0.;
    
    if (printer_technology(cfg) == ptSLA) ret = 6.;
    else {
        auto ecr_opt = cfg.option<ConfigOptionFloat>("extruder_clearance_radius");
        auto dd_opt  = cfg.option<ConfigOptionFloat>("duplicate_distance");
        auto co_opt  = cfg.option<ConfigOptionBool>("complete_objects");

        if (!ecr_opt || !dd_opt || !co_opt) ret = 0.;
        else {
            // min object distance is max(duplicate_distance, clearance_radius)
            ret = (co_opt->value && ecr_opt->value > dd_opt->value) ?
                      ecr_opt->value : dd_opt->value;
        }
    }

    return ret;
}*/


double PrintConfig::min_object_distance() const
{
    return PrintConfig::min_object_distance(static_cast<const ConfigBase*>(this));
}

double PrintConfig::min_object_distance(const ConfigBase *config, double ref_height /* = 0*/)
{
    if (printer_technology(*config) == ptSLA) return 6.;
    
    const ConfigOptionFloat* dd_opt = config->option<ConfigOptionFloat>("duplicate_distance");
    //test if called from usaslicer::l240 where it's called on an empty config...
    if (dd_opt == nullptr) return 0;

    double duplicate_distance = dd_opt->value;
    double base_dist = duplicate_distance / 2;
    //std::cout << "START min_object_distance =>" << base_dist << "\n";
    const ConfigOptionBool* co_opt = config->option<ConfigOptionBool>("complete_objects");
    if (co_opt && co_opt->value) {
        double brim_dist = 0;
        double skirt_dist = 0;
        try {
            std::vector<double> vals = dynamic_cast<const ConfigOptionFloats*>(config->option("nozzle_diameter"))->values;
            double max_nozzle_diam = 0;
            for (double val : vals) max_nozzle_diam = std::fmax(max_nozzle_diam, val);

            // min object distance is max(duplicate_distance, clearance_radius)
		    //add 1 as safety offset.
            double extruder_clearance_radius = config->option("extruder_clearance_radius")->getFloat();
            if (extruder_clearance_radius > base_dist) {
                base_dist = extruder_clearance_radius / 2;
            }

            //std::cout << "  min_object_distance add extruder_clearance_radius ("<< extruder_clearance_radius <<") =>" << base_dist << "\n";
            //add brim width
            const double first_layer_height = config->get_abs_value("first_layer_height");
            if (ref_height <= first_layer_height) {
                //FIXME: does not take into account object-defined brim !!! you can crash yoursefl with it
                if (config->option("brim_width")->getFloat() > 0) {
                    brim_dist += config->option("brim_width")->getFloat();
                    //std::cout << "  Set  brim=" << config->option("brim_width")->getFloat() << " => " << brim_dist << "\n";
                }
            }
            //add the skirt
            if (config->option("skirts")->getInt() > 0 && config->option("skirt_height")->getInt() > 0 && !config->option("complete_objects_one_skirt")->getBool()) {
                double skirt_height = ((double)config->option("skirt_height")->getInt() - 1) * config->get_abs_value("layer_height") + first_layer_height;
                if (ref_height <= skirt_height) {
                    skirt_dist = config->option("skirt_distance")->getFloat();
                    const double first_layer_width = config->get_abs_value("first_layer_extrusion_width");
                    Flow flow(first_layer_width, first_layer_height, max_nozzle_diam);
                    skirt_dist += first_layer_width + (flow.spacing() * ((double)config->option("skirts")->getInt() - 1));
                    //std::cout << "  Set  skirt_dist=" << config->option("skirt_distance")->getFloat() << " => " << skirt_dist << "\n";
                }
            }
        }
        catch (const std::exception & ex) {
            boost::nowide::cerr << ex.what() << std::endl;
        }
        //std::cout << "END  min_object_distance =>" << (base_dist + std::max(skirt_dist, brim_dist)) << "\n";
        return base_dist + std::max(skirt_dist, brim_dist);
    }
    return base_dist;
}

PrinterTechnology printer_technology(const ConfigBase &cfg)
{
    const ConfigOptionEnum<PrinterTechnology> *opt = cfg.option<ConfigOptionEnum<PrinterTechnology>>("printer_technology");
    
    if (opt) return opt->value;
    
    const ConfigOptionBool *export_opt = cfg.option<ConfigOptionBool>("export_sla");
    if (export_opt && export_opt->getBool()) return ptSLA;
    
    export_opt = cfg.option<ConfigOptionBool>("export_gcode");
    if (export_opt && export_opt->getBool()) return ptFFF;    
    
    return ptUnknown;
}

void DynamicPrintConfig::normalize_fdm()
{
    if (this->has("extruder")) {
        int extruder = this->option("extruder")->getInt();
        this->erase("extruder");
        if (extruder != 0) {
            if (!this->has("infill_extruder"))
                this->option("infill_extruder", true)->setInt(extruder);
            if (!this->has("perimeter_extruder"))
                this->option("perimeter_extruder", true)->setInt(extruder);
            // Don't propagate the current extruder to support.
            // For non-soluble supports, the default "0" extruder means to use the active extruder,
            // for soluble supports one certainly does not want to set the extruder to non-soluble.
            // if (!this->has("support_material_extruder"))
            //     this->option("support_material_extruder", true)->setInt(extruder);
            // if (!this->has("support_material_interface_extruder"))
            //     this->option("support_material_interface_extruder", true)->setInt(extruder);
        }
    }

    if (!this->has("solid_infill_extruder") && this->has("infill_extruder"))
        this->option("solid_infill_extruder", true)->setInt(this->option("infill_extruder")->getInt());

    if (this->has("spiral_vase") && this->opt<ConfigOptionBool>("spiral_vase", true)->value) {
        {
            // this should be actually done only on the spiral layers instead of all
            ConfigOptionBools* opt = this->opt<ConfigOptionBools>("retract_layer_change", true);
            opt->values.assign(opt->values.size(), false);  // set all values to false
        }
        {
            this->opt<ConfigOptionInt>("perimeters", true)->value = 1;
            this->opt<ConfigOptionInt>("top_solid_layers", true)->value = 0;
            this->opt<ConfigOptionPercent>("fill_density", true)->value = 0;
            this->opt<ConfigOptionBool>("support_material", true)->value = false;
            this->opt<ConfigOptionInt>("support_material_enforce_layers")->value = 0;
            this->opt<ConfigOptionBool>("exact_last_layer_height", true)->value = false;
            this->opt<ConfigOptionBool>("ensure_vertical_shell_thickness", true)->value = false;
            this->opt<ConfigOptionBool>("infill_dense", true)->value = false;
            this->opt<ConfigOptionBool>("extra_perimeters", true)->value = false;
        }
    }
}

void DynamicPrintConfig::set_num_extruders(unsigned int num_extruders)
{
    const auto& defaults = FullPrintConfig::defaults();
    for (const std::string& key : print_config_def.extruder_option_keys()) {
        if (key == "default_filament_profile")
            continue;
        auto* opt = this->option(key, false);
        assert(opt != nullptr);
        assert(opt->is_vector());
        if (opt != nullptr && opt->is_vector())
            static_cast<ConfigOptionVectorBase*>(opt)->resize(num_extruders, defaults.option(key));
    }
}

void DynamicPrintConfig::set_num_milling(unsigned int num_milling)
{
    const auto& defaults = FullPrintConfig::defaults();
    for (const std::string& key : print_config_def.milling_option_keys()) {
        auto* opt = this->option(key, false);
        assert(opt != nullptr);
        assert(opt->is_vector());
        if (opt != nullptr && opt->is_vector())
            static_cast<ConfigOptionVectorBase*>(opt)->resize(num_milling, defaults.option(key));
    }
}

std::string DynamicPrintConfig::validate()
{
    // Full print config is initialized from the defaults.
    const ConfigOption *opt = this->option("printer_technology", false);
    auto printer_technology = (opt == nullptr) ? ptFFF : static_cast<PrinterTechnology>(dynamic_cast<const ConfigOptionEnumGeneric*>(opt)->value);
    switch (printer_technology) {
    case ptFFF:
    {
        FullPrintConfig fpc;
        fpc.apply(*this, true);
        // Verify this print options through the FullPrintConfig.
        return fpc.validate();
    }
    default:
        //FIXME no validation on SLA data?
        return std::string();
    }
}

//FIXME localize this function.
std::string FullPrintConfig::validate()
{
    // --layer-height
    if (this->get_abs_value("layer_height") <= 0)
        return "Invalid value for --layer-height";
    if (fabs(fmod(this->get_abs_value("layer_height"), SCALING_FACTOR)) > 1e-4)
        return "--layer-height must be a multiple of print resolution";

    // --first-layer-height
    if (this->get_abs_value("first_layer_height") <= 0)
        return "Invalid value for --first-layer-height";

    // --filament-diameter
    for (double fd : this->filament_diameter.values)
        if (fd < 1)
            return "Invalid value for --filament-diameter";

    // --nozzle-diameter
    for (double nd : this->nozzle_diameter.values)
        if (nd < 0.005)
            return "Invalid value for --nozzle-diameter";

    // --perimeters
    if (this->perimeters.value < 0)
        return "Invalid value for --perimeters";

    // --solid-layers
    if (this->top_solid_layers < 0)
        return "Invalid value for --top-solid-layers";
    if (this->bottom_solid_layers < 0)
        return "Invalid value for --bottom-solid-layers";

    if (this->use_firmware_retraction.value &&
        this->gcode_flavor.value != gcfSmoothie &&
<<<<<<< HEAD
        this->gcode_flavor.value != gcfSprinter &&
        this->gcode_flavor.value != gcfRepRap &&
        this->gcode_flavor.value != gcfMarlin &&
        this->gcode_flavor.value != gcfMachinekit &&
        this->gcode_flavor.value != gcfRepetier &&
        this->gcode_flavor.value != gcfKlipper &&
        this->gcode_flavor.value != gcfLerdge)
        return "--use-firmware-retraction is only supported by Marlin, Smoothie, Repetier, Machinekit, Klipper and Lerdge firmware";
=======
        this->gcode_flavor.value != gcfRepRapSprinter &&
        this->gcode_flavor.value != gcfRepRapFirmware &&
        this->gcode_flavor.value != gcfMarlin &&
        this->gcode_flavor.value != gcfMachinekit &&
        this->gcode_flavor.value != gcfRepetier)
        return "--use-firmware-retraction is only supported by Marlin, Smoothie, RepRapFirmware, Repetier and Machinekit firmware";
>>>>>>> b27bf181

    if (this->use_firmware_retraction.value)
        for (unsigned char wipe : this->wipe.values)
             if (wipe)
                return "--use-firmware-retraction is not compatible with --wipe";

    // --gcode-flavor
    if (! print_config_def.get("gcode_flavor")->has_enum_value(this->gcode_flavor.serialize()))
        return "Invalid value for --gcode-flavor";

    // --fill-pattern
    if (! print_config_def.get("fill_pattern")->has_enum_value(this->fill_pattern.serialize()))
        return "Invalid value for --fill-pattern";

    // --top-fill-pattern
    if (!print_config_def.get("top_fill_pattern")->has_enum_value(this->top_fill_pattern.serialize()))
        return "Invalid value for --top-fill-pattern";

    // --bottom-fill-pattern
    if (! print_config_def.get("bottom_fill_pattern")->has_enum_value(this->bottom_fill_pattern.serialize()))
        return "Invalid value for --bottom-fill-pattern";

    // --solid-fill-pattern
    if (!print_config_def.get("solid_fill_pattern")->has_enum_value(this->solid_fill_pattern.serialize()))
        return "Invalid value for --solid-fill-pattern";

    // --brim-ears-pattern
    if (!print_config_def.get("brim_ears_pattern")->has_enum_value(this->brim_ears_pattern.serialize()))
        return "Invalid value for --brim-ears-pattern";

    // --fill-density
    if (fabs(this->fill_density.value - 100.) < EPSILON &&
        (! print_config_def.get("top_fill_pattern")->has_enum_value(this->fill_pattern.serialize())
        || ! print_config_def.get("bottom_fill_pattern")->has_enum_value(this->fill_pattern.serialize())
        ))
        return "The selected fill pattern is not supposed to work at 100% density";

    // --infill-every-layers
    if (this->infill_every_layers < 1)
        return "Invalid value for --infill-every-layers";

    // --skirt-height
    if (this->skirt_height < 0)
        return "Invalid value for --skirt-height";
    
    // extruder clearance
    if (this->extruder_clearance_radius <= 0)
        return "Invalid value for --extruder-clearance-radius";
    if (this->extruder_clearance_height <= 0)
        return "Invalid value for --extruder-clearance-height";

    // --extrusion-multiplier
    for (double em : this->extrusion_multiplier.values)
        if (em <= 0)
            return "Invalid value for --extrusion-multiplier";

    // --default-acceleration
    if ((this->perimeter_acceleration != 0. || this->infill_acceleration != 0. || this->bridge_acceleration != 0. || this->first_layer_acceleration != 0.) &&
        this->default_acceleration == 0.)
        return "Invalid zero value for --default-acceleration when using other acceleration settings";

    // --spiral-vase
    if (this->spiral_vase) {
        // Note that we might want to have more than one perimeter on the bottom
        // solid layers.
        if (this->perimeters > 1)
            return "Can't make more than one perimeter when spiral vase mode is enabled";
        else if (this->perimeters < 1)
            return "Can't make less than one perimeter when spiral vase mode is enabled";
        if (this->fill_density > 0)
            return "Spiral vase mode can only print hollow objects, so you need to set Fill density to 0";
        if (this->top_solid_layers > 0)
            return "Spiral vase mode is not compatible with top solid layers";
        if (this->support_material || this->support_material_enforce_layers > 0)
            return "Spiral vase mode is not compatible with support material";
        if (this->infill_dense)
            return "Spiral vase mode can only print hollow objects and have no top surface, so you don't need any dense infill";
        if (this->extra_perimeters)
            return "Can't make more than one perimeter when spiral vase mode is enabled";
    }

    // extrusion widths
    {
        double max_nozzle_diameter = 0.;
        for (double dmr : this->nozzle_diameter.values)
            max_nozzle_diameter = std::max(max_nozzle_diameter, dmr);
        const char *widths[] = { "external_perimeter", "perimeter", "infill", "solid_infill", "top_infill", "support_material", "first_layer" };
        for (size_t i = 0; i < sizeof(widths) / sizeof(widths[i]); ++ i) {
            std::string key(widths[i]);
            key += "_extrusion_width";
            if (this->get_abs_value(key, max_nozzle_diameter) > 10. * max_nozzle_diameter)
                return std::string("Invalid extrusion width (too large): ") + key;
        }
    }

    // Out of range validation of numeric values.
    for (const std::string &opt_key : this->keys()) {
        const ConfigOption      *opt    = this->optptr(opt_key);
        assert(opt != nullptr);
        const ConfigOptionDef   *optdef = print_config_def.get(opt_key);
        assert(optdef != nullptr);
        bool out_of_range = false;
        switch (opt->type()) {
        case coFloat:
        {
            auto *fopt = static_cast<const ConfigOptionFloat*>(opt);
            out_of_range = fopt->value < optdef->min || fopt->value > optdef->max;
            break;
        }
        case coPercent:
        {
            auto* fopt = static_cast<const ConfigOptionPercent*>(opt);
            out_of_range = fopt->get_abs_value(100) < optdef->min || fopt->get_abs_value(100) > optdef->max;
            break;
        }
        case coFloatOrPercent:
        {
            auto *fopt = static_cast<const ConfigOptionPercent*>(opt);
            out_of_range = fopt->get_abs_value(1) < optdef->min || fopt->get_abs_value(1) > optdef->max;
            break;
        }
        case coPercents:
        case coFloats:
            for (double v : static_cast<const ConfigOptionVector<double>*>(opt)->values)
                if (v < optdef->min || v > optdef->max) {
                    out_of_range = true;
                    break;
                }
            break;
        case coInt:
        {
            auto *iopt = static_cast<const ConfigOptionInt*>(opt);
            out_of_range = iopt->value < optdef->min || iopt->value > optdef->max;
            break;
        }
        case coInts:
            for (int v : static_cast<const ConfigOptionVector<int>*>(opt)->values)
                if (v < optdef->min || v > optdef->max) {
                    out_of_range = true;
                    break;
                }
            break;
        default:;
        }
        if (out_of_range)
            return std::string("Value out of range: " + opt_key);
    }

    // The configuration is valid.
    return "";
}

// Declare the static caches for each StaticPrintConfig derived class.
StaticPrintConfig::StaticCache<class Slic3r::PrintObjectConfig> PrintObjectConfig::s_cache_PrintObjectConfig;
StaticPrintConfig::StaticCache<class Slic3r::PrintRegionConfig> PrintRegionConfig::s_cache_PrintRegionConfig;
StaticPrintConfig::StaticCache<class Slic3r::MachineEnvelopeConfig> MachineEnvelopeConfig::s_cache_MachineEnvelopeConfig;
StaticPrintConfig::StaticCache<class Slic3r::GCodeConfig>       GCodeConfig::s_cache_GCodeConfig;
StaticPrintConfig::StaticCache<class Slic3r::PrintConfig>       PrintConfig::s_cache_PrintConfig;
StaticPrintConfig::StaticCache<class Slic3r::HostConfig>        HostConfig::s_cache_HostConfig;
StaticPrintConfig::StaticCache<class Slic3r::FullPrintConfig>   FullPrintConfig::s_cache_FullPrintConfig;

StaticPrintConfig::StaticCache<class Slic3r::SLAMaterialConfig>     SLAMaterialConfig::s_cache_SLAMaterialConfig;
StaticPrintConfig::StaticCache<class Slic3r::SLAPrintConfig>        SLAPrintConfig::s_cache_SLAPrintConfig;
StaticPrintConfig::StaticCache<class Slic3r::SLAPrintObjectConfig>  SLAPrintObjectConfig::s_cache_SLAPrintObjectConfig;
StaticPrintConfig::StaticCache<class Slic3r::SLAPrinterConfig>      SLAPrinterConfig::s_cache_SLAPrinterConfig;
StaticPrintConfig::StaticCache<class Slic3r::SLAFullPrintConfig>    SLAFullPrintConfig::s_cache_SLAFullPrintConfig;

CLIActionsConfigDef::CLIActionsConfigDef()
{
    ConfigOptionDef* def;

    // Actions:
    def = this->add("export_obj", coBool);
    def->label = L("Export OBJ");
    def->tooltip = L("Export the model(s) as OBJ.");
    def->set_default_value(new ConfigOptionBool(false));

/*
    def = this->add("export_svg", coBool);
    def->label = L("Export SVG");
    def->tooltip = L("Slice the model and export solid slices as SVG.");
    def->set_default_value(new ConfigOptionBool(false);
    def->set_default_value(new ConfigOptionBool(false));
*/

    def = this->add("export_sla", coBool);
    def->label = L("Export SLA");
    def->tooltip = L("Slice the model and export SLA printing layers as PNG.");
    def->cli = "export-sla|sla";
    def->set_default_value(new ConfigOptionBool(false));

    def = this->add("export_3mf", coBool);
    def->label = L("Export 3MF");
    def->tooltip = L("Export the model(s) as 3MF.");
    def->set_default_value(new ConfigOptionBool(false));

    def = this->add("export_amf", coBool);
    def->label = L("Export AMF");
    def->tooltip = L("Export the model(s) as AMF.");
    def->set_default_value(new ConfigOptionBool(false));

    def = this->add("export_stl", coBool);
    def->label = L("Export STL");
    def->tooltip = L("Export the model(s) as STL.");
    def->set_default_value(new ConfigOptionBool(false));

    def = this->add("export_gcode", coBool);
    def->label = L("Export G-code");
    def->tooltip = L("Slice the model and export toolpaths as G-code.");
    def->cli = "export-gcode|gcode|g";
    def->set_default_value(new ConfigOptionBool(false));

    def = this->add("gcodeviewer", coBool);
    def->label = L("G-code viewer");
    def->tooltip = L("Visualize an already sliced and saved G-code");
    def->cli = "gcodeviewer";
    def->set_default_value(new ConfigOptionBool(false));

    def = this->add("slice", coBool);
    def->label = L("Slice");
    def->tooltip = L("Slice the model as FFF or SLA based on the printer_technology configuration value.");
    def->cli = "slice|s";
    def->set_default_value(new ConfigOptionBool(false));

    def = this->add("help", coBool);
    def->label = L("Help");
    def->tooltip = L("Show this help.");
    def->cli = "help|h";
    def->set_default_value(new ConfigOptionBool(false));

    def = this->add("help_fff", coBool);
    def->label = L("Help (FFF options)");
    def->tooltip = L("Show the full list of print/G-code configuration options.");
    def->set_default_value(new ConfigOptionBool(false));

    def = this->add("help_sla", coBool);
    def->label = L("Help (SLA options)");
    def->tooltip = L("Show the full list of SLA print configuration options.");
    def->set_default_value(new ConfigOptionBool(false));

    def = this->add("info", coBool);
    def->label = L("Output Model Info");
    def->tooltip = L("Write information about the model to the console.");
    def->set_default_value(new ConfigOptionBool(false));

    def = this->add("save", coString);
    def->label = L("Save config file");
    def->tooltip = L("Save configuration to the specified file.");
    def->set_default_value(new ConfigOptionString());
}

CLITransformConfigDef::CLITransformConfigDef()
{
    ConfigOptionDef* def;

    // Transform options:
    def = this->add("align_xy", coPoint);
    def->label = L("Align XY");
    def->tooltip = L("Align the model to the given point.");
    def->set_default_value(new ConfigOptionPoint(Vec2d(100,100)));

    def = this->add("cut", coFloat);
    def->label = L("Cut");
    def->tooltip = L("Cut model at the given Z.");
    def->set_default_value(new ConfigOptionFloat(0));

/*
    def = this->add("cut_grid", coFloat);
    def->label = L("Cut");
    def->tooltip = L("Cut model in the XY plane into tiles of the specified max size.");
    def->set_default_value(new ConfigOptionPoint();
    def->set_default_value(new ConfigOptionPoint());

    def = this->add("cut_x", coFloat);
    def->label = L("Cut");
    def->tooltip = L("Cut model at the given X.");
    def->set_default_value(new ConfigOptionFloat(0);
    def->set_default_value(new ConfigOptionFloat(0));

    def = this->add("cut_y", coFloat);
    def->label = L("Cut");
    def->tooltip = L("Cut model at the given Y.");
    def->set_default_value(new ConfigOptionFloat(0);
    def->set_default_value(new ConfigOptionFloat(0));
*/

    def = this->add("center", coPoint);
    def->label = L("Center");
    def->tooltip = L("Center the print around the given center.");
    def->set_default_value(new ConfigOptionPoint(Vec2d(100,100)));

    def = this->add("dont_arrange", coBool);
    def->label = L("Don't arrange");
    def->tooltip = L("Do not rearrange the given models before merging and keep their original XY coordinates.");

    def = this->add("duplicate", coInt);
    def->label = L("Duplicate");
    def->tooltip =L("Multiply copies by this factor.");
    def->min = 1;

    def = this->add("duplicate_grid", coPoint);
    def->label = L("Duplicate by grid");
    def->tooltip = L("Multiply copies by creating a grid.");

    def = this->add("merge", coBool);
    def->label = L("Merge");
    def->tooltip = L("Arrange the supplied models in a plate and merge them in a single model in order to perform actions once.");
    def->cli = "merge|m";

    def = this->add("repair", coBool);
    def->label = L("Repair");
    def->tooltip = L("Try to repair any non-manifold meshes (this option is implicitly added whenever we need to slice the model to perform the requested action).");

    def = this->add("rotate", coFloat);
    def->label = L("Rotate");
    def->tooltip = L("Rotation angle around the Z axis in degrees.");
    def->set_default_value(new ConfigOptionFloat(0));

    def = this->add("rotate_x", coFloat);
    def->label = L("Rotate around X");
    def->tooltip = L("Rotation angle around the X axis in degrees.");
    def->set_default_value(new ConfigOptionFloat(0));

    def = this->add("rotate_y", coFloat);
    def->label = L("Rotate around Y");
    def->tooltip = L("Rotation angle around the Y axis in degrees.");
    def->set_default_value(new ConfigOptionFloat(0));

    def = this->add("scale", coFloatOrPercent);
    def->label = L("Scale");
    def->tooltip = L("Scaling factor or percentage.");
    def->set_default_value(new ConfigOptionFloatOrPercent(1, false));

    def = this->add("split", coBool);
    def->label = L("Split");
    def->tooltip = L("Detect unconnected parts in the given model(s) and split them into separate objects.");

    def = this->add("scale_to_fit", coPoint3);
    def->label = L("Scale to Fit");
    def->tooltip = L("Scale to fit the given volume.");
    def->set_default_value(new ConfigOptionPoint3(Vec3d(0,0,0)));
}

CLIMiscConfigDef::CLIMiscConfigDef()
{
    ConfigOptionDef* def;

    def = this->add("ignore_nonexistent_config", coBool);
    def->label = L("Ignore non-existent config files");
    def->tooltip = L("Do not fail if a file supplied to --load does not exist.");

    def = this->add("load", coStrings);
    def->label = L("Load config file");
    def->tooltip = L("Load configuration from the specified file. It can be used more than once to load options from multiple files.");

    def = this->add("output", coString);
    def->label = L("Output File");
    def->tooltip = L("The file where the output will be written (if not specified, it will be based on the input file).");
    def->cli = "output|o";

    def = this->add("single_instance", coBool);
    def->label = L("Single Instance");
    def->tooltip = L("If enabled, the command line arguments are sent to an existing instance of GUI PrusaSlicer, "
                     "or an existing PrusaSlicer window is activated. "
                     "Overrides the \"single_instance\" configuration value from application preferences.");

/*
    def = this->add("autosave", coString);
    def->label = L("Autosave");
    def->tooltip = L("Automatically export current configuration to the specified file.");
*/

    def = this->add("datadir", coString);
    def->label = L("Data directory");
    def->tooltip = L("Load and store settings at the given directory. This is useful for maintaining different profiles or including configurations from a network storage.");

    def = this->add("loglevel", coInt);
    def->label = L("Logging level");
    def->tooltip = L("Sets logging sensitivity. 0:fatal, 1:error, 2:warning, 3:info, 4:debug, 5:trace\n"
                     "For example. loglevel=2 logs fatal, error and warning level messages.");
    def->min = 0;

#if (defined(_MSC_VER) || defined(__MINGW32__)) && defined(SLIC3R_GUI)
    def = this->add("sw_renderer", coBool);
    def->label = L("Render with a software renderer");
    def->tooltip = L("Render with a software renderer. The bundled MESA software renderer is loaded instead of the default OpenGL driver.");
    def->min = 0;
#endif /* _MSC_VER */
}

const CLIActionsConfigDef    cli_actions_config_def;
const CLITransformConfigDef  cli_transform_config_def;
const CLIMiscConfigDef       cli_misc_config_def;

DynamicPrintAndCLIConfig::PrintAndCLIConfigDef DynamicPrintAndCLIConfig::s_def;

void DynamicPrintAndCLIConfig::handle_legacy(t_config_option_key &opt_key, std::string &value) const
{
    if (cli_actions_config_def  .options.find(opt_key) == cli_actions_config_def  .options.end() &&
        cli_transform_config_def.options.find(opt_key) == cli_transform_config_def.options.end() &&
        cli_misc_config_def     .options.find(opt_key) == cli_misc_config_def     .options.end()) {
        PrintConfigDef::handle_legacy(opt_key, value);
    }
}

uint64_t ModelConfig::s_last_timestamp = 1;

static Points to_points(const std::vector<Vec2d> &dpts)
{
    Points pts; pts.reserve(dpts.size());
    for (auto &v : dpts)
        pts.emplace_back( coord_t(scale_(v.x())), coord_t(scale_(v.y())) );
    return pts;    
}

Points get_bed_shape(const DynamicPrintConfig &config)
{
    const auto *bed_shape_opt = config.opt<ConfigOptionPoints>("bed_shape");
    if (!bed_shape_opt) {
        
        // Here, it is certain that the bed shape is missing, so an infinite one
        // has to be used, but still, the center of bed can be queried
        if (auto center_opt = config.opt<ConfigOptionPoint>("center"))
            return { scaled(center_opt->value) };
        
        return {};
    }
    
    return to_points(bed_shape_opt->values);
}

Points get_bed_shape(const PrintConfig &cfg)
{
    return to_points(cfg.bed_shape.values);
}

Points get_bed_shape(const SLAPrinterConfig &cfg) { return to_points(cfg.bed_shape.values); }

} // namespace Slic3r

#include <cereal/types/polymorphic.hpp>
CEREAL_REGISTER_TYPE(Slic3r::DynamicPrintConfig)
CEREAL_REGISTER_POLYMORPHIC_RELATION(Slic3r::DynamicConfig, Slic3r::DynamicPrintConfig)<|MERGE_RESOLUTION|>--- conflicted
+++ resolved
@@ -1766,7 +1766,6 @@
                    "The \"No extrusion\" flavor prevents Slic3r from exporting any extrusion value at all.");
     def->enum_keys_map = &ConfigOptionEnum<GCodeFlavor>::get_enum_values();
     def->enum_values.push_back("reprap");
-    def->enum_values.push_back("reprapfirmware");
     def->enum_values.push_back("repetier");
     def->enum_values.push_back("teacup");
     def->enum_values.push_back("makerware");
@@ -1779,12 +1778,7 @@
     def->enum_values.push_back("sprinter");
     def->enum_values.push_back("lerdge");
     def->enum_values.push_back("no-extrusion");
-<<<<<<< HEAD
-    def->enum_labels.push_back("RepRap");
-=======
-    def->enum_labels.push_back("RepRap/Sprinter");
     def->enum_labels.push_back("RepRapFirmware");
->>>>>>> b27bf181
     def->enum_labels.push_back("Repetier");
     def->enum_labels.push_back("Teacup");
     def->enum_labels.push_back("MakerWare (MakerBot)");
@@ -1797,13 +1791,8 @@
     def->enum_labels.push_back("Sprinter");
     def->enum_labels.push_back("Lerdge");
     def->enum_labels.push_back(L("No extrusion"));
-<<<<<<< HEAD
-    def->mode = comAdvanced;
-    def->set_default_value(new ConfigOptionEnum<GCodeFlavor>(gcfRepRap));
-=======
-    def->mode = comExpert;
-    def->set_default_value(new ConfigOptionEnum<GCodeFlavor>(gcfRepRapSprinter));
->>>>>>> b27bf181
+    def->mode = comAdvanced;
+    def->set_default_value(new ConfigOptionEnum<GCodeFlavor>(gcfSprinter));
 
     def = this->add("gcode_label_objects", coBool);
     def->label = L("Label objects");
@@ -5072,7 +5061,6 @@
 
     if (this->use_firmware_retraction.value &&
         this->gcode_flavor.value != gcfSmoothie &&
-<<<<<<< HEAD
         this->gcode_flavor.value != gcfSprinter &&
         this->gcode_flavor.value != gcfRepRap &&
         this->gcode_flavor.value != gcfMarlin &&
@@ -5081,14 +5069,6 @@
         this->gcode_flavor.value != gcfKlipper &&
         this->gcode_flavor.value != gcfLerdge)
         return "--use-firmware-retraction is only supported by Marlin, Smoothie, Repetier, Machinekit, Klipper and Lerdge firmware";
-=======
-        this->gcode_flavor.value != gcfRepRapSprinter &&
-        this->gcode_flavor.value != gcfRepRapFirmware &&
-        this->gcode_flavor.value != gcfMarlin &&
-        this->gcode_flavor.value != gcfMachinekit &&
-        this->gcode_flavor.value != gcfRepetier)
-        return "--use-firmware-retraction is only supported by Marlin, Smoothie, RepRapFirmware, Repetier and Machinekit firmware";
->>>>>>> b27bf181
 
     if (this->use_firmware_retraction.value)
         for (unsigned char wipe : this->wipe.values)
