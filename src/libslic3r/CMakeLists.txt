--- conflicted
+++ resolved
@@ -14,81 +14,7 @@
     set(OpenVDBUtils_SOURCES OpenVDBUtils.cpp OpenVDBUtils.hpp)
 endif()
 
-<<<<<<< HEAD
-
-set(SOURCE_LIST_SLA
-    "SLA/Pad.hpp"
-    "SLA/Pad.cpp"
-    "SLA/SupportTreeBuilder.hpp"
-    "SLA/SupportTreeMesher.hpp"
-    "SLA/SupportTreeMesher.cpp"
-    "SLA/SupportTreeBuildsteps.hpp"
-    "SLA/SupportTreeBuildsteps.cpp"
-    "SLA/SupportTreeBuilder.cpp"
-    "SLA/Concurrency.hpp"
-    "SLA/SupportTree.hpp"
-    "SLA/SupportTree.cpp"
-#    "SLA/SupportTreeIGL.cpp"
-    "SLA/Rotfinder.hpp"
-    "SLA/Rotfinder.cpp"
-    "SLA/BoostAdapter.hpp"
-    "SLA/SpatIndex.hpp"
-    "SLA/SpatIndex.cpp"
-    "SLA/RasterBase.hpp"
-    "SLA/RasterBase.cpp"
-    "SLA/AGGRaster.hpp"
-    "SLA/RasterToPolygons.hpp"
-    "SLA/RasterToPolygons.cpp"
-    "SLA/ConcaveHull.hpp"
-    "SLA/ConcaveHull.cpp"
-    "SLA/Hollowing.hpp"
-    "SLA/Hollowing.cpp"
-    "SLA/JobController.hpp"
-    "SLA/SupportPoint.hpp"
-    "SLA/SupportPointGenerator.hpp"
-    "SLA/SupportPointGenerator.cpp"
-    "SLA/Contour3D.hpp"
-    "SLA/Contour3D.cpp"
-    "SLA/IndexedMesh.hpp"
-    "SLA/IndexedMesh.cpp"
-    "SLA/Clustering.hpp"
-    "SLA/Clustering.cpp"
-    "SLA/ReprojectPointsOnMesh.hpp"
-    "SLA/SupportIslands/EvaluateNeighbor.cpp"
-    "SLA/SupportIslands/EvaluateNeighbor.hpp"
-    "SLA/SupportIslands/ExpandNeighbor.cpp"
-    "SLA/SupportIslands/ExpandNeighbor.hpp"
-    "SLA/SupportIslands/IStackFunction.hpp"
-    "SLA/SupportIslands/LineUtils.cpp"
-    "SLA/SupportIslands/LineUtils.hpp"
-    "SLA/SupportIslands/NodeDataWithResult.hpp"
-    "SLA/SupportIslands/Parabola.hpp"
-    "SLA/SupportIslands/ParabolaUtils.cpp"
-    "SLA/SupportIslands/ParabolaUtils.hpp"
-    "SLA/SupportIslands/PointUtils.cpp"
-    "SLA/SupportIslands/PointUtils.hpp"
-    "SLA/SupportIslands/PolygonUtils.cpp"
-    "SLA/SupportIslands/PolygonUtils.hpp"
-    "SLA/SupportIslands/PostProcessNeighbor.cpp"
-    "SLA/SupportIslands/PostProcessNeighbor.hpp"
-    "SLA/SupportIslands/PostProcessNeighbors.cpp"
-    "SLA/SupportIslands/PostProcessNeighbors.hpp"
-    "SLA/SupportIslands/SampleConfig.hpp"
-    "SLA/SupportIslands/SampleConfigFactory.hpp"
-    "SLA/SupportIslands/SampleIslandUtils.cpp"
-    "SLA/SupportIslands/SampleIslandUtils.hpp"
-    "SLA/SupportIslands/SupportIslandPoint.cpp"
-    "SLA/SupportIslands/SupportIslandPoint.hpp"
-    "SLA/SupportIslands/VectorUtils.hpp"
-    "SLA/SupportIslands/VoronoiGraph.hpp"
-    "SLA/SupportIslands/VoronoiGraphUtils.cpp"
-    "SLA/SupportIslands/VoronoiGraphUtils.hpp"
-)
-
-add_library(libslic3r STATIC
-=======
 set(SLIC3R_SOURCES
->>>>>>> 3cd15ac0
     pchheader.cpp
     pchheader.hpp
     BoundingBox.cpp
@@ -340,13 +266,6 @@
     Optimize/NLoptOptimizer.hpp
     Optimize/BruteforceOptimizer.hpp
     ${OpenVDBUtils_SOURCES}
-<<<<<<< HEAD
-    ${SOURCE_LIST_SLA}
-)
-
-# Create the source groups for source tree with root at CMAKE_CURRENT_SOURCE_DIR.
-source_group(TREE ${CMAKE_CURRENT_SOURCE_DIR} FILES ${SOURCE_LIST_SLA})
-=======
     SLA/Pad.hpp
     SLA/Pad.cpp
     SLA/SupportTreeBuilder.hpp
@@ -382,6 +301,35 @@
     SLA/Clustering.hpp
     SLA/Clustering.cpp
     SLA/ReprojectPointsOnMesh.hpp
+    SLA/SupportIslands/EvaluateNeighbor.cpp"
+"SLA/SupportIslands/EvaluateNeighbor.hpp"
+"SLA/SupportIslands/ExpandNeighbor.cpp"
+"SLA/SupportIslands/ExpandNeighbor.hpp"
+"SLA/SupportIslands/IStackFunction.hpp"
+"SLA/SupportIslands/LineUtils.cpp"
+"SLA/SupportIslands/LineUtils.hpp"
+"SLA/SupportIslands/NodeDataWithResult.hpp"
+"SLA/SupportIslands/Parabola.hpp"
+"SLA/SupportIslands/ParabolaUtils.cpp"
+"SLA/SupportIslands/ParabolaUtils.hpp"
+"SLA/SupportIslands/PointUtils.cpp"
+"SLA/SupportIslands/PointUtils.hpp"
+"SLA/SupportIslands/PolygonUtils.cpp"
+"SLA/SupportIslands/PolygonUtils.hpp"
+"SLA/SupportIslands/PostProcessNeighbor.cpp"
+"SLA/SupportIslands/PostProcessNeighbor.hpp"
+"SLA/SupportIslands/PostProcessNeighbors.cpp"
+"SLA/SupportIslands/PostProcessNeighbors.hpp"
+"SLA/SupportIslands/SampleConfig.hpp"
+"SLA/SupportIslands/SampleConfigFactory.hpp"
+"SLA/SupportIslands/SampleIslandUtils.cpp"
+"SLA/SupportIslands/SampleIslandUtils.hpp"
+"SLA/SupportIslands/SupportIslandPoint.cpp"
+"SLA/SupportIslands/SupportIslandPoint.hpp"
+"SLA/SupportIslands/VectorUtils.hpp"
+"SLA/SupportIslands/VoronoiGraph.hpp"
+"SLA/SupportIslands/VoronoiGraphUtils.cpp"
+"SLA/SupportIslands/VoronoiGraphUtils.hpp"
 )
 
 add_library(libslic3r STATIC ${SLIC3R_SOURCES})
@@ -391,7 +339,6 @@
     string(REPLACE "/" "\\" _group_path "${_source_path}")
     source_group("${_group_path}" FILES "${_source}")
 endforeach()
->>>>>>> 3cd15ac0
 
 if (SLIC3R_STATIC)
     set(CGAL_Boost_USE_STATIC_LIBS ON CACHE BOOL "" FORCE)
