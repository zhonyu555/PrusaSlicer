--- conflicted
+++ resolved
@@ -918,23 +918,16 @@
     // check data from previous step, format the error message(s) and send alert to ui
     // this also has to be done sequentially.
     alert_when_supports_needed();
-<<<<<<< HEAD
 
     tbb::parallel_for(tbb::blocked_range<size_t>(0, m_objects.size(), 1), [this](const tbb::blocked_range<size_t> &range) {
         for (size_t idx = range.begin(); idx < range.end(); ++idx) {
-            m_objects[idx]->generate_support_material();
-            m_objects[idx]->estimate_curled_extrusions();
+            PrintObject &obj = *m_objects[idx];
+            obj.generate_support_material();
+            obj.estimate_curled_extrusions();
+            obj.calculate_overhanging_perimeters();
         }
     }, tbb::simple_partitioner());
 
-=======
-    for (PrintObject *obj : m_objects)
-        obj->generate_support_material();
-    for (PrintObject *obj : m_objects)
-        obj->estimate_curled_extrusions();
-    for (PrintObject *obj : m_objects)
-        obj->calculate_overhanging_perimeters();
->>>>>>> e0baccd6
     if (this->set_started(psWipeTower)) {
         m_wipe_tower_data.clear();
         m_tool_ordering.clear();
