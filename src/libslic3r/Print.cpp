--- conflicted
+++ resolved
@@ -39,11 +39,7 @@
 
 void Print::clear() 
 {
-<<<<<<< HEAD
     std::scoped_lock<std::mutex> lock(this->state_mutex());
-=======
-	std::scoped_lock lock(this->state_mutex());
->>>>>>> bee8247c
     // The following call should stop background processing if it is running.
     this->invalidate_all_steps();
 	for (PrintObject *object : m_objects)
@@ -357,11 +353,7 @@
 {
     if (m_objects.empty())
         return false;
-<<<<<<< HEAD
     std::scoped_lock<std::mutex> lock(this->state_mutex());
-=======
-    std::scoped_lock lock(this->state_mutex());
->>>>>>> bee8247c
     for (const PrintObject *object : m_objects)
         if (! object->is_step_done_unguarded(step))
             return false;
@@ -460,600 +452,7 @@
 
 bool Print::has_infinite_skirt() const
 {
-<<<<<<< HEAD
     return (m_config.draft_shield.value == dsEnabled && m_config.skirts > 0) || (m_config.ooze_prevention && this->extruders().size() > 1);
-=======
-#ifdef _DEBUG
-    check_model_ids_validity(model);
-#endif /* _DEBUG */
-
-    // Normalize the config.
-	new_full_config.option("print_settings_id",    true);
-	new_full_config.option("filament_settings_id", true);
-	new_full_config.option("printer_settings_id",  true);
-    new_full_config.option("physical_printer_settings_id", true);
-    new_full_config.normalize_fdm();
-
-    // Find modified keys of the various configs. Resolve overrides extruder retract values by filament profiles.
-	t_config_option_keys print_diff, object_diff, region_diff, full_config_diff;
-	DynamicPrintConfig filament_overrides;
-	this->config_diffs(new_full_config, print_diff, object_diff, region_diff, full_config_diff, filament_overrides);
-
-    // Do not use the ApplyStatus as we will use the max function when updating apply_status.
-    unsigned int apply_status = APPLY_STATUS_UNCHANGED;
-    auto update_apply_status = [&apply_status](bool invalidated)
-        { apply_status = std::max<unsigned int>(apply_status, invalidated ? APPLY_STATUS_INVALIDATED : APPLY_STATUS_CHANGED); };
-    if (! (print_diff.empty() && object_diff.empty() && region_diff.empty()))
-        update_apply_status(false);
-
-    // Grab the lock for the Print / PrintObject milestones.
-	std::scoped_lock lock(this->state_mutex());
-
-    // The following call may stop the background processing.
-    if (! print_diff.empty())
-        update_apply_status(this->invalidate_state_by_config_options(print_diff));
-
-    // Apply variables to placeholder parser. The placeholder parser is used by G-code export,
-    // which should be stopped if print_diff is not empty.
-    size_t num_extruders = m_config.nozzle_diameter.size();
-    bool   num_extruders_changed = false;
-    if (! full_config_diff.empty()) {
-        update_apply_status(this->invalidate_step(psGCodeExport));
-        // Set the profile aliases for the PrintBase::output_filename()
-		m_placeholder_parser.set("print_preset",    new_full_config.option("print_settings_id")->clone());
-		m_placeholder_parser.set("filament_preset", new_full_config.option("filament_settings_id")->clone());
-		m_placeholder_parser.set("printer_preset",  new_full_config.option("printer_settings_id")->clone());
-        m_placeholder_parser.set("physical_printer_preset",   new_full_config.option("physical_printer_settings_id")->clone());
-		// We want the filament overrides to be applied over their respective extruder parameters by the PlaceholderParser.
-		// see "Placeholders do not respect filament overrides." GH issue #3649
-		m_placeholder_parser.apply_config(filament_overrides);
-	    // It is also safe to change m_config now after this->invalidate_state_by_config_options() call.
-	    m_config.apply_only(new_full_config, print_diff, true);
-	    //FIXME use move semantics once ConfigBase supports it.
-	    m_config.apply(filament_overrides);
-	    // Handle changes to object config defaults
-	    m_default_object_config.apply_only(new_full_config, object_diff, true);
-	    // Handle changes to regions config defaults
-	    m_default_region_config.apply_only(new_full_config, region_diff, true);
-        m_full_print_config = std::move(new_full_config);
-        if (num_extruders != m_config.nozzle_diameter.size()) {
-        	num_extruders = m_config.nozzle_diameter.size();
-        	num_extruders_changed = true;
-    }
-    }
-    
-    class LayerRanges
-    {
-    public:
-        LayerRanges() {}
-        // Convert input config ranges into continuous non-overlapping sorted vector of intervals and their configs.
-        void assign(const t_layer_config_ranges &in) {
-            m_ranges.clear();
-            m_ranges.reserve(in.size());
-            // Input ranges are sorted lexicographically. First range trims the other ranges.
-            coordf_t last_z = 0;
-            for (const std::pair<const t_layer_height_range, ModelConfig> &range : in)
-				if (range.first.second > last_z) {
-                    coordf_t min_z = std::max(range.first.first, 0.);
-                    if (min_z > last_z + EPSILON) {
-                        m_ranges.emplace_back(t_layer_height_range(last_z, min_z), nullptr);
-                        last_z = min_z;
-                    }
-                    if (range.first.second > last_z + EPSILON) {
-						const DynamicPrintConfig *cfg = &range.second.get();
-                        m_ranges.emplace_back(t_layer_height_range(last_z, range.first.second), cfg);
-                        last_z = range.first.second;
-                    }
-                }
-            if (m_ranges.empty())
-                m_ranges.emplace_back(t_layer_height_range(0, DBL_MAX), nullptr);
-            else if (m_ranges.back().second == nullptr)
-                m_ranges.back().first.second = DBL_MAX;
-            else
-                m_ranges.emplace_back(t_layer_height_range(m_ranges.back().first.second, DBL_MAX), nullptr);
-        }
-
-        const DynamicPrintConfig* config(const t_layer_height_range &range) const {
-            auto it = std::lower_bound(m_ranges.begin(), m_ranges.end(), std::make_pair< t_layer_height_range, const DynamicPrintConfig*>(t_layer_height_range(range.first - EPSILON, range.second - EPSILON), nullptr));
-            // #ys_FIXME_COLOR
-            // assert(it != m_ranges.end());
-            // assert(it == m_ranges.end() || std::abs(it->first.first  - range.first ) < EPSILON);
-            // assert(it == m_ranges.end() || std::abs(it->first.second - range.second) < EPSILON);
-            if (it == m_ranges.end() ||
-                std::abs(it->first.first - range.first) > EPSILON ||
-                std::abs(it->first.second - range.second) > EPSILON )
-                return nullptr; // desired range doesn't found
-            return (it == m_ranges.end()) ? nullptr : it->second;
-        }
-        std::vector<std::pair<t_layer_height_range, const DynamicPrintConfig*>>::const_iterator begin() const { return m_ranges.cbegin(); }
-        std::vector<std::pair<t_layer_height_range, const DynamicPrintConfig*>>::const_iterator end() const { return m_ranges.cend(); }
-    private:
-        std::vector<std::pair<t_layer_height_range, const DynamicPrintConfig*>> m_ranges;
-    };
-    struct ModelObjectStatus {
-        enum Status {
-            Unknown,
-            Old,
-            New,
-            Moved,
-            Deleted,
-        };
-        ModelObjectStatus(ObjectID id, Status status = Unknown) : id(id), status(status) {}
-		ObjectID     id;
-        Status       status;
-        LayerRanges  layer_ranges;
-        // Search by id.
-        bool operator<(const ModelObjectStatus &rhs) const { return id < rhs.id; }
-    };
-    std::set<ModelObjectStatus> model_object_status;
-
-    // 1) Synchronize model objects.
-    if (model.id() != m_model.id()) {
-        // Kill everything, initialize from scratch.
-        // Stop background processing.
-        this->call_cancel_callback();
-        update_apply_status(this->invalidate_all_steps());
-        for (PrintObject *object : m_objects) {
-            model_object_status.emplace(object->model_object()->id(), ModelObjectStatus::Deleted);
-			update_apply_status(object->invalidate_all_steps());
-			delete object;
-        }
-        m_objects.clear();
-        for (PrintRegion *region : m_regions)
-            delete region;
-        m_regions.clear();
-        m_model.assign_copy(model);
-		for (const ModelObject *model_object : m_model.objects)
-			model_object_status.emplace(model_object->id(), ModelObjectStatus::New);
-    } else {
-        if (m_model.custom_gcode_per_print_z != model.custom_gcode_per_print_z) {
-            update_apply_status(num_extruders_changed || 
-            	// Tool change G-codes are applied as color changes for a single extruder printer, no need to invalidate tool ordering.
-            	//FIXME The tool ordering may be invalidated unnecessarily if the custom_gcode_per_print_z.mode is not applicable
-            	// to the active print / model state, and then it is reset, so it is being applicable, but empty, thus the effect is the same.
-            	(num_extruders > 1 && custom_per_printz_gcodes_tool_changes_differ(m_model.custom_gcode_per_print_z.gcodes, model.custom_gcode_per_print_z.gcodes)) ?
-            	// The Tool Ordering and the Wipe Tower are no more valid.
-            	this->invalidate_steps({ psWipeTower, psGCodeExport }) :
-            	// There is no change in Tool Changes stored in custom_gcode_per_print_z, therefore there is no need to update Tool Ordering.
-            	this->invalidate_step(psGCodeExport));
-            m_model.custom_gcode_per_print_z = model.custom_gcode_per_print_z;
-        }
-        if (model_object_list_equal(m_model, model)) {
-            // The object list did not change.
-			for (const ModelObject *model_object : m_model.objects)
-				model_object_status.emplace(model_object->id(), ModelObjectStatus::Old);
-        } else if (model_object_list_extended(m_model, model)) {
-            // Add new objects. Their volumes and configs will be synchronized later.
-            update_apply_status(this->invalidate_step(psGCodeExport));
-            for (const ModelObject *model_object : m_model.objects)
-                model_object_status.emplace(model_object->id(), ModelObjectStatus::Old);
-            for (size_t i = m_model.objects.size(); i < model.objects.size(); ++ i) {
-                model_object_status.emplace(model.objects[i]->id(), ModelObjectStatus::New);
-                m_model.objects.emplace_back(ModelObject::new_copy(*model.objects[i]));
-				m_model.objects.back()->set_model(&m_model);
-            }
-        } else {
-            // Reorder the objects, add new objects.
-            // First stop background processing before shuffling or deleting the PrintObjects in the object list.
-            this->call_cancel_callback();
-            update_apply_status(this->invalidate_step(psGCodeExport));
-            // Second create a new list of objects.
-            std::vector<ModelObject*> model_objects_old(std::move(m_model.objects));
-            m_model.objects.clear();
-            m_model.objects.reserve(model.objects.size());
-            auto by_id_lower = [](const ModelObject *lhs, const ModelObject *rhs){ return lhs->id() < rhs->id(); };
-            std::sort(model_objects_old.begin(), model_objects_old.end(), by_id_lower);
-            for (const ModelObject *mobj : model.objects) {
-                auto it = std::lower_bound(model_objects_old.begin(), model_objects_old.end(), mobj, by_id_lower);
-                if (it == model_objects_old.end() || (*it)->id() != mobj->id()) {
-                    // New ModelObject added.
-					m_model.objects.emplace_back(ModelObject::new_copy(*mobj));
-					m_model.objects.back()->set_model(&m_model);
-                    model_object_status.emplace(mobj->id(), ModelObjectStatus::New);
-                } else {
-                    // Existing ModelObject re-added (possibly moved in the list).
-                    m_model.objects.emplace_back(*it);
-                    model_object_status.emplace(mobj->id(), ModelObjectStatus::Moved);
-                }
-            }
-            bool deleted_any = false;
-			for (ModelObject *&model_object : model_objects_old) {
-                if (model_object_status.find(ModelObjectStatus(model_object->id())) == model_object_status.end()) {
-                    model_object_status.emplace(model_object->id(), ModelObjectStatus::Deleted);
-                    deleted_any = true;
-                } else
-                    // Do not delete this ModelObject instance.
-                    model_object = nullptr;
-            }
-            if (deleted_any) {
-                // Delete PrintObjects of the deleted ModelObjects.
-                std::vector<PrintObject*> print_objects_old = std::move(m_objects);
-                m_objects.clear();
-                m_objects.reserve(print_objects_old.size());
-                for (PrintObject *print_object : print_objects_old) {
-                    auto it_status = model_object_status.find(ModelObjectStatus(print_object->model_object()->id()));
-                    assert(it_status != model_object_status.end());
-                    if (it_status->status == ModelObjectStatus::Deleted) {
-                        update_apply_status(print_object->invalidate_all_steps());
-                        delete print_object;
-                    } else
-                        m_objects.emplace_back(print_object);
-                }
-                for (ModelObject *model_object : model_objects_old)
-                    delete model_object;
-            }
-        }
-    }
-
-    // 2) Map print objects including their transformation matrices.
-    struct PrintObjectStatus {
-        enum Status {
-            Unknown,
-            Deleted,
-            Reused,
-            New
-        };
-        PrintObjectStatus(PrintObject *print_object, Status status = Unknown) : 
-            id(print_object->model_object()->id()),
-            print_object(print_object),
-            trafo(print_object->trafo()),
-            status(status) {}
-        PrintObjectStatus(ObjectID id) : id(id), print_object(nullptr), trafo(Transform3d::Identity()), status(Unknown) {}
-        // ID of the ModelObject & PrintObject
-        ObjectID          id;
-        // Pointer to the old PrintObject
-        PrintObject     *print_object;
-        // Trafo generated with model_object->world_matrix(true) 
-        Transform3d      trafo;
-        Status           status;
-        // Search by id.
-        bool operator<(const PrintObjectStatus &rhs) const { return id < rhs.id; }
-    };
-    std::multiset<PrintObjectStatus> print_object_status;
-    for (PrintObject *print_object : m_objects)
-        print_object_status.emplace(PrintObjectStatus(print_object));
-
-    // 3) Synchronize ModelObjects & PrintObjects.
-    for (size_t idx_model_object = 0; idx_model_object < model.objects.size(); ++ idx_model_object) {
-        ModelObject &model_object = *m_model.objects[idx_model_object];
-        auto it_status = model_object_status.find(ModelObjectStatus(model_object.id()));
-        assert(it_status != model_object_status.end());
-        assert(it_status->status != ModelObjectStatus::Deleted);
-		const ModelObject& model_object_new = *model.objects[idx_model_object];
-		const_cast<ModelObjectStatus&>(*it_status).layer_ranges.assign(model_object_new.layer_config_ranges);
-        if (it_status->status == ModelObjectStatus::New)
-            // PrintObject instances will be added in the next loop.
-            continue;
-        // Update the ModelObject instance, possibly invalidate the linked PrintObjects.
-        assert(it_status->status == ModelObjectStatus::Old || it_status->status == ModelObjectStatus::Moved);
-        // Check whether a model part volume was added or removed, their transformations or order changed.
-        // Only volume IDs, volume types, transformation matrices and their order are checked, configuration and other parameters are NOT checked.
-        bool model_parts_differ         = model_volume_list_changed(model_object, model_object_new, ModelVolumeType::MODEL_PART);
-        bool modifiers_differ           = model_volume_list_changed(model_object, model_object_new, ModelVolumeType::PARAMETER_MODIFIER);
-        bool supports_differ            = model_volume_list_changed(model_object, model_object_new, ModelVolumeType::SUPPORT_BLOCKER) ||
-                                          model_volume_list_changed(model_object, model_object_new, ModelVolumeType::SUPPORT_ENFORCER);
-        bool seam_position_differ       = model_volume_list_changed(model_object, model_object_new, ModelVolumeType::SEAM_POSITION);
-        if (model_parts_differ || modifiers_differ ||
-            model_object.origin_translation         != model_object_new.origin_translation   ||
-            ! model_object.layer_height_profile.timestamp_matches(model_object_new.layer_height_profile) ||
-            ! layer_height_ranges_equal(model_object.layer_config_ranges, model_object_new.layer_config_ranges, model_object_new.layer_height_profile.empty())) {
-            // The very first step (the slicing step) is invalidated. One may freely remove all associated PrintObjects.
-            auto range = print_object_status.equal_range(PrintObjectStatus(model_object.id()));
-            for (auto it = range.first; it != range.second; ++ it) {
-                update_apply_status(it->print_object->invalidate_all_steps());
-                const_cast<PrintObjectStatus&>(*it).status = PrintObjectStatus::Deleted;
-            }
-            // Copy content of the ModelObject including its ID, do not change the parent.
-            model_object.assign_copy(model_object_new);
-        } else if (supports_differ || seam_position_differ || model_custom_supports_data_changed(model_object, model_object_new)) {
-            // First stop background processing before shuffling or deleting the ModelVolumes in the ModelObject's list.
-            if (supports_differ) {
-                this->call_cancel_callback();
-                update_apply_status(false);
-            }
-            // Invalidate just the supports step.
-            auto range = print_object_status.equal_range(PrintObjectStatus(model_object.id()));
-            for (auto it = range.first; it != range.second; ++ it)
-                update_apply_status(it->print_object->invalidate_step(posSupportMaterial));
-            if (supports_differ) {
-                // Copy just the support volumes.
-                model_volume_list_update_supports_seams(model_object, model_object_new);
-            }else if (seam_position_differ) {
-                // First stop background processing before shuffling or deleting the ModelVolumes in the ModelObject's list.
-                this->call_cancel_callback();
-                update_apply_status(false);
-                // Invalidate just the gcode step.
-                invalidate_step(psGCodeExport);
-                // Copy just the seam volumes.
-                model_volume_list_update_supports_seams(model_object, model_object_new);
-            }
-        } else if (model_custom_seam_data_changed(model_object, model_object_new)) {
-            update_apply_status(this->invalidate_step(psGCodeExport));
-        }
-        if (! model_parts_differ && ! modifiers_differ) {
-            // Synchronize Object's config.
-            bool object_config_changed = ! model_object.config.timestamp_matches(model_object_new.config);
-			if (object_config_changed)
-				model_object.config.assign_config(model_object_new.config);
-            if (! object_diff.empty() || object_config_changed || num_extruders_changed) {
-                PrintObjectConfig new_config = PrintObject::object_config_from_model_object(m_default_object_config, model_object, num_extruders);
-                auto range = print_object_status.equal_range(PrintObjectStatus(model_object.id()));
-                for (auto it = range.first; it != range.second; ++ it) {
-                    t_config_option_keys diff = it->print_object->config().diff(new_config);
-                    if (! diff.empty()) {
-                        update_apply_status(it->print_object->invalidate_state_by_config_options(diff));
-                        it->print_object->config_apply_only(new_config, diff, true);
-                    }
-                }
-            }
-            // Synchronize (just copy) the remaining data of ModelVolumes (name, config, custom supports data).
-            //FIXME What to do with m_material_id?
-			model_volume_list_copy_configs(model_object /* dst */, model_object_new /* src */, ModelVolumeType::MODEL_PART);
-			model_volume_list_copy_configs(model_object /* dst */, model_object_new /* src */, ModelVolumeType::PARAMETER_MODIFIER);
-            layer_height_ranges_copy_configs(model_object.layer_config_ranges /* dst */, model_object_new.layer_config_ranges /* src */);
-            // Copy the ModelObject name, input_file and instances. The instances will be compared against PrintObject instances in the next step.
-            model_object.name       = model_object_new.name;
-            model_object.input_file = model_object_new.input_file;
-            // Only refresh ModelInstances if there is any change.
-            if (model_object.instances.size() != model_object_new.instances.size() || 
-            	! std::equal(model_object.instances.begin(), model_object.instances.end(), model_object_new.instances.begin(), [](auto l, auto r){ return l->id() == r->id(); })) {
-            	// G-code generator accesses model_object.instances to generate sequential print ordering matching the Plater object list.
-            	update_apply_status(this->invalidate_step(psGCodeExport));
-	            model_object.clear_instances();
-	            model_object.instances.reserve(model_object_new.instances.size());
-	            for (const ModelInstance *model_instance : model_object_new.instances) {
-	                model_object.instances.emplace_back(new ModelInstance(*model_instance));
-	                model_object.instances.back()->set_model_object(&model_object);
-	            }
-	        } else if (! std::equal(model_object.instances.begin(), model_object.instances.end(), model_object_new.instances.begin(), 
-	        		[](auto l, auto r){ return l->print_volume_state == r->print_volume_state && l->printable == r->printable && 
-	        						           l->get_transformation().get_matrix().isApprox(r->get_transformation().get_matrix()); })) {
-	        	// If some of the instances changed, the bounding box of the updated ModelObject is likely no more valid.
-	        	// This is safe as the ModelObject's bounding box is only accessed from this function, which is called from the main thread only.
-	 			model_object.invalidate_bounding_box();
-	        	// Synchronize the content of instances.
-	        	auto new_instance = model_object_new.instances.begin();
-				for (auto old_instance = model_object.instances.begin(); old_instance != model_object.instances.end(); ++ old_instance, ++ new_instance) {
-					(*old_instance)->set_transformation((*new_instance)->get_transformation());
-                    (*old_instance)->print_volume_state = (*new_instance)->print_volume_state;
-                    (*old_instance)->printable 		    = (*new_instance)->printable;
-  				}
-	        }
-        }
-    }
-
-    // 4) Generate PrintObjects from ModelObjects and their instances.
-    {
-        std::vector<PrintObject*> print_objects_new;
-        print_objects_new.reserve(std::max(m_objects.size(), m_model.objects.size()));
-        bool new_objects = false;
-        // Walk over all new model objects and check, whether there are matching PrintObjects.
-        for (ModelObject *model_object : m_model.objects) {
-            auto range = print_object_status.equal_range(PrintObjectStatus(model_object->id()));
-            std::vector<const PrintObjectStatus*> old;
-            if (range.first != range.second) {
-                old.reserve(print_object_status.count(PrintObjectStatus(model_object->id())));
-                for (auto it = range.first; it != range.second; ++ it)
-                    if (it->status != PrintObjectStatus::Deleted)
-                        old.emplace_back(&(*it));
-            }
-            // Generate a list of trafos and XY offsets for instances of a ModelObject
-            // Producing the config for PrintObject on demand, caching it at print_object_last.
-            const PrintObject *print_object_last = nullptr;
-            auto print_object_apply_config = [this, &print_object_last, model_object, num_extruders](PrintObject* print_object) {
-                print_object->config_apply(print_object_last ?
-                    print_object_last->config() :
-                    PrintObject::object_config_from_model_object(m_default_object_config, *model_object, num_extruders));
-                print_object_last = print_object;
-            };
-            std::vector<PrintObjectTrafoAndInstances> new_print_instances = print_objects_from_model_object(*model_object);
-            if (old.empty()) {
-                // Simple case, just generate new instances.
-                for (PrintObjectTrafoAndInstances &print_instances : new_print_instances) {
-                    PrintObject *print_object = new PrintObject(this, model_object, print_instances.trafo, std::move(print_instances.instances));
-                    print_object_apply_config(print_object);
-                    print_objects_new.emplace_back(print_object);
-                    // print_object_status.emplace(PrintObjectStatus(print_object, PrintObjectStatus::New));
-                    new_objects = true;
-                }
-                continue;
-            }
-            // Complex case, try to merge the two lists.
-            // Sort the old lexicographically by their trafos.
-            std::sort(old.begin(), old.end(), [](const PrintObjectStatus *lhs, const PrintObjectStatus *rhs){ return transform3d_lower(lhs->trafo, rhs->trafo); });
-            // Merge the old / new lists.
-            auto it_old = old.begin();
-            for (PrintObjectTrafoAndInstances &new_instances : new_print_instances) {
-				for (; it_old != old.end() && transform3d_lower((*it_old)->trafo, new_instances.trafo); ++ it_old);
-				if (it_old == old.end() || ! transform3d_equal((*it_old)->trafo, new_instances.trafo)) {
-                    // This is a new instance (or a set of instances with the same trafo). Just add it.
-                    PrintObject *print_object = new PrintObject(this, model_object, new_instances.trafo, std::move(new_instances.instances));
-                    print_object_apply_config(print_object);
-                    print_objects_new.emplace_back(print_object);
-                    // print_object_status.emplace(PrintObjectStatus(print_object, PrintObjectStatus::New));
-                    new_objects = true;
-                    if (it_old != old.end())
-                        const_cast<PrintObjectStatus*>(*it_old)->status = PrintObjectStatus::Deleted;
-                } else {
-                    // The PrintObject already exists and the copies differ.
-					PrintBase::ApplyStatus status = (*it_old)->print_object->set_instances(std::move(new_instances.instances));
-                    if (status != PrintBase::APPLY_STATUS_UNCHANGED)
-						update_apply_status(status == PrintBase::APPLY_STATUS_INVALIDATED);
-					print_objects_new.emplace_back((*it_old)->print_object);
-					const_cast<PrintObjectStatus*>(*it_old)->status = PrintObjectStatus::Reused;
-				}
-            }
-        }
-        if (m_objects != print_objects_new) {
-            this->call_cancel_callback();
-			update_apply_status(this->invalidate_all_steps());
-            m_objects = print_objects_new;
-            // Delete the PrintObjects marked as Unknown or Deleted.
-            bool deleted_objects = false;
-            for (auto &pos : print_object_status)
-                if (pos.status == PrintObjectStatus::Unknown || pos.status == PrintObjectStatus::Deleted) {
-                    update_apply_status(pos.print_object->invalidate_all_steps());
-                    delete pos.print_object;
-					deleted_objects = true;
-                }
-			if (new_objects || deleted_objects)
-				update_apply_status(this->invalidate_steps({ psSkirt, psBrim, psWipeTower, psGCodeExport }));
-			if (new_objects)
-	            update_apply_status(false);
-        }
-        print_object_status.clear();
-    }
-
-    // 5) Synchronize configs of ModelVolumes, synchronize AMF / 3MF materials (and their configs), refresh PrintRegions.
-    // Update reference counts of regions from the remaining PrintObjects and their volumes.
-    // Regions with zero references could and should be reused.
-    for (PrintRegion *region : m_regions)
-        region->m_refcnt = 0;
-    for (PrintObject *print_object : m_objects) {
-        for (int idx_region = 0; idx_region < print_object->region_volumes.size(); ++idx_region) {
-            if (!print_object->region_volumes[idx_region].empty())
-                ++ m_regions[idx_region]->m_refcnt;
-        }
-    }
-
-    // All regions now have distinct settings.
-    // Check whether applying the new region config defaults we'd get different regions.
-    for (size_t region_id = 0; region_id < m_regions.size(); ++ region_id) {
-        PrintRegion       &region = *m_regions[region_id];
-        PrintRegionConfig  this_region_config;
-        bool               this_region_config_set = false;
-        for (PrintObject *print_object : m_objects) {
-            const LayerRanges *layer_ranges;
-            {
-                auto it_status = model_object_status.find(ModelObjectStatus(print_object->model_object()->id()));
-                assert(it_status != model_object_status.end());
-                assert(it_status->status != ModelObjectStatus::Deleted);
-                layer_ranges = &it_status->layer_ranges;
-            }
-            if (region_id < print_object->region_volumes.size()) {
-                for (const std::pair<t_layer_height_range, int> &volume_and_range : print_object->region_volumes[region_id]) {
-                    const ModelVolume        &volume             = *print_object->model_object()->volumes[volume_and_range.second];
-                    const DynamicPrintConfig *layer_range_config = layer_ranges->config(volume_and_range.first);
-                    if (this_region_config_set) {
-                        // If the new config for this volume differs from the other
-                        // volume configs currently associated to this region, it means
-                        // the region subdivision does not make sense anymore.
-                        if (! this_region_config.equals(PrintObject::region_config_from_model_volume(m_default_region_config, layer_range_config, volume, num_extruders)))
-                            // Regions were split. Reset this print_object.
-                            goto print_object_end;
-                    } else {
-                        this_region_config = PrintObject::region_config_from_model_volume(m_default_region_config, layer_range_config, volume, num_extruders);
-						for (size_t i = 0; i < region_id; ++ i) {
-							const PrintRegion &region_other = *m_regions[i];
-							if (region_other.m_refcnt != 0 && region_other.config().equals(this_region_config))
-								// Regions were merged. Reset this print_object.
-								goto print_object_end;
-						}
-                        this_region_config_set = true;
-                    }
-                }
-            }
-            continue;
-        print_object_end:
-            update_apply_status(print_object->invalidate_all_steps());
-            // Decrease the references to regions from this volume.
-            int ireg = 0;
-            for (const std::vector<std::pair<t_layer_height_range, int>> &volumes : print_object->region_volumes) {
-                if (! volumes.empty())
-                    -- m_regions[ireg]->m_refcnt;
-                ++ ireg;
-            }
-            print_object->region_volumes.clear();
-        }
-        if (this_region_config_set) {
-            t_config_option_keys diff = region.config().diff(this_region_config);
-            if (! diff.empty()) {
-                region.config_apply_only(this_region_config, diff, false);
-                for (PrintObject *print_object : m_objects)
-                    if (region_id < print_object->region_volumes.size() && ! print_object->region_volumes[region_id].empty())
-                        update_apply_status(print_object->invalidate_state_by_config_options(diff));
-            }
-        }
-    }
-
-    // Possibly add new regions for the newly added or resetted PrintObjects.
-    for (size_t idx_print_object = 0; idx_print_object < m_objects.size(); ++ idx_print_object) {
-        PrintObject        &print_object0 = *m_objects[idx_print_object];
-        const ModelObject  &model_object  = *print_object0.model_object();
-        const LayerRanges *layer_ranges;
-        {
-            auto it_status = model_object_status.find(ModelObjectStatus(model_object.id()));
-            assert(it_status != model_object_status.end());
-            assert(it_status->status != ModelObjectStatus::Deleted);
-            layer_ranges = &it_status->layer_ranges;
-        }
-        std::vector<int>   regions_in_object;
-        regions_in_object.reserve(64);
-        for (size_t i = idx_print_object; i < m_objects.size() && m_objects[i]->model_object() == &model_object; ++ i) {
-            PrintObject &print_object = *m_objects[i];
-			bool         fresh = print_object.region_volumes.empty();
-            unsigned int volume_id = 0;
-            unsigned int idx_region_in_object = 0;
-            for (const ModelVolume *volume : model_object.volumes) {
-                if (! volume->is_model_part() && ! volume->is_modifier()) {
-					++ volume_id;
-					continue;
-				}
-                // Filter the layer ranges, so they do not overlap and they contain at least a single layer.
-                // Now insert a volume with a layer range to its own region.
-                for (auto it_range = layer_ranges->begin(); it_range != layer_ranges->end(); ++ it_range) {
-                    int region_id = -1;
-                    if (&print_object == &print_object0) {
-                        // Get the config applied to this volume.
-                        PrintRegionConfig config = PrintObject::region_config_from_model_volume(m_default_region_config, it_range->second, *volume, num_extruders);
-                        // Find an existing print region with the same config.
-    					int idx_empty_slot = -1;
-    					for (int i = 0; i < (int)m_regions.size(); ++ i) {
-    						if (m_regions[i]->m_refcnt == 0) {
-                                if (idx_empty_slot == -1)
-                                    idx_empty_slot = i;
-                            } else if (config.equals(m_regions[i]->config())) {
-                                region_id = i;
-                                break;
-                            }
-    					}
-                        // If no region exists with the same config, create a new one.
-    					if (region_id == -1) {
-    						if (idx_empty_slot == -1) {
-    							region_id = (int)m_regions.size();
-    							this->add_region(config);
-    						} else {
-    							region_id = idx_empty_slot;
-                                m_regions[region_id]->set_config(std::move(config));
-    						}
-                        }
-                        regions_in_object.emplace_back(region_id);
-                    } else
-                        region_id = regions_in_object[idx_region_in_object ++];
-                    // Assign volume to a region.
-    				if (fresh) {
-    					if ((size_t)region_id >= print_object.region_volumes.size() || print_object.region_volumes[region_id].empty())
-    						++ m_regions[region_id]->m_refcnt;
-    					print_object.add_region_volume(region_id, volume_id, it_range->first);
-    				}
-                }
-				++ volume_id;
-			}
-        }
-    }
-
-    // Update SlicingParameters for each object where the SlicingParameters is not valid.
-    // If it is not valid, then it is ensured that PrintObject.m_slicing_params is not in use
-    // (posSlicing and posSupportMaterial was invalidated).
-    for (PrintObject *object : m_objects)
-        object->update_slicing_parameters();
-
-#ifdef _DEBUG
-    check_model_ids_equal(m_model, model);
-#endif /* _DEBUG */
-
-	return static_cast<ApplyStatus>(apply_status);
->>>>>>> bee8247c
 }
 
 bool Print::has_skirt() const
@@ -1795,16 +1194,7 @@
         for (const SupportLayer *layer : object->support_layers()) {
             if (layer->print_z > skirt_height_z)
                 break;
-<<<<<<< HEAD
             layer->support_fills.collect_points(object_points);
-=======
-            for (const ExtrusionEntity *extrusion_entity : layer->support_fills.entities()) {
-                Polylines poly;
-                extrusion_entity->collect_polylines(poly);
-                for (const Polyline& polyline : poly)
-                    append(object_points, polyline.points);
-            }
->>>>>>> bee8247c
         }
         // if brim, it superseed object & support for first layer
         if (config().skirt_distance_from_brim) {
@@ -1954,638 +1344,6 @@
         append(m_skirt_convex_hull, std::move(poly.points));
 }
 
-<<<<<<< HEAD
-=======
-void Print::_extrude_brim_from_tree(std::vector<std::vector<BrimLoop>>& loops, const Polygons& frontiers, const Flow& flow, ExtrusionEntityCollection& out, bool reversed/*= false*/) {
-
-    // nest contour loops (same as in perimetergenerator)
-    for (int d = loops.size() - 1; d >= 1; --d) {
-        std::vector<BrimLoop>& contours_d = loops[d];
-        // loop through all contours having depth == d
-        for (int i = 0; i < (int)contours_d.size(); ++i) {
-            const BrimLoop& loop = contours_d[i];
-            // find the contour loop that contains it
-            for (int t = d - 1; t >= 0; --t) {
-                for (size_t j = 0; j < loops[t].size(); ++j) {
-                    BrimLoop& candidate_parent = loops[t][j];
-                    bool test = reversed
-                        ? loop.polygon().contains(candidate_parent.lines.front().first_point())
-                        : candidate_parent.polygon().contains(loop.lines.front().first_point());
-                    if (test) {
-                        candidate_parent.children.push_back(loop);
-                        contours_d.erase(contours_d.begin() + i);
-                        --i;
-                        goto NEXT_CONTOUR;
-                    }
-                }
-            }
-            //didn't find a contour: add it as a root loop
-            loops[0].push_back(loop);
-            contours_d.erase(contours_d.begin() + i);
-            --i;
-        NEXT_CONTOUR:;
-        }
-    }
-    for (int i = loops.size() - 1; i > 0; --i) {
-        if (loops[i].empty()) {
-            loops.erase(loops.begin() + i);
-        }
-    }
-
-    //def
-    //cut loops if they go inside a forbidden region
-    std::function<void(BrimLoop&)> cut_loop = [&frontiers, &flow, reversed](BrimLoop& to_cut) {
-        Polylines result;
-        if (to_cut.is_loop) {
-            result = intersection_pl(Polygons{ to_cut.polygon() }, frontiers, true);
-        } else {
-            result = intersection_pl(to_cut.lines, frontiers, true);
-        }
-        //remove too small segments
-        for (int i = 0; i < result.size(); i++) {
-            if (result[i].length() < flow.scaled_width() * 2) {
-                result.erase(result.begin() + i);
-                i--;
-            }
-        }
-        if (result.empty()) {
-            to_cut.lines.clear();
-        } else {
-            if (to_cut.lines != result) {
-                to_cut.lines = result;
-                if (reversed) {
-                    std::reverse(to_cut.lines.begin(), to_cut.lines.end());
-                }
-                to_cut.is_loop = false;
-            }
-        }
-
-    };
-    //calls, deep-first
-    std::list< std::pair<BrimLoop*,int>> cut_child_first;
-    for (std::vector<BrimLoop>& loops : loops) {
-        for (BrimLoop& loop : loops) {
-            cut_child_first.emplace_front(&loop, 0);
-            //flat recurtion
-            while (!cut_child_first.empty()) {
-                if (cut_child_first.front().first->children.size() <= cut_child_first.front().second) {
-                    //if no child to cut, cut ourself and pop
-                    cut_loop(*cut_child_first.front().first);
-                    cut_child_first.pop_front();
-                } else {
-                    // more child to cut, push the next
-                    cut_child_first.front().second++;
-                    cut_child_first.emplace_front(&cut_child_first.front().first->children[cut_child_first.front().second - 1], 0);
-                }
-            }
-        }
-    }
-
-    this->throw_if_canceled();
-
-
-    //def: push into extrusions, in the right order
-    float mm3_per_mm = float(flow.mm3_per_mm());
-    float width = float(flow.width);
-    float height = float(get_first_layer_height());
-    int nextIdx = 0;
-    std::function<void(BrimLoop&, ExtrusionEntityCollection*)>* extrude_ptr;
-    std::function<void(BrimLoop&, ExtrusionEntityCollection*) > extrude = [&mm3_per_mm, &width, &height, &extrude_ptr, &nextIdx](BrimLoop& to_cut, ExtrusionEntityCollection* parent) {
-        int idx = nextIdx++;
-        //bool i_have_line = !to_cut.line.points.empty() && to_cut.line.is_valid();
-        bool i_have_line = to_cut.lines.size() > 0 && to_cut.lines.front().size() > 0 && to_cut.lines.front().is_valid();
-        if (!i_have_line && to_cut.children.empty()) {
-            //nothing
-        } else if (i_have_line && to_cut.children.empty()) {
-            ExtrusionEntitiesPtr to_add;
-            for(Polyline& line : to_cut.lines)
-                if (line.points.back() == line.points.front()) {
-                    ExtrusionPath path(erSkirt, mm3_per_mm, width, height);
-                    path.polyline.points = line.points;
-                    to_add.emplace_back(new ExtrusionLoop(std::move(path), elrSkirt));
-                } else {
-                    ExtrusionPath* extrusion_path = new ExtrusionPath(erSkirt, mm3_per_mm, width, height);
-                    to_add.emplace_back(extrusion_path);
-                    extrusion_path->polyline = line;
-                }
-            parent->append(std::move(to_add));
-        } else if (!i_have_line && !to_cut.children.empty()) {
-            if (to_cut.children.size() == 1) {
-                (*extrude_ptr)(to_cut.children[0], parent);
-            } else {
-                ExtrusionEntityCollection* mycoll = new ExtrusionEntityCollection();
-                //mycoll->no_sort = true;
-                for (BrimLoop& child : to_cut.children)
-                    (*extrude_ptr)(child, mycoll);
-                //remove un-needed collection if possible
-                if (mycoll->entities().size() == 1) {
-                    parent->append(*mycoll->entities().front());
-                    delete mycoll;
-                } else if (mycoll->entities().size() == 0) {
-                    delete mycoll;
-                } else {
-                    parent->append(ExtrusionEntitiesPtr{ mycoll });
-                }
-            }
-        } else {
-            ExtrusionEntityCollection* print_me_first = new ExtrusionEntityCollection();
-            ExtrusionEntitiesPtr to_add;
-            to_add.emplace_back(print_me_first);
-            print_me_first->set_can_sort_reverse(false, false);
-            for (Polyline& line : to_cut.lines)
-                if (line.points.back() == line.points.front()) {
-                    ExtrusionPath path(erSkirt, mm3_per_mm, width, height);
-                    path.polyline.points = line.points;
-                    to_add.emplace_back(new ExtrusionLoop(std::move(path), elrSkirt));
-                } else {
-                    ExtrusionPath* extrusion_path = new ExtrusionPath(erSkirt, mm3_per_mm, width, height);
-                    to_add.emplace_back(extrusion_path);
-                    extrusion_path->polyline = line;
-                }
-            parent->append(std::move(to_add));
-            if (to_cut.children.size() == 1) {
-                (*extrude_ptr)(to_cut.children[0], print_me_first);
-            } else {
-                ExtrusionEntityCollection* children = new ExtrusionEntityCollection();
-                //children->no_sort = true;
-                for (BrimLoop& child : to_cut.children)
-                    (*extrude_ptr)(child, children);
-                //remove un-needed collection if possible
-                if (children->entities().size() == 1) {
-                    parent->append(*children->entities().front());
-                    delete children;
-                } else if (children->entities().size() == 0) {
-                    delete children;
-                } else {
-                    parent->append(ExtrusionEntitiesPtr{ children });
-                }
-            }
-        }
-    };
-    extrude_ptr = &extrude;
-
-    if (loops.empty()) {
-        BOOST_LOG_TRIVIAL(error) << "Failed to extrude brim: no loops to extrude, are you sure your settings are ok?";
-        return;
-    }
-
-    //launch extrude
-    for (BrimLoop& loop : loops[0]) {
-        extrude(loop, &out);
-    }
-}
-
-//TODO: test if no regression vs old _make_brim.
-// this new one can extrude brim for an object inside an other object.
-void Print::_make_brim(const Flow &flow, const PrintObjectPtrs &objects, ExPolygons &unbrimmable, ExtrusionEntityCollection &out) {
-    const coord_t scaled_spacing = flow.scaled_spacing();
-    const PrintObjectConfig &brim_config = objects.front()->config();
-    coord_t brim_offset = scale_(brim_config.brim_offset.value);
-    ExPolygons    islands;
-    for (PrintObject *object : objects) {
-        ExPolygons object_islands;
-        for (ExPolygon &expoly : object->m_layers.front()->lslices)
-            if(brim_config.brim_inside_holes || brim_config.brim_width_interior > 0)
-                object_islands.push_back(brim_offset == 0 ? expoly : offset_ex(expoly, brim_offset)[0]);
-            else
-                object_islands.emplace_back(brim_offset == 0 ? to_expolygon(expoly.contour) : offset_ex(to_expolygon(expoly.contour), brim_offset)[0]);
-        if (!object->support_layers().empty()) {
-            Polygons polys = object->support_layers().front()->support_fills.polygons_covered_by_spacing(flow.spacing_ratio, float(SCALED_EPSILON));
-            for (Polygon poly : polys) {
-                object_islands.emplace_back(brim_offset == 0 ? ExPolygon{ poly } : offset_ex(poly, brim_offset)[0]);
-            }
-        }
-        islands.reserve(islands.size() + object_islands.size() * object->m_instances.size());
-        for (const PrintInstance &pt : object->m_instances) {
-            for (ExPolygon &poly : object_islands) {
-                islands.push_back(poly);
-                islands.back().translate(pt.shift.x(), pt.shift.y());
-            }
-        }
-    }
-
-    this->throw_if_canceled();
-
-    //simplify & merge
-    ExPolygons unbrimmable_areas;
-    for (ExPolygon &expoly : islands)
-        for (ExPolygon &expoly : expoly.simplify(SCALED_RESOLUTION))
-            unbrimmable_areas.emplace_back(std::move(expoly));
-    islands = union_ex(unbrimmable_areas, true);
-    unbrimmable_areas = islands;
-
-    //get the brimmable area
-    const size_t num_loops = size_t(floor(std::max(0.,(brim_config.brim_width.value - brim_config.brim_offset.value)) / flow.spacing()));
-    ExPolygons brimmable_areas;
-    for (ExPolygon &expoly : islands) {
-        for (Polygon poly : offset(expoly.contour, num_loops * scaled_spacing, jtSquare)) {
-            brimmable_areas.emplace_back();
-            brimmable_areas.back().contour = poly;
-            brimmable_areas.back().contour.make_counter_clockwise();
-            brimmable_areas.back().holes.push_back(expoly.contour);
-            brimmable_areas.back().holes.back().make_clockwise();
-        }
-    }
-    brimmable_areas = union_ex(brimmable_areas);
-    this->throw_if_canceled();
-
-    //don't collide with objects
-    brimmable_areas = diff_ex(brimmable_areas, unbrimmable_areas, true);
-    brimmable_areas = diff_ex(brimmable_areas, unbrimmable, true);
-
-    this->throw_if_canceled();
-
-    //now get all holes, use them to create loops
-    std::vector<std::vector<BrimLoop>> loops;
-    ExPolygons bigger_islands;
-    //grow a half of spacing, to go to the first extrusion polyline.
-    Polygons unbrimmable_polygons;
-    for (ExPolygon &expoly : islands) {
-        unbrimmable_polygons.push_back(expoly.contour);
-        //do it separately because we don't want to union them
-        for (ExPolygon &big_expoly : offset_ex(expoly, double(scaled_spacing) * 0.5, jtSquare)) {
-            bigger_islands.emplace_back(big_expoly);
-            unbrimmable_polygons.insert(unbrimmable_polygons.end(), big_expoly.holes.begin(), big_expoly.holes.end());
-        }
-    }
-    islands = bigger_islands;
-    for (size_t i = 0; i < num_loops; ++i) {
-        loops.emplace_back();
-        this->throw_if_canceled();
-        // only grow the contour, not holes
-        bigger_islands.clear();
-        if (i > 0) {
-            for (ExPolygon &expoly : islands) {
-                for (Polygon &big_contour : offset(expoly.contour, double(scaled_spacing) * i, jtSquare)) {
-                    bigger_islands.emplace_back(expoly);
-                    bigger_islands.back().contour = big_contour;
-                }
-            }
-        } else bigger_islands = islands;
-        bigger_islands = union_ex(bigger_islands);
-        for (ExPolygon &expoly : bigger_islands) {
-            loops[i].emplace_back(expoly.contour);
-            // buggy
-            ////also add hole, in case of it's merged with a contour. <= HOW? if there's an island inside a hole! (in the same object)
-            //for (Polygon &hole : expoly.holes)
-            //    //but remove the points that are inside the holes of islands
-            //    for (Polyline& pl : diff_pl(Polygons{ hole }, unbrimmable_polygons, true))
-            //        loops[i].emplace_back(pl);
-        }
-    }
-
-    std::reverse(loops.begin(), loops.end());
-
-    //intersection
-    Polygons frontiers;
-    //use contour from brimmable_areas (external frontier)
-    for (ExPolygon &expoly : brimmable_areas) {
-        frontiers.push_back(expoly.contour);
-        frontiers.back().make_counter_clockwise();
-    }
-    // add internal frontier
-    frontiers.insert(frontiers.begin(), unbrimmable_polygons.begin(), unbrimmable_polygons.end());
-
-    _extrude_brim_from_tree(loops, frontiers, flow, out);
-    
-    unbrimmable.insert(unbrimmable.end(), brimmable_areas.begin(), brimmable_areas.end());
-}
-
-void Print::_make_brim_ears(const Flow &flow, const PrintObjectPtrs &objects, ExPolygons &unbrimmable, ExtrusionEntityCollection &out) {
-    const PrintObjectConfig &brim_config = objects.front()->config();
-    Points pt_ears;
-    coord_t brim_offset = scale_(brim_config.brim_offset.value);
-    ExPolygons islands;
-    ExPolygons unbrimmable_with_support = unbrimmable;
-    for (PrintObject *object : objects) {
-        ExPolygons object_islands;
-        ExPolygons support_island;
-        for (const ExPolygon &expoly : object->m_layers.front()->lslices)
-            if (brim_config.brim_inside_holes || brim_config.brim_width_interior > 0)
-                object_islands.push_back(brim_offset==0?expoly:offset_ex(expoly, brim_offset)[0]);
-            else
-                object_islands.emplace_back(brim_offset == 0 ? to_expolygon(expoly.contour) : offset_ex(to_expolygon(expoly.contour), brim_offset)[0]);
-
-        if (!object->support_layers().empty()) {
-            Polygons polys = object->support_layers().front()->support_fills.polygons_covered_by_spacing(flow.spacing_ratio, float(SCALED_EPSILON));
-            //put ears over supports unless it's 100% fill
-            if (object->config().support_material_solid_first_layer) {
-                for (Polygon poly : polys) {
-                        object_islands.push_back(brim_offset == 0 ? ExPolygon{ poly } : offset_ex(poly, brim_offset)[0]);
-                }
-            } else {
-                // offset2 to avoid bits of brim inside the raft
-                append(support_island, offset2_ex(polys, flow.scaled_width() * 2, -flow.scaled_width() * 2));
-            }
-        }
-        islands.reserve(islands.size() + object_islands.size() * object->m_instances.size());
-        coord_t ear_detection_length = scale_t(object->config().brim_ears_detection_length.value);
-        // duplicate & translate for each instance
-        for (const PrintInstance& copy_pt : object->m_instances) {
-            for (const ExPolygon& poly : object_islands) {
-                islands.push_back(poly);
-                islands.back().translate(copy_pt.shift.x(), copy_pt.shift.y());
-                Polygon decimated_polygon = poly.contour;
-                // brim_ears_detection_length codepath
-                if (ear_detection_length > 0) {
-                    //decimate polygon
-                    Points points = poly.contour.points;
-                    points.push_back(points.front());
-                    points = MultiPoint::_douglas_peucker(points, ear_detection_length);
-                    if (points.size() > 4) { //don't decimate if it's going to be below 4 points, as it's surely enough to fill everything anyway
-                        points.erase(points.end() - 1);
-                        decimated_polygon.points = points;
-                    }
-                }
-                for (const Point& p : decimated_polygon.convex_points(brim_config.brim_ears_max_angle.value* PI / 180.0)) {
-                    pt_ears.push_back(p);
-                    pt_ears.back() += (copy_pt.shift);
-                }
-            }
-            // also for support-fobidden area
-            for (const ExPolygon& poly : support_island) {
-                unbrimmable_with_support.push_back(poly);
-                unbrimmable_with_support.back().translate(copy_pt.shift.x(), copy_pt.shift.y());
-            }
-        }
-    }
-
-    islands = union_ex(islands, true);
-
-    //get the brimmable area (for the return value only)
-    const size_t num_loops = size_t(floor((brim_config.brim_width.value - brim_config.brim_offset.value) / flow.spacing()));
-    ExPolygons brimmable_areas;
-    Polygons contours;
-    Polygons holes;
-    for (ExPolygon &expoly : islands) {
-        for (Polygon poly : offset(expoly.contour, num_loops * flow.scaled_width(), jtSquare)) {
-            contours.push_back(poly);
-        }
-        holes.push_back(expoly.contour);
-    }
-    brimmable_areas = diff_ex(union_(contours), union_(holes));
-    brimmable_areas = diff_ex(brimmable_areas, unbrimmable_with_support, true);
-
-    this->throw_if_canceled();
-
-    if (brim_config.brim_ears_pattern.value == InfillPattern::ipConcentric) {
-
-        //create loops (same as standard brim)
-        Polygons loops;
-        islands = offset_ex(islands, -0.5f * double(flow.scaled_spacing()));
-        for (size_t i = 0; i < num_loops; ++i) {
-            this->throw_if_canceled();
-            islands = offset_ex(islands, double(flow.scaled_spacing()), jtSquare);
-            for (ExPolygon &expoly : islands) {
-                Polygon poly = expoly.contour;
-                poly.points.push_back(poly.points.front());
-                Points p = MultiPoint::_douglas_peucker(poly.points, SCALED_RESOLUTION);
-                p.pop_back();
-                poly.points = std::move(p);
-                loops.push_back(poly);
-            }
-        }
-        //order path with least travel possible
-        loops = union_pt_chained_outside_in(loops, false);
-
-        //create ear pattern
-        coord_t size_ear = (scale_((brim_config.brim_width.value - brim_config.brim_offset.value)) - flow.scaled_spacing());
-        Polygon point_round;
-        for (size_t i = 0; i < POLY_SIDES; i++) {
-            double angle = (2.0 * PI * i) / POLY_SIDES;
-            point_round.points.emplace_back(size_ear * cos(angle), size_ear * sin(angle));
-        }
-
-        //create ears
-        ExPolygons mouse_ears_ex;
-        for (Point pt : pt_ears) {
-            mouse_ears_ex.emplace_back();
-            mouse_ears_ex.back().contour = point_round;
-            mouse_ears_ex.back().contour.translate(pt);
-        }
-
-        //intersection
-        ExPolygons mouse_ears_area = intersection_ex(mouse_ears_ex, brimmable_areas);
-        Polylines lines = intersection_pl(loops, to_polygons(mouse_ears_area));
-        this->throw_if_canceled();
-
-        //reorder & extrude them
-        Polylines lines_sorted = _reorder_brim_polyline(lines, out, flow);
-
-        //push into extrusions
-        extrusion_entities_append_paths(
-            out.set_entities(),
-            lines_sorted,
-            erSkirt,
-            float(flow.mm3_per_mm()),
-            float(flow.width),
-            float(get_first_layer_height())
-        );
-
-        unbrimmable = union_ex(unbrimmable, offset_ex(mouse_ears_ex, flow.scaled_spacing()/2));
-
-    } else /* brim_config.brim_ears_pattern.value == InfillPattern::ipRectilinear */{
-        
-        //create ear pattern
-        coord_t size_ear = (scale_((brim_config.brim_width.value - brim_config.brim_offset.value)) - flow.scaled_spacing());
-        Polygon point_round;
-        for (size_t i = 0; i < POLY_SIDES; i++) {
-            double angle = (2.0 * PI * i) / POLY_SIDES;
-            point_round.points.emplace_back(size_ear * cos(angle), size_ear * sin(angle));
-        }
-
-        //create ears
-        ExPolygons mouse_ears_ex;
-        for (Point pt : pt_ears) {
-            mouse_ears_ex.emplace_back();
-            mouse_ears_ex.back().contour = point_round;
-            mouse_ears_ex.back().contour.translate(pt);
-        }
-
-        ExPolygons new_brim_area = intersection_ex(brimmable_areas, mouse_ears_ex);
-
-        std::unique_ptr<Fill> filler = std::unique_ptr<Fill>(Fill::new_from_type(ipRectiWithPerimeter));
-        filler->angle = 0;
-
-        FillParams fill_params;
-        fill_params.density = 1.f;
-        fill_params.fill_exactly = true;
-        fill_params.flow = flow;
-        fill_params.role = erSkirt;
-        filler->init_spacing(flow.spacing(), fill_params);
-        for (const ExPolygon &expoly : new_brim_area) {
-            Surface surface(stPosInternal | stDensSparse, expoly);
-            filler->fill_surface_extrusion(&surface, fill_params, out.set_entities());
-        }
-
-        unbrimmable.insert(unbrimmable.end(), new_brim_area.begin(), new_brim_area.end());
-    }
-
-}
-
-void Print::_make_brim_interior(const Flow &flow, const PrintObjectPtrs &objects, ExPolygons &unbrimmable_areas, ExtrusionEntityCollection &out) {
-    // Brim is only printed on first layer and uses perimeter extruder.
-
-    const PrintObjectConfig &brim_config = objects.front()->config();
-    coord_t brim_offset = scale_(brim_config.brim_offset.value);
-    ExPolygons    islands;
-    coordf_t spacing;
-    for (PrintObject *object : objects) {
-        ExPolygons object_islands;
-        for (ExPolygon &expoly : object->m_layers.front()->lslices)
-            object_islands.push_back(brim_offset == 0 ? expoly : offset_ex(expoly, brim_offset)[0]);
-        if (!object->support_layers().empty()) {
-            spacing = scaled(object->config().support_material_interface_spacing.value) + support_material_flow(object, float(get_first_layer_height())).scaled_width() * 1.5;
-            Polygons polys = offset2(object->support_layers().front()->support_fills.polygons_covered_by_spacing(flow.spacing_ratio, float(SCALED_EPSILON)), spacing, -spacing);
-            for (Polygon poly : polys) {
-                object_islands.push_back(brim_offset == 0 ? ExPolygon{ poly } : offset_ex(poly, brim_offset)[0]);
-            }
-        }
-        islands.reserve(islands.size() + object_islands.size() * object->instances().size());
-        for (const PrintInstance &instance : object->instances())
-            for (ExPolygon &poly : object_islands) {
-                islands.push_back(poly);
-                islands.back().translate(instance.shift.x(), instance.shift.y());
-            }
-    }
-
-    islands = union_ex(islands);
-
-    //to have the brimmable areas, get all holes, use them as contour , add smaller hole inside and make a diff with unbrimmable
-    const size_t num_loops = size_t(floor((brim_config.brim_width_interior.value - brim_config.brim_offset.value) / flow.spacing()));
-    ExPolygons brimmable_areas;
-    Polygons islands_to_loops;
-    for (const ExPolygon &expoly : islands) {
-        for (const Polygon &hole : expoly.holes) {
-            brimmable_areas.emplace_back();
-            brimmable_areas.back().contour = hole;
-            brimmable_areas.back().contour.make_counter_clockwise();
-            for (Polygon poly : offset(brimmable_areas.back().contour, -flow.scaled_width() * (double)num_loops, jtSquare)) {
-                brimmable_areas.back().holes.push_back(poly);
-                brimmable_areas.back().holes.back().make_clockwise();
-            }
-            islands_to_loops.insert(islands_to_loops.begin(), brimmable_areas.back().contour);
-        }
-    }
-
-    brimmable_areas = diff_ex(brimmable_areas, islands, true);
-    brimmable_areas = diff_ex(brimmable_areas, unbrimmable_areas, true);
-
-    //now get all holes, use them to create loops
-    std::vector<std::vector<BrimLoop>> loops;
-    for (size_t i = 0; i < num_loops; ++i) {
-        this->throw_if_canceled();
-        loops.emplace_back();
-        Polygons islands_to_loops_offseted;
-        for (Polygon& poly : islands_to_loops) {
-            Polygons temp = offset(poly, double(-flow.scaled_spacing()), jtSquare);
-            for (Polygon& poly : temp) {
-                poly.points.push_back(poly.points.front());
-                Points p = MultiPoint::_douglas_peucker(poly.points, SCALED_RESOLUTION);
-                p.pop_back();
-                poly.points = std::move(p);
-            }
-            for (Polygon& poly : offset(temp, 0.5f * double(flow.scaled_spacing())))
-                loops[i].emplace_back(poly);
-            islands_to_loops_offseted.insert(islands_to_loops_offseted.end(), temp.begin(), temp.end());
-        }
-        islands_to_loops = islands_to_loops_offseted;
-    }
-    //loops = union_pt_chained_outside_in(loops, false);
-    std::reverse(loops.begin(), loops.end());
-
-    //intersection
-    Polygons frontiers;
-    for (ExPolygon &expoly : brimmable_areas) {
-        for (Polygon &big_contour : offset(expoly.contour, 0.1f * flow.scaled_width())) {
-            frontiers.push_back(big_contour);
-            for (Polygon &hole : expoly.holes) {
-                frontiers.push_back(hole);
-                //don't reverse it! back! or it will be ignored by intersection_pl. 
-                //frontiers.back().reverse();
-            }
-        }
-    }
-
-    _extrude_brim_from_tree(loops, frontiers, flow, out, true);
-
-    unbrimmable_areas.insert(unbrimmable_areas.end(), brimmable_areas.begin(), brimmable_areas.end());
-}
-
-/// reorder & join polyline if their ending are near enough, then extrude the brim from the polyline into 'out'.
-Polylines Print::_reorder_brim_polyline(Polylines lines, ExtrusionEntityCollection &out, const Flow &flow) {
-    //reorder them
-    std::sort(lines.begin(), lines.end(), [](const Polyline &a, const Polyline &b)->bool { return a.closest_point(Point(0, 0))->y() < b.closest_point(Point(0, 0))->y(); });
-    Polylines lines_sorted;
-    Polyline* previous = NULL;
-    Polyline* best = NULL;
-    double best_dist = -1;
-    size_t best_idx = 0;
-    while (lines.size() > 0) {
-        if (previous == NULL) {
-            lines_sorted.push_back(lines.back());
-            previous = &lines_sorted.back();
-            lines.erase(lines.end() - 1);
-        } else {
-            best = NULL;
-            best_dist = -1;
-            best_idx = 0;
-            for (size_t i = 0; i < lines.size(); ++i) {
-                Polyline &viewed_line = lines[i];
-                double dist = viewed_line.points.front().distance_to(previous->points.front());
-                dist = std::min(dist, viewed_line.points.front().distance_to(previous->points.back()));
-                dist = std::min(dist, viewed_line.points.back().distance_to(previous->points.front()));
-                dist = std::min(dist, viewed_line.points.back().distance_to(previous->points.back()));
-                if (dist < best_dist || best == NULL) {
-                    best = &viewed_line;
-                    best_dist = dist;
-                    best_idx = i;
-                }
-            }
-            if (best != NULL) {
-                //copy new line inside the sorted array.
-                lines_sorted.push_back(lines[best_idx]);
-                lines.erase(lines.begin() + best_idx);
-
-                //connect if near enough
-                if (lines_sorted.size() > 1) {
-                    size_t idx = lines_sorted.size() - 2;
-                    bool connect = false;
-                    if (lines_sorted[idx].points.back().distance_to(lines_sorted[idx + 1].points.front()) < flow.scaled_spacing() * 2) {
-                        connect = true;
-                    } else if (lines_sorted[idx].points.back().distance_to(lines_sorted[idx + 1].points.back()) < flow.scaled_spacing() * 2) {
-                        lines_sorted[idx + 1].reverse();
-                        connect = true;
-                    } else if (lines_sorted[idx].points.front().distance_to(lines_sorted[idx + 1].points.front()) < flow.scaled_spacing() * 2) {
-                        lines_sorted[idx].reverse();
-                        connect = true;
-                    } else if (lines_sorted[idx].points.front().distance_to(lines_sorted[idx + 1].points.back()) < flow.scaled_spacing() * 2) {
-                        lines_sorted[idx].reverse();
-                        lines_sorted[idx + 1].reverse();
-                        connect = true;
-                    }
-
-                    if (connect) {
-                        //connect them
-                        lines_sorted[idx].points.insert(
-                            lines_sorted[idx].points.end(),
-                            lines_sorted[idx + 1].points.begin(),
-                            lines_sorted[idx + 1].points.end());
-                        lines_sorted.erase(lines_sorted.begin() + idx + 1);
-                        idx--;
-                    }
-                }
-
-                //update last position
-                previous = &lines_sorted.back();
-            }
-        }
-    }
-
-    return lines_sorted;
-}
-
->>>>>>> bee8247c
 Polygons Print::first_layer_islands() const
 {
     Polygons islands;
