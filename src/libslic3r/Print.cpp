#include "Exception.hpp"
#include "Print.hpp"
#include "BoundingBox.hpp"
#include "Brim.hpp"
#include "ClipperUtils.hpp"
#include "Extruder.hpp"
#include "Flow.hpp"
#include "Geometry/ConvexHull.hpp"
#include "I18N.hpp"
#include "ShortestPath.hpp"
#include "SupportMaterial.hpp"
#include "Thread.hpp"
#include "GCode.hpp"
#include "GCode/WipeTower.hpp"
#include "Utils.hpp"
#include "BuildVolume.hpp"
#include "format.hpp"

#include <float.h>

#include <algorithm>
#include <limits>
#include <string>
#include <unordered_set>
#include <boost/filesystem/path.hpp>
#include <boost/format.hpp>
#include <boost/log/trivial.hpp>
#include <boost/regex.hpp>


namespace Slic3r {

template class PrintState<PrintStep, psCount>;
template class PrintState<PrintObjectStep, posCount>;

PrintRegion::PrintRegion(const PrintRegionConfig &config) : PrintRegion(config, config.hash()) {}
PrintRegion::PrintRegion(PrintRegionConfig &&config) : PrintRegion(std::move(config), config.hash()) {}

void Print::clear()
{
	std::scoped_lock<std::mutex> lock(this->state_mutex());
    // The following call should stop background processing if it is running.
    this->invalidate_all_steps();
	for (PrintObject *object : m_objects)
		delete object;
	m_objects.clear();
    m_print_regions.clear();
    m_model.clear_objects();
}

// Called by Print::apply().
// This method only accepts PrintConfig option keys.
bool Print::invalidate_state_by_config_options(const ConfigOptionResolver & /* new_config */, const std::vector<t_config_option_key> &opt_keys)
{
    if (opt_keys.empty())
        return false;

    // Cache the plenty of parameters, which influence the G-code generator only,
    // or they are only notes not influencing the generated G-code.
    static std::unordered_set<std::string> steps_gcode = {
        "autoemit_temperature_commands",
        "avoid_crossing_perimeters",
        "avoid_crossing_perimeters_max_detour",
        "bed_shape",
        "bed_temperature",
        "before_layer_gcode",
        "between_objects_gcode",
        "bridge_acceleration",
        "bridge_fan_speed",
        "enable_dynamic_fan_speeds",
        "overhang_fan_speed_0",
        "overhang_fan_speed_1",
        "overhang_fan_speed_2",
        "overhang_fan_speed_3",
        "colorprint_heights",
        "cooling",
        "default_acceleration",
        "deretract_speed",
        "disable_fan_first_layers",
        "duplicate_distance",
        "end_gcode",
        "end_filament_gcode",
        "external_perimeter_acceleration",
        "extrusion_axis",
        "extruder_clearance_height",
        "extruder_clearance_radius",
        "extruder_colour",
        "extruder_offset",
        "extrusion_multiplier",
        "fan_always_on",
        "fan_below_layer_time",
        "full_fan_speed_layer",
        "filament_colour",
        "filament_diameter",
        "filament_density",
        "filament_notes",
        "filament_cost",
        "filament_spool_weight",
        "first_layer_acceleration",
        "first_layer_acceleration_over_raft",
        "first_layer_bed_temperature",
        "first_layer_speed_over_raft",
        "gcode_comments",
        "gcode_label_objects",
        "infill_acceleration",
        "layer_gcode",
        "min_fan_speed",
        "max_fan_speed",
        "max_print_height",
        "min_print_speed",
        "max_print_speed",
        "max_volumetric_speed",
        "max_volumetric_extrusion_rate_slope_positive",
        "max_volumetric_extrusion_rate_slope_negative",
        "notes",
        "only_retract_when_crossing_perimeters",
        "output_filename_format",
        "perimeter_acceleration",
        "post_process",
        "gcode_substitutions",
        "printer_notes",
        "retract_before_travel",
        "retract_before_wipe",
        "retract_layer_change",
        "retract_length",
        "retract_length_toolchange",
        "retract_lift",
        "retract_lift_above",
        "retract_lift_below",
        "retract_restart_extra",
        "retract_restart_extra_toolchange",
        "retract_speed",
        "single_extruder_multi_material_priming",
        "slowdown_below_layer_time",
        "solid_infill_acceleration",
        "standby_temperature_delta",
        "start_gcode",
        "start_filament_gcode",
        "toolchange_gcode",
        "top_solid_infill_acceleration",
        "travel_acceleration",
        "thumbnails",
        "thumbnails_format",
        "use_firmware_retraction",
        "use_relative_e_distances",
        "use_volumetric_e",
        "variable_layer_height",
        "wipe"
    };

    static std::unordered_set<std::string> steps_ignore;

    std::vector<PrintStep> steps;
    std::vector<PrintObjectStep> osteps;
    bool invalidated = false;

    for (const t_config_option_key &opt_key : opt_keys) {
        if (steps_gcode.find(opt_key) != steps_gcode.end()) {
            // These options only affect G-code export or they are just notes without influence on the generated G-code,
            // so there is nothing to invalidate.
            steps.emplace_back(psGCodeExport);
        } else if (steps_ignore.find(opt_key) != steps_ignore.end()) {
            // These steps have no influence on the G-code whatsoever. Just ignore them.
        } else if (
               opt_key == "skirts"
            || opt_key == "skirt_height"
            || opt_key == "draft_shield"
            || opt_key == "skirt_distance"
            || opt_key == "min_skirt_length"
            || opt_key == "ooze_prevention"
            || opt_key == "wipe_tower_x"
            || opt_key == "wipe_tower_y"
            || opt_key == "wipe_tower_rotation_angle") {
            steps.emplace_back(psSkirtBrim);
        } else if (
               opt_key == "first_layer_height"
            || opt_key == "nozzle_diameter"
            || opt_key == "resolution"
            // Spiral Vase forces different kind of slicing than the normal model:
            // In Spiral Vase mode, holes are closed and only the largest area contour is kept at each layer.
            // Therefore toggling the Spiral Vase on / off requires complete reslicing.
            || opt_key == "spiral_vase") {
            osteps.emplace_back(posSlice);
        } else if (
               opt_key == "complete_objects"
            || opt_key == "filament_type"
            || opt_key == "first_layer_temperature"
            || opt_key == "filament_loading_speed"
            || opt_key == "filament_loading_speed_start"
            || opt_key == "filament_unloading_speed"
            || opt_key == "filament_unloading_speed_start"
            || opt_key == "filament_toolchange_delay"
            || opt_key == "filament_cooling_moves"
            || opt_key == "filament_minimal_purge_on_wipe_tower"
            || opt_key == "filament_cooling_initial_speed"
            || opt_key == "filament_cooling_final_speed"
            || opt_key == "filament_ramming_parameters"
            || opt_key == "filament_max_volumetric_speed"
            || opt_key == "gcode_flavor"
            || opt_key == "high_current_on_filament_swap"
            || opt_key == "infill_first"
            || opt_key == "single_extruder_multi_material"
            || opt_key == "temperature"
            || opt_key == "idle_temperature"
            || opt_key == "wipe_tower"
            || opt_key == "wipe_tower_width"
            || opt_key == "wipe_tower_brim_width"
            || opt_key == "wipe_tower_cone_angle"
            || opt_key == "wipe_tower_bridging"
            || opt_key == "wipe_tower_extra_spacing"
            || opt_key == "wipe_tower_no_sparse_layers"
            || opt_key == "wiping_volumes_matrix"
            || opt_key == "parking_pos_retraction"
            || opt_key == "cooling_tube_retraction"
            || opt_key == "cooling_tube_length"
            || opt_key == "extra_loading_move"
            || opt_key == "travel_speed"
            || opt_key == "travel_speed_z"
            || opt_key == "first_layer_speed"
            || opt_key == "z_offset") {
            steps.emplace_back(psWipeTower);
            steps.emplace_back(psSkirtBrim);
        } else if (opt_key == "filament_soluble") {
            steps.emplace_back(psWipeTower);
            // Soluble support interface / non-soluble base interface produces non-soluble interface layers below soluble interface layers.
            // Thus switching between soluble / non-soluble interface layer material may require recalculation of supports.
            //FIXME Killing supports on any change of "filament_soluble" is rough. We should check for each object whether that is necessary.
            osteps.emplace_back(posSupportMaterial);
        } else if (
               opt_key == "first_layer_extrusion_width"
            || opt_key == "min_layer_height"
            || opt_key == "max_layer_height"
            || opt_key == "gcode_resolution") {
            osteps.emplace_back(posPerimeters);
            osteps.emplace_back(posInfill);
            osteps.emplace_back(posSupportMaterial);
            steps.emplace_back(psSkirtBrim);
        } else if (opt_key == "avoid_crossing_curled_overhangs") {
            osteps.emplace_back(posEstimateCurledExtrusions);
        } else {
            // for legacy, if we can't handle this option let's invalidate all steps
            //FIXME invalidate all steps of all objects as well?
            invalidated |= this->invalidate_all_steps();
            // Continue with the other opt_keys to possibly invalidate any object specific steps.
        }
    }

    sort_remove_duplicates(steps);
    for (PrintStep step : steps)
        invalidated |= this->invalidate_step(step);
    sort_remove_duplicates(osteps);
    for (PrintObjectStep ostep : osteps)
        for (PrintObject *object : m_objects)
            invalidated |= object->invalidate_step(ostep);
    return invalidated;
}

bool Print::invalidate_step(PrintStep step)
{
	bool invalidated = Inherited::invalidate_step(step);
    // Propagate to dependent steps.
    if (step != psGCodeExport)
        invalidated |= Inherited::invalidate_step(psGCodeExport);
    return invalidated;
}

// returns true if an object step is done on all objects
// and there's at least one object
bool Print::is_step_done(PrintObjectStep step) const
{
    if (m_objects.empty())
        return false;
    std::scoped_lock<std::mutex> lock(this->state_mutex());
    for (const PrintObject *object : m_objects)
        if (! object->is_step_done_unguarded(step))
            return false;
    return true;
}

// returns 0-based indices of used extruders
std::vector<unsigned int> Print::object_extruders() const
{
    std::vector<unsigned int> extruders;
    extruders.reserve(m_print_regions.size() * m_objects.size() * 3);
    for (const PrintObject *object : m_objects)
		for (const PrintRegion &region : object->all_regions())
        	region.collect_object_printing_extruders(*this, extruders);
    sort_remove_duplicates(extruders);
    return extruders;
}

// returns 0-based indices of used extruders
std::vector<unsigned int> Print::support_material_extruders() const
{
    std::vector<unsigned int> extruders;
    bool support_uses_current_extruder = false;
    auto num_extruders = (unsigned int)m_config.nozzle_diameter.size();

    for (PrintObject *object : m_objects) {
        if (object->has_support_material()) {
        	assert(object->config().support_material_extruder >= 0);
            if (object->config().support_material_extruder == 0)
                support_uses_current_extruder = true;
            else {
            	unsigned int i = (unsigned int)object->config().support_material_extruder - 1;
                extruders.emplace_back((i >= num_extruders) ? 0 : i);
            }
        	assert(object->config().support_material_interface_extruder >= 0);
            if (object->config().support_material_interface_extruder == 0)
                support_uses_current_extruder = true;
            else {
            	unsigned int i = (unsigned int)object->config().support_material_interface_extruder - 1;
                extruders.emplace_back((i >= num_extruders) ? 0 : i);
            }
        }
    }

    if (support_uses_current_extruder)
        // Add all object extruders to the support extruders as it is not know which one will be used to print supports.
        append(extruders, this->object_extruders());

    sort_remove_duplicates(extruders);
    return extruders;
}

// returns 0-based indices of used extruders
std::vector<unsigned int> Print::extruders() const
{
    std::vector<unsigned int> extruders = this->object_extruders();
    append(extruders, this->support_material_extruders());
    sort_remove_duplicates(extruders);
    return extruders;
}

unsigned int Print::num_object_instances() const
{
	unsigned int instances = 0;
    for (const PrintObject *print_object : m_objects)
        instances += (unsigned int)print_object->instances().size();
    return instances;
}

double Print::max_allowed_layer_height() const
{
    double nozzle_diameter_max = 0.;
    for (unsigned int extruder_id : this->extruders())
        nozzle_diameter_max = std::max(nozzle_diameter_max, m_config.nozzle_diameter.get_at(extruder_id));
    return nozzle_diameter_max;
}

std::vector<ObjectID> Print::print_object_ids() const
{
    std::vector<ObjectID> out;
    // Reserve one more for the caller to append the ID of the Print itself.
    out.reserve(m_objects.size() + 1);
    for (const PrintObject *print_object : m_objects)
        out.emplace_back(print_object->id());
    return out;
}

bool Print::has_infinite_skirt() const
{
    return (m_config.draft_shield == dsEnabled && m_config.skirts > 0)/* || (m_config.ooze_prevention && this->extruders().size() > 1)*/;
}

bool Print::has_skirt() const
{
    return (m_config.skirt_height > 0 && m_config.skirts > 0) || has_infinite_skirt();
    // case dsLimited should only be taken into account when skirt_height and skirts are positive,
    // so it is covered by the first condition.
}

bool Print::has_brim() const
{
    return std::any_of(m_objects.begin(), m_objects.end(), [](PrintObject *object) { return object->has_brim(); });
}

bool Print::sequential_print_horizontal_clearance_valid(const Print& print, Polygons* polygons)
{
	Polygons convex_hulls_other;
    if (polygons != nullptr)
        polygons->clear();
    std::vector<size_t> intersecting_idxs;

	std::map<ObjectID, Polygon> map_model_object_to_convex_hull;
	for (const PrintObject *print_object : print.objects()) {
	    assert(! print_object->model_object()->instances.empty());
	    assert(! print_object->instances().empty());
	    ObjectID model_object_id = print_object->model_object()->id();
	    auto it_convex_hull = map_model_object_to_convex_hull.find(model_object_id);
        // Get convex hull of all printable volumes assigned to this print object.
        ModelInstance *model_instance0 = print_object->model_object()->instances.front();
	    if (it_convex_hull == map_model_object_to_convex_hull.end()) {
	        // Calculate the convex hull of a printable object.
	        // Grow convex hull with the clearance margin.
	        // FIXME: Arrangement has different parameters for offsetting (jtMiter, limit 2)
	        // which causes that the warning will be showed after arrangement with the
	        // appropriate object distance. Even if I set this to jtMiter the warning still shows up.
        Geometry::Transformation trafo = model_instance0->get_transformation();
        trafo.set_offset({ 0.0, 0.0, model_instance0->get_offset().z() });
          it_convex_hull = map_model_object_to_convex_hull.emplace_hint(it_convex_hull, model_object_id,
              offset(print_object->model_object()->convex_hull_2d(trafo.get_matrix()),
                  // Shrink the extruder_clearance_radius a tiny bit, so that if the object arrangement algorithm placed the objects
                  // exactly by satisfying the extruder_clearance_radius, this test will not trigger collision.
                  float(scale_(0.5 * print.config().extruder_clearance_radius.value - BuildVolume::BedEpsilon)),
                  jtRound, scale_(0.1)).front());
      }
	    // Make a copy, so it may be rotated for instances.
	    Polygon convex_hull0 = it_convex_hull->second;
		const double z_diff = Geometry::rotation_diff_z(model_instance0->get_matrix(), print_object->instances().front().model_instance->get_matrix());
		if (std::abs(z_diff) > EPSILON)
			convex_hull0.rotate(z_diff);
	    // Now we check that no instance of convex_hull intersects any of the previously checked object instances.
	    for (const PrintInstance &instance : print_object->instances()) {
	        Polygon convex_hull = convex_hull0;
	        // instance.shift is a position of a centered object, while model object may not be centered.
	        // Convert the shift from the PrintObject's coordinates into ModelObject's coordinates by removing the centering offset.
	        convex_hull.translate(instance.shift - print_object->center_offset());
            // if output needed, collect indices (inside convex_hulls_other) of intersecting hulls
            for (size_t i = 0; i < convex_hulls_other.size(); ++i) {
                if (! intersection(convex_hulls_other[i], convex_hull).empty()) {
                    if (polygons == nullptr)
                        return false;
                    else {
                        intersecting_idxs.emplace_back(i);
                        intersecting_idxs.emplace_back(convex_hulls_other.size());
                    }
                }
            }
            convex_hulls_other.emplace_back(std::move(convex_hull));
	    }
	}

    if (!intersecting_idxs.empty()) {
        // use collected indices (inside convex_hulls_other) to update output
        std::sort(intersecting_idxs.begin(), intersecting_idxs.end());
        intersecting_idxs.erase(std::unique(intersecting_idxs.begin(), intersecting_idxs.end()), intersecting_idxs.end());
        for (size_t i : intersecting_idxs) {
            polygons->emplace_back(std::move(convex_hulls_other[i]));
        }
        return false;
    }
    return true;
}

static inline bool sequential_print_vertical_clearance_valid(const Print &print)
{
	std::vector<const PrintInstance*> print_instances_ordered = sort_object_instances_by_model_order(print);
	// Ignore the last instance printed.
	print_instances_ordered.pop_back();
	// Find the other highest instance.
	auto it = std::max_element(print_instances_ordered.begin(), print_instances_ordered.end(), [](auto l, auto r) {
		return l->print_object->height() < r->print_object->height();
	});
    return it == print_instances_ordered.end() || (*it)->print_object->height() <= scale_(print.config().extruder_clearance_height.value);
}

// Matches "G92 E0" with various forms of writing the zero and with an optional comment.
boost::regex regex_g92e0 { "^[ \\t]*[gG]92[ \\t]*[eE](0(\\.0*)?|\\.0+)[ \\t]*(;.*)?$" };

// Precondition: Print::validate() requires the Print::apply() to be called its invocation.
std::string Print::validate(std::string* warning) const
{
    std::vector<unsigned int> extruders = this->extruders();

    if (m_objects.empty())
        return _u8L("All objects are outside of the print volume.");

    if (extruders.empty())
        return _u8L("The supplied settings will cause an empty print.");

    if (m_config.complete_objects) {
    	if (! sequential_print_horizontal_clearance_valid(*this))
            return _u8L("Some objects are too close; your extruder will collide with them.");
        if (! sequential_print_vertical_clearance_valid(*this))
	        return _u8L("Some objects are too tall and cannot be printed without extruder collisions.");
    }

    if (m_config.avoid_crossing_perimeters && m_config.avoid_crossing_curled_overhangs) {
        return _u8L("Avoid crossing perimeters option and avoid crossing curled overhangs option cannot be both enabled together.");
    }    

    if (m_config.spiral_vase) {
        size_t total_copies_count = 0;
        for (const PrintObject *object : m_objects)
            total_copies_count += object->instances().size();
        // #4043
        if (total_copies_count > 1 && ! m_config.complete_objects.value)
            return _u8L("Only a single object may be printed at a time in Spiral Vase mode. "
                     "Either remove all but the last object, or enable sequential mode by \"complete_objects\".");
        assert(m_objects.size() == 1);
        if (m_objects.front()->all_regions().size() > 1)
            return _u8L("The Spiral Vase option can only be used when printing single material objects.");
    }

<<<<<<< HEAD
    if (m_default_object_config.z_dither) {
        if (m_default_region_config.infill_every_layers > 1)
            return L("Z-dither slicing option is not compatible with option to combine infills of multiple layers.");
        if (extruders.size() > 1) // Is there a better way to check for a possibility of multimaterial printing?
            return L("Z-dither slicing option is currently not supported for printers with multiple extruders.");
    }

=======
    if (m_config.machine_limits_usage == MachineLimitsUsage::EmitToGCode && m_config.gcode_flavor == gcfKlipper)
        return L("Machine limits cannot be emitted to G-Code when Klipper firmware flavor is used. "
                 "Change the value of machine_limits_usage.");

    // Cache of layer height profiles for checking:
    // 1) Whether all layers are synchronized if printing with wipe tower and / or unsynchronized supports.
    // 2) Whether layer height is constant for Organic supports.
    // 3) Whether build volume Z is not violated.
    std::vector<std::vector<coordf_t>> layer_height_profiles;
    auto layer_height_profile = [this, &layer_height_profiles](const size_t print_object_idx) -> const std::vector<coordf_t>& {
        const PrintObject       &print_object = *m_objects[print_object_idx];
        if (layer_height_profiles.empty())
            layer_height_profiles.assign(m_objects.size(), std::vector<coordf_t>());
        std::vector<coordf_t>   &profile      = layer_height_profiles[print_object_idx];
        if (profile.empty())
            PrintObject::update_layer_height_profile(*print_object.model_object(), print_object.slicing_parameters(), profile);
        return profile;
    };

    // Checks that the print does not exceed the max print height
    for (size_t print_object_idx = 0; print_object_idx < m_objects.size(); ++ print_object_idx) {
        const PrintObject &print_object = *m_objects[print_object_idx];
        //FIXME It is quite expensive to generate object layers just to get the print height!
        if (auto layers = generate_object_layers(print_object.slicing_parameters(), layer_height_profile(print_object_idx));
            ! layers.empty() && layers.back() > this->config().max_print_height + EPSILON) {
            return _u8L("The print is taller than the maximum allowed height. You might want to reduce the size of your model"
                     " or change current print settings and retry.");
        }
    }

    // Some of the objects has variable layer height applied by painting or by a table.
    bool has_custom_layering = std::find_if(m_objects.begin(), m_objects.end(), 
        [](const PrintObject *object) { return object->model_object()->has_custom_layering(); }) 
        != m_objects.end();

    // Custom layering is not allowed for tree supports as of now.
    for (size_t print_object_idx = 0; print_object_idx < m_objects.size(); ++ print_object_idx)
        if (const PrintObject &print_object = *m_objects[print_object_idx];
            print_object.has_support_material() && print_object.config().support_material_style.value == smsOrganic &&
            print_object.model_object()->has_custom_layering()) {
            if (const std::vector<coordf_t> &layers = layer_height_profile(print_object_idx); ! layers.empty())
                if (! check_object_layers_fixed(print_object.slicing_parameters(), layers))
                    return _u8L("Variable layer height is not supported with Organic supports.");
        }

>>>>>>> 996a72a2
    if (this->has_wipe_tower() && ! m_objects.empty()) {
        // Make sure all extruders use same diameter filament and have the same nozzle diameter
        // EPSILON comparison is used for nozzles and 10 % tolerance is used for filaments
        double first_nozzle_diam = m_config.nozzle_diameter.get_at(extruders.front());
        double first_filament_diam = m_config.filament_diameter.get_at(extruders.front());
        for (const auto& extruder_idx : extruders) {
            double nozzle_diam = m_config.nozzle_diameter.get_at(extruder_idx);
            double filament_diam = m_config.filament_diameter.get_at(extruder_idx);
            if (nozzle_diam - EPSILON > first_nozzle_diam || nozzle_diam + EPSILON < first_nozzle_diam
             || std::abs((filament_diam-first_filament_diam)/first_filament_diam) > 0.1)
                 return _u8L("The wipe tower is only supported if all extruders have the same nozzle diameter "
                          "and use filaments of the same diameter.");
        }

        if (m_config.gcode_flavor != gcfRepRapSprinter && m_config.gcode_flavor != gcfRepRapFirmware &&
            m_config.gcode_flavor != gcfRepetier && m_config.gcode_flavor != gcfMarlinLegacy &&
            m_config.gcode_flavor != gcfMarlinFirmware && m_config.gcode_flavor != gcfKlipper)
            return _u8L("The Wipe Tower is currently only supported for the Marlin, Klipper, RepRap/Sprinter, RepRapFirmware and Repetier G-code flavors.");
        if (! m_config.use_relative_e_distances)
            return _u8L("The Wipe Tower is currently only supported with the relative extruder addressing (use_relative_e_distances=1).");
        if (m_config.ooze_prevention && m_config.single_extruder_multi_material)
            return _u8L("Ooze prevention is only supported with the wipe tower when 'single_extruder_multi_material' is off.");
        if (m_config.use_volumetric_e)
            return _u8L("The Wipe Tower currently does not support volumetric E (use_volumetric_e=0).");
        if (m_config.complete_objects && extruders.size() > 1)
<<<<<<< HEAD
            return L("The Wipe Tower is currently not supported for multimaterial sequential prints.");

=======
            return _u8L("The Wipe Tower is currently not supported for multimaterial sequential prints.");
        
>>>>>>> 996a72a2
        if (m_objects.size() > 1) {
            const SlicingParameters     &slicing_params0       = m_objects.front()->slicing_parameters();
            size_t                       tallest_object_idx    = 0;
            for (size_t i = 1; i < m_objects.size(); ++ i) {
                const PrintObject       *object         = m_objects[i];
                const SlicingParameters &slicing_params = object->slicing_parameters();
                if (std::abs(slicing_params.first_print_layer_height - slicing_params0.first_print_layer_height) > EPSILON ||
                    std::abs(slicing_params.layer_height             - slicing_params0.layer_height            ) > EPSILON)
                    return _u8L("The Wipe Tower is only supported for multiple objects if they have equal layer heights");
                if (slicing_params.raft_layers() != slicing_params0.raft_layers())
                    return _u8L("The Wipe Tower is only supported for multiple objects if they are printed over an equal number of raft layers");
                if (slicing_params0.gap_object_support != slicing_params.gap_object_support ||
                    slicing_params0.gap_support_object != slicing_params.gap_support_object)
                    return _u8L("The Wipe Tower is only supported for multiple objects if they are printed with the same support_material_contact_distance");
                if (! equal_layering(slicing_params, slicing_params0))
                    return _u8L("The Wipe Tower is only supported for multiple objects if they are sliced equally.");
                if (has_custom_layering) {
                    auto &lh         = layer_height_profile(i);
                    auto &lh_tallest = layer_height_profile(tallest_object_idx);
                    if (*(lh.end()-2) > *(lh_tallest.end()-2))
                        tallest_object_idx = i;
                }
           }

            if (has_custom_layering) {
                for (size_t idx_object = 0; idx_object < m_objects.size(); ++ idx_object) {
                    if (idx_object == tallest_object_idx)
                        continue;
                    // Check that the layer height profiles are equal. This will happen when one object is
                    // a copy of another, or when a layer height modifier is used the same way on both objects.
                    // The latter case might create a floating point inaccuracy mismatch, so compare
                    // element-wise using an epsilon check.
                    size_t i = 0;
                    const coordf_t eps = 0.5 * EPSILON; // layers closer than EPSILON will be merged later. Let's make
                    // this check a bit more sensitive to make sure we never consider two different layers as one.
                    while (i < layer_height_profiles[idx_object].size()
                        && i < layer_height_profiles[tallest_object_idx].size()) {
                        if (i%2 == 0 && layer_height_profiles[tallest_object_idx][i] > layer_height_profiles[idx_object][layer_height_profiles[idx_object].size() - 2 ])
                            break;
                        if (std::abs(layer_height_profiles[idx_object][i] - layer_height_profiles[tallest_object_idx][i]) > eps)
                            return _u8L("The Wipe tower is only supported if all objects have the same variable layer height");
                        ++i;
                    }
                }
            }
        }
    }

	{
		// Find the smallest used nozzle diameter and the number of unique nozzle diameters.
		double min_nozzle_diameter = std::numeric_limits<double>::max();
		double max_nozzle_diameter = 0;
		for (unsigned int extruder_id : extruders) {
			double dmr = m_config.nozzle_diameter.get_at(extruder_id);
			min_nozzle_diameter = std::min(min_nozzle_diameter, dmr);
			max_nozzle_diameter = std::max(max_nozzle_diameter, dmr);
		}

#if 0
        // We currently allow one to assign extruders with a higher index than the number
        // of physical extruders the machine is equipped with, as the Printer::apply() clamps them.
        unsigned int total_extruders_count = m_config.nozzle_diameter.size();
        for (const auto& extruder_idx : extruders)
            if ( extruder_idx >= total_extruders_count )
                return _u8L("One or more object were assigned an extruder that the printer does not have.");
#endif

        auto validate_extrusion_width = [/*min_nozzle_diameter,*/ max_nozzle_diameter](const ConfigBase &config, const char *opt_key, double layer_height, std::string &err_msg) -> bool {
            // This may change in the future, if we switch to "extrusion width wrt. nozzle diameter"
            // instead of currently used logic "extrusion width wrt. layer height", see GH issues #1923 #2829.
//        	double extrusion_width_min = config.get_abs_value(opt_key, min_nozzle_diameter);
//        	double extrusion_width_max = config.get_abs_value(opt_key, max_nozzle_diameter);
            double extrusion_width_min = config.get_abs_value(opt_key, layer_height);
            double extrusion_width_max = config.get_abs_value(opt_key, layer_height);
        	if (extrusion_width_min == 0) {
        		// Default "auto-generated" extrusion width is always valid.
        	} else if (extrusion_width_min <= layer_height) {
        		err_msg = (boost::format(_u8L("%1%=%2% mm is too low to be printable at a layer height %3% mm")) % opt_key % extrusion_width_min % layer_height).str();
				return false;
			} else if (extrusion_width_max >= max_nozzle_diameter * 3.) {
				err_msg = (boost::format(_u8L("Excessive %1%=%2% mm to be printable with a nozzle diameter %3% mm")) % opt_key % extrusion_width_max % max_nozzle_diameter).str();
				return false;
			}
			return true;
		};
        for (PrintObject *object : m_objects) {
            if (object->has_support_material()) {
				if ((object->config().support_material_extruder == 0 || object->config().support_material_interface_extruder == 0) && max_nozzle_diameter - min_nozzle_diameter > EPSILON) {
                    // The object has some form of support and either support_material_extruder or support_material_interface_extruder
                    // will be printed with the current tool without a forced tool change. Play safe, assert that all object nozzles
                    // are of the same diameter.
                    return _u8L("Printing with multiple extruders of differing nozzle diameters. "
                           "If support is to be printed with the current extruder (support_material_extruder == 0 or support_material_interface_extruder == 0), "
                           "all nozzles have to be of the same diameter.");
                }
                if (this->has_wipe_tower() && object->config().support_material_style != smsOrganic) {
    				if (object->config().support_material_contact_distance == 0) {
    					// Soluble interface
    					if (! object->config().support_material_synchronize_layers)
    						return _u8L("For the Wipe Tower to work with the soluble supports, the support layers need to be synchronized with the object layers.");
    				} else {
    					// Non-soluble interface
    					if (object->config().support_material_extruder != 0 || object->config().support_material_interface_extruder != 0)
    						return _u8L("The Wipe Tower currently supports the non-soluble supports only if they are printed with the current extruder without triggering a tool change. "
    							     "(both support_material_extruder and support_material_interface_extruder need to be set to 0).");
    				}
                }
            }

            // Do we have custom support data that would not be used?
            // Notify the user in that case.
            if (! object->has_support() && warning) {
                for (const ModelVolume* mv : object->model_object()->volumes) {
                    bool has_enforcers = mv->is_support_enforcer() ||
                        (mv->is_model_part() && mv->supported_facets.has_facets(*mv, EnforcerBlockerType::ENFORCER));
                    if (has_enforcers) {
                        *warning = "_SUPPORTS_OFF";
                        break;
                    }
                }
            }

            // validate first_layer_height
            assert(! m_config.first_layer_height.percent);
            double first_layer_height = m_config.first_layer_height.value;
            double first_layer_min_nozzle_diameter;
            if (object->has_raft()) {
                // if we have raft layers, only support material extruder is used on first layer
                size_t first_layer_extruder = object->config().raft_layers == 1
                    ? object->config().support_material_interface_extruder-1
                    : object->config().support_material_extruder-1;
                first_layer_min_nozzle_diameter = (first_layer_extruder == size_t(-1)) ?
                    min_nozzle_diameter :
                    m_config.nozzle_diameter.get_at(first_layer_extruder);
            } else {
                // if we don't have raft layers, any nozzle diameter is potentially used in first layer
                first_layer_min_nozzle_diameter = min_nozzle_diameter;
            }
            if (first_layer_height > first_layer_min_nozzle_diameter)
<<<<<<< HEAD
                return L("First layer height can't be greater than nozzle diameter");

=======
                return _u8L("First layer height can't be greater than nozzle diameter");
            
>>>>>>> 996a72a2
            // validate layer_height
            double layer_height = object->config().layer_height.value;
            if (layer_height > min_nozzle_diameter)
                return _u8L("Layer height can't be greater than nozzle diameter");

            // Validate extrusion widths.
            std::string err_msg;
            if (! validate_extrusion_width(object->config(), "extrusion_width", layer_height, err_msg))
            	return err_msg;
            if ((object->has_support() || object->has_raft()) && ! validate_extrusion_width(object->config(), "support_material_extrusion_width", layer_height, err_msg))
            	return err_msg;
            for (const char *opt_key : { "perimeter_extrusion_width", "external_perimeter_extrusion_width", "infill_extrusion_width", "solid_infill_extrusion_width", "top_infill_extrusion_width" })
				for (const PrintRegion &region : object->all_regions())
            		if (! validate_extrusion_width(region.config(), opt_key, layer_height, err_msg))
		            	return err_msg;
        }
    }
    {
        bool before_layer_gcode_resets_extruder = boost::regex_search(m_config.before_layer_gcode.value, regex_g92e0);
        bool layer_gcode_resets_extruder        = boost::regex_search(m_config.layer_gcode.value, regex_g92e0);
        if (m_config.use_relative_e_distances) {
            // See GH issues #6336 #5073
            if ((m_config.gcode_flavor == gcfMarlinLegacy || m_config.gcode_flavor == gcfMarlinFirmware) &&
                ! before_layer_gcode_resets_extruder && ! layer_gcode_resets_extruder)
                return _u8L("Relative extruder addressing requires resetting the extruder position at each layer to prevent loss of floating point accuracy. Add \"G92 E0\" to layer_gcode.");
        } else if (before_layer_gcode_resets_extruder)
            return _u8L("\"G92 E0\" was found in before_layer_gcode, which is incompatible with absolute extruder addressing.");
        else if (layer_gcode_resets_extruder)
                return _u8L("\"G92 E0\" was found in layer_gcode, which is incompatible with absolute extruder addressing.");
    }

    return std::string();
}

#if 0
// the bounding box of objects placed in copies position
// (without taking skirt/brim/support material into account)
BoundingBox Print::bounding_box() const
{
    BoundingBox bb;
    for (const PrintObject *object : m_objects)
        for (const PrintInstance &instance : object->instances()) {
        	BoundingBox bb2(object->bounding_box());
        	bb.merge(bb2.min + instance.shift);
        	bb.merge(bb2.max + instance.shift);
        }
    return bb;
}

// the total bounding box of extrusions, including skirt/brim/support material
// this methods needs to be called even when no steps were processed, so it should
// only use configuration values
BoundingBox Print::total_bounding_box() const
{
    // get objects bounding box
    BoundingBox bb = this->bounding_box();

    // we need to offset the objects bounding box by at least half the perimeters extrusion width
    Flow perimeter_flow = m_objects.front()->get_layer(0)->get_region(0)->flow(frPerimeter);
    double extra = perimeter_flow.width/2;

    // consider support material
    if (this->has_support_material()) {
        extra = std::max(extra, SUPPORT_MATERIAL_MARGIN);
    }

    // consider brim and skirt
    if (m_config.brim_width.value > 0) {
        Flow brim_flow = this->brim_flow();
        extra = std::max(extra, m_config.brim_width.value + brim_flow.width/2);
    }
    if (this->has_skirt()) {
        int skirts = m_config.skirts.value;
        if (skirts == 0 && this->has_infinite_skirt()) skirts = 1;
        Flow skirt_flow = this->skirt_flow();
        extra = std::max(
            extra,
            m_config.brim_width.value
                + m_config.skirt_distance.value
                + skirts * skirt_flow.spacing()
                + skirt_flow.width/2
        );
    }

    if (extra > 0)
        bb.offset(scale_(extra));

    return bb;
}
#endif

double Print::skirt_first_layer_height() const
{
    assert(! m_config.first_layer_height.percent);
    return m_config.first_layer_height.value;
}

Flow Print::brim_flow() const
{
    ConfigOptionFloatOrPercent width = m_config.first_layer_extrusion_width;
    if (width.value == 0)
        width = m_print_regions.front()->config().perimeter_extrusion_width;
    if (width.value == 0)
        width = m_objects.front()->config().extrusion_width;

    /* We currently use a random region's perimeter extruder.
       While this works for most cases, we should probably consider all of the perimeter
       extruders and take the one with, say, the smallest index.
       The same logic should be applied to the code that selects the extruder during G-code
       generation as well. */
    return Flow::new_from_config_width(
        frPerimeter,
		width,
        (float)m_config.nozzle_diameter.get_at(m_print_regions.front()->config().perimeter_extruder-1),
		(float)this->skirt_first_layer_height());
}

Flow Print::skirt_flow() const
{
    ConfigOptionFloatOrPercent width = m_config.first_layer_extrusion_width;
    if (width.value == 0)
        width = m_print_regions.front()->config().perimeter_extrusion_width;
    if (width.value == 0)
        width = m_objects.front()->config().extrusion_width;

    /* We currently use a random object's support material extruder.
       While this works for most cases, we should probably consider all of the support material
       extruders and take the one with, say, the smallest index;
       The same logic should be applied to the code that selects the extruder during G-code
       generation as well. */
    return Flow::new_from_config_width(
        frPerimeter,
		width,
		(float)m_config.nozzle_diameter.get_at(m_objects.front()->config().support_material_extruder-1),
		(float)this->skirt_first_layer_height());
}

bool Print::has_support_material() const
{
    for (const PrintObject *object : m_objects)
        if (object->has_support_material())
            return true;
    return false;
}

/*  This method assigns extruders to the volumes having a material
    but not having extruders set in the volume config. */
void Print::auto_assign_extruders(ModelObject* model_object) const
{
    // only assign extruders if object has more than one volume
    if (model_object->volumes.size() < 2)
        return;

//    size_t extruders = m_config.nozzle_diameter.values.size();
    for (size_t volume_id = 0; volume_id < model_object->volumes.size(); ++ volume_id) {
        ModelVolume *volume = model_object->volumes[volume_id];
        //FIXME Vojtech: This assigns an extruder ID even to a modifier volume, if it has a material assigned.
        if ((volume->is_model_part() || volume->is_modifier()) && ! volume->material_id().empty() && ! volume->config.has("extruder"))
            volume->config.set("extruder", int(volume_id + 1));
    }
}

// Slicing process, running at a background thread.
void Print::process()
{
    name_tbb_thread_pool_threads_set_locale();

    BOOST_LOG_TRIVIAL(info) << "Starting the slicing process." << log_memory_info();
    for (PrintObject *obj : m_objects)
        obj->make_perimeters();
    this->set_status(70, _u8L("Infilling layers"));
    for (PrintObject *obj : m_objects)
        obj->infill();
    for (PrintObject *obj : m_objects)
        obj->ironing();
    for (PrintObject *obj : m_objects)
        obj->generate_support_spots();
    // check data from previous step, format the error message(s) and send alert to ui
    alert_when_supports_needed();
    for (PrintObject *obj : m_objects)
        obj->generate_support_material();
    for (PrintObject *obj : m_objects)
        obj->estimate_curled_extrusions();
    if (this->set_started(psWipeTower)) {
        m_wipe_tower_data.clear();
        m_tool_ordering.clear();
        if (this->has_wipe_tower()) {
            //this->set_status(95, _u8L("Generating wipe tower"));
            this->_make_wipe_tower();
        } else if (! this->config().complete_objects.value) {
        	// Initialize the tool ordering, so it could be used by the G-code preview slider for planning tool changes and filament switches.
        	m_tool_ordering = ToolOrdering(*this, -1, false);
            if (m_tool_ordering.empty() || m_tool_ordering.last_extruder() == unsigned(-1))
                throw Slic3r::SlicingError("The print is empty. The model is not printable with current print settings.");
        }
        this->set_done(psWipeTower);
    }
    if (this->set_started(psSkirtBrim)) {
        this->set_status(88, _u8L("Generating skirt and brim"));

        m_skirt.clear();
        m_skirt_convex_hull.clear();
        m_first_layer_convex_hull.points.clear();
        const bool draft_shield = config().draft_shield != dsDisabled;

        if (this->has_skirt() && draft_shield) {
            // In case that draft shield is active, generate skirt first so brim
            // can be trimmed to make room for it.
            _make_skirt();
        }

        m_brim.clear();
        m_first_layer_convex_hull.points.clear();
        if (this->has_brim()) {
            Polygons islands_area;
            m_brim = make_brim(*this, this->make_try_cancel(), islands_area);
            for (Polygon &poly : union_(this->first_layer_islands(), islands_area))
                append(m_first_layer_convex_hull.points, std::move(poly.points));
        }


        if (has_skirt() && ! draft_shield) {
            // In case that draft shield is NOT active, generate skirt now.
            // It will be placed around the brim, so brim has to be ready.
            assert(m_skirt.empty());
            _make_skirt();
        }

        this->finalize_first_layer_convex_hull();
        this->set_done(psSkirtBrim);
    }
    BOOST_LOG_TRIVIAL(info) << "Slicing process finished." << log_memory_info();
}

// G-code export process, running at a background thread.
// The export_gcode may die for various reasons (fails to process output_filename_format,
// write error into the G-code, cannot execute post-processing scripts).
// It is up to the caller to show an error message.
std::string Print::export_gcode(const std::string& path_template, GCodeProcessorResult* result, ThumbnailsGeneratorCallback thumbnail_cb)
{
    // output everything to a G-code file
    // The following call may die if the output_filename_format template substitution fails.
    std::string path = this->output_filepath(path_template);
    std::string message;
    if (!path.empty() && result == nullptr) {
        // Only show the path if preview_data is not set -> running from command line.
        message = _u8L("Exporting G-code");
        message += " to ";
        message += path;
    } else
        message = _u8L("Generating G-code");
    this->set_status(90, message);

    // Create GCode on heap, it has quite a lot of data.
    std::unique_ptr<GCode> gcode(new GCode);
    gcode->do_export(this, path.c_str(), result, thumbnail_cb);
    return path.c_str();
}

void Print::_make_skirt()
{
    // First off we need to decide how tall the skirt must be.
    // The skirt_height option from config is expressed in layers, but our
    // object might have different layer heights, so we need to find the print_z
    // of the highest layer involved.
    // Note that unless has_infinite_skirt() == true
    // the actual skirt might not reach this $skirt_height_z value since the print
    // order of objects on each layer is not guaranteed and will not generally
    // include the thickest object first. It is just guaranteed that a skirt is
    // prepended to the first 'n' layers (with 'n' = skirt_height).
    // $skirt_height_z in this case is the highest possible skirt height for safety.
    coordf_t skirt_height_z = 0.;
    for (const PrintObject *object : m_objects) {
        size_t skirt_layers = this->has_infinite_skirt() ?
            object->layer_count() :
            std::min(size_t(m_config.skirt_height.value), object->layer_count());
        skirt_height_z = std::max(skirt_height_z, object->m_layers[skirt_layers-1]->print_z);
    }

    // Collect points from all layers contained in skirt height.
    Points points;
    for (const PrintObject *object : m_objects) {
        Points object_points;
        // Get object layers up to skirt_height_z.
        for (const Layer *layer : object->m_layers) {
            if (layer->print_z > skirt_height_z)
                break;
            for (const ExPolygon &expoly : layer->lslices)
                // Collect the outer contour points only, ignore holes for the calculation of the convex hull.
                append(object_points, expoly.contour.points);
        }
        // Get support layers up to skirt_height_z.
        for (const SupportLayer *layer : object->support_layers()) {
            if (layer->print_z > skirt_height_z)
                break;
            layer->support_fills.collect_points(object_points);
        }
        // Repeat points for each object copy.
        for (const PrintInstance &instance : object->instances()) {
            Points copy_points = object_points;
            for (Point &pt : copy_points)
                pt += instance.shift;
            append(points, copy_points);
        }
    }

    // Include the wipe tower.
    append(points, this->first_layer_wipe_tower_corners());

    // Unless draft shield is enabled, include all brims as well.
    if (config().draft_shield == dsDisabled)
        append(points, m_first_layer_convex_hull.points);

    if (points.size() < 3)
        // At least three points required for a convex hull.
        return;

    this->throw_if_canceled();
    Polygon convex_hull = Slic3r::Geometry::convex_hull(points);

    // Skirt may be printed on several layers, having distinct layer heights,
    // but loops must be aligned so can't vary width/spacing
    // TODO: use each extruder's own flow
    double first_layer_height = this->skirt_first_layer_height();
    Flow   flow = this->skirt_flow();
    float  spacing = flow.spacing();
    double mm3_per_mm = flow.mm3_per_mm();

    std::vector<size_t> extruders;
    std::vector<double> extruders_e_per_mm;
    {
        auto set_extruders = this->extruders();
        extruders.reserve(set_extruders.size());
        extruders_e_per_mm.reserve(set_extruders.size());
        for (auto &extruder_id : set_extruders) {
            extruders.push_back(extruder_id);
            extruders_e_per_mm.push_back(Extruder((unsigned int)extruder_id, &m_config).e_per_mm(mm3_per_mm));
        }
    }

    // Number of skirt loops per skirt layer.
    size_t n_skirts = m_config.skirts.value;
    if (this->has_infinite_skirt() && n_skirts == 0)
        n_skirts = 1;

    // Initial offset of the brim inner edge from the object (possible with a support & raft).
    // The skirt will touch the brim if the brim is extruded.
    auto   distance = float(scale_(m_config.skirt_distance.value) - spacing/2.);
    // Draw outlines from outside to inside.
    // Loop while we have less skirts than required or any extruder hasn't reached the min length if any.
    std::vector<coordf_t> extruded_length(extruders.size(), 0.);
    for (size_t i = n_skirts, extruder_idx = 0; i > 0; -- i) {
        this->throw_if_canceled();
        // Offset the skirt outside.
        distance += float(scale_(spacing));
        // Generate the skirt centerline.
        Polygon loop;
        {
            Polygons loops = offset(convex_hull, distance, ClipperLib::jtRound, float(scale_(0.1)));
            Geometry::simplify_polygons(loops, scale_(0.05), &loops);
			if (loops.empty())
				break;
			loop = loops.front();
        }
        // Extrude the skirt loop.
        ExtrusionLoop eloop(elrSkirt);
        eloop.paths.emplace_back(ExtrusionPath(
            ExtrusionPath(
                ExtrusionRole::Skirt,
                (float)mm3_per_mm,         // this will be overridden at G-code export time
                flow.width(),
				(float)first_layer_height  // this will be overridden at G-code export time
            )));
        eloop.paths.back().polyline = loop.split_at_first_point();
        m_skirt.append(eloop);
        if (m_config.min_skirt_length.value > 0) {
            // The skirt length is limited. Sum the total amount of filament length extruded, in mm.
            extruded_length[extruder_idx] += unscale<double>(loop.length()) * extruders_e_per_mm[extruder_idx];
            if (extruded_length[extruder_idx] < m_config.min_skirt_length.value) {
                // Not extruded enough yet with the current extruder. Add another loop.
                if (i == 1)
                    ++ i;
            } else {
                assert(extruded_length[extruder_idx] >= m_config.min_skirt_length.value);
                // Enough extruded with the current extruder. Extrude with the next one,
                // until the prescribed number of skirt loops is extruded.
                if (extruder_idx + 1 < extruders.size())
                    ++ extruder_idx;
            }
        } else {
            // The skirt lenght is not limited, extrude the skirt with the 1st extruder only.
        }
    }
    // Brims were generated inside out, reverse to print the outmost contour first.
    m_skirt.reverse();

    // Remember the outer edge of the last skirt line extruded as m_skirt_convex_hull.
    for (Polygon &poly : offset(convex_hull, distance + 0.5f * float(scale_(spacing)), ClipperLib::jtRound, float(scale_(0.1))))
        append(m_skirt_convex_hull, std::move(poly.points));
}



Polygons Print::first_layer_islands() const
{
    Polygons islands;
    for (PrintObject *object : m_objects) {
        Polygons object_islands;
        for (ExPolygon &expoly : object->m_layers.front()->lslices)
            object_islands.push_back(expoly.contour);
        if (! object->support_layers().empty())
            object->support_layers().front()->support_fills.polygons_covered_by_spacing(object_islands, float(SCALED_EPSILON));
        islands.reserve(islands.size() + object_islands.size() * object->instances().size());
        for (const PrintInstance &instance : object->instances())
            for (Polygon &poly : object_islands) {
                islands.push_back(poly);
                islands.back().translate(instance.shift);
            }
    }
    return islands;
}

std::vector<Point> Print::first_layer_wipe_tower_corners() const
{
    std::vector<Point> pts_scaled;

    if (has_wipe_tower() && ! m_wipe_tower_data.tool_changes.empty()) {
        double width = m_config.wipe_tower_width + 2*m_wipe_tower_data.brim_width;
        double depth = m_wipe_tower_data.depth + 2*m_wipe_tower_data.brim_width;
        Vec2d pt0(-m_wipe_tower_data.brim_width, -m_wipe_tower_data.brim_width);
        
        // First the corners.
        std::vector<Vec2d> pts = { pt0,
                                   Vec2d(pt0.x()+width, pt0.y()),
                                   Vec2d(pt0.x()+width, pt0.y()+depth),
                                   Vec2d(pt0.x(),pt0.y()+depth)
                                 };

        // Now the stabilization cone.
        Vec2d center = (pts[0] + pts[2])/2.;
        const auto [cone_R, cone_x_scale] = WipeTower::get_wipe_tower_cone_base(m_config.wipe_tower_width, m_wipe_tower_data.height, m_wipe_tower_data.depth, m_config.wipe_tower_cone_angle);
        double r = cone_R + m_wipe_tower_data.brim_width;
        for (double alpha = 0.; alpha<2*M_PI; alpha += M_PI/20.)
            pts.emplace_back(center + r*Vec2d(std::cos(alpha)/cone_x_scale, std::sin(alpha)));

        for (Vec2d& pt : pts) {
            pt = Eigen::Rotation2Dd(Geometry::deg2rad(m_config.wipe_tower_rotation_angle.value)) * pt;
            pt += Vec2d(m_config.wipe_tower_x.value, m_config.wipe_tower_y.value);
            pts_scaled.emplace_back(Point(scale_(pt.x()), scale_(pt.y())));
        }
    }
    return pts_scaled;
}

void Print::finalize_first_layer_convex_hull()
{
    append(m_first_layer_convex_hull.points, m_skirt_convex_hull);
    if (m_first_layer_convex_hull.empty()) {
        // Neither skirt nor brim was extruded. Collect points of printed objects from 1st layer.
        for (Polygon &poly : this->first_layer_islands())
            append(m_first_layer_convex_hull.points, std::move(poly.points));
    }
    append(m_first_layer_convex_hull.points, this->first_layer_wipe_tower_corners());
    m_first_layer_convex_hull = Geometry::convex_hull(m_first_layer_convex_hull.points);
}

void Print::alert_when_supports_needed()
{
    if (this->set_started(psAlertWhenSupportsNeeded)) {
        BOOST_LOG_TRIVIAL(debug) << "psAlertWhenSupportsNeeded - start";
        set_status(69, _u8L("Alert if supports needed"));

        auto issue_to_alert_message = [](SupportSpotsGenerator::SupportPointCause cause, bool critical) {
            std::string message;
            switch (cause) {
            //TRN Alert when support is needed. Describes that the model has long bridging extrusions which may print badly 
            case SupportSpotsGenerator::SupportPointCause::LongBridge: message = _u8L("Long bridging extrusions"); break;
            //TRN Alert when support is needed. Describes bridge anchors/turns in the air, which will definitely print badly
            case SupportSpotsGenerator::SupportPointCause::FloatingBridgeAnchor: message = _u8L("Floating bridge anchors"); break;
            case SupportSpotsGenerator::SupportPointCause::FloatingExtrusion:
                if (critical) {
                     //TRN Alert when support is needed. Describes that the print has large overhang area which will print badly or not print at all.
                    message = _u8L("Collapsing overhang");
                } else {
                    //TRN Alert when support is needed. Describes extrusions that are not supported enough and come out curled or loose.
                    message = _u8L("Loose extrusions");
                }
                break;
            //TRN Alert when support is needed. Describes that the print has low bed adhesion and may became loose.
            case SupportSpotsGenerator::SupportPointCause::SeparationFromBed: message = _u8L("Low bed adhesion"); break;
            //TRN Alert when support is needed. Describes that the object has part that is not connected to the bed and will not print at all without supports.
            case SupportSpotsGenerator::SupportPointCause::UnstableFloatingPart: message = _u8L("Floating object part"); break;
            //TRN Alert when support is needed. Describes that the object has thin part that may brake during printing 
            case SupportSpotsGenerator::SupportPointCause::WeakObjectPart: message = _u8L("Thin fragile part"); break;
            }

            return message;
        };

        // TRN this translation rule is used to translate lists of uknown size on single line. The first argument is element of the list,
        // the second argument may be element or rest of the list. For most languages, this does not need translation, but some use different 
        // separator than comma and some use blank space in front of the separator.
        auto single_line_list_rule = L("%1%, %2%");
        auto multiline_list_rule   = "%1%\n%2%";

        auto elements_to_translated_list = [](const std::vector<std::string> &translated_elements, std::string expansion_rule) {
            if (expansion_rule.find("%1%") == expansion_rule.npos || expansion_rule.find("%2%") == expansion_rule.npos) {
                BOOST_LOG_TRIVIAL(error) << "INCORRECT EXPANSION RULE FOR LIST TRANSLATION: " << expansion_rule
                                         << " - IT SHOULD CONTAIN %1% and %2%!";
                expansion_rule = "%1% %2%";
            }
            if (translated_elements.size() == 0) {
                return std::string{};
            }
            if (translated_elements.size() == 1) {
                return translated_elements.front();
            }

            std::string translated_list = expansion_rule;
            for (int i = 0; i < translated_elements.size() - 1; i++) {
                auto first_elem = translated_list.find("%1%");
                assert(first_elem != translated_list.npos);
                translated_list.replace(first_elem, 3, translated_elements[i]);

                // expand the translated list by another application of the same rule
                auto second_elem = translated_list.find("%2%");
                assert(second_elem != translated_list.npos);
                if (i < translated_elements.size() - 2) {
                    translated_list.replace(second_elem, 3, expansion_rule);
                } else {
                    translated_list.replace(second_elem, 3, translated_elements[i + 1]);
                }
            }

            return translated_list;
        };

        // vector of pairs of object and its issues, where each issue is a pair of type and critical flag
        std::vector<std::pair<const PrintObject *, std::vector<std::pair<SupportSpotsGenerator::SupportPointCause, bool>>>> objects_isssues;

        for (const PrintObject *object : m_objects) {
            std::unordered_set<const ModelObject *> checked_model_objects;
            if (!object->has_support() && checked_model_objects.find(object->model_object()) == checked_model_objects.end()) {
                if (object->m_shared_regions->generated_support_points.has_value()) {
                    SupportSpotsGenerator::SupportPoints  supp_points = object->m_shared_regions->generated_support_points->support_points;
                    SupportSpotsGenerator::PartialObjects partial_objects = object->m_shared_regions->generated_support_points
                                                                                ->partial_objects;
                    auto issues = SupportSpotsGenerator::gather_issues(supp_points, partial_objects);
                    if (issues.size() > 0) {
                        objects_isssues.emplace_back(object, issues);
                    }
                }
                checked_model_objects.emplace(object->model_object());
            }
        }

        bool                                                                                                  recommend_brim = false;
        std::map<std::pair<SupportSpotsGenerator::SupportPointCause, bool>, std::vector<const PrintObject *>> po_by_support_issues;
        for (const auto &obj : objects_isssues) {
            for (const auto &issue : obj.second) {
                po_by_support_issues[issue].push_back(obj.first);
                if (issue.first == SupportSpotsGenerator::SupportPointCause::SeparationFromBed && !obj.first->has_brim()) {
                    recommend_brim = true;
                }
            }
        }

        std::vector<std::pair<std::string, std::vector<std::string>>> message_elements;
        if (objects_isssues.size() > po_by_support_issues.size()) {
            // there are more objects than causes, group by issues
            for (const auto &issue : po_by_support_issues) {
                auto &pair = message_elements.emplace_back(issue_to_alert_message(issue.first.first, issue.first.second),
                                                           std::vector<std::string>{});
                for (const auto &obj : issue.second) {
                    pair.second.push_back(obj->m_model_object->name);
                }
            }
        } else {
            // more causes than objects, group by objects
            for (const auto &obj : objects_isssues) {
                auto &pair = message_elements.emplace_back(obj.first->model_object()->name,  std::vector<std::string>{});
                for (const auto &issue : obj.second) {
                    pair.second.push_back(issue_to_alert_message(issue.first, issue.second));
                }
            }
        }

        // first, gather sublements into single line list, store in first subelement
        for (auto &pair : message_elements) {
            pair.second.front() = elements_to_translated_list(pair.second, single_line_list_rule);
        }

        // then gather elements to create multiline list
        std::vector<std::string> lines = {};
        for (auto &pair : message_elements) {
            lines.push_back(""); // empty line for readability
            lines.push_back(pair.first);
            lines.push_back(pair.second.front());
        }

        lines.push_back("");
        lines.push_back(_u8L("Consider enabling supports."));
        if (recommend_brim) {
            lines.push_back(_u8L("Also consider enabling brim."));
        }

        // TRN Alert message for detected print issues. first argument is a list of detected issues.
        auto message = Slic3r::format(_u8L("Detected print stability issues:\n%1%"), elements_to_translated_list(lines, multiline_list_rule));

        if (objects_isssues.size() > 0) {
            this->active_step_add_warning(PrintStateBase::WarningLevel::NON_CRITICAL, message);
        }

        BOOST_LOG_TRIVIAL(debug) << "psAlertWhenSupportsNeeded - end";
        this->set_done(psAlertWhenSupportsNeeded);
    }
}

// Wipe tower support.
bool Print::has_wipe_tower() const
{
    return
        ! m_config.spiral_vase.value &&
        m_config.wipe_tower.value &&
        m_config.nozzle_diameter.values.size() > 1;
}

const WipeTowerData& Print::wipe_tower_data(size_t extruders_cnt) const
{
    // If the wipe tower wasn't created yet, make sure the depth and brim_width members are set to default.
    if (! is_step_done(psWipeTower) && extruders_cnt !=0) {
        const_cast<Print*>(this)->m_wipe_tower_data.brim_width = m_config.wipe_tower_brim_width;

        // Calculating depth should take into account currently set wiping volumes.
        // For a long time, the initial preview would just use 900/width per toolchange (15mm on a 60mm wide tower)
        // and it worked well enough. Let's try to do slightly better by accounting for the purging volumes.
        std::vector<std::vector<float>> wipe_volumes = WipeTower::extract_wipe_volumes(m_config);
        std::vector<float> max_wipe_volumes;
        for (const std::vector<float>& v : wipe_volumes)
            max_wipe_volumes.emplace_back(*std::max_element(v.begin(), v.end()));
        float maximum = std::accumulate(max_wipe_volumes.begin(), max_wipe_volumes.end(), 0.f);
        maximum = maximum * extruders_cnt / max_wipe_volumes.size();

        float width = float(m_config.wipe_tower_width);
        float layer_height = 0.2f; // just assume fixed value, it will still be better than before.

        const_cast<Print*>(this)->m_wipe_tower_data.depth = (maximum/layer_height)/width;
        const_cast<Print*>(this)->m_wipe_tower_data.height = -1.f; // unknown yet
    }

    return m_wipe_tower_data;
}

void Print::_make_wipe_tower()
{
    m_wipe_tower_data.clear();
    if (! this->has_wipe_tower())
        return;

    std::vector<std::vector<float>> wipe_volumes = WipeTower::extract_wipe_volumes(m_config);

    // Let the ToolOrdering class know there will be initial priming extrusions at the start of the print.
    m_wipe_tower_data.tool_ordering = ToolOrdering(*this, (unsigned int)-1, true);

    if (! m_wipe_tower_data.tool_ordering.has_wipe_tower())
        // Don't generate any wipe tower.
        return;

    // Check whether there are any layers in m_tool_ordering, which are marked with has_wipe_tower,
    // they print neither object, nor support. These layers are above the raft and below the object, and they
    // shall be added to the support layers to be printed.
    // see https://github.com/prusa3d/PrusaSlicer/issues/607
    {
        size_t idx_begin = size_t(-1);
        size_t idx_end   = m_wipe_tower_data.tool_ordering.layer_tools().size();
        // Find the first wipe tower layer, which does not have a counterpart in an object or a support layer.
        for (size_t i = 0; i < idx_end; ++ i) {
            const LayerTools &lt = m_wipe_tower_data.tool_ordering.layer_tools()[i];
            if (lt.has_wipe_tower && ! lt.has_object && ! lt.has_support) {
                idx_begin = i;
                break;
            }
        }
        if (idx_begin != size_t(-1)) {
            // Find the position in m_objects.first()->support_layers to insert these new support layers.
            double wipe_tower_new_layer_print_z_first = m_wipe_tower_data.tool_ordering.layer_tools()[idx_begin].print_z;
            auto it_layer = m_objects.front()->support_layers().begin();
            auto it_end   = m_objects.front()->support_layers().end();
            for (; it_layer != it_end && (*it_layer)->print_z - EPSILON < wipe_tower_new_layer_print_z_first; ++ it_layer);
            // Find the stopper of the sequence of wipe tower layers, which do not have a counterpart in an object or a support layer.
            for (size_t i = idx_begin; i < idx_end; ++ i) {
                LayerTools &lt = const_cast<LayerTools&>(m_wipe_tower_data.tool_ordering.layer_tools()[i]);
                if (! (lt.has_wipe_tower && ! lt.has_object && ! lt.has_support))
                    break;
                lt.has_support = true;
                // Insert the new support layer.
                double height    = lt.print_z - (i == 0 ? 0. : m_wipe_tower_data.tool_ordering.layer_tools()[i-1].print_z);
                //FIXME the support layer ID is set to -1, as Vojtech hopes it is not being used anyway.
                it_layer = m_objects.front()->insert_support_layer(it_layer, -1, 0, height, lt.print_z, lt.print_z - 0.5 * height);
                ++ it_layer;
            }
        }
    }
    this->throw_if_canceled();

    // Initialize the wipe tower.
    WipeTower wipe_tower(m_config, wipe_volumes, m_wipe_tower_data.tool_ordering.first_extruder());

    //wipe_tower.set_retract();
    //wipe_tower.set_zhop();

    // Set the extruder & material properties at the wipe tower object.
    for (size_t i = 0; i < m_config.nozzle_diameter.size(); ++ i)
        wipe_tower.set_extruder(i, m_config);

    m_wipe_tower_data.priming = Slic3r::make_unique<std::vector<WipeTower::ToolChangeResult>>(
        wipe_tower.prime((float)this->skirt_first_layer_height(), m_wipe_tower_data.tool_ordering.all_extruders(), false));

    // Lets go through the wipe tower layers and determine pairs of extruder changes for each
    // to pass to wipe_tower (so that it can use it for planning the layout of the tower)
    {
        unsigned int current_extruder_id = m_wipe_tower_data.tool_ordering.all_extruders().back();
        for (auto &layer_tools : m_wipe_tower_data.tool_ordering.layer_tools()) { // for all layers
            if (!layer_tools.has_wipe_tower) continue;
            bool first_layer = &layer_tools == &m_wipe_tower_data.tool_ordering.front();
            wipe_tower.plan_toolchange((float)layer_tools.print_z, (float)layer_tools.wipe_tower_layer_height, current_extruder_id, current_extruder_id, false);
            for (const auto extruder_id : layer_tools.extruders) {
                if ((first_layer && extruder_id == m_wipe_tower_data.tool_ordering.all_extruders().back()) || extruder_id != current_extruder_id) {
                    float volume_to_wipe = wipe_volumes[current_extruder_id][extruder_id];             // total volume to wipe after this toolchange
                    // Not all of that can be used for infill purging:
                    volume_to_wipe -= (float)m_config.filament_minimal_purge_on_wipe_tower.get_at(extruder_id);

                    // try to assign some infills/objects for the wiping:
                    volume_to_wipe = layer_tools.wiping_extrusions_nonconst().mark_wiping_extrusions(*this, layer_tools, current_extruder_id, extruder_id, volume_to_wipe);

                    // add back the minimal amount toforce on the wipe tower:
                    volume_to_wipe += (float)m_config.filament_minimal_purge_on_wipe_tower.get_at(extruder_id);

                    // request a toolchange at the wipe tower with at least volume_to_wipe purging amount
                    wipe_tower.plan_toolchange((float)layer_tools.print_z, (float)layer_tools.wipe_tower_layer_height,
                                               current_extruder_id, extruder_id, volume_to_wipe);
                    current_extruder_id = extruder_id;
                }
            }
            layer_tools.wiping_extrusions_nonconst().ensure_perimeters_infills_order(*this, layer_tools);
            if (&layer_tools == &m_wipe_tower_data.tool_ordering.back() || (&layer_tools + 1)->wipe_tower_partitions == 0)
                break;
        }
    }

    // Generate the wipe tower layers.
    m_wipe_tower_data.tool_changes.reserve(m_wipe_tower_data.tool_ordering.layer_tools().size());
    wipe_tower.generate(m_wipe_tower_data.tool_changes);
    m_wipe_tower_data.depth = wipe_tower.get_depth();
    m_wipe_tower_data.brim_width = wipe_tower.get_brim_width();
    m_wipe_tower_data.height = wipe_tower.get_wipe_tower_height();

    // Unload the current filament over the purge tower.
    coordf_t layer_height = m_objects.front()->config().layer_height.value;
    if (m_wipe_tower_data.tool_ordering.back().wipe_tower_partitions > 0) {
        // The wipe tower goes up to the last layer of the print.
        if (wipe_tower.layer_finished()) {
            // The wipe tower is printed to the top of the print and it has no space left for the final extruder purge.
            // Lift Z to the next layer.
            wipe_tower.set_layer(float(m_wipe_tower_data.tool_ordering.back().print_z + layer_height), float(layer_height), 0, false, true);
        } else {
            // There is yet enough space at this layer of the wipe tower for the final purge.
        }
    } else {
        // The wipe tower does not reach the last print layer, perform the pruge at the last print layer.
        assert(m_wipe_tower_data.tool_ordering.back().wipe_tower_partitions == 0);
        wipe_tower.set_layer(float(m_wipe_tower_data.tool_ordering.back().print_z), float(layer_height), 0, false, true);
    }
    m_wipe_tower_data.final_purge = Slic3r::make_unique<WipeTower::ToolChangeResult>(
        wipe_tower.tool_change((unsigned int)(-1)));

    m_wipe_tower_data.used_filament = wipe_tower.get_used_filament();
    m_wipe_tower_data.number_of_toolchanges = wipe_tower.get_number_of_toolchanges();
}

// Generate a recommended G-code output file name based on the format template, default extension, and template parameters
// (timestamps, object placeholders derived from the model, current placeholder prameters and print statistics.
// Use the final print statistics if available, or just keep the print statistics placeholders if not available yet (before G-code is finalized).
std::string Print::output_filename(const std::string &filename_base) const
{
    // Set the placeholders for the data know first after the G-code export is finished.
    // These values will be just propagated into the output file name.
    DynamicConfig config = this->finished() ? this->print_statistics().config() : this->print_statistics().placeholders();
    config.set_key_value("num_extruders", new ConfigOptionInt((int)m_config.nozzle_diameter.size()));
    return this->PrintBase::output_filename(m_config.output_filename_format.value, ".gcode", filename_base, &config);
}

DynamicConfig PrintStatistics::config() const
{
    DynamicConfig config;
    std::string normal_print_time = short_time(this->estimated_normal_print_time);
    std::string silent_print_time = short_time(this->estimated_silent_print_time);
    config.set_key_value("print_time", new ConfigOptionString(normal_print_time));
    config.set_key_value("normal_print_time", new ConfigOptionString(normal_print_time));
    config.set_key_value("silent_print_time", new ConfigOptionString(silent_print_time));
    config.set_key_value("used_filament",             new ConfigOptionFloat(this->total_used_filament / 1000.));
    config.set_key_value("extruded_volume",           new ConfigOptionFloat(this->total_extruded_volume));
    config.set_key_value("total_cost",                new ConfigOptionFloat(this->total_cost));
    config.set_key_value("total_toolchanges",         new ConfigOptionInt(this->total_toolchanges));
    config.set_key_value("total_weight",              new ConfigOptionFloat(this->total_weight));
    config.set_key_value("total_wipe_tower_cost",     new ConfigOptionFloat(this->total_wipe_tower_cost));
    config.set_key_value("total_wipe_tower_filament", new ConfigOptionFloat(this->total_wipe_tower_filament));
    config.set_key_value("initial_tool",              new ConfigOptionInt(int(this->initial_extruder_id)));
    config.set_key_value("initial_extruder",          new ConfigOptionInt(int(this->initial_extruder_id)));
    config.set_key_value("initial_filament_type",     new ConfigOptionString(this->initial_filament_type));
    config.set_key_value("printing_filament_types",   new ConfigOptionString(this->printing_filament_types));
    config.set_key_value("num_printing_extruders",    new ConfigOptionInt(int(this->printing_extruders.size())));
//    config.set_key_value("printing_extruders",        new ConfigOptionInts(std::vector<int>(this->printing_extruders.begin(), this->printing_extruders.end())));

    return config;
}

DynamicConfig PrintStatistics::placeholders()
{
    DynamicConfig config;
    for (const std::string &key : {
        "print_time", "normal_print_time", "silent_print_time",
        "used_filament", "extruded_volume", "total_cost", "total_weight",
        "total_toolchanges", "total_wipe_tower_cost", "total_wipe_tower_filament",
        "initial_tool", "initial_extruder", "initial_filament_type", "printing_filament_types", "num_printing_extruders" })
        config.set_key_value(key, new ConfigOptionString(std::string("{") + key + "}"));
    return config;
}

std::string PrintStatistics::finalize_output_path(const std::string &path_in) const
{
    std::string final_path;
    try {
        boost::filesystem::path path(path_in);
        DynamicConfig cfg = this->config();
        PlaceholderParser pp;
        std::string new_stem = pp.process(path.stem().string(), 0, &cfg);
        final_path = (path.parent_path() / (new_stem + path.extension().string())).string();
    } catch (const std::exception &ex) {
        BOOST_LOG_TRIVIAL(error) << "Failed to apply the print statistics to the export file name: " << ex.what();
        final_path = path_in;
    }
    return final_path;
}

} // namespace Slic3r<|MERGE_RESOLUTION|>--- conflicted
+++ resolved
@@ -493,15 +493,6 @@
             return _u8L("The Spiral Vase option can only be used when printing single material objects.");
     }
 
-<<<<<<< HEAD
-    if (m_default_object_config.z_dither) {
-        if (m_default_region_config.infill_every_layers > 1)
-            return L("Z-dither slicing option is not compatible with option to combine infills of multiple layers.");
-        if (extruders.size() > 1) // Is there a better way to check for a possibility of multimaterial printing?
-            return L("Z-dither slicing option is currently not supported for printers with multiple extruders.");
-    }
-
-=======
     if (m_config.machine_limits_usage == MachineLimitsUsage::EmitToGCode && m_config.gcode_flavor == gcfKlipper)
         return L("Machine limits cannot be emitted to G-Code when Klipper firmware flavor is used. "
                  "Change the value of machine_limits_usage.");
@@ -547,7 +538,13 @@
                     return _u8L("Variable layer height is not supported with Organic supports.");
         }
 
->>>>>>> 996a72a2
+    if (m_default_object_config.z_dither) {
+        if (m_default_region_config.infill_every_layers > 1)
+            return L("Z-dither slicing option is not compatible with option to combine infills of multiple layers.");
+        if (extruders.size() > 1) // Is there a better way to check for a possibility of multimaterial printing?
+            return L("Z-dither slicing option is currently not supported for printers with multiple extruders.");
+    }
+
     if (this->has_wipe_tower() && ! m_objects.empty()) {
         // Make sure all extruders use same diameter filament and have the same nozzle diameter
         // EPSILON comparison is used for nozzles and 10 % tolerance is used for filaments
@@ -573,13 +570,8 @@
         if (m_config.use_volumetric_e)
             return _u8L("The Wipe Tower currently does not support volumetric E (use_volumetric_e=0).");
         if (m_config.complete_objects && extruders.size() > 1)
-<<<<<<< HEAD
-            return L("The Wipe Tower is currently not supported for multimaterial sequential prints.");
-
-=======
             return _u8L("The Wipe Tower is currently not supported for multimaterial sequential prints.");
-        
->>>>>>> 996a72a2
+
         if (m_objects.size() > 1) {
             const SlicingParameters     &slicing_params0       = m_objects.front()->slicing_parameters();
             size_t                       tallest_object_idx    = 0;
@@ -719,13 +711,8 @@
                 first_layer_min_nozzle_diameter = min_nozzle_diameter;
             }
             if (first_layer_height > first_layer_min_nozzle_diameter)
-<<<<<<< HEAD
-                return L("First layer height can't be greater than nozzle diameter");
-
-=======
                 return _u8L("First layer height can't be greater than nozzle diameter");
-            
->>>>>>> 996a72a2
+
             // validate layer_height
             double layer_height = object->config().layer_height.value;
             if (layer_height > min_nozzle_diameter)
