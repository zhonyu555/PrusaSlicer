--- conflicted
+++ resolved
@@ -64,16 +64,6 @@
     spRandom, spNearest, spAligned, spRear, spHidden
 };
 
-<<<<<<< HEAD
-/*
-enum FilamentType {
-    ftPLA, ftABS, ftPET, ftHIPS, ftFLEX, ftSCAFF, ftEDGE, ftNGEN, ftPVA
-    , ftOther0, ftOther1, ftOther2, ftOther3, ftOther4, ftOther5, ftOther6, ftOther7, ftOther8, ftOther9
-};
-*/
-
-=======
->>>>>>> d5bcddee
 enum SLAMaterial {
     slamTough,
     slamFlex,
@@ -204,35 +194,6 @@
     return keys_map;
 }
 
-<<<<<<< HEAD
-/*
-template<> inline const t_config_enum_values& ConfigOptionEnum<FilamentType>::get_enum_values() {
-    static t_config_enum_values keys_map;
-    if (keys_map.empty()) {
-        keys_map["PLA"]             = ftPLA;
-        keys_map["ABS"]             = ftABS;
-        keys_map["PET"]             = ftPET;
-        keys_map["HIPS"]            = ftHIPS;
-        keys_map["FLEX"]            = ftFLEX;
-        keys_map["SCAFF"]           = ftSCAFF;
-        keys_map["EDGE"]            = ftEDGE;
-        keys_map["NGEN"]            = ftNGEN;
-        keys_map["PVA"]             = ftPVA;
-        keys_map["other0"]          = ftOther0;
-        keys_map["other1"]          = ftOther1;
-        keys_map["other2"]          = ftOther2;
-        keys_map["other3"]          = ftOther3;
-        keys_map["other4"]          = ftOther4;
-        keys_map["other5"]          = ftOther5;
-        keys_map["other6"]          = ftOther6;
-        keys_map["other7"]          = ftOther7;
-        keys_map["other8"]          = ftOther8;
-        keys_map["other9"]          = ftOther9;
-    }
-    return keys_map;
-}
-*/
-
 template<> inline const t_config_enum_values& ConfigOptionEnum<DenseInfillAlgo>::get_enum_values() {
     static const t_config_enum_values keys_map = {
         { "automatic", dfaAutomatic },
@@ -262,8 +223,6 @@
     return keys_map;
 } 
 
-=======
->>>>>>> d5bcddee
 template<> inline const t_config_enum_values& ConfigOptionEnum<SLADisplayOrientation>::get_enum_values() {
     static const t_config_enum_values keys_map = {
         { "landscape", sladoLandscape},
@@ -603,17 +562,9 @@
 public:
     ConfigOptionFloat               bridge_angle;
     ConfigOptionInt                 bottom_solid_layers;
-<<<<<<< HEAD
-    ConfigOptionFloatOrPercent      bridge_flow_ratio;
+    ConfigOptionFloat               bottom_solid_min_thickness;    ConfigOptionFloatOrPercent      bridge_flow_ratio;
     ConfigOptionFloatOrPercent      over_bridge_flow_ratio;
     ConfigOptionFloatOrPercent      bridge_overlap;
-=======
-    ConfigOptionFloat               bottom_solid_min_thickness;
-    ConfigOptionFloat               bridge_flow_ratio;
-    ConfigOptionFloat               bridge_speed;
-    ConfigOptionBool                ensure_vertical_shell_thickness;
-    ConfigOptionEnum<InfillPattern> top_fill_pattern;
->>>>>>> d5bcddee
     ConfigOptionEnum<InfillPattern> bottom_fill_pattern;
     ConfigOptionFloatOrPercent      bridged_infill_margin;
     ConfigOptionFloat               bridge_speed; 
@@ -678,7 +629,7 @@
     ConfigOptionEnum<InfillPattern> top_fill_pattern;
     ConfigOptionFloatOrPercent      top_infill_extrusion_width;
     ConfigOptionInt                 top_solid_layers;
-    ConfigOptionFloat 				top_solid_min_thickness;
+    ConfigOptionFloat               top_solid_min_thickness;
     ConfigOptionFloatOrPercent      top_solid_infill_speed;
     ConfigOptionBool                wipe_into_infill;
 
