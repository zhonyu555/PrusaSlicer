--- conflicted
+++ resolved
@@ -572,85 +572,6 @@
     ((ConfigOptionEnum<SupportMaterialStyle>, support_material_style))
     ((ConfigOptionBool,                support_material_synchronize_layers))
     // Overhang angle threshold.
-<<<<<<< HEAD
-    ConfigOptionInt                 support_material_threshold;
-    ConfigOptionBool                support_material_with_sheath;
-    ConfigOptionFloatOrPercent      support_material_xy_spacing;
-    ConfigOptionFloat               xy_size_compensation;
-    ConfigOptionBool                wipe_into_objects;
-
-protected:
-    void initialize(StaticCacheBase &cache, const char *base_ptr)
-    {
-        OPT_PTR(clip_multipart_objects);
-        OPT_PTR(dont_support_bridges);
-        OPT_PTR(elefant_foot_compensation);
-        OPT_PTR(extrusion_width);
-        OPT_PTR(first_layer_height);
-        OPT_PTR(infill_only_where_needed);
-        OPT_PTR(interface_shells);
-        OPT_PTR(layer_height);
-        OPT_PTR(raft_layers);
-        OPT_PTR(seam_position);
-        OPT_PTR(slice_closing_radius);
-//        OPT_PTR(seam_preferred_direction);
-//        OPT_PTR(seam_preferred_direction_jitter);
-        OPT_PTR(support_material);
-        OPT_PTR(support_material_auto);
-        OPT_PTR(support_material_angle);
-        OPT_PTR(support_material_buildplate_only);
-        OPT_PTR(support_material_contact_distance);
-        OPT_PTR(support_material_enforce_layers);
-        OPT_PTR(support_material_interface_contact_loops);
-        OPT_PTR(support_material_extruder);
-        OPT_PTR(support_material_extrusion_width);
-        OPT_PTR(support_material_interface_extruder);
-        OPT_PTR(support_material_interface_layers);
-        OPT_PTR(support_material_interface_spacing);
-        OPT_PTR(support_material_interface_speed);
-        OPT_PTR(support_material_pattern);
-        OPT_PTR(support_material_spacing);
-        OPT_PTR(support_material_speed);
-        OPT_PTR(support_material_synchronize_layers);
-        OPT_PTR(support_material_xy_spacing);
-        OPT_PTR(support_material_threshold);
-        OPT_PTR(support_material_with_sheath);
-        OPT_PTR(xy_size_compensation);
-        OPT_PTR(wipe_into_objects);
-    }
-};
-
-// This object is mapped to Perl as Slic3r::Config::PrintRegion.
-class PrintRegionConfig : public StaticPrintConfig
-{
-    STATIC_PRINT_CONFIG_CACHE(PrintRegionConfig)
-public:
-    ConfigOptionFloat               bridge_angle;
-    ConfigOptionInt                 bottom_solid_layers;
-    ConfigOptionFloat               bottom_solid_min_thickness;
-    ConfigOptionFloat               bridge_flow_ratio;
-    ConfigOptionFloat               bridge_speed;
-    ConfigOptionBool                ensure_vertical_shell_thickness;
-    ConfigOptionEnum<InfillPattern> top_fill_pattern;
-    ConfigOptionEnum<InfillPattern> bottom_fill_pattern;
-    ConfigOptionFloatOrPercent      external_perimeter_extrusion_width;
-    ConfigOptionFloatOrPercent      external_perimeter_speed;
-    ConfigOptionBool                external_perimeters_first;
-    ConfigOptionBool                extra_perimeters;
-    ConfigOptionFloat               fill_angle;
-    ConfigOptionFloat               top_fill_angle;
-    ConfigOptionFloat               bottom_fill_angle;
-    ConfigOptionPercent             fill_density;
-    ConfigOptionEnum<InfillPattern> fill_pattern;
-    ConfigOptionFloat               gap_fill_speed;
-    ConfigOptionFloatOrPercent      infill_anchor;
-    ConfigOptionFloatOrPercent      infill_anchor_max;
-    ConfigOptionInt                 infill_extruder;
-    ConfigOptionFloatOrPercent      infill_extrusion_width;
-    ConfigOptionInt                 infill_every_layers;
-    ConfigOptionFloatOrPercent      infill_overlap;
-    ConfigOptionFloat               infill_speed;
-=======
     ((ConfigOptionInt,                 support_material_threshold))
     ((ConfigOptionBool,                support_material_with_sheath))
     ((ConfigOptionFloatOrPercent,      support_material_xy_spacing))
@@ -690,6 +611,8 @@
     ((ConfigOptionBool,                 extra_perimeters))
     ((ConfigOptionBool,                 extra_perimeters_on_overhangs))
     ((ConfigOptionFloat,                fill_angle))
+    ((ConfigOptionFloat,                top_fill_angle))
+    ((ConfigOptionFloat,                bottom_fill_angle))
     ((ConfigOptionPercent,              fill_density))
     ((ConfigOptionEnum<InfillPattern>,  fill_pattern))
     ((ConfigOptionEnum<FuzzySkinType>,  fuzzy_skin))
@@ -704,7 +627,6 @@
     ((ConfigOptionInt,                  infill_every_layers))
     ((ConfigOptionFloatOrPercent,       infill_overlap))
     ((ConfigOptionFloat,                infill_speed))
->>>>>>> 49306cdf
     // Ironing options
     ((ConfigOptionBool,                 ironing))
     ((ConfigOptionEnum<IroningType>,    ironing_type))
@@ -725,74 +647,6 @@
     ((ConfigOptionInt,                  solid_infill_every_layers))
     ((ConfigOptionFloatOrPercent,       solid_infill_speed))
     // Detect thin walls.
-<<<<<<< HEAD
-    ConfigOptionBool                thin_walls;
-    ConfigOptionFloatOrPercent      top_infill_extrusion_width;
-    ConfigOptionInt                 top_solid_layers;
-    ConfigOptionFloat 				top_solid_min_thickness;
-    ConfigOptionFloatOrPercent      top_solid_infill_speed;
-    ConfigOptionBool                wipe_into_infill;
-
-protected:
-    void initialize(StaticCacheBase &cache, const char *base_ptr)
-    {
-        OPT_PTR(bridge_angle);
-        OPT_PTR(bottom_solid_layers);
-        OPT_PTR(bottom_solid_min_thickness);
-        OPT_PTR(bridge_flow_ratio);
-        OPT_PTR(bridge_speed);
-        OPT_PTR(ensure_vertical_shell_thickness);
-        OPT_PTR(top_fill_pattern);
-        OPT_PTR(bottom_fill_pattern);
-        OPT_PTR(external_perimeter_extrusion_width);
-        OPT_PTR(external_perimeter_speed);
-        OPT_PTR(external_perimeters_first);
-        OPT_PTR(extra_perimeters);
-        OPT_PTR(fill_angle);
-        OPT_PTR(top_fill_angle);
-        OPT_PTR(bottom_fill_angle);
-        OPT_PTR(fill_density);
-        OPT_PTR(fill_pattern);
-        OPT_PTR(gap_fill_speed);
-        OPT_PTR(infill_anchor);
-        OPT_PTR(infill_anchor_max);
-        OPT_PTR(infill_extruder);
-        OPT_PTR(infill_extrusion_width);
-        OPT_PTR(infill_every_layers);
-        OPT_PTR(infill_overlap);
-        OPT_PTR(infill_speed);
-        OPT_PTR(ironing);
-        OPT_PTR(ironing_type);
-        OPT_PTR(ironing_flowrate);
-        OPT_PTR(ironing_spacing);
-        OPT_PTR(ironing_speed);
-        OPT_PTR(overhangs);
-        OPT_PTR(perimeter_extruder);
-        OPT_PTR(perimeter_extrusion_width);
-        OPT_PTR(perimeter_speed);
-        OPT_PTR(perimeters);
-        OPT_PTR(small_perimeter_speed);
-        OPT_PTR(solid_infill_below_area);
-        OPT_PTR(solid_infill_extruder);
-        OPT_PTR(solid_infill_extrusion_width);
-        OPT_PTR(solid_infill_every_layers);
-        OPT_PTR(solid_infill_speed);
-        OPT_PTR(thin_walls);
-        OPT_PTR(top_infill_extrusion_width);
-        OPT_PTR(top_solid_infill_speed);
-        OPT_PTR(top_solid_layers);
-        OPT_PTR(top_solid_min_thickness);
-        OPT_PTR(wipe_into_infill);
-    }
-};
-
-class MachineEnvelopeConfig : public StaticPrintConfig
-{
-    STATIC_PRINT_CONFIG_CACHE(MachineEnvelopeConfig)
-public:
-	// Allowing the machine limits to be completely ignored or used just for time estimator.
-    ConfigOptionEnum<MachineLimitsUsage> machine_limits_usage;
-=======
     ((ConfigOptionBool,                 thin_walls))
     ((ConfigOptionFloatOrPercent,       top_infill_extrusion_width))
     ((ConfigOptionInt,                  top_solid_layers))
@@ -806,7 +660,6 @@
 
     // Allowing the machine limits to be completely ignored or used just for time estimator.
     ((ConfigOptionEnum<MachineLimitsUsage>, machine_limits_usage))
->>>>>>> 49306cdf
     // M201 X... Y... Z... E... [mm/sec^2]
     ((ConfigOptionFloats,               machine_max_acceleration_x))
     ((ConfigOptionFloats,               machine_max_acceleration_y))
