--- conflicted
+++ resolved
@@ -32,13 +32,8 @@
 namespace Slic3r {
 
 enum GCodeFlavor : unsigned char {
-<<<<<<< HEAD
-	gcfRepRapSprinter, gcfRepRapFirmware, gcfRepetier, gcfTeacup, gcfMakerWare, gcfMarlinLegacy, gcfMarlinFirmware, gcfSailfish, gcfMach3, gcfMachinekit,
+    gcfRepRapSprinter, gcfRepRapFirmware, gcfRepetier, gcfTeacup, gcfMakerWare, gcfMarlinLegacy, gcfMarlinFirmware, gcfKlipper, gcfSailfish, gcfMach3, gcfMachinekit,
 	gcfSmoothie, gcfNoExtrusion,
-=======
-    gcfRepRapSprinter, gcfRepRapFirmware, gcfRepetier, gcfTeacup, gcfMakerWare, gcfMarlinLegacy, gcfMarlinFirmware, gcfKlipper, gcfSailfish, gcfMach3, gcfMachinekit,
-    gcfSmoothie, gcfNoExtrusion,
->>>>>>> 996a72a2
 };
 
 enum class MachineLimitsUsage {
@@ -49,11 +44,7 @@
 };
 
 enum PrintHostType {
-<<<<<<< HEAD
-	htPrusaLink, htOctoPrint, htDuet, htFlashAir, htAstroBox, htRepetier, htMKS
-=======
     htPrusaLink, htPrusaConnect, htOctoPrint, htDuet, htFlashAir, htAstroBox, htRepetier, htMKS, htMainSail
->>>>>>> 996a72a2
 };
 
 enum AuthorizationType {
@@ -67,18 +58,11 @@
 };
 
 enum InfillPattern : int {
-<<<<<<< HEAD
-	ipRectilinear, ipMonotonic, ipAlignedRectilinear, ipGrid, ipTriangles, ipStars, ipCubic, ipLine, ipConcentric, ipHoneycomb, ip3DHoneycomb,
+    ipRectilinear, ipMonotonic, ipMonotonicLines, ipAlignedRectilinear, ipGrid, ipTriangles, ipStars, ipCubic, ipLine, ipConcentric, ipHoneycomb, ip3DHoneycomb,
 	ipGyroid, ipHilbertCurve, ipArchimedeanChords, ipOctagramSpiral, ipAdaptiveCubic, ipSupportCubic, ipSupportBase,
 	ipLightning,
-ipCount,
-=======
-    ipRectilinear, ipMonotonic, ipMonotonicLines, ipAlignedRectilinear, ipGrid, ipTriangles, ipStars, ipCubic, ipLine, ipConcentric, ipHoneycomb, ip3DHoneycomb,
-    ipGyroid, ipHilbertCurve, ipArchimedeanChords, ipOctagramSpiral, ipAdaptiveCubic, ipSupportCubic, ipSupportBase,
-    ipLightning,
     ipEnsuring,
     ipCount,
->>>>>>> 996a72a2
 };
 
 enum class IroningType {
@@ -103,11 +87,7 @@
 };
 
 enum SupportMaterialStyle {
-<<<<<<< HEAD
-	smsGrid, smsSnug,
-=======
     smsGrid, smsSnug, smsTree, smsOrganic,
->>>>>>> 996a72a2
 };
 
 enum SupportMaterialInterfacePattern {
@@ -131,16 +111,8 @@
 	sladoPortrait
 };
 
-<<<<<<< HEAD
-enum SLAPillarConnectionMode {
-	slapcmZigZag,
-	slapcmCross,
-	slapcmDynamic
-};
-=======
 using SLASupportTreeType = sla::SupportTreeType;
 using SLAPillarConnectionMode = sla::PillarConnectionMode;
->>>>>>> 996a72a2
 
 enum BrimType {
 	btNoBrim,
@@ -212,18 +184,11 @@
 	const std::vector<std::string>& extruder_retract_keys() const { return m_extruder_retract_keys; }
 
 private:
-<<<<<<< HEAD
 	void init_common_params();
 	void init_fff_params();
 	void init_extruder_option_keys();
 	void init_sla_params();
-=======
-    void init_common_params();
-    void init_fff_params();
-    void init_extruder_option_keys();
-    void init_sla_params();
     void init_sla_support_params(const std::string &method_prefix);
->>>>>>> 996a72a2
 
 	std::vector<std::string>    m_extruder_option_keys;
 	std::vector<std::string>    m_extruder_retract_keys;
@@ -520,19 +485,17 @@
 		BOOST_PP_SEQ_FOR_EACH(PRINT_CONFIG_CLASS_ELEMENT_EQUAL, _, PARAMETER_DEFINITION_SEQ))
 
 PRINT_CONFIG_CLASS_DEFINE(
-<<<<<<< HEAD
 	PrintObjectConfig,
 
 	((ConfigOptionFloat,               brim_separation))
 	((ConfigOptionEnum<BrimType>,      brim_type))
 	((ConfigOptionFloat,               brim_width))
-	((ConfigOptionBool,                clip_multipart_objects))
 	((ConfigOptionBool,                dont_support_bridges))
 	((ConfigOptionFloat,               elefant_foot_compensation))
 	((ConfigOptionFloatOrPercent,      extrusion_width))
 	((ConfigOptionFloat,               first_layer_acceleration_over_raft))
 	((ConfigOptionFloatOrPercent,      first_layer_speed_over_raft))
-	((ConfigOptionBool,                infill_only_where_needed))
+    // ((ConfigOptionBool,                infill_only_where_needed))
 	// Force the generation of solid shells between adjacent materials/volumes.
 	((ConfigOptionBool,                interface_shells))
 	((ConfigOptionFloat,               layer_height))
@@ -543,12 +506,20 @@
 	((ConfigOptionFloat,               raft_first_layer_expansion))
 	((ConfigOptionInt,                 raft_layers))
 	((ConfigOptionEnum<SeamPosition>,  seam_position))
+    ((ConfigOptionBool,                staggered_inner_seams))
 //  ((ConfigOptionFloat,               seam_preferred_direction))
 //  ((ConfigOptionFloat,               seam_preferred_direction_jitter))
 	((ConfigOptionFloat,               slice_closing_radius))
 	((ConfigOptionEnum<SlicingMode>,   slicing_mode))
+    ((ConfigOptionEnum<PerimeterGeneratorType>, perimeter_generator))
+    ((ConfigOptionFloatOrPercent,      wall_transition_length))
+    ((ConfigOptionFloatOrPercent,      wall_transition_filter_deviation))
+    ((ConfigOptionFloat,               wall_transition_angle))
+    ((ConfigOptionInt,                 wall_distribution_count))
+    ((ConfigOptionFloatOrPercent,      min_feature_size))
+    ((ConfigOptionFloatOrPercent,      min_bead_width))
 	((ConfigOptionBool,                support_material))
-	// Automatic supports (generated based on support_material_threshold).
+    // Automatic supports (generated based on support_material_threshold).
 	((ConfigOptionBool,                support_material_auto))
 	// Direction of the support pattern (in XY plane).`
 	((ConfigOptionFloat,               support_material_angle))
@@ -578,74 +549,6 @@
 	((ConfigOptionInt,                 support_material_threshold))
 	((ConfigOptionBool,                support_material_with_sheath))
 	((ConfigOptionFloatOrPercent,      support_material_xy_spacing))
-	((ConfigOptionBool,                thick_bridges))
-	((ConfigOptionFloat,               xy_size_compensation))
-    ((ConfigOptionBool,                z_dither))
-=======
-    PrintObjectConfig,
-
-    ((ConfigOptionFloat,               brim_separation))
-    ((ConfigOptionEnum<BrimType>,      brim_type))
-    ((ConfigOptionFloat,               brim_width))
-    ((ConfigOptionBool,                dont_support_bridges))
-    ((ConfigOptionFloat,               elefant_foot_compensation))
-    ((ConfigOptionFloatOrPercent,      extrusion_width))
-    ((ConfigOptionFloat,               first_layer_acceleration_over_raft))
-    ((ConfigOptionFloatOrPercent,      first_layer_speed_over_raft))
-    // ((ConfigOptionBool,                infill_only_where_needed))
-    // Force the generation of solid shells between adjacent materials/volumes.
-    ((ConfigOptionBool,                interface_shells))
-    ((ConfigOptionFloat,               layer_height))
-    ((ConfigOptionFloat,               mmu_segmented_region_max_width))
-    ((ConfigOptionFloat,               raft_contact_distance))
-    ((ConfigOptionFloat,               raft_expansion))
-    ((ConfigOptionPercent,             raft_first_layer_density))
-    ((ConfigOptionFloat,               raft_first_layer_expansion))
-    ((ConfigOptionInt,                 raft_layers))
-    ((ConfigOptionEnum<SeamPosition>,  seam_position))
-    ((ConfigOptionBool,                staggered_inner_seams))
-//  ((ConfigOptionFloat,               seam_preferred_direction))
-//  ((ConfigOptionFloat,               seam_preferred_direction_jitter))
-    ((ConfigOptionFloat,               slice_closing_radius))
-    ((ConfigOptionEnum<SlicingMode>,   slicing_mode))
-    ((ConfigOptionEnum<PerimeterGeneratorType>, perimeter_generator))
-    ((ConfigOptionFloatOrPercent,      wall_transition_length))
-    ((ConfigOptionFloatOrPercent,      wall_transition_filter_deviation))
-    ((ConfigOptionFloat,               wall_transition_angle))
-    ((ConfigOptionInt,                 wall_distribution_count))
-    ((ConfigOptionFloatOrPercent,      min_feature_size))
-    ((ConfigOptionFloatOrPercent,      min_bead_width))
-    ((ConfigOptionBool,                support_material))
-    // Automatic supports (generated based fdm support point generator).
-    ((ConfigOptionBool,                support_material_auto))
-    // Direction of the support pattern (in XY plane).`
-    ((ConfigOptionFloat,               support_material_angle))
-    ((ConfigOptionBool,                support_material_buildplate_only))
-    ((ConfigOptionFloat,               support_material_contact_distance))
-    ((ConfigOptionFloat,               support_material_bottom_contact_distance))
-    ((ConfigOptionInt,                 support_material_enforce_layers))
-    ((ConfigOptionInt,                 support_material_extruder))
-    ((ConfigOptionFloatOrPercent,      support_material_extrusion_width))
-    ((ConfigOptionBool,                support_material_interface_contact_loops))
-    ((ConfigOptionInt,                 support_material_interface_extruder))
-    ((ConfigOptionInt,                 support_material_interface_layers))
-    ((ConfigOptionInt,                 support_material_bottom_interface_layers))
-    // Spacing between interface lines (the hatching distance). Set zero to get a solid interface.
-    ((ConfigOptionFloat,               support_material_interface_spacing))
-    ((ConfigOptionFloatOrPercent,      support_material_interface_speed))
-    ((ConfigOptionEnum<SupportMaterialPattern>, support_material_pattern))
-    ((ConfigOptionEnum<SupportMaterialInterfacePattern>, support_material_interface_pattern))
-    // Morphological closing of support areas. Only used for "sung" supports.
-    ((ConfigOptionFloat,               support_material_closing_radius))
-    // Spacing between support material lines (the hatching distance).
-    ((ConfigOptionFloat,               support_material_spacing))
-    ((ConfigOptionFloat,               support_material_speed))
-    ((ConfigOptionEnum<SupportMaterialStyle>, support_material_style))
-    ((ConfigOptionBool,                support_material_synchronize_layers))
-    // Overhang angle threshold.
-    ((ConfigOptionInt,                 support_material_threshold))
-    ((ConfigOptionBool,                support_material_with_sheath))
-    ((ConfigOptionFloatOrPercent,      support_material_xy_spacing))
     // Tree supports
     ((ConfigOptionFloat,               support_tree_angle))
     ((ConfigOptionFloat,               support_tree_angle_slow))
@@ -655,14 +558,13 @@
     ((ConfigOptionFloat,               support_tree_branch_distance))
     ((ConfigOptionFloat,               support_tree_tip_diameter))
     // The rest
-    ((ConfigOptionBool,                thick_bridges))
-    ((ConfigOptionFloat,               xy_size_compensation))
->>>>>>> 996a72a2
+	((ConfigOptionBool,                thick_bridges))
+	((ConfigOptionFloat,               xy_size_compensation))
+    ((ConfigOptionBool,                z_dither))
     ((ConfigOptionBool,                wipe_into_objects))
 )
 
 PRINT_CONFIG_CLASS_DEFINE(
-<<<<<<< HEAD
 	PrintRegionConfig,
 
 	((ConfigOptionFloat,                bridge_angle))
@@ -670,13 +572,18 @@
 	((ConfigOptionFloat,                bottom_solid_min_thickness))
 	((ConfigOptionFloat,                bridge_flow_ratio))
 	((ConfigOptionFloat,                bridge_speed))
-	((ConfigOptionBool,                 ensure_vertical_shell_thickness))
 	((ConfigOptionEnum<InfillPattern>,  top_fill_pattern))
 	((ConfigOptionEnum<InfillPattern>,  bottom_fill_pattern))
 	((ConfigOptionFloatOrPercent,       external_perimeter_extrusion_width))
 	((ConfigOptionFloatOrPercent,       external_perimeter_speed))
+    ((ConfigOptionBool,                 enable_dynamic_overhang_speeds))
+    ((ConfigOptionFloatOrPercent,       overhang_speed_0))
+    ((ConfigOptionFloatOrPercent,       overhang_speed_1))
+    ((ConfigOptionFloatOrPercent,       overhang_speed_2))
+    ((ConfigOptionFloatOrPercent,       overhang_speed_3))
 	((ConfigOptionBool,                 external_perimeters_first))
 	((ConfigOptionBool,                 extra_perimeters))
+    ((ConfigOptionBool,                 extra_perimeters_on_overhangs))
 	((ConfigOptionFloat,                fill_angle))
 	((ConfigOptionPercent,              fill_density))
 	((ConfigOptionEnum<InfillPattern>,  fill_pattern))
@@ -718,68 +625,6 @@
 	((ConfigOptionFloat,                top_solid_min_thickness))
 	((ConfigOptionFloatOrPercent,       top_solid_infill_speed))
 	((ConfigOptionBool,                 wipe_into_infill))
-=======
-    PrintRegionConfig,
-
-    ((ConfigOptionFloat,                bridge_angle))
-    ((ConfigOptionInt,                  bottom_solid_layers))
-    ((ConfigOptionFloat,                bottom_solid_min_thickness))
-    ((ConfigOptionFloat,                bridge_flow_ratio))
-    ((ConfigOptionFloat,                bridge_speed))
-    ((ConfigOptionEnum<InfillPattern>,  top_fill_pattern))
-    ((ConfigOptionEnum<InfillPattern>,  bottom_fill_pattern))
-    ((ConfigOptionFloatOrPercent,       external_perimeter_extrusion_width))
-    ((ConfigOptionFloatOrPercent,       external_perimeter_speed))
-    ((ConfigOptionBool,                 enable_dynamic_overhang_speeds))
-    ((ConfigOptionFloatOrPercent,       overhang_speed_0))
-    ((ConfigOptionFloatOrPercent,       overhang_speed_1))
-    ((ConfigOptionFloatOrPercent,       overhang_speed_2))
-    ((ConfigOptionFloatOrPercent,       overhang_speed_3))
-    ((ConfigOptionBool,                 external_perimeters_first))
-    ((ConfigOptionBool,                 extra_perimeters))
-    ((ConfigOptionBool,                 extra_perimeters_on_overhangs))
-    ((ConfigOptionFloat,                fill_angle))
-    ((ConfigOptionPercent,              fill_density))
-    ((ConfigOptionEnum<InfillPattern>,  fill_pattern))
-    ((ConfigOptionEnum<FuzzySkinType>,  fuzzy_skin))
-    ((ConfigOptionFloat,                fuzzy_skin_thickness))
-    ((ConfigOptionFloat,                fuzzy_skin_point_dist))
-    ((ConfigOptionBool,                 gap_fill_enabled))
-    ((ConfigOptionFloat,                gap_fill_speed))
-    ((ConfigOptionFloatOrPercent,       infill_anchor))
-    ((ConfigOptionFloatOrPercent,       infill_anchor_max))
-    ((ConfigOptionInt,                  infill_extruder))
-    ((ConfigOptionFloatOrPercent,       infill_extrusion_width))
-    ((ConfigOptionInt,                  infill_every_layers))
-    ((ConfigOptionFloatOrPercent,       infill_overlap))
-    ((ConfigOptionFloat,                infill_speed))
-    // Ironing options
-    ((ConfigOptionBool,                 ironing))
-    ((ConfigOptionEnum<IroningType>,    ironing_type))
-    ((ConfigOptionPercent,              ironing_flowrate))
-    ((ConfigOptionFloat,                ironing_spacing))
-    ((ConfigOptionFloat,                ironing_speed))
-    // Detect bridging perimeters
-    ((ConfigOptionBool,                 overhangs))
-    ((ConfigOptionInt,                  perimeter_extruder))
-    ((ConfigOptionFloatOrPercent,       perimeter_extrusion_width))
-    ((ConfigOptionFloat,                perimeter_speed))
-    // Total number of perimeters.
-    ((ConfigOptionInt,                  perimeters))
-    ((ConfigOptionFloatOrPercent,       small_perimeter_speed))
-    ((ConfigOptionFloat,                solid_infill_below_area))
-    ((ConfigOptionInt,                  solid_infill_extruder))
-    ((ConfigOptionFloatOrPercent,       solid_infill_extrusion_width))
-    ((ConfigOptionInt,                  solid_infill_every_layers))
-    ((ConfigOptionFloatOrPercent,       solid_infill_speed))
-    // Detect thin walls.
-    ((ConfigOptionBool,                 thin_walls))
-    ((ConfigOptionFloatOrPercent,       top_infill_extrusion_width))
-    ((ConfigOptionInt,                  top_solid_layers))
-    ((ConfigOptionFloat,                top_solid_min_thickness))
-    ((ConfigOptionFloatOrPercent,       top_solid_infill_speed))
-    ((ConfigOptionBool,                 wipe_into_infill))
->>>>>>> 996a72a2
 )
 
 PRINT_CONFIG_CLASS_DEFINE(
@@ -815,9 +660,9 @@
 )
 
 PRINT_CONFIG_CLASS_DEFINE(
-<<<<<<< HEAD
 	GCodeConfig,
 
+    ((ConfigOptionBool,                autoemit_temperature_commands))
 	((ConfigOptionString,              before_layer_gcode))
 	((ConfigOptionString,              between_objects_gcode))
 	((ConfigOptionFloats,              deretract_speed))
@@ -856,10 +701,8 @@
 	((ConfigOptionString,              layer_gcode))
 	((ConfigOptionFloat,               max_print_speed))
 	((ConfigOptionFloat,               max_volumetric_speed))
-//#ifdef HAS_PRESSURE_EQUALIZER
-//    ((ConfigOptionFloat,               max_volumetric_extrusion_rate_slope_positive))
-//    ((ConfigOptionFloat,               max_volumetric_extrusion_rate_slope_negative))
-//#endif
+    ((ConfigOptionFloat,               max_volumetric_extrusion_rate_slope_positive))
+    ((ConfigOptionFloat,               max_volumetric_extrusion_rate_slope_negative))
 	((ConfigOptionPercents,            retract_before_wipe))
 	((ConfigOptionFloats,              retract_length))
 	((ConfigOptionFloats,              retract_length_toolchange))
@@ -891,82 +734,6 @@
 	((ConfigOptionString,              color_change_gcode))
 	((ConfigOptionString,              pause_print_gcode))
 	((ConfigOptionString,              template_custom_gcode))
-=======
-    GCodeConfig,
-
-    ((ConfigOptionBool,                autoemit_temperature_commands))
-    ((ConfigOptionString,              before_layer_gcode))
-    ((ConfigOptionString,              between_objects_gcode))
-    ((ConfigOptionFloats,              deretract_speed))
-    ((ConfigOptionString,              end_gcode))
-    ((ConfigOptionStrings,             end_filament_gcode))
-    ((ConfigOptionString,              extrusion_axis))
-    ((ConfigOptionFloats,              extrusion_multiplier))
-    ((ConfigOptionFloats,              filament_diameter))
-    ((ConfigOptionFloats,              filament_density))
-    ((ConfigOptionStrings,             filament_type))
-    ((ConfigOptionBools,               filament_soluble))
-    ((ConfigOptionFloats,              filament_cost))
-    ((ConfigOptionFloats,              filament_spool_weight))
-    ((ConfigOptionFloats,              filament_max_volumetric_speed))
-    ((ConfigOptionFloats,              filament_loading_speed))
-    ((ConfigOptionFloats,              filament_loading_speed_start))
-    ((ConfigOptionFloats,              filament_load_time))
-    ((ConfigOptionFloats,              filament_unloading_speed))
-    ((ConfigOptionFloats,              filament_unloading_speed_start))
-    ((ConfigOptionFloats,              filament_toolchange_delay))
-    ((ConfigOptionFloats,              filament_unload_time))
-    ((ConfigOptionInts,                filament_cooling_moves))
-    ((ConfigOptionFloats,              filament_cooling_initial_speed))
-    ((ConfigOptionFloats,              filament_minimal_purge_on_wipe_tower))
-    ((ConfigOptionFloats,              filament_cooling_final_speed))
-    ((ConfigOptionStrings,             filament_ramming_parameters))
-    ((ConfigOptionBool,                gcode_comments))
-    ((ConfigOptionEnum<GCodeFlavor>,   gcode_flavor))
-    ((ConfigOptionBool,                gcode_label_objects))
-    // Triples of strings: "search pattern", "replace with pattern", "attribs"
-    // where "attribs" are one of:
-    //      r - regular expression
-    //      i - case insensitive
-    //      w - whole word
-    ((ConfigOptionStrings,             gcode_substitutions))
-    ((ConfigOptionString,              layer_gcode))
-    ((ConfigOptionFloat,               max_print_speed))
-    ((ConfigOptionFloat,               max_volumetric_speed))
-    ((ConfigOptionFloat,               max_volumetric_extrusion_rate_slope_positive))
-    ((ConfigOptionFloat,               max_volumetric_extrusion_rate_slope_negative))
-    ((ConfigOptionPercents,            retract_before_wipe))
-    ((ConfigOptionFloats,              retract_length))
-    ((ConfigOptionFloats,              retract_length_toolchange))
-    ((ConfigOptionFloats,              retract_lift))
-    ((ConfigOptionFloats,              retract_lift_above))
-    ((ConfigOptionFloats,              retract_lift_below))
-    ((ConfigOptionFloats,              retract_restart_extra))
-    ((ConfigOptionFloats,              retract_restart_extra_toolchange))
-    ((ConfigOptionFloats,              retract_speed))
-    ((ConfigOptionString,              start_gcode))
-    ((ConfigOptionStrings,             start_filament_gcode))
-    ((ConfigOptionBool,                single_extruder_multi_material))
-    ((ConfigOptionBool,                single_extruder_multi_material_priming))
-    ((ConfigOptionBool,                wipe_tower_no_sparse_layers))
-    ((ConfigOptionString,              toolchange_gcode))
-    ((ConfigOptionFloat,               travel_speed))
-    ((ConfigOptionFloat,               travel_speed_z))
-    ((ConfigOptionBool,                use_firmware_retraction))
-    ((ConfigOptionBool,                use_relative_e_distances))
-    ((ConfigOptionBool,                use_volumetric_e))
-    ((ConfigOptionBool,                variable_layer_height))
-    ((ConfigOptionFloat,               cooling_tube_retraction))
-    ((ConfigOptionFloat,               cooling_tube_length))
-    ((ConfigOptionBool,                high_current_on_filament_swap))
-    ((ConfigOptionFloat,               parking_pos_retraction))
-    ((ConfigOptionBool,                remaining_times))
-    ((ConfigOptionBool,                silent_mode))
-    ((ConfigOptionFloat,               extra_loading_move))
-    ((ConfigOptionString,              color_change_gcode))
-    ((ConfigOptionString,              pause_print_gcode))
-    ((ConfigOptionString,              template_custom_gcode))
->>>>>>> 996a72a2
 )
 
 static inline std::string get_extrusion_axis(const GCodeConfig &cfg)
@@ -977,16 +744,21 @@
 }
 
 PRINT_CONFIG_CLASS_DERIVED_DEFINE(
-<<<<<<< HEAD
 	PrintConfig,
 	(MachineEnvelopeConfig, GCodeConfig),
 
+    ((ConfigOptionBool,               avoid_crossing_curled_overhangs))
 	((ConfigOptionBool,               avoid_crossing_perimeters))
 	((ConfigOptionFloatOrPercent,     avoid_crossing_perimeters_max_detour))
 	((ConfigOptionPoints,             bed_shape))
 	((ConfigOptionInts,               bed_temperature))
 	((ConfigOptionFloat,              bridge_acceleration))
 	((ConfigOptionInts,               bridge_fan_speed))
+    ((ConfigOptionBools,              enable_dynamic_fan_speeds))
+    ((ConfigOptionInts,               overhang_fan_speed_0))
+    ((ConfigOptionInts,               overhang_fan_speed_1))
+    ((ConfigOptionInts,               overhang_fan_speed_2))
+    ((ConfigOptionInts,               overhang_fan_speed_3))
 	((ConfigOptionBool,               complete_objects))
 	((ConfigOptionFloats,             colorprint_heights))
 	((ConfigOptionBools,              cooling))
@@ -994,6 +766,7 @@
 	((ConfigOptionInts,               disable_fan_first_layers))
 	((ConfigOptionEnum<DraftShield>,  draft_shield))
 	((ConfigOptionFloat,              duplicate_distance))
+    ((ConfigOptionFloat,              external_perimeter_acceleration))
 	((ConfigOptionFloat,              extruder_clearance_height))
 	((ConfigOptionFloat,              extruder_clearance_radius))
 	((ConfigOptionStrings,            extruder_colour))
@@ -1008,6 +781,7 @@
 	((ConfigOptionFloatOrPercent,     first_layer_height))
 	((ConfigOptionFloatOrPercent,     first_layer_speed))
 	((ConfigOptionInts,               first_layer_temperature))
+    ((ConfigOptionIntsNullable,       idle_temperature))
 	((ConfigOptionInts,               full_fan_speed_layer))
 	((ConfigOptionFloat,              infill_acceleration))
 	((ConfigOptionBool,               infill_first))
@@ -1035,12 +809,15 @@
 	((ConfigOptionInt,                skirt_height))
 	((ConfigOptionInt,                skirts))
 	((ConfigOptionInts,               slowdown_below_layer_time))
+    ((ConfigOptionFloat,              solid_infill_acceleration))
 	((ConfigOptionBool,               spiral_vase))
 	((ConfigOptionInt,                standby_temperature_delta))
 	((ConfigOptionInts,               temperature))
 	((ConfigOptionInt,                threads))
 	((ConfigOptionPoints,             thumbnails))
 	((ConfigOptionEnum<GCodeThumbnailsFormat>,  thumbnails_format))
+    ((ConfigOptionFloat,              top_solid_infill_acceleration))
+    ((ConfigOptionFloat,              travel_acceleration))
 	((ConfigOptionBools,              wipe))
 	((ConfigOptionBool,               wipe_tower))
 	((ConfigOptionFloat,              wipe_tower_x))
@@ -1049,100 +826,12 @@
 	((ConfigOptionFloat,              wipe_tower_per_color_wipe))
 	((ConfigOptionFloat,              wipe_tower_rotation_angle))
 	((ConfigOptionFloat,              wipe_tower_brim_width))
+    ((ConfigOptionFloat,              wipe_tower_cone_angle))
+    ((ConfigOptionPercent,            wipe_tower_extra_spacing))
 	((ConfigOptionFloat,              wipe_tower_bridging))
 	((ConfigOptionFloats,             wiping_volumes_matrix))
 	((ConfigOptionFloats,             wiping_volumes_extruders))
 	((ConfigOptionFloat,              z_offset))
-=======
-    PrintConfig, 
-    (MachineEnvelopeConfig, GCodeConfig),
-
-    ((ConfigOptionBool,               avoid_crossing_curled_overhangs))
-    ((ConfigOptionBool,               avoid_crossing_perimeters))
-    ((ConfigOptionFloatOrPercent,     avoid_crossing_perimeters_max_detour))
-    ((ConfigOptionPoints,             bed_shape))
-    ((ConfigOptionInts,               bed_temperature))
-    ((ConfigOptionFloat,              bridge_acceleration))
-    ((ConfigOptionInts,               bridge_fan_speed))
-    ((ConfigOptionBools,              enable_dynamic_fan_speeds))
-    ((ConfigOptionInts,               overhang_fan_speed_0))
-    ((ConfigOptionInts,               overhang_fan_speed_1))
-    ((ConfigOptionInts,               overhang_fan_speed_2))
-    ((ConfigOptionInts,               overhang_fan_speed_3))
-    ((ConfigOptionBool,               complete_objects))
-    ((ConfigOptionFloats,             colorprint_heights))
-    ((ConfigOptionBools,              cooling))
-    ((ConfigOptionFloat,              default_acceleration))
-    ((ConfigOptionInts,               disable_fan_first_layers))
-    ((ConfigOptionEnum<DraftShield>,  draft_shield))
-    ((ConfigOptionFloat,              duplicate_distance))
-    ((ConfigOptionFloat,              external_perimeter_acceleration))
-    ((ConfigOptionFloat,              extruder_clearance_height))
-    ((ConfigOptionFloat,              extruder_clearance_radius))
-    ((ConfigOptionStrings,            extruder_colour))
-    ((ConfigOptionPoints,             extruder_offset))
-    ((ConfigOptionBools,              fan_always_on))
-    ((ConfigOptionInts,               fan_below_layer_time))
-    ((ConfigOptionStrings,            filament_colour))
-    ((ConfigOptionStrings,            filament_notes))
-    ((ConfigOptionFloat,              first_layer_acceleration))
-    ((ConfigOptionInts,               first_layer_bed_temperature))
-    ((ConfigOptionFloatOrPercent,     first_layer_extrusion_width))
-    ((ConfigOptionFloatOrPercent,     first_layer_height))
-    ((ConfigOptionFloatOrPercent,     first_layer_speed))
-    ((ConfigOptionInts,               first_layer_temperature))
-    ((ConfigOptionIntsNullable,       idle_temperature))
-    ((ConfigOptionInts,               full_fan_speed_layer))
-    ((ConfigOptionFloat,              infill_acceleration))
-    ((ConfigOptionBool,               infill_first))
-    ((ConfigOptionInts,               max_fan_speed))
-    ((ConfigOptionFloats,             max_layer_height))
-    ((ConfigOptionInts,               min_fan_speed))
-    ((ConfigOptionFloats,             min_layer_height))
-    ((ConfigOptionFloat,              max_print_height))
-    ((ConfigOptionFloats,             min_print_speed))
-    ((ConfigOptionFloat,              min_skirt_length))
-    ((ConfigOptionString,             notes))
-    ((ConfigOptionFloats,             nozzle_diameter))
-    ((ConfigOptionBool,               only_retract_when_crossing_perimeters))
-    ((ConfigOptionBool,               ooze_prevention))
-    ((ConfigOptionString,             output_filename_format))
-    ((ConfigOptionFloat,              perimeter_acceleration))
-    ((ConfigOptionStrings,            post_process))
-    ((ConfigOptionString,             printer_model))
-    ((ConfigOptionString,             printer_notes))
-    ((ConfigOptionFloat,              resolution))
-    ((ConfigOptionFloat,              gcode_resolution))
-    ((ConfigOptionFloats,             retract_before_travel))
-    ((ConfigOptionBools,              retract_layer_change))
-    ((ConfigOptionFloat,              skirt_distance))
-    ((ConfigOptionInt,                skirt_height))
-    ((ConfigOptionInt,                skirts))
-    ((ConfigOptionInts,               slowdown_below_layer_time))
-    ((ConfigOptionFloat,              solid_infill_acceleration))
-    ((ConfigOptionBool,               spiral_vase))
-    ((ConfigOptionInt,                standby_temperature_delta))
-    ((ConfigOptionInts,               temperature))
-    ((ConfigOptionInt,                threads))
-    ((ConfigOptionPoints,             thumbnails))
-    ((ConfigOptionEnum<GCodeThumbnailsFormat>,  thumbnails_format))
-    ((ConfigOptionFloat,              top_solid_infill_acceleration))
-    ((ConfigOptionFloat,              travel_acceleration))
-    ((ConfigOptionBools,              wipe))
-    ((ConfigOptionBool,               wipe_tower))
-    ((ConfigOptionFloat,              wipe_tower_x))
-    ((ConfigOptionFloat,              wipe_tower_y))
-    ((ConfigOptionFloat,              wipe_tower_width))
-    ((ConfigOptionFloat,              wipe_tower_per_color_wipe))
-    ((ConfigOptionFloat,              wipe_tower_rotation_angle))
-    ((ConfigOptionFloat,              wipe_tower_brim_width))
-    ((ConfigOptionFloat,              wipe_tower_cone_angle))
-    ((ConfigOptionPercent,            wipe_tower_extra_spacing))
-    ((ConfigOptionFloat,              wipe_tower_bridging))
-    ((ConfigOptionFloats,             wiping_volumes_matrix))
-    ((ConfigOptionFloats,             wiping_volumes_extruders))
-    ((ConfigOptionFloat,              z_offset))
->>>>>>> 996a72a2
 )
 
 PRINT_CONFIG_CLASS_DERIVED_DEFINE0(
@@ -1172,15 +861,10 @@
 	// Enabling or disabling support creation
 	((ConfigOptionBool,  supports_enable))
 
-<<<<<<< HEAD
+    ((ConfigOptionEnum<sla::SupportTreeType>, support_tree_type))
+
 	// Diameter in mm of the pointing side of the head.
 	((ConfigOptionFloat, support_head_front_diameter))/*= 0.2*/
-=======
-    ((ConfigOptionEnum<sla::SupportTreeType>, support_tree_type))
-
-    // Diameter in mm of the pointing side of the head.
-    ((ConfigOptionFloat, support_head_front_diameter))/*= 0.2*/
->>>>>>> 996a72a2
 
 	// How much the pinhead has to penetrate the model surface
 	((ConfigOptionFloat, support_head_penetration))/*= 0.2*/
@@ -1204,24 +888,16 @@
 	// Generate only ground facing supports
 	((ConfigOptionBool, support_buildplate_only))
 
-<<<<<<< HEAD
+    ((ConfigOptionFloat, support_max_weight_on_model))
+
+    // Generate only ground facing supports
+    ((ConfigOptionBool, support_enforcers_only))
+
 	// TODO: unimplemented at the moment. This coefficient will have an impact
 	// when bridges and pillars are merged. The resulting pillar should be a bit
 	// thicker than the ones merging into it. How much thicker? I don't know
 	// but it will be derived from this value.
 	((ConfigOptionFloat, support_pillar_widening_factor))
-=======
-    ((ConfigOptionFloat, support_max_weight_on_model))
-
-    // Generate only ground facing supports
-    ((ConfigOptionBool, support_enforcers_only))
-
-    // TODO: unimplemented at the moment. This coefficient will have an impact
-    // when bridges and pillars are merged. The resulting pillar should be a bit
-    // thicker than the ones merging into it. How much thicker? I don't know
-    // but it will be derived from this value.
-    ((ConfigOptionFloat, support_pillar_widening_factor))
->>>>>>> 996a72a2
 
 	// Radius in mm of the pillar base.
 	((ConfigOptionFloat, support_base_diameter))/*= 2.0*/
@@ -1245,71 +921,65 @@
 	// and the model object's bounding box bottom. Units in mm.
 	((ConfigOptionFloat, support_object_elevation))/*= 5.0*/
 
-<<<<<<< HEAD
+
+    // Branching tree
+
+    // Diameter in mm of the pointing side of the head.
+    ((ConfigOptionFloat, branchingsupport_head_front_diameter))/*= 0.2*/
+
+    // How much the pinhead has to penetrate the model surface
+    ((ConfigOptionFloat, branchingsupport_head_penetration))/*= 0.2*/
+
+    // Width in mm from the back sphere center to the front sphere center.
+    ((ConfigOptionFloat, branchingsupport_head_width))/*= 1.0*/
+
+    // Radius in mm of the support pillars.
+    ((ConfigOptionFloat, branchingsupport_pillar_diameter))/*= 0.8*/
+
+    // The percentage of smaller pillars compared to the normal pillar diameter
+    // which are used in problematic areas where a normal pilla cannot fit.
+    ((ConfigOptionPercent, branchingsupport_small_pillar_diameter_percent))
+
+    // How much bridge (supporting another pinhead) can be placed on a pillar.
+    ((ConfigOptionInt,   branchingsupport_max_bridges_on_pillar))
+
+    // How the pillars are bridged together
+    ((ConfigOptionEnum<SLAPillarConnectionMode>, branchingsupport_pillar_connection_mode))
+
+    // Generate only ground facing supports
+    ((ConfigOptionBool, branchingsupport_buildplate_only))
+
+    ((ConfigOptionFloat, branchingsupport_max_weight_on_model))
+
+    ((ConfigOptionFloat, branchingsupport_pillar_widening_factor))
+
+    // Radius in mm of the pillar base.
+    ((ConfigOptionFloat, branchingsupport_base_diameter))/*= 2.0*/
+
+    // The height of the pillar base cone in mm.
+    ((ConfigOptionFloat, branchingsupport_base_height))/*= 1.0*/
+
+    // The minimum distance of the pillar base from the model in mm.
+    ((ConfigOptionFloat, branchingsupport_base_safety_distance)) /*= 1.0*/
+
+    // The default angle for connecting support sticks and junctions.
+    ((ConfigOptionFloat, branchingsupport_critical_angle))/*= 45*/
+
+    // The max length of a bridge in mm
+    ((ConfigOptionFloat, branchingsupport_max_bridge_length))/*= 15.0*/
+
+    // The max distance of two pillars to get cross linked.
+    ((ConfigOptionFloat, branchingsupport_max_pillar_link_distance))
+
+    // The elevation in Z direction upwards. This is the space between the pad
+    // and the model object's bounding box bottom. Units in mm.
+    ((ConfigOptionFloat, branchingsupport_object_elevation))/*= 5.0*/
+
+
+
 	/////// Following options influence automatic support points placement:
 	((ConfigOptionInt, support_points_density_relative))
 	((ConfigOptionFloat, support_points_minimal_distance))
-=======
-
-    // Branching tree
-
-    // Diameter in mm of the pointing side of the head.
-    ((ConfigOptionFloat, branchingsupport_head_front_diameter))/*= 0.2*/
-
-    // How much the pinhead has to penetrate the model surface
-    ((ConfigOptionFloat, branchingsupport_head_penetration))/*= 0.2*/
-
-    // Width in mm from the back sphere center to the front sphere center.
-    ((ConfigOptionFloat, branchingsupport_head_width))/*= 1.0*/
-
-    // Radius in mm of the support pillars.
-    ((ConfigOptionFloat, branchingsupport_pillar_diameter))/*= 0.8*/
-
-    // The percentage of smaller pillars compared to the normal pillar diameter
-    // which are used in problematic areas where a normal pilla cannot fit.
-    ((ConfigOptionPercent, branchingsupport_small_pillar_diameter_percent))
-
-    // How much bridge (supporting another pinhead) can be placed on a pillar.
-    ((ConfigOptionInt,   branchingsupport_max_bridges_on_pillar))
-
-    // How the pillars are bridged together
-    ((ConfigOptionEnum<SLAPillarConnectionMode>, branchingsupport_pillar_connection_mode))
-
-    // Generate only ground facing supports
-    ((ConfigOptionBool, branchingsupport_buildplate_only))
-
-    ((ConfigOptionFloat, branchingsupport_max_weight_on_model))
-
-    ((ConfigOptionFloat, branchingsupport_pillar_widening_factor))
-
-    // Radius in mm of the pillar base.
-    ((ConfigOptionFloat, branchingsupport_base_diameter))/*= 2.0*/
-
-    // The height of the pillar base cone in mm.
-    ((ConfigOptionFloat, branchingsupport_base_height))/*= 1.0*/
-
-    // The minimum distance of the pillar base from the model in mm.
-    ((ConfigOptionFloat, branchingsupport_base_safety_distance)) /*= 1.0*/
-
-    // The default angle for connecting support sticks and junctions.
-    ((ConfigOptionFloat, branchingsupport_critical_angle))/*= 45*/
-
-    // The max length of a bridge in mm
-    ((ConfigOptionFloat, branchingsupport_max_bridge_length))/*= 15.0*/
-
-    // The max distance of two pillars to get cross linked.
-    ((ConfigOptionFloat, branchingsupport_max_pillar_link_distance))
-
-    // The elevation in Z direction upwards. This is the space between the pad
-    // and the model object's bounding box bottom. Units in mm.
-    ((ConfigOptionFloat, branchingsupport_object_elevation))/*= 5.0*/
-
-
-
-    /////// Following options influence automatic support points placement:
-    ((ConfigOptionInt, support_points_density_relative))
-    ((ConfigOptionFloat, support_points_minimal_distance))
->>>>>>> 996a72a2
 
 	// Now for the base pool (pad) /////////////////////////////////////////////
 
@@ -1403,7 +1073,6 @@
 )
 
 PRINT_CONFIG_CLASS_DEFINE(
-<<<<<<< HEAD
 	SLAPrinterConfig,
 
 	((ConfigOptionEnum<PrinterTechnology>,    printer_technology))
@@ -1426,6 +1095,7 @@
 	((ConfigOptionFloat,                      gamma_correction))
 	((ConfigOptionFloat,                      fast_tilt_time))
 	((ConfigOptionFloat,                      slow_tilt_time))
+    ((ConfigOptionFloat,                      high_viscosity_tilt_time))
 	((ConfigOptionFloat,                      area_fill))
 	((ConfigOptionFloat,                      min_exposure_time))
 	((ConfigOptionFloat,                      max_exposure_time))
@@ -1433,38 +1103,6 @@
 	((ConfigOptionFloat,                      max_initial_exposure_time))
 	((ConfigOptionString,                     sla_archive_format))
 	((ConfigOptionFloat,                      sla_output_precision))
-=======
-    SLAPrinterConfig,
-
-    ((ConfigOptionEnum<PrinterTechnology>,    printer_technology))
-    ((ConfigOptionPoints,                     bed_shape))
-    ((ConfigOptionFloat,                      max_print_height))
-    ((ConfigOptionFloat,                      display_width))
-    ((ConfigOptionFloat,                      display_height))
-    ((ConfigOptionInt,                        display_pixels_x))
-    ((ConfigOptionInt,                        display_pixels_y))
-    ((ConfigOptionEnum<SLADisplayOrientation>,display_orientation))
-    ((ConfigOptionBool,                       display_mirror_x))
-    ((ConfigOptionBool,                       display_mirror_y))
-    ((ConfigOptionFloats,                     relative_correction))
-    ((ConfigOptionFloat,                      relative_correction_x))
-    ((ConfigOptionFloat,                      relative_correction_y))
-    ((ConfigOptionFloat,                      relative_correction_z))
-    ((ConfigOptionFloat,                      absolute_correction))
-    ((ConfigOptionFloat,                      elefant_foot_compensation))
-    ((ConfigOptionFloat,                      elefant_foot_min_width))
-    ((ConfigOptionFloat,                      gamma_correction))
-    ((ConfigOptionFloat,                      fast_tilt_time))
-    ((ConfigOptionFloat,                      slow_tilt_time))
-    ((ConfigOptionFloat,                      high_viscosity_tilt_time))
-    ((ConfigOptionFloat,                      area_fill))
-    ((ConfigOptionFloat,                      min_exposure_time))
-    ((ConfigOptionFloat,                      max_exposure_time))
-    ((ConfigOptionFloat,                      min_initial_exposure_time))
-    ((ConfigOptionFloat,                      max_initial_exposure_time))
-    ((ConfigOptionString,                     sla_archive_format))
-    ((ConfigOptionFloat,                      sla_output_precision))
->>>>>>> 996a72a2
 )
 
 PRINT_CONFIG_CLASS_DERIVED_DEFINE0(
