// Configuration store of Slic3r.
//
// The configuration store is either static or dynamic.
// DynamicPrintConfig is used mainly at the user interface. while the StaticPrintConfig is used
// during the slicing and the g-code generation.
//
// The classes derived from StaticPrintConfig form a following hierarchy.
//
//  class ConfigBase
//    class StaticConfig : public virtual ConfigBase
//        class StaticPrintConfig : public StaticConfig
//            class PrintObjectConfig : public StaticPrintConfig
//            class PrintRegionConfig : public StaticPrintConfig
//            class MachineEnvelopeConfig : public StaticPrintConfig
//            class GCodeConfig : public StaticPrintConfig
//                  class  : public MachineEnvelopeConfig, public GCodeConfig
//                          class FullPrintConfig : PrintObjectConfig,PrintRegionConfig,PrintConfig
//            class SLAPrintObjectConfig : public StaticPrintConfig
//            class SLAMaterialConfig : public StaticPrintConfig
//            class SLAPrinterConfig : public StaticPrintConfig
//                  class SLAFullPrintConfig : public SLAPrinterConfig, public SLAPrintConfig, public SLAPrintObjectConfig, public SLAMaterialConfig
//    class DynamicConfig : public virtual ConfigBase
//        class DynamicPrintConfig : public DynamicConfig
//            class DynamicPrintAndCLIConfig : public DynamicPrintConfig
//
//

#ifndef slic3r_PrintConfig_hpp_
#define slic3r_PrintConfig_hpp_

#include "libslic3r.h"
#include "Config.hpp"

// #define HAS_PRESSURE_EQUALIZER

namespace Slic3r {

enum CompleteObjectSort {
    cosObject, 
	cosZ, 
	cosY,
};

enum WipeAlgo {
    waLinear,
    waQuadra,
    waHyper,
};

enum GCodeFlavor : uint8_t {
    gcfRepRap,
    gcfSprinter,
    gcfRepetier,
    gcfTeacup,
    gcfMakerWare,
    gcfMarlin,
    gcfLerdge,
    gcfKlipper,
    gcfSailfish,
    gcfMach3,
    gcfMachinekit,
    gcfSmoothie,
    gcfNoExtrusion,
};

enum class MachineLimitsUsage : uint8_t {
    EmitToGCode,
    TimeEstimateOnly,
    Limits,
    Ignore,
    Count,
};

enum PrintHostType {
<<<<<<< HEAD
    htOctoPrint,
    htDuet,
    htFlashAir,
    htAstroBox,
    htRepetier,
    htKlipper,
=======
    htPrusaLink, htOctoPrint, htDuet, htFlashAir, htAstroBox, htRepetier
>>>>>>> 95a84fa8
};

enum AuthorizationType {
    atKeyPassword, atUserPassword
};

enum InfillPattern : uint8_t{
    ipRectilinear, ipGrid, ipTriangles, ipStars, ipCubic, ipLine, ipConcentric, ipHoneycomb, ip3DHoneycomb,
    ipGyroid, ipHilbertCurve, ipArchimedeanChords, ipOctagramSpiral,
    ipAdaptiveCubic, ipSupportCubic, 
    ipSmooth, ipSmoothHilbert, ipSmoothTriple,
    ipRectiWithPerimeter, ipConcentricGapFill, ipScatteredRectilinear, 
    ipSawtooth,
    ipRectilinearWGapFill,
    ipMonotonic,
    ipMonotonicWGapFill,
    ipCount
};

enum class IroningType {
	TopSurfaces,
	TopmostOnly,
	AllSolid,
	Count,
};

enum SupportMaterialPattern {
    smpRectilinear, smpRectilinearGrid, smpHoneycomb,
};

enum SeamPosition {
    spRandom, spNearest, spAligned, spRear, spCustom
};

enum SLAMaterial {
    slamTough,
    slamFlex,
    slamCasting,
    slamDental,
    slamHeatResistant,
};
enum DenseInfillAlgo {
    dfaAutomatic, dfaAutoNotFull, dfaAutoOrEnlarged , dfaEnlarged,
};

enum NoPerimeterUnsupportedAlgo {
    npuaNone, npuaNoPeri, npuaBridges, npuaBridgesOverhangs, npuaFilled,
};

enum InfillConnection {
    icConnected, icHoles, icOuterShell, icNotConnected,
};

enum SupportZDistanceType {
    zdFilament, zdPlane, zdNone,
};

enum SLADisplayOrientation {
    sladoLandscape,
    sladoPortrait
};

enum SLAPillarConnectionMode {
    slapcmZigZag,
    slapcmCross,
    slapcmDynamic
};

enum ZLiftTop {
    zltAll,
    zltTop,
    zltNotTop
};

template<> inline const t_config_enum_values& ConfigOptionEnum<CompleteObjectSort>::get_enum_values() {
    static t_config_enum_values keys_map = {
        {"object", cosObject},
        {"lowy", cosY},
        {"lowz", cosY},
    };
    return keys_map;
}

template<> inline const t_config_enum_values& ConfigOptionEnum<PrinterTechnology>::get_enum_values() {
    static t_config_enum_values keys_map = {
        {"FFF", ptFFF},
        {"SLA", ptSLA},
        {"SLS", ptSLS},
        {"CNC", ptMill},
        {"LSR", ptLaser},
    };
    return keys_map;
}

template<> inline const t_config_enum_values& ConfigOptionEnum<OutputFormat>::get_enum_values() {
    static t_config_enum_values keys_map = {
        {"mCWS", ofMaskedCWS},
        {"SL1", ofSL1},
    };
    return keys_map;
}



template<> inline const t_config_enum_values& ConfigOptionEnum<WipeAlgo>::get_enum_values() {
    static t_config_enum_values keys_map = {
        {"linear", waLinear},
        {"quadra", waQuadra},
        {"expo", waHyper},
    };
    return keys_map;
}

template<> inline const t_config_enum_values& ConfigOptionEnum<GCodeFlavor>::get_enum_values() {
    static t_config_enum_values keys_map = {
        {"reprap", gcfRepRap},
        {"repetier", gcfRepetier},
        {"teacup", gcfTeacup},
        {"makerware", gcfMakerWare},
        {"marlin", gcfMarlin},
        {"lerdge", gcfLerdge},
        {"klipper", gcfKlipper},
        {"sailfish", gcfSailfish},
        {"smoothie", gcfSmoothie},
        {"sprinter", gcfSprinter},
        {"mach3", gcfMach3},
        {"machinekit", gcfMachinekit},
        {"no-extrusion", gcfNoExtrusion},
    };
    return keys_map;
}

template<> inline const t_config_enum_values& ConfigOptionEnum<MachineLimitsUsage>::get_enum_values() {
    static t_config_enum_values keys_map = {
        {"emit_to_gcode", int(MachineLimitsUsage::EmitToGCode)},
        {"time_estimate_only", int(MachineLimitsUsage::TimeEstimateOnly)},
        {"limits", int(MachineLimitsUsage::Limits)},
        {"ignore", int(MachineLimitsUsage::Ignore)},
    };
    return keys_map;
}

template<> inline const t_config_enum_values& ConfigOptionEnum<PrintHostType>::get_enum_values() {
<<<<<<< HEAD
    static t_config_enum_values keys_map = {
        {"octoprint", htOctoPrint},
        {"duet", htDuet},
        {"flashair", htFlashAir},
        {"astrobox", htAstroBox},
        {"repetier", htRepetier},
        {"klipper", htKlipper},
    };
=======
    static t_config_enum_values keys_map;
    if (keys_map.empty()) {
        keys_map["prusalink"]       = htPrusaLink;
        keys_map["octoprint"]       = htOctoPrint;
        keys_map["duet"]            = htDuet;
        keys_map["flashair"]        = htFlashAir;
        keys_map["astrobox"]        = htAstroBox;
        keys_map["repetier"]        = htRepetier;
        
    }
>>>>>>> 95a84fa8
    return keys_map;
}

template<> inline const t_config_enum_values& ConfigOptionEnum<AuthorizationType>::get_enum_values() {
    static t_config_enum_values keys_map = {
        {"key", atKeyPassword},
        {"user", atUserPassword},
    };
    return keys_map;
}

template<> inline const t_config_enum_values& ConfigOptionEnum<InfillPattern>::get_enum_values() {
    static t_config_enum_values keys_map = {
        {"rectilinear", ipRectilinear},
        {"monotonic", ipMonotonic},
        {"grid", ipGrid},
        {"triangles", ipTriangles},
        {"stars", ipStars},
        {"cubic", ipCubic},
        {"line", ipLine},
        {"concentric", ipConcentric},
        {"concentricgapfill", ipConcentricGapFill},
        {"honeycomb", ipHoneycomb},
        {"3dhoneycomb", ip3DHoneycomb},
        {"gyroid", ipGyroid},
        {"hilbertcurve", ipHilbertCurve},
        {"archimedeanchords", ipArchimedeanChords},
        {"octagramspiral", ipOctagramSpiral},
        {"smooth", ipSmooth},
        {"smoothtriple", ipSmoothTriple},
        {"smoothhilbert", ipSmoothHilbert},
        {"rectiwithperimeter", ipRectiWithPerimeter},
        {"scatteredrectilinear", ipScatteredRectilinear},
        {"rectilineargapfill", ipRectilinearWGapFill},
        {"monotonicgapfill", ipMonotonicWGapFill},
        {"sawtooth", ipSawtooth},
        {"adaptivecubic", ipAdaptiveCubic},
        {"supportcubic", ipSupportCubic}
    };
    return keys_map;
}

template<> inline const t_config_enum_values& ConfigOptionEnum<IroningType>::get_enum_values() {
    static t_config_enum_values keys_map = {
        {"top", int(IroningType::TopSurfaces)},
        {"topmost", int(IroningType::TopmostOnly)},
        {"solid", int(IroningType::AllSolid)},
    };
    return keys_map;
}

template<> inline const t_config_enum_values& ConfigOptionEnum<SupportMaterialPattern>::get_enum_values() {
    static t_config_enum_values keys_map{
        {"rectilinear", smpRectilinear},
        {"rectilinear-grid", smpRectilinearGrid},
        {"honeycomb", smpHoneycomb},
    };
    return keys_map;
}

template<> inline const t_config_enum_values& ConfigOptionEnum<SeamPosition>::get_enum_values() {
    static t_config_enum_values keys_map{
        {"random", spRandom},
        {"nearest", spNearest},
        {"near", spNearest},
        {"aligned", spAligned},
        {"rear", spRear},
        {"hidden", spNearest},
        {"custom", spCustom},
    };
    return keys_map;
}

template<> inline const t_config_enum_values& ConfigOptionEnum<DenseInfillAlgo>::get_enum_values() {
    static const t_config_enum_values keys_map = {
        { "automatic", dfaAutomatic },
        { "autosmall", dfaAutoNotFull },
        { "autoenlarged", dfaAutoOrEnlarged },
        { "enlarged", dfaEnlarged }
    };
    return keys_map;
}

template<> inline const t_config_enum_values& ConfigOptionEnum<NoPerimeterUnsupportedAlgo>::get_enum_values() {
    static const t_config_enum_values keys_map = {
        { "none", npuaNone },
        { "noperi", npuaNoPeri },
        { "bridges", npuaBridges },
        { "bridgesoverhangs", npuaBridgesOverhangs },
        { "filled", npuaFilled }
    };
    return keys_map;
}

template<> inline const t_config_enum_values& ConfigOptionEnum<InfillConnection>::get_enum_values() {
    static const t_config_enum_values keys_map = {
        { "connected", icConnected },
        { "holes", icHoles },
        { "outershell", icOuterShell },
        { "notconnected", icNotConnected }
    };
    return keys_map;
}

template<> inline const t_config_enum_values& ConfigOptionEnum<SupportZDistanceType>::get_enum_values() {
    static const t_config_enum_values keys_map = {
        { "filament", zdFilament },
        { "plane", zdPlane },
        { "none", zdNone }
    };
    return keys_map;
} 

template<> inline const t_config_enum_values& ConfigOptionEnum<SLADisplayOrientation>::get_enum_values() {
    static const t_config_enum_values keys_map = {
        { "landscape", sladoLandscape},
        { "portrait",  sladoPortrait}
    };

    return keys_map;
}

template<> inline const t_config_enum_values& ConfigOptionEnum<SLAPillarConnectionMode>::get_enum_values() {
    static const t_config_enum_values keys_map = {
        {"zigzag", slapcmZigZag},
        {"cross", slapcmCross},
        {"dynamic", slapcmDynamic}
    };

    return keys_map;
}

<<<<<<< HEAD
template<> inline const t_config_enum_values& ConfigOptionEnum<ZLiftTop>::get_enum_values() {
    static const t_config_enum_values keys_map = {
        {"everywhere", zltAll},
        {"onlytop", zltTop},
        {"nottop", zltNotTop}
    };
=======
template<> inline const t_config_enum_values& ConfigOptionEnum<ForwardCompatibilitySubstitutionRule>::get_enum_values() {
    static const t_config_enum_values keys_map = {
        { "disable",        ForwardCompatibilitySubstitutionRule::Disable },
        { "enable",         ForwardCompatibilitySubstitutionRule::Enable },
        { "enable_silent",  ForwardCompatibilitySubstitutionRule::EnableSilent }
    };

>>>>>>> 95a84fa8
    return keys_map;
}

// Defines each and every confiuration option of Slic3r, including the properties of the GUI dialogs.
// Does not store the actual values, but defines default values.
class PrintConfigDef : public ConfigDef
{
public:
    PrintConfigDef();

    static void handle_legacy(t_config_option_key& opt_key, std::string& value);
    static void to_prusa(t_config_option_key& opt_key, std::string& value, const DynamicConfig& all_conf);

    // Array options growing with the number of extruders
    const std::vector<std::string>& extruder_option_keys() const { return m_extruder_option_keys; }
    // Options defining the extruder retract properties. These keys are sorted lexicographically.
    // The extruder retract keys could be overidden by the same values defined at the Filament level
    // (then the key is further prefixed with the "filament_" prefix).
    const std::vector<std::string>& extruder_retract_keys() const { return m_extruder_retract_keys; }
    // Array options growing with the number of milling cutters
    const std::vector<std::string>& milling_option_keys() const { return m_milling_option_keys; }

private:
    void init_common_params();
    void init_fff_params();
    void init_extruder_option_keys();
    void init_sla_params();
    void init_milling_params();

    std::vector<std::string> 	m_extruder_option_keys;
    std::vector<std::string> 	m_extruder_retract_keys;
    std::vector<std::string> 	m_milling_option_keys;
};

// The one and only global definition of SLic3r configuration options.
// This definition is constant.
extern const PrintConfigDef print_config_def;

class StaticPrintConfig;

PrinterTechnology printer_technology(const ConfigBase &cfg);
OutputFormat output_format(const ConfigBase &cfg);
// double min_object_distance(const ConfigBase &cfg);

// Slic3r dynamic configuration, used to override the configuration
// per object, per modification volume or per printing material.
// The dynamic configuration is also used to store user modifications of the print global parameters,
// so the modified configuration values may be diffed against the active configuration
// to invalidate the proper slicing resp. g-code generation processing steps.
// This object is mapped to Perl as Slic3r::Config.
class DynamicPrintConfig : public DynamicConfig
{
public:
    DynamicPrintConfig() {}
    DynamicPrintConfig(const DynamicPrintConfig &rhs) : DynamicConfig(rhs) {}
    DynamicPrintConfig(DynamicPrintConfig &&rhs) noexcept : DynamicConfig(std::move(rhs)) {}
    explicit DynamicPrintConfig(const StaticPrintConfig &rhs);
    explicit DynamicPrintConfig(const ConfigBase &rhs) : DynamicConfig(rhs) {}

    DynamicPrintConfig& operator=(const DynamicPrintConfig &rhs) { DynamicConfig::operator=(rhs); return *this; }
    DynamicPrintConfig& operator=(DynamicPrintConfig &&rhs) noexcept { DynamicConfig::operator=(std::move(rhs)); return *this; }

    static DynamicPrintConfig  full_print_config();
    static DynamicPrintConfig* new_from_defaults_keys(const std::vector<std::string> &keys);

    // Overrides ConfigBase::def(). Static configuration definition. Any value stored into this ConfigBase shall have its definition here.
    const ConfigDef*    def() const override { return &print_config_def; }

    void                normalize_fdm();

    void 				set_num_extruders(unsigned int num_extruders);

    void 				set_num_milling(unsigned int num_milling);

    // Validate the PrintConfig. Returns an empty string on success, otherwise an error message is returned.
    std::string         validate();

    // Verify whether the opt_key has not been obsoleted or renamed.
    // Both opt_key and value may be modified by handle_legacy().
    // If the opt_key is no more valid in this version of Slic3r, opt_key is cleared by handle_legacy().
    // handle_legacy() is called internally by set_deserialize().
    void                handle_legacy(t_config_option_key &opt_key, std::string &value) const override
        { PrintConfigDef::handle_legacy(opt_key, value); }

    void                to_prusa(t_config_option_key& opt_key, std::string& value) const override
        { PrintConfigDef::to_prusa(opt_key, value, *this); }

    /// <summary>
    /// callback to changed other settings that are linked (like width & spacing)
    /// </summary>
    /// <param name="opt_key">name of the changed option</param>
    bool                value_changed(const t_config_option_key& opt_key, const std::vector<const DynamicPrintConfig*> config_collection);
    bool                update_phony(const std::vector<const DynamicPrintConfig*> config_collection);
};

class StaticPrintConfig : public StaticConfig
{
public:
    StaticPrintConfig() {}

    // Overrides ConfigBase::def(). Static configuration definition. Any value stored into this ConfigBase shall have its definition here.
    const ConfigDef*    def() const override { return &print_config_def; }
    // Reference to the cached list of keys.
	virtual const t_config_option_keys& keys_ref() const = 0;

protected:
    // Verify whether the opt_key has not been obsoleted or renamed.
    // Both opt_key and value may be modified by handle_legacy().
    // If the opt_key is no more valid in this version of Slic3r, opt_key is cleared by handle_legacy().
    // handle_legacy() is called internally by set_deserialize().
    void                handle_legacy(t_config_option_key &opt_key, std::string &value) const override
        { PrintConfigDef::handle_legacy(opt_key, value); }

    // Internal class for keeping a dynamic map to static options.
    class StaticCacheBase
    {
    public:
        // To be called during the StaticCache setup.
        // Add one ConfigOption into m_map_name_to_offset.
        template<typename T>
        void                opt_add(const std::string &name, const char *base_ptr, const T &opt)
        {
            assert(m_map_name_to_offset.find(name) == m_map_name_to_offset.end());
            m_map_name_to_offset[name] = (const char*)&opt - base_ptr;
        }

    protected:
        std::map<std::string, ptrdiff_t>    m_map_name_to_offset;
    };

    // Parametrized by the type of the topmost class owning the options.
    template<typename T>
    class StaticCache : public StaticCacheBase
    {
    public:
        // To be called during the StaticCache setup.
        StaticCache(T* _defaults, std::function<void(T*, StaticCache<T>*)> initialize) : m_defaults(_defaults) {
            initialize(_defaults , this);
            this->finalize(_defaults);
        }
        ~StaticCache() { delete m_defaults; m_defaults = nullptr; }

        bool                initialized() const { return ! m_keys.empty(); }

        ConfigOption*       optptr(const std::string &name, T *owner) const
        {
            const auto it = m_map_name_to_offset.find(name);
            return (it == m_map_name_to_offset.end()) ? nullptr : reinterpret_cast<ConfigOption*>((char*)owner + it->second);
        }

        const ConfigOption* optptr(const std::string &name, const T *owner) const
        {
            const auto it = m_map_name_to_offset.find(name);
            return (it == m_map_name_to_offset.end()) ? nullptr : reinterpret_cast<const ConfigOption*>((const char*)owner + it->second);
        }

        const std::vector<std::string>& keys()      const { return m_keys; }
        const T&                        defaults()  const { return *m_defaults; }

    private:
        // To be called during the StaticCache setup.
        // Collect option keys from m_map_name_to_offset,
        // assign default values to m_defaults.
        void                finalize(T* defaults)
        {
            assert(defaults != nullptr);
            const ConfigDef* defs = m_defaults->def();
            assert(defs != nullptr);
            m_defaults = defaults;
            m_keys.clear();
            m_keys.reserve(m_map_name_to_offset.size());
            for (const auto& kvp : defs->options) {
                // Find the option given the option name kvp.first by an offset from (char*)m_defaults.
                ConfigOption* opt = this->optptr(kvp.first, m_defaults);
                if (opt == nullptr)
                    // This option is not defined by the ConfigBase of type T.
                    continue;
                m_keys.emplace_back(kvp.first);
                const ConfigOptionDef* def = defs->get(kvp.first);
                assert(def != nullptr);
                if (def->default_value)
                    opt->set(def->default_value.get());
            }
        }

        T                                  *m_defaults;
        std::vector<std::string>            m_keys;
    };
};

#define STATIC_PRINT_CONFIG_CACHE_BASE(CLASS_NAME) \
public: \
    /* Overrides ConfigBase::optptr(). Find ando/or create a ConfigOption instance for a given name. */ \
    const ConfigOption*      optptr(const t_config_option_key &opt_key) const override \
        {   const ConfigOption* opt = config_cache().optptr(opt_key, this); \
            if (opt == nullptr && parent != nullptr) \
                /*if not find, try with the parent config.*/ \
                opt = parent->option(opt_key); \
            return opt; \
        } \
    /* Overrides ConfigBase::optptr(). Find ando/or create a ConfigOption instance for a given name. */ \
    ConfigOption*            optptr(const t_config_option_key &opt_key, bool create = false) override \
        { return config_cache().optptr(opt_key, this); } \
    /* Overrides ConfigBase::keys(). Collect names of all configuration values maintained by this configuration store. */ \
    t_config_option_keys     keys() const override { return config_cache().keys(); } \
    const t_config_option_keys& keys_ref() const override { return config_cache().keys(); } \
    static const CLASS_NAME& defaults() { return config_cache().defaults(); } \
private: \
    static const StaticPrintConfig::StaticCache<CLASS_NAME>& config_cache() \
    { \
        static StaticPrintConfig::StaticCache<CLASS_NAME> threadsafe_cache_##CLASS_NAME(new CLASS_NAME(1), \
            [](CLASS_NAME *def, StaticPrintConfig::StaticCache<CLASS_NAME> *cache){ def->initialize(*cache, (const char*)def); } ); \
        return threadsafe_cache_##CLASS_NAME; \
    } \

#define STATIC_PRINT_CONFIG_CACHE(CLASS_NAME) \
    STATIC_PRINT_CONFIG_CACHE_BASE(CLASS_NAME) \
public: \
    /* Public default constructor will initialize the key/option cache and the default object copy if needed. */ \
    CLASS_NAME() { *this = config_cache().defaults(); } \
protected: \
    /* Protected constructor to be called when compounded. */ \
    CLASS_NAME(int) {}

#define STATIC_PRINT_CONFIG_CACHE_DERIVED(CLASS_NAME) \
    STATIC_PRINT_CONFIG_CACHE_BASE(CLASS_NAME) \
public: \
    /* Overrides ConfigBase::def(). Static configuration definition. Any value stored into this ConfigBase shall have its definition here. */ \
    const ConfigDef*    def() const override { return &print_config_def; } \
    /* Handle legacy and obsoleted config keys */ \
    void                handle_legacy(t_config_option_key &opt_key, std::string &value) const override \
        { PrintConfigDef::handle_legacy(opt_key, value); }

#define OPT_PTR(KEY) cache.opt_add(#KEY, base_ptr, this->KEY)

// This object is mapped to Perl as Slic3r::Config::PrintObject.
class PrintObjectConfig : public StaticPrintConfig
{
    STATIC_PRINT_CONFIG_CACHE(PrintObjectConfig)
public:
    ConfigOptionBool                brim_inside_holes;
    ConfigOptionFloat               brim_width;
    ConfigOptionFloat               brim_width_interior;
    ConfigOptionBool                brim_ears;
    ConfigOptionFloat               brim_ears_detection_length;
    ConfigOptionFloat               brim_ears_max_angle;
    ConfigOptionEnum<InfillPattern> brim_ears_pattern;
    ConfigOptionFloat               brim_offset;
    ConfigOptionBool                clip_multipart_objects;
    ConfigOptionBool                dont_support_bridges;
    ConfigOptionPercent             external_perimeter_cut_corners;
    ConfigOptionBool                exact_last_layer_height;
    ConfigOptionFloatOrPercent      extrusion_width;
    ConfigOptionFloatOrPercent      first_layer_height;
    ConfigOptionFloatOrPercent      first_layer_extrusion_width;
    ConfigOptionFloat               first_layer_size_compensation;
    ConfigOptionInt                 first_layer_size_compensation_layers;
    ConfigOptionFloat               hole_size_compensation;
    ConfigOptionFloat               hole_size_threshold;
    ConfigOptionBool                infill_only_where_needed;
    // Force the generation of solid shells between adjacent materials/volumes.
    ConfigOptionBool                interface_shells;
    ConfigOptionFloat               layer_height;
    ConfigOptionFloat               model_precision;
    ConfigOptionPercent             perimeter_bonding;
    ConfigOptionInt                 raft_layers;
    ConfigOptionEnum<SeamPosition>  seam_position;
    ConfigOptionPercent             seam_angle_cost;
    ConfigOptionPercent             seam_travel_cost;
//    ConfigOptionFloat               seam_preferred_direction;
//    ConfigOptionFloat               seam_preferred_direction_jitter;
    ConfigOptionFloat               slice_closing_radius;
    ConfigOptionBool                support_material;
    // Automatic supports (generated based on support_material_threshold).
    ConfigOptionBool                support_material_auto;
    // Direction of the support pattern (in XY plane).
    ConfigOptionFloat               support_material_angle;
    ConfigOptionBool                support_material_buildplate_only;
    ConfigOptionEnum<SupportZDistanceType>  support_material_contact_distance_type;
    ConfigOptionFloatOrPercent      support_material_contact_distance_top;
    ConfigOptionFloatOrPercent      support_material_contact_distance_bottom;
    ConfigOptionInt                 support_material_enforce_layers;
    ConfigOptionInt                 support_material_extruder;
    ConfigOptionFloatOrPercent      support_material_extrusion_width;
    ConfigOptionBool                support_material_interface_contact_loops;
    ConfigOptionInt                 support_material_interface_extruder;
    ConfigOptionInt                 support_material_interface_layers;
    // Spacing between interface lines (the hatching distance). Set zero to get a solid interface.
    ConfigOptionFloat               support_material_interface_spacing;
    ConfigOptionFloatOrPercent      support_material_interface_speed;
    ConfigOptionEnum<InfillPattern> support_material_interface_pattern;
    ConfigOptionEnum<SupportMaterialPattern> support_material_pattern;
    // Spacing between support material lines (the hatching distance).
    ConfigOptionFloat               support_material_spacing;
    ConfigOptionFloat               support_material_speed;
    ConfigOptionBool                support_material_solid_first_layer;
    ConfigOptionBool                support_material_synchronize_layers;
    // Overhang angle threshold.
    ConfigOptionInt                 support_material_threshold;
    ConfigOptionBool                support_material_with_sheath;
    ConfigOptionFloatOrPercent      support_material_xy_spacing;
    ConfigOptionBool                thin_walls_merge;
    ConfigOptionFloat               xy_size_compensation;
    ConfigOptionFloat               xy_inner_size_compensation;
    ConfigOptionBool                wipe_into_objects;

protected:
    void initialize(StaticCacheBase &cache, const char *base_ptr)
    {
        OPT_PTR(brim_inside_holes);
        OPT_PTR(brim_width);
        OPT_PTR(brim_width_interior);
        OPT_PTR(brim_ears);
        OPT_PTR(brim_ears_detection_length);
        OPT_PTR(brim_ears_max_angle);
        OPT_PTR(brim_ears_pattern);
        OPT_PTR(brim_offset);
        OPT_PTR(clip_multipart_objects);
        OPT_PTR(dont_support_bridges);
        OPT_PTR(external_perimeter_cut_corners);
        OPT_PTR(exact_last_layer_height);
        OPT_PTR(extrusion_width);
        OPT_PTR(hole_size_compensation);
        OPT_PTR(hole_size_threshold);
        OPT_PTR(first_layer_height);
        OPT_PTR(first_layer_extrusion_width);
        OPT_PTR(first_layer_size_compensation);
        OPT_PTR(first_layer_size_compensation_layers);
        OPT_PTR(infill_only_where_needed);
        OPT_PTR(interface_shells);
        OPT_PTR(layer_height);
        OPT_PTR(model_precision);
        OPT_PTR(perimeter_bonding);
        OPT_PTR(raft_layers);
        OPT_PTR(seam_position);
        OPT_PTR(seam_angle_cost);
        OPT_PTR(seam_travel_cost);
        OPT_PTR(slice_closing_radius);
//        OPT_PTR(seam_preferred_direction);
//        OPT_PTR(seam_preferred_direction_jitter);
        OPT_PTR(support_material);
        OPT_PTR(support_material_auto);
        OPT_PTR(support_material_angle);
        OPT_PTR(support_material_buildplate_only);
        OPT_PTR(support_material_contact_distance_type);
        OPT_PTR(support_material_contact_distance_top);
        OPT_PTR(support_material_contact_distance_bottom);
        OPT_PTR(support_material_enforce_layers);
        OPT_PTR(support_material_interface_contact_loops);
        OPT_PTR(support_material_extruder);
        OPT_PTR(support_material_extrusion_width);
        OPT_PTR(support_material_interface_extruder);
        OPT_PTR(support_material_interface_layers);
        OPT_PTR(support_material_interface_spacing);
        OPT_PTR(support_material_interface_speed);
        OPT_PTR(support_material_interface_pattern);
        OPT_PTR(support_material_pattern);
        OPT_PTR(support_material_spacing);
        OPT_PTR(support_material_speed);
        OPT_PTR(support_material_solid_first_layer);
        OPT_PTR(support_material_synchronize_layers);
        OPT_PTR(support_material_xy_spacing);
        OPT_PTR(support_material_threshold);
        OPT_PTR(support_material_with_sheath);
        OPT_PTR(thin_walls_merge);
        OPT_PTR(xy_size_compensation);
        OPT_PTR(xy_inner_size_compensation);
        OPT_PTR(wipe_into_objects);
    }
};

// This object is mapped to Perl as Slic3r::Config::PrintRegion.
class PrintRegionConfig : public StaticPrintConfig
{
    STATIC_PRINT_CONFIG_CACHE(PrintRegionConfig)
public:
    ConfigOptionFloat               bridge_angle;
    ConfigOptionInt                 bottom_solid_layers;
    ConfigOptionFloat               bottom_solid_min_thickness;
    ConfigOptionPercent             bridge_flow_ratio;
    ConfigOptionPercent             over_bridge_flow_ratio;
    ConfigOptionPercent             bridge_overlap;
    ConfigOptionEnum<InfillPattern> bottom_fill_pattern;
    ConfigOptionFloatOrPercent      bridged_infill_margin;
    ConfigOptionFloat               bridge_speed;
    ConfigOptionFloatOrPercent      bridge_speed_internal;
    ConfigOptionFloat               curve_smoothing_precision;
    ConfigOptionFloat               curve_smoothing_cutoff_dist;
    ConfigOptionFloat               curve_smoothing_angle_convex;
    ConfigOptionFloat               curve_smoothing_angle_concave;
    ConfigOptionBool                ensure_vertical_shell_thickness;
    ConfigOptionBool                enforce_full_fill_volume;
    ConfigOptionFloatOrPercent      external_infill_margin;
    ConfigOptionFloatOrPercent      external_perimeter_extrusion_width;
    ConfigOptionPercent             external_perimeter_overlap;
    ConfigOptionFloatOrPercent      external_perimeter_speed;
    ConfigOptionBool                external_perimeters_first;
    ConfigOptionBool                external_perimeters_hole;
    ConfigOptionBool                external_perimeters_nothole;
    ConfigOptionBool                external_perimeters_vase;
    ConfigOptionBool                extra_perimeters;
    ConfigOptionBool                extra_perimeters_odd_layers;
    ConfigOptionBool                extra_perimeters_overhangs;
    ConfigOptionBool                only_one_perimeter_top;
    ConfigOptionBool                only_one_perimeter_top_other_algo;
    ConfigOptionFloat               fill_angle;
    ConfigOptionFloat               fill_angle_increment;
    ConfigOptionPercent             fill_density;
    ConfigOptionEnum<InfillPattern> fill_pattern;
    ConfigOptionPercent             fill_top_flow_ratio;
    ConfigOptionPercent             fill_smooth_distribution;
    ConfigOptionFloatOrPercent      fill_smooth_width;
    ConfigOptionBool                gap_fill;
    ConfigOptionFloatOrPercent      gap_fill_min_area;
    ConfigOptionPercent             gap_fill_overlap;
    ConfigOptionFloat               gap_fill_speed;
    ConfigOptionFloatOrPercent      infill_anchor;
    ConfigOptionFloatOrPercent      infill_anchor_max;
    ConfigOptionBool                hole_to_polyhole;
    ConfigOptionFloatOrPercent      hole_to_polyhole_threshold;
    ConfigOptionInt                 infill_extruder;
    ConfigOptionFloatOrPercent      infill_extrusion_width;
    ConfigOptionInt                 infill_every_layers;
    ConfigOptionFloatOrPercent      infill_overlap;
    ConfigOptionFloat               infill_speed;
    ConfigOptionEnum<InfillConnection> infill_connection;
    ConfigOptionEnum<InfillConnection> infill_connection_solid;
    ConfigOptionEnum<InfillConnection> infill_connection_top;
    ConfigOptionEnum<InfillConnection> infill_connection_bottom;
    ConfigOptionBool                infill_dense;
    ConfigOptionEnum<DenseInfillAlgo> infill_dense_algo;
    ConfigOptionBool                infill_first;
    // Ironing options
    ConfigOptionBool                ironing;
    ConfigOptionFloat               ironing_angle;
    ConfigOptionEnum<IroningType>   ironing_type;
    ConfigOptionPercent             ironing_flowrate;
    ConfigOptionFloat               ironing_spacing;
    ConfigOptionFloatOrPercent      ironing_speed;
    // milling options
    ConfigOptionFloatOrPercent      milling_after_z;
    ConfigOptionFloatOrPercent      milling_extra_size;
    ConfigOptionBool                milling_post_process;
    ConfigOptionFloat               milling_speed;
    ConfigOptionFloatOrPercent      min_width_top_surface;
    // Detect bridging perimeters
    ConfigOptionFloatOrPercent      overhangs_speed;
    ConfigOptionFloatOrPercent      overhangs_width;
    ConfigOptionFloatOrPercent      overhangs_width_speed;
    ConfigOptionBool                overhangs_reverse;
    ConfigOptionFloatOrPercent      overhangs_reverse_threshold;
    ConfigOptionEnum<NoPerimeterUnsupportedAlgo> no_perimeter_unsupported_algo;
    ConfigOptionBool                perimeter_round_corners;
    ConfigOptionInt                 perimeter_extruder;
    ConfigOptionFloatOrPercent      perimeter_extrusion_width;
    ConfigOptionBool                perimeter_loop;
    ConfigOptionEnum<SeamPosition>  perimeter_loop_seam;
    ConfigOptionPercent             perimeter_overlap;
    ConfigOptionFloat               perimeter_speed;
    // Total number of perimeters.
    ConfigOptionInt                 perimeters;
    ConfigOptionPercent             print_extrusion_multiplier;
    ConfigOptionFloat               print_retract_length;
    ConfigOptionFloat               print_retract_lift;
    ConfigOptionFloatOrPercent      small_perimeter_speed;
    ConfigOptionFloatOrPercent      small_perimeter_min_length;
    ConfigOptionFloatOrPercent      small_perimeter_max_length;
    ConfigOptionEnum<InfillPattern> solid_fill_pattern;
    ConfigOptionFloat               solid_infill_below_area;
    ConfigOptionInt                 solid_infill_extruder;
    ConfigOptionFloatOrPercent      solid_infill_extrusion_width;
    ConfigOptionInt                 solid_infill_every_layers;
    ConfigOptionFloatOrPercent      solid_infill_speed;
    ConfigOptionInt                 print_temperature;
    ConfigOptionBool                thin_perimeters;
    ConfigOptionBool                thin_perimeters_all;
    ConfigOptionBool                thin_walls;
    ConfigOptionFloatOrPercent      thin_walls_min_width;
    ConfigOptionFloatOrPercent      thin_walls_overlap;
    ConfigOptionFloat               thin_walls_speed;
    ConfigOptionEnum<InfillPattern> top_fill_pattern;
    ConfigOptionFloatOrPercent      top_infill_extrusion_width;
    ConfigOptionInt                 top_solid_layers;
    ConfigOptionFloat               top_solid_min_thickness;
    ConfigOptionFloatOrPercent      top_solid_infill_speed;
    ConfigOptionBool                wipe_into_infill;

protected:
    void initialize(StaticCacheBase &cache, const char *base_ptr)
    {
        OPT_PTR(bridge_angle);
        OPT_PTR(bottom_solid_layers);
        OPT_PTR(bottom_solid_min_thickness);
        OPT_PTR(bridge_flow_ratio);
        OPT_PTR(over_bridge_flow_ratio);
        OPT_PTR(bridge_overlap);
        OPT_PTR(bottom_fill_pattern);
        OPT_PTR(bridged_infill_margin);
        OPT_PTR(bridge_speed);
        OPT_PTR(bridge_speed_internal);
        OPT_PTR(curve_smoothing_precision);
        OPT_PTR(curve_smoothing_cutoff_dist);
        OPT_PTR(curve_smoothing_angle_convex);
        OPT_PTR(curve_smoothing_angle_concave);
        OPT_PTR(ensure_vertical_shell_thickness);
        OPT_PTR(enforce_full_fill_volume);
        OPT_PTR(external_infill_margin);
        OPT_PTR(external_perimeter_extrusion_width);
        OPT_PTR(external_perimeter_overlap);
        OPT_PTR(external_perimeter_speed);
        OPT_PTR(external_perimeters_first);
        OPT_PTR(external_perimeters_hole);
        OPT_PTR(external_perimeters_nothole);
        OPT_PTR(external_perimeters_vase);
        OPT_PTR(extra_perimeters);
        OPT_PTR(extra_perimeters_odd_layers);
        OPT_PTR(extra_perimeters_overhangs);
        OPT_PTR(only_one_perimeter_top);
        OPT_PTR(only_one_perimeter_top_other_algo);
        OPT_PTR(fill_angle);
        OPT_PTR(fill_angle_increment);
        OPT_PTR(fill_density);
        OPT_PTR(fill_pattern);
        OPT_PTR(fill_top_flow_ratio);
        OPT_PTR(fill_smooth_distribution);
        OPT_PTR(fill_smooth_width);
        OPT_PTR(gap_fill);
        OPT_PTR(gap_fill_min_area);
        OPT_PTR(gap_fill_overlap);
        OPT_PTR(gap_fill_speed);
        OPT_PTR(infill_anchor);
        OPT_PTR(infill_anchor_max);
        OPT_PTR(hole_to_polyhole);
        OPT_PTR(hole_to_polyhole_threshold);
        OPT_PTR(infill_extruder);
        OPT_PTR(infill_extrusion_width);
        OPT_PTR(infill_every_layers);
        OPT_PTR(infill_overlap);
        OPT_PTR(infill_speed);
        OPT_PTR(infill_dense);
        OPT_PTR(infill_connection);
        OPT_PTR(infill_connection_solid);
        OPT_PTR(infill_connection_top);
        OPT_PTR(infill_connection_bottom);
        OPT_PTR(infill_dense_algo);
        OPT_PTR(infill_first);
        OPT_PTR(ironing);
        OPT_PTR(ironing_angle);
        OPT_PTR(ironing_type);
        OPT_PTR(ironing_flowrate);
        OPT_PTR(ironing_spacing);
        OPT_PTR(ironing_speed);
        OPT_PTR(milling_after_z);
        OPT_PTR(milling_extra_size);
        OPT_PTR(milling_post_process);
        OPT_PTR(milling_speed);
        OPT_PTR(min_width_top_surface);
        OPT_PTR(overhangs_speed);
        OPT_PTR(overhangs_width);
        OPT_PTR(overhangs_width_speed);
        OPT_PTR(overhangs_reverse);
        OPT_PTR(overhangs_reverse_threshold);
        OPT_PTR(no_perimeter_unsupported_algo);
        OPT_PTR(perimeter_round_corners);
        OPT_PTR(perimeter_extruder);
        OPT_PTR(perimeter_extrusion_width);
        OPT_PTR(perimeter_loop);
        OPT_PTR(perimeter_loop_seam);
        OPT_PTR(perimeter_overlap);
        OPT_PTR(perimeter_speed);
        OPT_PTR(perimeters);
        OPT_PTR(print_extrusion_multiplier);
        OPT_PTR(print_retract_length);
        OPT_PTR(print_retract_lift);
        OPT_PTR(small_perimeter_speed);
        OPT_PTR(small_perimeter_min_length);
        OPT_PTR(small_perimeter_max_length);
        OPT_PTR(solid_fill_pattern);
        OPT_PTR(solid_infill_below_area);
        OPT_PTR(solid_infill_extruder);
        OPT_PTR(solid_infill_extrusion_width);
        OPT_PTR(solid_infill_every_layers);
        OPT_PTR(solid_infill_speed);
        OPT_PTR(print_temperature);
        OPT_PTR(thin_perimeters);
        OPT_PTR(thin_perimeters_all);
        OPT_PTR(thin_walls);
        OPT_PTR(thin_walls_min_width);
        OPT_PTR(thin_walls_overlap);
        OPT_PTR(thin_walls_speed);
        OPT_PTR(top_fill_pattern);
        OPT_PTR(top_infill_extrusion_width);
        OPT_PTR(top_solid_infill_speed);
        OPT_PTR(top_solid_layers);
        OPT_PTR(top_solid_min_thickness);
        OPT_PTR(wipe_into_infill);
    }
};

class MachineEnvelopeConfig : public StaticPrintConfig
{
    STATIC_PRINT_CONFIG_CACHE(MachineEnvelopeConfig)
public:
	// Allowing the machine limits to be completely ignored or used just for time estimator.
    ConfigOptionEnum<MachineLimitsUsage> machine_limits_usage;
    // M201 X... Y... Z... E... [mm/sec^2]
    ConfigOptionFloats              machine_max_acceleration_x;
    ConfigOptionFloats              machine_max_acceleration_y;
    ConfigOptionFloats              machine_max_acceleration_z;
    ConfigOptionFloats              machine_max_acceleration_e;
    // M203 X... Y... Z... E... [mm/sec]
    ConfigOptionFloats              machine_max_feedrate_x;
    ConfigOptionFloats              machine_max_feedrate_y;
    ConfigOptionFloats              machine_max_feedrate_z;
    ConfigOptionFloats              machine_max_feedrate_e;
    // M204 S... [mm/sec^2]
    ConfigOptionFloats              machine_max_acceleration_extruding;
    // M204 R... [mm/sec^2]
    ConfigOptionFloats              machine_max_acceleration_retracting;
    // M204 T... [mm/sec^2]
    ConfigOptionFloats              machine_max_acceleration_travel;
    // M205 X... Y... Z... E... [mm/sec]
    ConfigOptionFloats              machine_max_jerk_x;
    ConfigOptionFloats              machine_max_jerk_y;
    ConfigOptionFloats              machine_max_jerk_z;
    ConfigOptionFloats              machine_max_jerk_e;
    // M205 T... [mm/sec]
    ConfigOptionFloats              machine_min_travel_rate;
    // M205 S... [mm/sec]
    ConfigOptionFloats              machine_min_extruding_rate;

protected:
    void initialize(StaticCacheBase &cache, const char *base_ptr)
    {
        OPT_PTR(machine_limits_usage);
        OPT_PTR(machine_max_acceleration_x);
        OPT_PTR(machine_max_acceleration_y);
        OPT_PTR(machine_max_acceleration_z);
        OPT_PTR(machine_max_acceleration_e);
        OPT_PTR(machine_max_feedrate_x);
        OPT_PTR(machine_max_feedrate_y);
        OPT_PTR(machine_max_feedrate_z);
        OPT_PTR(machine_max_feedrate_e);
        OPT_PTR(machine_max_acceleration_extruding);
        OPT_PTR(machine_max_acceleration_retracting);
        OPT_PTR(machine_max_acceleration_travel);
        OPT_PTR(machine_max_jerk_x);
        OPT_PTR(machine_max_jerk_y);
        OPT_PTR(machine_max_jerk_z);
        OPT_PTR(machine_max_jerk_e);
        OPT_PTR(machine_min_travel_rate);
        OPT_PTR(machine_min_extruding_rate);
    }
};

// This object is mapped to Perl as Slic3r::Config::GCode.
class GCodeConfig : public StaticPrintConfig
{
    STATIC_PRINT_CONFIG_CACHE(GCodeConfig)
public:
    ConfigOptionString              before_layer_gcode;
    ConfigOptionString              between_objects_gcode;
    ConfigOptionFloats              deretract_speed;
    ConfigOptionString              end_gcode;
    ConfigOptionStrings             end_filament_gcode;
    ConfigOptionPercents            extruder_fan_offset;
    ConfigOptionFloats              extruder_temperature_offset;
    ConfigOptionString              extrusion_axis;
    ConfigOptionFloats              extrusion_multiplier;
    ConfigOptionBool                fan_percentage;
    ConfigOptionFloat               fan_kickstart;
    ConfigOptionBool                fan_speedup_overhangs;
    ConfigOptionFloat               fan_speedup_time;
    ConfigOptionFloats              filament_cost;
    ConfigOptionFloats              filament_density;
    ConfigOptionFloats              filament_diameter;
    ConfigOptionBools               filament_soluble;
    ConfigOptionFloats              filament_max_speed;
    ConfigOptionFloats              filament_spool_weight;
    ConfigOptionFloats              filament_max_volumetric_speed;
    ConfigOptionFloats              filament_max_wipe_tower_speed;
    ConfigOptionStrings             filament_type;
    ConfigOptionFloats              filament_loading_speed;
    ConfigOptionBools               filament_use_skinnydip;  //SKINNYDIP OPTIONS BEGIN
    ConfigOptionBools               filament_use_fast_skinnydip;
    ConfigOptionFloats              filament_skinnydip_distance;
    ConfigOptionInts                filament_melt_zone_pause;
    ConfigOptionInts                filament_cooling_zone_pause;
    ConfigOptionBools               filament_enable_toolchange_temp;
    ConfigOptionInts                filament_toolchange_temp;
    ConfigOptionBools               filament_enable_toolchange_part_fan;
    ConfigOptionInts                filament_toolchange_part_fan_speed;
    ConfigOptionFloats              filament_dip_insertion_speed;
    ConfigOptionFloats              filament_dip_extraction_speed;  //SKINNYDIP OPTIONS END
    ConfigOptionFloats              filament_loading_speed_start;
    ConfigOptionFloats              filament_load_time;
    ConfigOptionFloats              filament_unloading_speed;
    ConfigOptionFloats              filament_unloading_speed_start;
    ConfigOptionFloats              filament_toolchange_delay;
    ConfigOptionFloats              filament_unload_time;
    ConfigOptionInts                filament_cooling_moves;
    ConfigOptionFloats              filament_cooling_initial_speed;
    ConfigOptionFloats              filament_minimal_purge_on_wipe_tower;
    ConfigOptionFloats              filament_wipe_advanced_pigment;
    ConfigOptionFloats              filament_cooling_final_speed;
    ConfigOptionStrings             filament_ramming_parameters;
    ConfigOptionBool                gcode_comments;
    ConfigOptionEnum<GCodeFlavor>   gcode_flavor;
    ConfigOptionBool                gcode_label_objects;
    ConfigOptionInt                 gcode_precision_xyz;
    ConfigOptionInts                gcode_precision_e;
    ConfigOptionString              layer_gcode;
    ConfigOptionString              feature_gcode;
    ConfigOptionFloat               max_print_speed;
    ConfigOptionFloat               max_volumetric_speed;
#ifdef HAS_PRESSURE_EQUALIZER
    ConfigOptionFloat               max_volumetric_extrusion_rate_slope_positive;
    ConfigOptionFloat               max_volumetric_extrusion_rate_slope_negative;
#endif
    ConfigOptionFloats              milling_z_lift;
    ConfigOptionFloat               min_length;
    ConfigOptionPercents            retract_before_wipe;
    ConfigOptionFloats              retract_length;
    ConfigOptionFloats              retract_length_toolchange;
    ConfigOptionFloats              retract_lift;
    ConfigOptionFloats              retract_lift_above;
    ConfigOptionFloats              retract_lift_below;
    ConfigOptionBools               retract_lift_first_layer;
    ConfigOptionStrings             retract_lift_top;
    ConfigOptionFloats              retract_restart_extra;
    ConfigOptionFloats              retract_restart_extra_toolchange;
    ConfigOptionFloats              retract_speed;
    ConfigOptionStrings             start_filament_gcode;
    ConfigOptionString              start_gcode;
    ConfigOptionBool                start_gcode_manual;
    ConfigOptionBool                single_extruder_multi_material;
    ConfigOptionBool                single_extruder_multi_material_priming;
    ConfigOptionBool                wipe_tower_no_sparse_layers;
    ConfigOptionStrings             tool_name;
    ConfigOptionString              toolchange_gcode;
    ConfigOptionFloat               travel_speed;
    ConfigOptionFloat               travel_speed_z;
    ConfigOptionBool                use_firmware_retraction;
    ConfigOptionBool                use_relative_e_distances;
    ConfigOptionBool                use_volumetric_e;
    ConfigOptionBool                variable_layer_height;
    ConfigOptionFloat               cooling_tube_retraction;
    ConfigOptionFloat               cooling_tube_length;
    ConfigOptionBool                high_current_on_filament_swap;
    ConfigOptionFloat               parking_pos_retraction;
    ConfigOptionBool                remaining_times;
    ConfigOptionBool                silent_mode;
    ConfigOptionFloat               extra_loading_move;
    ConfigOptionBool                wipe_advanced;
    ConfigOptionFloat               wipe_advanced_nozzle_melted_volume;
    ConfigOptionFloat               wipe_advanced_multiplier;
    ConfigOptionFloats              wipe_extra_perimeter;
    ConfigOptionEnum<WipeAlgo>      wipe_advanced_algo;
    ConfigOptionFloat               z_step;
    ConfigOptionString              color_change_gcode;
    ConfigOptionString              pause_print_gcode;
    ConfigOptionString              template_custom_gcode;

    std::string get_extrusion_axis() const
    {
        return
            ((this->gcode_flavor.value == gcfMach3) || (this->gcode_flavor.value == gcfMachinekit)) ? "A" :
            (this->gcode_flavor.value == gcfNoExtrusion) ? "" : this->extrusion_axis.value;
    }

protected:
    void initialize(StaticCacheBase &cache, const char *base_ptr)
    {
        OPT_PTR(before_layer_gcode);
        OPT_PTR(between_objects_gcode);
        OPT_PTR(deretract_speed);
        OPT_PTR(end_gcode);
        OPT_PTR(end_filament_gcode);
        OPT_PTR(extruder_fan_offset);
        OPT_PTR(extruder_temperature_offset);
        OPT_PTR(extrusion_axis);
        OPT_PTR(extrusion_multiplier);
        OPT_PTR(fan_percentage);
        OPT_PTR(fan_kickstart);
        OPT_PTR(fan_speedup_overhangs);
        OPT_PTR(fan_speedup_time);
        OPT_PTR(filament_diameter);
        OPT_PTR(filament_density);
        OPT_PTR(filament_type);
        OPT_PTR(filament_soluble);
        OPT_PTR(filament_cost);
        OPT_PTR(filament_max_speed);
        OPT_PTR(filament_spool_weight);
        OPT_PTR(filament_max_volumetric_speed);
        OPT_PTR(filament_max_wipe_tower_speed);
        OPT_PTR(filament_loading_speed);
		OPT_PTR(filament_use_skinnydip);  //skinnydip start
        OPT_PTR(filament_use_fast_skinnydip); 
		OPT_PTR(filament_skinnydip_distance);        
		OPT_PTR(filament_melt_zone_pause);
        OPT_PTR(filament_cooling_zone_pause);
        OPT_PTR(filament_dip_insertion_speed);
        OPT_PTR(filament_dip_extraction_speed);
        OPT_PTR(filament_enable_toolchange_temp);
        OPT_PTR(filament_toolchange_temp); 
        OPT_PTR(filament_enable_toolchange_part_fan);
		OPT_PTR(filament_toolchange_part_fan_speed); //skinnydip end
        OPT_PTR(filament_loading_speed_start);
        OPT_PTR(filament_load_time);
        OPT_PTR(filament_unloading_speed);
        OPT_PTR(filament_unloading_speed_start);
        OPT_PTR(filament_unload_time);
        OPT_PTR(filament_toolchange_delay);
        OPT_PTR(filament_cooling_moves);
        OPT_PTR(filament_cooling_initial_speed);
        OPT_PTR(filament_minimal_purge_on_wipe_tower);
        OPT_PTR(filament_wipe_advanced_pigment);
        OPT_PTR(filament_cooling_final_speed);
        OPT_PTR(filament_ramming_parameters);
        OPT_PTR(gcode_comments);
        OPT_PTR(gcode_flavor);
        OPT_PTR(gcode_label_objects);
        OPT_PTR(gcode_precision_xyz);
        OPT_PTR(gcode_precision_e);
        OPT_PTR(layer_gcode);
        OPT_PTR(feature_gcode);
        OPT_PTR(max_print_speed);
        OPT_PTR(max_volumetric_speed);
        OPT_PTR(milling_z_lift);
        OPT_PTR(min_length);
#ifdef HAS_PRESSURE_EQUALIZER
        OPT_PTR(max_volumetric_extrusion_rate_slope_positive);
        OPT_PTR(max_volumetric_extrusion_rate_slope_negative);
#endif /* HAS_PRESSURE_EQUALIZER */
        OPT_PTR(retract_before_wipe);
        OPT_PTR(retract_length);
        OPT_PTR(retract_length_toolchange);
        OPT_PTR(retract_lift);
        OPT_PTR(retract_lift_above);
        OPT_PTR(retract_lift_below);
        OPT_PTR(retract_lift_first_layer);
        OPT_PTR(retract_lift_top);
        OPT_PTR(retract_restart_extra);
        OPT_PTR(retract_restart_extra_toolchange);
        OPT_PTR(retract_speed);
        OPT_PTR(single_extruder_multi_material);
        OPT_PTR(single_extruder_multi_material_priming);
        OPT_PTR(wipe_tower_no_sparse_layers);
        OPT_PTR(start_gcode);
        OPT_PTR(start_gcode_manual);
        OPT_PTR(start_filament_gcode);
        OPT_PTR(tool_name);
        OPT_PTR(toolchange_gcode);
        OPT_PTR(travel_speed);
        OPT_PTR(travel_speed_z);
        OPT_PTR(use_firmware_retraction);
        OPT_PTR(use_relative_e_distances);
        OPT_PTR(use_volumetric_e);
        OPT_PTR(variable_layer_height);
        OPT_PTR(cooling_tube_retraction);
        OPT_PTR(cooling_tube_length);
        OPT_PTR(high_current_on_filament_swap);
        OPT_PTR(parking_pos_retraction);
        OPT_PTR(remaining_times);
        OPT_PTR(silent_mode);
        OPT_PTR(extra_loading_move);
        OPT_PTR(wipe_advanced);
        OPT_PTR(wipe_advanced_nozzle_melted_volume);
        OPT_PTR(wipe_advanced_multiplier);
        OPT_PTR(wipe_advanced_algo);
        OPT_PTR(wipe_extra_perimeter);
        OPT_PTR(z_step);
        OPT_PTR(color_change_gcode);
        OPT_PTR(pause_print_gcode);
        OPT_PTR(template_custom_gcode);
    }
};

// This object is mapped to Perl as Slic3r::Config::Print.
class PrintConfig : public MachineEnvelopeConfig, public GCodeConfig
{
    STATIC_PRINT_CONFIG_CACHE_DERIVED(PrintConfig)
    PrintConfig() : MachineEnvelopeConfig(0), GCodeConfig(0) { *this = config_cache().defaults(); }
public:
    double                          min_object_distance() const;
    static double                   min_object_distance(const ConfigBase *config, double height = 0);

    ConfigOptionBool                allow_empty_layers;
    ConfigOptionBool                avoid_crossing_perimeters;
    ConfigOptionBool                avoid_crossing_not_first_layer;    
    ConfigOptionFloatOrPercent      avoid_crossing_perimeters_max_detour;
    ConfigOptionPoints              bed_shape;
    ConfigOptionInts                bed_temperature;
    ConfigOptionFloatOrPercent      bridge_acceleration;
    ConfigOptionInts                bridge_fan_speed;
    ConfigOptionInts                chamber_temperature;
    ConfigOptionBool                complete_objects;
    ConfigOptionBool                complete_objects_one_skirt;
    ConfigOptionBool                complete_objects_one_brim;
    ConfigOptionEnum<CompleteObjectSort> complete_objects_sort;
    ConfigOptionFloats              colorprint_heights;
    ConfigOptionBools               cooling;
    ConfigOptionFloatOrPercent      default_acceleration;
    ConfigOptionInts                disable_fan_first_layers;
    ConfigOptionFloat               duplicate_distance;
    ConfigOptionInts                external_perimeter_fan_speed;
    ConfigOptionFloat               extruder_clearance_height;
    ConfigOptionFloat               extruder_clearance_radius;
    ConfigOptionStrings             extruder_colour;
    ConfigOptionPoints              extruder_offset;
    ConfigOptionBools               fan_always_on;
    ConfigOptionInts                fan_below_layer_time;
    ConfigOptionStrings             filament_colour;
    ConfigOptionStrings             filament_notes;
    ConfigOptionPercents            filament_shrink;
    ConfigOptionFloatOrPercent      first_layer_acceleration;
    ConfigOptionInts                first_layer_bed_temperature;
    ConfigOptionPercent             first_layer_flow_ratio;
    ConfigOptionFloatOrPercent      first_layer_speed;
    ConfigOptionFloatOrPercent      first_layer_infill_speed;
    ConfigOptionInts                first_layer_temperature;
    ConfigOptionInts                full_fan_speed_layer;
    ConfigOptionFloatOrPercent      infill_acceleration;
    ConfigOptionInts                max_fan_speed;
    ConfigOptionFloats              max_layer_height;
    ConfigOptionFloat               max_print_height;
    ConfigOptionPercents            max_speed_reduction;
    ConfigOptionFloats              milling_diameter;
    ConfigOptionStrings             milling_toolchange_end_gcode;
    ConfigOptionStrings             milling_toolchange_start_gcode;
    //ConfigOptionPoints              milling_offset;
    //ConfigOptionFloats              milling_z_offset;
    ConfigOptionInts                min_fan_speed;
    ConfigOptionFloats              min_layer_height;
    ConfigOptionFloats              min_print_speed;
    ConfigOptionFloat               min_skirt_length;
    ConfigOptionString              notes;
    ConfigOptionFloats              nozzle_diameter;
    ConfigOptionBool                only_retract_when_crossing_perimeters;
    ConfigOptionBool                ooze_prevention;
    ConfigOptionString              output_filename_format;
    ConfigOptionFloatOrPercent      perimeter_acceleration;
    ConfigOptionStrings             post_process;
    ConfigOptionString              printer_model;
    ConfigOptionString              printer_notes;
    ConfigOptionFloat               resolution;
    ConfigOptionFloats              retract_before_travel;
    ConfigOptionBools               retract_layer_change;
    ConfigOptionFloat               skirt_distance;
    ConfigOptionInt                 skirt_height;
    ConfigOptionFloatOrPercent      skirt_extrusion_width;
    ConfigOptionBool                draft_shield;
    ConfigOptionInt                 skirts;
    ConfigOptionInts                slowdown_below_layer_time;
    ConfigOptionBool                spiral_vase;
    ConfigOptionInt                 standby_temperature_delta;
    ConfigOptionInts                temperature;
    ConfigOptionInt                 threads;
    ConfigOptionPoints              thumbnails;
    ConfigOptionString              thumbnails_color;
    ConfigOptionBool                thumbnails_custom_color;
    ConfigOptionBool                thumbnails_with_bed;
    ConfigOptionPercent             time_estimation_compensation;
    ConfigOptionInts                top_fan_speed;
    ConfigOptionFloatOrPercent      travel_acceleration;
    ConfigOptionBools               wipe;
    ConfigOptionBool                wipe_tower;
    ConfigOptionFloatOrPercent      wipe_tower_brim;
    ConfigOptionFloat               wipe_tower_x;
    ConfigOptionFloat               wipe_tower_y;
    ConfigOptionFloat               wipe_tower_width;
    ConfigOptionFloat               wipe_tower_per_color_wipe;
    ConfigOptionFloat               wipe_tower_rotation_angle;
    ConfigOptionFloat               wipe_tower_bridging;
    ConfigOptionFloats              wiping_volumes_matrix;
    ConfigOptionFloats              wiping_volumes_extruders;
    ConfigOptionFloat               z_offset;

protected:
    PrintConfig(int) : MachineEnvelopeConfig(1), GCodeConfig(1) {}
    void initialize(StaticCacheBase &cache, const char *base_ptr)
    {
        this->MachineEnvelopeConfig::initialize(cache, base_ptr);
        this->GCodeConfig::initialize(cache, base_ptr);
        OPT_PTR(allow_empty_layers);
        OPT_PTR(avoid_crossing_perimeters);
        OPT_PTR(avoid_crossing_not_first_layer);
        OPT_PTR(avoid_crossing_perimeters_max_detour);
        OPT_PTR(bed_shape);
        OPT_PTR(bed_temperature);
        OPT_PTR(bridge_acceleration);
        OPT_PTR(bridge_fan_speed);
        OPT_PTR(chamber_temperature);
        OPT_PTR(complete_objects);
        OPT_PTR(complete_objects_one_skirt);
        OPT_PTR(complete_objects_one_brim);
        OPT_PTR(complete_objects_sort);
        OPT_PTR(colorprint_heights);
        OPT_PTR(cooling);
        OPT_PTR(default_acceleration);
        OPT_PTR(disable_fan_first_layers);
        OPT_PTR(duplicate_distance);
        OPT_PTR(external_perimeter_fan_speed);
        OPT_PTR(extruder_clearance_height);
        OPT_PTR(extruder_clearance_radius);
        OPT_PTR(extruder_colour);
        OPT_PTR(extruder_offset);
        OPT_PTR(fan_always_on);
        OPT_PTR(fan_below_layer_time);
        OPT_PTR(filament_colour);
        OPT_PTR(filament_notes);
        OPT_PTR(filament_shrink);
        OPT_PTR(first_layer_acceleration);
        OPT_PTR(first_layer_bed_temperature);
        OPT_PTR(first_layer_flow_ratio);
        OPT_PTR(first_layer_speed);
        OPT_PTR(first_layer_infill_speed);
        OPT_PTR(first_layer_temperature);
        OPT_PTR(full_fan_speed_layer);
        OPT_PTR(infill_acceleration);
        OPT_PTR(max_fan_speed);
        OPT_PTR(max_layer_height);
        OPT_PTR(max_print_height);
        OPT_PTR(max_speed_reduction);
        OPT_PTR(milling_diameter);
        OPT_PTR(milling_toolchange_end_gcode);
        OPT_PTR(milling_toolchange_start_gcode);
        //OPT_PTR(milling_offset);
        //OPT_PTR(milling_z_offset);
        OPT_PTR(min_fan_speed);
        OPT_PTR(min_layer_height);
        OPT_PTR(min_print_speed);
        OPT_PTR(min_skirt_length);
        OPT_PTR(notes);
        OPT_PTR(nozzle_diameter);
        OPT_PTR(only_retract_when_crossing_perimeters);
        OPT_PTR(ooze_prevention);
        OPT_PTR(output_filename_format);
        OPT_PTR(perimeter_acceleration);
        OPT_PTR(post_process);
        OPT_PTR(printer_model);
        OPT_PTR(printer_notes);
        OPT_PTR(resolution);
        OPT_PTR(retract_before_travel);
        OPT_PTR(retract_layer_change);
        OPT_PTR(skirt_distance);
        OPT_PTR(skirt_extrusion_width);
        OPT_PTR(skirt_height);
        OPT_PTR(draft_shield);
        OPT_PTR(skirts);
        OPT_PTR(slowdown_below_layer_time);
        OPT_PTR(spiral_vase);
        OPT_PTR(standby_temperature_delta);
        OPT_PTR(temperature);
        OPT_PTR(threads);
        OPT_PTR(thumbnails);
        OPT_PTR(thumbnails_color);
        OPT_PTR(thumbnails_custom_color);
        OPT_PTR(thumbnails_with_bed);
        OPT_PTR(time_estimation_compensation);
        OPT_PTR(top_fan_speed);
        OPT_PTR(travel_acceleration);
        OPT_PTR(wipe);
        OPT_PTR(wipe_tower);
        OPT_PTR(wipe_tower_brim);
        OPT_PTR(wipe_tower_x);
        OPT_PTR(wipe_tower_y);
        OPT_PTR(wipe_tower_width);
        OPT_PTR(wipe_tower_per_color_wipe);
        OPT_PTR(wipe_tower_rotation_angle);
        OPT_PTR(wipe_tower_bridging);
        OPT_PTR(wiping_volumes_matrix);
        OPT_PTR(wiping_volumes_extruders);
        OPT_PTR(z_offset);
    }
};

// This object is mapped to Perl as Slic3r::Config::Full.
class FullPrintConfig :
    public PrintObjectConfig,
    public PrintRegionConfig,
    public PrintConfig
{
    STATIC_PRINT_CONFIG_CACHE_DERIVED(FullPrintConfig)
    FullPrintConfig() : PrintObjectConfig(0), PrintRegionConfig(0), PrintConfig(0) { *this = config_cache().defaults(); }

public:
    // Validate the FullPrintConfig. Returns an empty string on success, otherwise an error message is returned.
    std::string                 validate();

protected:
    // Protected constructor to be called to initialize ConfigCache::m_default.
    FullPrintConfig(int) : PrintObjectConfig(0), PrintRegionConfig(0), PrintConfig(0) {}
    void initialize(StaticCacheBase &cache, const char *base_ptr)
    {
        this->PrintObjectConfig::initialize(cache, base_ptr);
        this->PrintRegionConfig::initialize(cache, base_ptr);
        this->PrintConfig      ::initialize(cache, base_ptr);
    }
};

// This object is mapped to Perl as Slic3r::Config::PrintRegion.
class SLAPrintConfig : public StaticPrintConfig
{
    STATIC_PRINT_CONFIG_CACHE(SLAPrintConfig)
public:
    ConfigOptionString     output_filename_format;

protected:
    void initialize(StaticCacheBase &cache, const char *base_ptr)
    {
        OPT_PTR(output_filename_format);
    }
};

class SLAPrintObjectConfig : public StaticPrintConfig
{
    STATIC_PRINT_CONFIG_CACHE(SLAPrintObjectConfig)
public:
    ConfigOptionFloat layer_height;

    //Number of the layers needed for the exposure time fade [3;20]
    ConfigOptionInt  faded_layers /*= 10*/;

    ConfigOptionFloat slice_closing_radius;

    // Enabling or disabling support creation
    ConfigOptionBool  supports_enable;

    // Diameter in mm of the pointing side of the head.
    ConfigOptionFloat support_head_front_diameter /*= 0.2*/;

    // How much the pinhead has to penetrate the model surface
    ConfigOptionFloat support_head_penetration /*= 0.2*/;

    // Width in mm from the back sphere center to the front sphere center.
    ConfigOptionFloat support_head_width /*= 1.0*/;

    // Radius in mm of the support pillars.
    ConfigOptionFloat support_pillar_diameter /*= 0.8*/;

    // The percentage of smaller pillars compared to the normal pillar diameter
    // which are used in problematic areas where a normal pilla cannot fit.
    ConfigOptionPercent support_small_pillar_diameter_percent;
    
    // How much bridge (supporting another pinhead) can be placed on a pillar.
    ConfigOptionInt   support_max_bridges_on_pillar;

    // How the pillars are bridged together
    ConfigOptionEnum<SLAPillarConnectionMode> support_pillar_connection_mode;

    // Generate only ground facing supports
    ConfigOptionBool support_buildplate_only;

    // TODO: unimplemented at the moment. This coefficient will have an impact
    // when bridges and pillars are merged. The resulting pillar should be a bit
    // thicker than the ones merging into it. How much thicker? I don't know
    // but it will be derived from this value.
    ConfigOptionFloat support_pillar_widening_factor;

    // Radius in mm of the pillar base.
    ConfigOptionFloat support_base_diameter /*= 2.0*/;

    // The height of the pillar base cone in mm.
    ConfigOptionFloat support_base_height /*= 1.0*/;

    // The minimum distance of the pillar base from the model in mm.
    ConfigOptionFloat support_base_safety_distance; /*= 1.0*/

    // The default angle for connecting support sticks and junctions.
    ConfigOptionFloat support_critical_angle /*= 45*/;

    // The max length of a bridge in mm
    ConfigOptionFloat support_max_bridge_length /*= 15.0*/;

    // The max distance of two pillars to get cross linked.
    ConfigOptionFloat support_max_pillar_link_distance;

    // The elevation in Z direction upwards. This is the space between the pad
    // and the model object's bounding box bottom. Units in mm.
    ConfigOptionFloat support_object_elevation /*= 5.0*/;

    /////// Following options influence automatic support points placement:
    ConfigOptionInt support_points_density_relative;
    ConfigOptionFloat support_points_minimal_distance;

    // Now for the base pool (pad) /////////////////////////////////////////////

    // Enabling or disabling support creation
    ConfigOptionBool  pad_enable;

    // The thickness of the pad walls
    ConfigOptionFloat pad_wall_thickness /*= 2*/;

    // The height of the pad from the bottom to the top not considering the pit
    ConfigOptionFloat pad_wall_height /*= 5*/;

    // How far should the pad extend around the contained geometry
    ConfigOptionFloat pad_brim_size;

    // The greatest distance where two individual pads are merged into one. The
    // distance is measured roughly from the centroids of the pads.
    ConfigOptionFloat pad_max_merge_distance /*= 50*/;

    // The smoothing radius of the pad edges
    // ConfigOptionFloat pad_edge_radius /*= 1*/;

    // The slope of the pad wall...
    ConfigOptionFloat pad_wall_slope;

    // /////////////////////////////////////////////////////////////////////////
    // Zero elevation mode parameters:
    //    - The object pad will be derived from the model geometry.
    //    - There will be a gap between the object pad and the generated pad
    //      according to the support_base_safety_distance parameter.
    //    - The two pads will be connected with tiny connector sticks
    // /////////////////////////////////////////////////////////////////////////

    // Disable the elevation (ignore its value) and use the zero elevation mode
    ConfigOptionBool  pad_around_object;

    ConfigOptionBool pad_around_object_everywhere;

    // This is the gap between the object bottom and the generated pad
    ConfigOptionFloat pad_object_gap;

    // How far to place the connector sticks on the object pad perimeter
    ConfigOptionFloat pad_object_connector_stride;

    // The width of the connectors sticks
    ConfigOptionFloat pad_object_connector_width;

    // How much should the tiny connectors penetrate into the model body
    ConfigOptionFloat pad_object_connector_penetration;
    
    // /////////////////////////////////////////////////////////////////////////
    // Model hollowing parameters:
    //   - Models can be hollowed out as part of the SLA print process
    //   - Thickness of the hollowed model walls can be adjusted
    //   -
    //   - Additional holes will be drilled into the hollow model to allow for
    //   - resin removal.
    // /////////////////////////////////////////////////////////////////////////
    
    ConfigOptionBool hollowing_enable;
    
    // The minimum thickness of the model walls to maintain. Note that the 
    // resulting walls may be thicker due to smoothing out fine cavities where
    // resin could stuck.
    ConfigOptionFloat hollowing_min_thickness;
    
    // Indirectly controls the voxel size (resolution) used by openvdb
    ConfigOptionFloat hollowing_quality;
   
    // Indirectly controls the minimum size of created cavities.
    ConfigOptionFloat hollowing_closing_distance;

protected:
    void initialize(StaticCacheBase &cache, const char *base_ptr)
    {
        OPT_PTR(layer_height);
        OPT_PTR(faded_layers);
        OPT_PTR(slice_closing_radius);
        OPT_PTR(supports_enable);
        OPT_PTR(support_head_front_diameter);
        OPT_PTR(support_head_penetration);
        OPT_PTR(support_head_width);
        OPT_PTR(support_pillar_diameter);
        OPT_PTR(support_small_pillar_diameter_percent);
        OPT_PTR(support_max_bridges_on_pillar);
        OPT_PTR(support_pillar_connection_mode);
        OPT_PTR(support_buildplate_only);
        OPT_PTR(support_pillar_widening_factor);
        OPT_PTR(support_base_diameter);
        OPT_PTR(support_base_height);
        OPT_PTR(support_base_safety_distance);
        OPT_PTR(support_critical_angle);
        OPT_PTR(support_max_bridge_length);
        OPT_PTR(support_max_pillar_link_distance);
        OPT_PTR(support_points_density_relative);
        OPT_PTR(support_points_minimal_distance);
        OPT_PTR(support_object_elevation);
        OPT_PTR(pad_enable);
        OPT_PTR(pad_wall_thickness);
        OPT_PTR(pad_wall_height);
        OPT_PTR(pad_brim_size);
        OPT_PTR(pad_max_merge_distance);
        // OPT_PTR(pad_edge_radius);
        OPT_PTR(pad_wall_slope);
        OPT_PTR(pad_around_object);
        OPT_PTR(pad_around_object_everywhere);
        OPT_PTR(pad_object_gap);
        OPT_PTR(pad_object_connector_stride);
        OPT_PTR(pad_object_connector_width);
        OPT_PTR(pad_object_connector_penetration);
        OPT_PTR(hollowing_enable);
        OPT_PTR(hollowing_min_thickness);
        OPT_PTR(hollowing_quality);
        OPT_PTR(hollowing_closing_distance);
    }
};

class SLAMaterialConfig : public StaticPrintConfig
{
    STATIC_PRINT_CONFIG_CACHE(SLAMaterialConfig)
public:
    ConfigOptionFloat                       initial_layer_height;
    ConfigOptionFloat                       bottle_cost;
    ConfigOptionFloat                       bottle_volume;
    ConfigOptionFloat                       bottle_weight;
    ConfigOptionFloat                       material_density;
    ConfigOptionFloat                       exposure_time;
    ConfigOptionFloat                       initial_exposure_time;
    ConfigOptionFloats                      material_correction;
protected:
    void initialize(StaticCacheBase &cache, const char *base_ptr)
    {
        OPT_PTR(initial_layer_height);
        OPT_PTR(bottle_cost);
        OPT_PTR(bottle_volume);
        OPT_PTR(bottle_weight);
        OPT_PTR(material_density);
        OPT_PTR(exposure_time);
        OPT_PTR(initial_exposure_time);
        OPT_PTR(material_correction);
    }
};

class SLAPrinterConfig : public StaticPrintConfig
{
    STATIC_PRINT_CONFIG_CACHE(SLAPrinterConfig)
public:
    ConfigOptionEnum<PrinterTechnology>     printer_technology;
    ConfigOptionEnum<OutputFormat>          output_format;
    ConfigOptionPoints                      bed_shape;
    ConfigOptionFloat                       max_print_height;
    ConfigOptionFloat                       display_width;
    ConfigOptionFloat                       display_height;
    ConfigOptionInt                         display_pixels_x;
    ConfigOptionInt                         display_pixels_y;
    ConfigOptionEnum<SLADisplayOrientation> display_orientation;
    ConfigOptionBool                        display_mirror_x;
    ConfigOptionBool                        display_mirror_y;
    ConfigOptionFloats                      relative_correction;
    ConfigOptionFloat                       absolute_correction;
    ConfigOptionFloat                       first_layer_size_compensation;
    ConfigOptionFloat                       elephant_foot_min_width;
    ConfigOptionFloat                       gamma_correction;
    ConfigOptionFloat                       fast_tilt_time;
    ConfigOptionFloat                       slow_tilt_time;
    ConfigOptionFloat                       area_fill;
    ConfigOptionFloat                       min_exposure_time;
    ConfigOptionFloat                       max_exposure_time;
    ConfigOptionFloat                       min_initial_exposure_time;
    ConfigOptionFloat                       max_initial_exposure_time;
    ConfigOptionPoints                      thumbnails;
    ConfigOptionString                      thumbnails_color;
    ConfigOptionBool                        thumbnails_custom_color;
    ConfigOptionBool                        thumbnails_with_bed;
    ConfigOptionBool                        thumbnails_with_support;
protected:
    void initialize(StaticCacheBase &cache, const char *base_ptr)
    {
        OPT_PTR(printer_technology);
        OPT_PTR(output_format);
        OPT_PTR(bed_shape);
        OPT_PTR(max_print_height);
        OPT_PTR(display_width);
        OPT_PTR(display_height);
        OPT_PTR(display_pixels_x);
        OPT_PTR(display_pixels_y);
        OPT_PTR(display_mirror_x);
        OPT_PTR(display_mirror_y);
        OPT_PTR(display_orientation);
        OPT_PTR(relative_correction);
        OPT_PTR(absolute_correction);
        OPT_PTR(first_layer_size_compensation);
        OPT_PTR(elephant_foot_min_width);
        OPT_PTR(gamma_correction);
        OPT_PTR(fast_tilt_time);
        OPT_PTR(slow_tilt_time);
        OPT_PTR(area_fill);
        OPT_PTR(min_exposure_time);
        OPT_PTR(max_exposure_time);
        OPT_PTR(min_initial_exposure_time);
        OPT_PTR(max_initial_exposure_time);
        OPT_PTR(thumbnails);
        OPT_PTR(thumbnails_color);
        OPT_PTR(thumbnails_custom_color);
        OPT_PTR(thumbnails_with_bed);
        OPT_PTR(thumbnails_with_support);
    }
};

class SLAFullPrintConfig : public SLAPrinterConfig, public SLAPrintConfig, public SLAPrintObjectConfig, public SLAMaterialConfig
{
    STATIC_PRINT_CONFIG_CACHE_DERIVED(SLAFullPrintConfig)
    SLAFullPrintConfig() : SLAPrinterConfig(0), SLAPrintConfig(0), SLAPrintObjectConfig(0), SLAMaterialConfig(0) { *this = config_cache().defaults(); }

public:
    // Validate the SLAFullPrintConfig. Returns an empty string on success, otherwise an error message is returned.
//    std::string                 validate();

protected:
    // Protected constructor to be called to initialize ConfigCache::m_default.
    SLAFullPrintConfig(int) : SLAPrinterConfig(0), SLAPrintConfig(0), SLAPrintObjectConfig(0), SLAMaterialConfig(0) {}
    void initialize(StaticCacheBase &cache, const char *base_ptr)
    {
        this->SLAPrinterConfig    ::initialize(cache, base_ptr);
        this->SLAPrintConfig      ::initialize(cache, base_ptr);
        this->SLAPrintObjectConfig::initialize(cache, base_ptr);
        this->SLAMaterialConfig   ::initialize(cache, base_ptr);
    }
};

#undef STATIC_PRINT_CONFIG_CACHE
#undef STATIC_PRINT_CONFIG_CACHE_BASE
#undef STATIC_PRINT_CONFIG_CACHE_DERIVED
#undef OPT_PTR

class CLIActionsConfigDef : public ConfigDef
{
public:
    CLIActionsConfigDef();
};

class CLITransformConfigDef : public ConfigDef
{
public:
    CLITransformConfigDef();
};

class CLIMiscConfigDef : public ConfigDef
{
public:
    CLIMiscConfigDef();
};

// This class defines the command line options representing actions.
extern const CLIActionsConfigDef    cli_actions_config_def;

// This class defines the command line options representing transforms.
extern const CLITransformConfigDef  cli_transform_config_def;

// This class defines all command line options that are not actions or transforms.
extern const CLIMiscConfigDef       cli_misc_config_def;

class DynamicPrintAndCLIConfig : public DynamicPrintConfig
{
public:
    DynamicPrintAndCLIConfig() {}
    DynamicPrintAndCLIConfig(const DynamicPrintAndCLIConfig &other) : DynamicPrintConfig(other) {}

    // Overrides ConfigBase::def(). Static configuration definition. Any value stored into this ConfigBase shall have its definition here.
    const ConfigDef*        def() const override { return &s_def; }

    // Verify whether the opt_key has not been obsoleted or renamed.
    // Both opt_key and value may be modified by handle_legacy().
    // If the opt_key is no more valid in this version of Slic3r, opt_key is cleared by handle_legacy().
    // handle_legacy() is called internally by set_deserialize().
    void                    handle_legacy(t_config_option_key &opt_key, std::string &value) const override;

private:
    class PrintAndCLIConfigDef : public ConfigDef
    {
    public:
        PrintAndCLIConfigDef() {
            this->options.insert(print_config_def.options.begin(), print_config_def.options.end());
            this->options.insert(cli_actions_config_def.options.begin(), cli_actions_config_def.options.end());
            this->options.insert(cli_transform_config_def.options.begin(), cli_transform_config_def.options.end());
            this->options.insert(cli_misc_config_def.options.begin(), cli_misc_config_def.options.end());
            for (const auto &kvp : this->options)
                this->by_serialization_key_ordinal[kvp.second.serialization_key_ordinal] = &kvp.second;
        }
        // Do not release the default values, they are handled by print_config_def & cli_actions_config_def / cli_transform_config_def / cli_misc_config_def.
        ~PrintAndCLIConfigDef() { this->options.clear(); }
    };
    static PrintAndCLIConfigDef s_def;
};

Points get_bed_shape(const DynamicPrintConfig &cfg);
Points get_bed_shape(const PrintConfig &cfg);
Points get_bed_shape(const SLAPrinterConfig &cfg);

// ModelConfig is a wrapper around DynamicPrintConfig with an addition of a timestamp.
// Each change of ModelConfig is tracked by assigning a new timestamp from a global counter.
// The counter is used for faster synchronization of the background slicing thread
// with the front end by skipping synchronization of equal config dictionaries. 
// The global counter is also used for avoiding unnecessary serialization of config 
// dictionaries when taking an Undo snapshot.
//
// The global counter is NOT thread safe, therefore it is recommended to use ModelConfig from
// the main thread only.
// 
// As there is a global counter and it is being increased with each change to any ModelConfig,
// if two ModelConfig dictionaries differ, they should differ with their timestamp as well.
// Therefore copying the ModelConfig including its timestamp is safe as there is no harm
// in having multiple ModelConfig with equal timestamps as long as their dictionaries are equal.
//
// The timestamp is used by the Undo/Redo stack. As zero timestamp means invalid timestamp
// to the Undo/Redo stack (zero timestamp means the Undo/Redo stack needs to serialize and
// compare serialized data for differences), zero timestamp shall never be used.
// Timestamp==1 shall only be used for empty dictionaries.
class ModelConfig
{
public:
    void         clear() { m_data.clear(); m_timestamp = 1; }

    void         assign_config(const ModelConfig &rhs) {
        if (m_timestamp != rhs.m_timestamp) {
            m_data      = rhs.m_data;
            m_timestamp = rhs.m_timestamp;
        }
    }
    void         assign_config(ModelConfig &&rhs) {
        if (m_timestamp != rhs.m_timestamp) {
            m_data      = std::move(rhs.m_data);
            m_timestamp = rhs.m_timestamp;
            rhs.clear();
        }
    }

    // Modification of the ModelConfig is not thread safe due to the global timestamp counter!
    // Don't call modification methods from the back-end!
    // Assign methods don't assign if src==dst to not having to bump the timestamp in case they are equal.
    void         assign_config(const DynamicPrintConfig &rhs)  { if (m_data != rhs) { m_data = rhs; this->touch(); } }
    void         assign_config(DynamicPrintConfig &&rhs)       { if (m_data != rhs) { m_data = std::move(rhs); this->touch(); } }
    void         apply(const ModelConfig &other, bool ignore_nonexistent = false) { this->apply(other.get(), ignore_nonexistent); }
    void         apply(const ConfigBase &other, bool ignore_nonexistent = false) { m_data.apply_only(other, other.keys(), ignore_nonexistent); this->touch(); }
    void         apply_only(const ModelConfig &other, const t_config_option_keys &keys, bool ignore_nonexistent = false) { this->apply_only(other.get(), keys, ignore_nonexistent); }
    void         apply_only(const ConfigBase &other, const t_config_option_keys &keys, bool ignore_nonexistent = false) { m_data.apply_only(other, keys, ignore_nonexistent); this->touch(); }
    bool         set_key_value(const std::string &opt_key, ConfigOption *opt) { bool out = m_data.set_key_value(opt_key, opt); this->touch(); return out; }
    template<typename T>
    void         set(const std::string &opt_key, T value) { m_data.set(opt_key, value, true); this->touch(); }
    void         set_deserialize(const t_config_option_key &opt_key, const std::string &str, ConfigSubstitutionContext &substitution_context, bool append = false)
        { m_data.set_deserialize(opt_key, str, substitution_context, append); this->touch(); }
    bool         erase(const t_config_option_key &opt_key) { bool out = m_data.erase(opt_key); if (out) this->touch(); return out; }

    // Getters are thread safe.
    // The following implicit conversion breaks the Cereal serialization.
//    operator const DynamicPrintConfig&() const throw() { return this->get(); }
    const DynamicPrintConfig&   get() const throw() { return m_data; }
    bool                        empty() const throw() { return m_data.empty(); }
    size_t                      size() const throw() { return m_data.size(); }
    auto                        cbegin() const { return m_data.cbegin(); }
    auto                        cend() const { return m_data.cend(); }
    t_config_option_keys        keys() const { return m_data.keys(); }
    bool                        has(const t_config_option_key& opt_key) const { return m_data.has(opt_key); }
    bool                        operator==(const ModelConfig& other) const { return m_data.equals(other.m_data); }
    bool                        operator!=(const ModelConfig& other) const { return !this->operator==(other); }
    const ConfigOption*         option(const t_config_option_key &opt_key) const { return m_data.option(opt_key); }
    int                         opt_int(const t_config_option_key &opt_key) const { return m_data.opt_int(opt_key); }
    int                         extruder() const { return opt_int("extruder"); }
    double                      opt_float(const t_config_option_key &opt_key) const { return m_data.opt_float(opt_key); }
    std::string                 opt_serialize(const t_config_option_key &opt_key) const { return m_data.opt_serialize(opt_key); }

    // Return an optional timestamp of this object.
    // If the timestamp returned is non-zero, then the serialization framework will
    // only save this object on the Undo/Redo stack if the timestamp is different
    // from the timestmap of the object at the top of the Undo / Redo stack.
    virtual uint64_t    timestamp() const throw() { return m_timestamp; }
    bool                timestamp_matches(const ModelConfig &rhs) const throw() { return m_timestamp == rhs.m_timestamp; }
    // Not thread safe! Should not be called from other than the main thread!
    void                touch() { m_timestamp = ++ s_last_timestamp; }

    void                to_prusa(t_config_option_key& opt_key, std::string& value) const
        { m_data.to_prusa(opt_key, value); }
private:
    friend class cereal::access;
    template<class Archive> void serialize(Archive& ar) { ar(m_timestamp); ar(m_data); }

    uint64_t                    m_timestamp { 1 };
    DynamicPrintConfig          m_data;

    static uint64_t             s_last_timestamp;
};

} // namespace Slic3r

// Serialization through the Cereal library
namespace cereal {
    // Let cereal know that there are load / save non-member functions declared for DynamicPrintConfig, ignore serialize / load / save from parent class DynamicConfig.
    template <class Archive> struct specialize<Archive, Slic3r::DynamicPrintConfig, cereal::specialization::non_member_load_save> {};

    template<class Archive> void load(Archive& archive, Slic3r::DynamicPrintConfig &config)
    {
        size_t cnt;
        archive(cnt);
        config.clear();
        for (size_t i = 0; i < cnt; ++ i) {
            size_t serialization_key_ordinal;
            archive(serialization_key_ordinal);
            assert(serialization_key_ordinal > 0);
            auto it = Slic3r::print_config_def.by_serialization_key_ordinal.find(serialization_key_ordinal);
            assert(it != Slic3r::print_config_def.by_serialization_key_ordinal.end());
            config.set_key_value(it->second->opt_key, it->second->load_option_from_archive(archive));
        }
    }

    template<class Archive> void save(Archive& archive, const Slic3r::DynamicPrintConfig &config)
    {
        size_t cnt = config.size();
        archive(cnt);
        for (auto it = config.cbegin(); it != config.cend(); ++it) {
            const Slic3r::ConfigOptionDef* optdef = Slic3r::print_config_def.get(it->first);
            assert(optdef != nullptr);
            assert(optdef->serialization_key_ordinal > 0);
            archive(optdef->serialization_key_ordinal);
            optdef->save_option_to_archive(archive, it->second.get());
        }
    }
}

#endif<|MERGE_RESOLUTION|>--- conflicted
+++ resolved
@@ -72,16 +72,13 @@
 };
 
 enum PrintHostType {
-<<<<<<< HEAD
+    htPrusaLink,
     htOctoPrint,
     htDuet,
     htFlashAir,
     htAstroBox,
     htRepetier,
     htKlipper,
-=======
-    htPrusaLink, htOctoPrint, htDuet, htFlashAir, htAstroBox, htRepetier
->>>>>>> 95a84fa8
 };
 
 enum AuthorizationType {
@@ -225,8 +222,8 @@
 }
 
 template<> inline const t_config_enum_values& ConfigOptionEnum<PrintHostType>::get_enum_values() {
-<<<<<<< HEAD
     static t_config_enum_values keys_map = {
+        {"prusalink", htPrusaLink},
         {"octoprint", htOctoPrint},
         {"duet", htDuet},
         {"flashair", htFlashAir},
@@ -234,18 +231,6 @@
         {"repetier", htRepetier},
         {"klipper", htKlipper},
     };
-=======
-    static t_config_enum_values keys_map;
-    if (keys_map.empty()) {
-        keys_map["prusalink"]       = htPrusaLink;
-        keys_map["octoprint"]       = htOctoPrint;
-        keys_map["duet"]            = htDuet;
-        keys_map["flashair"]        = htFlashAir;
-        keys_map["astrobox"]        = htAstroBox;
-        keys_map["repetier"]        = htRepetier;
-        
-    }
->>>>>>> 95a84fa8
     return keys_map;
 }
 
@@ -378,14 +363,15 @@
     return keys_map;
 }
 
-<<<<<<< HEAD
 template<> inline const t_config_enum_values& ConfigOptionEnum<ZLiftTop>::get_enum_values() {
     static const t_config_enum_values keys_map = {
         {"everywhere", zltAll},
         {"onlytop", zltTop},
         {"nottop", zltNotTop}
     };
-=======
+    return keys_map;
+}
+
 template<> inline const t_config_enum_values& ConfigOptionEnum<ForwardCompatibilitySubstitutionRule>::get_enum_values() {
     static const t_config_enum_values keys_map = {
         { "disable",        ForwardCompatibilitySubstitutionRule::Disable },
@@ -393,10 +379,8 @@
         { "enable_silent",  ForwardCompatibilitySubstitutionRule::EnableSilent }
     };
 
->>>>>>> 95a84fa8
     return keys_map;
 }
-
 // Defines each and every confiuration option of Slic3r, including the properties of the GUI dialogs.
 // Does not store the actual values, but defines default values.
 class PrintConfigDef : public ConfigDef
