--- conflicted
+++ resolved
@@ -18,14 +18,11 @@
 
 #include "libslic3r.h"
 
-<<<<<<< HEAD
 #include <Eigen/Geometry>
 
+#include <ctime>
 #include <functional>
 #include <set>
-=======
-#include <ctime>
->>>>>>> 2b908bc1
 
 namespace Slic3r {
 
