--- conflicted
+++ resolved
@@ -243,15 +243,9 @@
 public:
     // Size of an object: XYZ in scaled coordinates. The size might not be quite snug in XY plane.
     const Vec3crd&               size() const			{ return m_size; }
-<<<<<<< HEAD
     const PrintObjectConfig&     config() const         { return m_config; }
-    ConstLayerPtrsAdaptor        layers() const         { return ConstLayerPtrsAdaptor(&m_layers); }
-    ConstSupportLayerPtrsAdaptor support_layers() const { return ConstSupportLayerPtrsAdaptor(&m_support_layers); }
-=======
-    const PrintObjectConfig&     config() const         { return m_config; }    
     auto                         layers() const         { return SpanOfConstPtrs<Layer>(const_cast<const Layer* const* const>(m_layers.data()), m_layers.size()); }
     auto                         support_layers() const { return SpanOfConstPtrs<SupportLayer>(const_cast<const SupportLayer* const* const>(m_support_layers.data()), m_support_layers.size()); }
->>>>>>> 996a72a2
     const Transform3d&           trafo() const          { return m_trafo; }
     // Trafo with the center_offset() applied after the transformation, to center the object in XY before slicing.
     Transform3d                  trafo_centered() const
