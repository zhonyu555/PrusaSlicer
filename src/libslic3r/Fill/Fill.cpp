--- conflicted
+++ resolved
@@ -166,24 +166,9 @@
 		                    (surface.is_top() ? ExtrusionRole::TopSolidInfill : ExtrusionRole::SolidInfill) :
 							ExtrusionRole::InternalInfill);
 		        params.bridge_angle = float(surface.bridge_angle);
-<<<<<<< HEAD
-		        params.angle = float(Geometry::deg2rad(!surface.is_external() ? layerm.region()->config().fill_angle.value :
-								(surface.is_top() ? layerm.region()->config().top_fill_angle.value : layerm.region()->config().bottom_fill_angle.value)));
-
-			// calculate the actual flow we'll be using for this infill
-		        params.flow = layerm.region()->flow(
-		            extrusion_role,
-		            (surface.thickness == -1) ? layer.height : surface.thickness, 	// extrusion height
-		            is_bridge || Fill::use_bridge_flow(params.pattern), 			// bridge flow?
-		            layer.id() == 0,          										// first layer?
-		            -1,                                 							// auto width
-		            *layer.object()
-		        );
-		        
-		        // Calculate flow spacing for infill pattern generation.
-=======
-		        params.angle 		= float(Geometry::deg2rad(region_config.fill_angle.value));
-		        
+		        params.angle = float(Geometry::deg2rad(!surface.is_external() ? layerm.region().config().fill_angle.value :
+								(surface.is_top() ? layerm.region().config().top_fill_angle.value : layerm.region().config().bottom_fill_angle.value)));
+
 		        // Calculate the actual flow we'll be using for this infill.
 		        params.bridge = is_bridge || Fill::use_bridge_flow(params.pattern);
 				params.flow   = params.bridge ?
@@ -192,7 +177,6 @@
 					layerm.flow(extrusion_role, (surface.thickness == -1) ? layer.height : surface.thickness);
 
 				// Calculate flow spacing for infill pattern generation.
->>>>>>> 49306cdf
 		        if (surface.is_solid() || is_bridge) {
 		            params.spacing = params.flow.spacing();
 		            // Don't limit anchor length for solid or bridging infill.
