--- conflicted
+++ resolved
@@ -103,18 +103,12 @@
 					     size_t baseLocation, size_t gridLength,
                                              size_t offsetBase, coordf_t perpDir)
 {
-<<<<<<< HEAD
   std::vector<coordf_t> points;
   points.push_back(offsetBase);
   for (coordf_t cLoc = baseLocation; cLoc < gridLength; cLoc+= gridSize*2) {
     for(size_t pi = 0; pi < critPoints.size(); pi++){
       coordf_t offset = troctWave(critPoints[pi], gridSize, Zpos);
       points.push_back(offsetBase + (offset * perpDir));
-=======
-    for (Vec2d &pt : pts) {
-        pt.x() = std::clamp(pt.x(), minX, maxX);
-        pt.y() = std::clamp(pt.y(), minY, maxY);
->>>>>>> 60cd7d45
     }
   }
   points.push_back(offsetBase);
