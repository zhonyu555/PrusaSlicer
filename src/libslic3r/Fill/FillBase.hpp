#ifndef slic3r_FillBase_hpp_
#define slic3r_FillBase_hpp_

#include <assert.h>
#include <memory.h>
#include <float.h>
#include <stdint.h>
#include <stdexcept>

#include <type_traits>
#include <boost/log/trivial.hpp>

#include "../libslic3r.h"
#include "../BoundingBox.hpp"
#include "../PrintConfig.hpp"
#include "../Exception.hpp"
#include "../Utils.hpp"
#include "../Flow.hpp"
#include "../ExtrusionEntity.hpp"
#include "../ExtrusionEntityCollection.hpp"

namespace Slic3r {

class ExPolygon;
class Surface;

namespace FillAdaptive {
    struct Octree;
};

// Infill shall never fail, therefore the error is classified as RuntimeError, not SlicingError.
class InfillFailedException : public Slic3r::RuntimeError {
public:
    InfillFailedException() : Slic3r::RuntimeError("Infill failed") {}
};

struct FillParams
{
    bool        full_infill() const { return density > 0.9999f && density < 1.0001f; }
    // Don't connect the fill lines around the inner perimeter.
<<<<<<< HEAD
    bool        dont_connect() const { return anchor_length < 0.05f || connection == InfillConnection::icNotConnected; }
=======
    bool        dont_connect() const { return anchor_length_max < 0.05f; }
>>>>>>> 30d7ef2c

    // Fill density, fraction in <0, 1>
    float       density     { 0.f };

    // Fill extruding flow multiplier, fraction in <0, 1>. Used by "over bridge compensation"
    float       flow_mult   { 1.0f };

    // Don't connect the fill lines around the inner perimeter.
    InfillConnection connection{ icConnected };

    // Length of an infill anchor along the perimeter.
    // 1000mm is roughly the maximum length line that fits into a 32bit coord_t.
    float       anchor_length       { 1000.f };
    float       anchor_length_max   { 1000.f };

    // Don't adjust spacing to fill the space evenly.
    bool        dont_adjust { true };

    // Monotonic infill - strictly left to right for better surface quality of top infills.
    bool        monotonic  { false };

    // Try to extrude the exact amount of plastic to fill the volume requested
    bool        fill_exactly{ false };

    // For Honeycomb.
    // we were requested to complete each loop;
    // in this case we don't try to make more continuous paths
    bool        complete    { false };

    // if role == erNone or ERCustom, this method have to choose the best role itself, else it must use the argument's role.
    ExtrusionRole role      { erNone };

    //flow to use
    Flow          flow      = Flow(0.f, 0.f, 0.f, false);

    //full configuration for the region, to avoid copying every bit that is needed. Use this for process-specific parameters.
    PrintRegionConfig const *config{ nullptr };
};
static_assert(IsTriviallyCopyable<FillParams>::value, "FillParams class is not POD (and it should be - see constructor).");

class Fill
{
public:
    // Index of the layer.
    size_t      layer_id;
    // Z coordinate of the top print surface, in unscaled coordinates
    coordf_t    z;
    // infill / perimeter overlap, in unscaled coordinates 
    coordf_t    overlap;
    ExPolygons  no_overlap_expolygons;
    // in radians, ccw, 0 = East
    float       angle;
    // In scaled coordinates. Maximum lenght of a perimeter segment connecting two infill lines.
    // Used by the FillRectilinear2, FillGrid2, FillTriangles, FillStars and FillCubic.
    // If left to zero, the links will not be limited.
    coord_t     link_max_length;
    // In scaled coordinates. Used by the concentric infill pattern to clip the loops to create extrusion paths.
    coord_t     loop_clipping;
    // In scaled coordinates. Bounding box of the 2D projection of the object.
    BoundingBox bounding_box;

    // Octree builds on mesh for usage in the adaptive cubic infill
    FillAdaptive::Octree* adapt_fill_octree = nullptr;
protected:
    // in unscaled coordinates, please use init (after settings all others settings) as some algos want to modify the value
    coordf_t    spacing_priv;

public:
    virtual ~Fill() {}
    virtual Fill* clone() const = 0;

    static Fill* new_from_type(const InfillPattern type);
    static Fill* new_from_type(const std::string &type);

    void         set_bounding_box(const Slic3r::BoundingBox &bbox) { bounding_box = bbox; }
    virtual void init_spacing(coordf_t spacing, const FillParams &params) { this->spacing_priv = spacing;  }
    coordf_t get_spacing() const { return spacing_priv; }

    // Do not sort the fill lines to optimize the print head path?
    virtual bool no_sort() const { return false; }

    // This method have to fill the ExtrusionEntityCollection. It call fill_surface by default
    virtual void fill_surface_extrusion(const Surface *surface, const FillParams &params, ExtrusionEntitiesPtr &out) const;
    
    // Perform the fill.
    virtual Polylines fill_surface(const Surface *surface, const FillParams &params) const;

protected:
    Fill() :
        layer_id(size_t(-1)),
        z(0.),
        spacing_priv(0.),
        // Infill / perimeter overlap.
        overlap(0.),
        // Initial angle is undefined.
        angle(FLT_MAX),
        link_max_length(0),
        loop_clipping(0),
        // The initial bounding box is empty, therefore undefined.
        bounding_box(Point(0, 0), Point(-1, -1))
        {}

    // The expolygon may be modified by the method to avoid a copy.
    virtual void _fill_surface_single(
        const FillParams                & /* params */, 
        unsigned int                      /* thickness_layers */,
        const std::pair<float, Point>   & /* direction */, 
        ExPolygon                         /* expolygon */,
        Polylines                       & /* polylines_out */) const {
        BOOST_LOG_TRIVIAL(error)<<"Error, the fill isn't implemented";
    };

    virtual float _layer_angle(size_t idx) const { return (idx & 1) ? float(M_PI/2.) : 0; }

    virtual coord_t _line_spacing_for_density(float density) const;

    virtual std::pair<float, Point> _infill_direction(const Surface *surface) const;

    void do_gap_fill(const ExPolygons& gapfill_areas, const FillParams& params, ExtrusionEntitiesPtr& coll_out) const;

    double compute_unscaled_volume_to_fill(const Surface* surface, const FillParams& params) const;

    ExtrusionRole getRoleFromSurfaceType(const FillParams &params, const Surface *surface) const {
        if (params.role == erNone || params.role == erCustom) {
            return params.flow.bridge ?
                (surface->has_pos_bottom() ? erBridgeInfill :erInternalBridgeInfill) :
                           (surface->has_fill_solid() ?
                           ((surface->has_pos_top()) ? erTopSolidInfill : erSolidInfill) :
                           erInternalInfill);
        }
        return params.role;
    }

public:
    static void connect_infill(Polylines&& infill_ordered, const ExPolygon& boundary, Polylines& polylines_out, const double spacing, const FillParams& params);
    //for rectilinear
    static void connect_infill(Polylines&& infill_ordered, const ExPolygon& boundary, const Polygons& polygons_src, Polylines& polylines_out, const double spacing, const FillParams& params);

    static coord_t  _adjust_solid_spacing(const coord_t width, const coord_t distance);

    // Align a coordinate to a grid. The coordinate may be negative,
    // the aligned value will never be bigger than the original one.
    static coord_t _align_to_grid(const coord_t coord, const coord_t spacing) {
        // Current C++ standard defines the result of integer division to be rounded to zero,
        // for both positive and negative numbers. Here we want to round down for negative
        // numbers as well.
        coord_t aligned = (coord < 0) ?
                ((coord - spacing + 1) / spacing) * spacing :
                (coord / spacing) * spacing;
        assert(aligned <= coord);
        return aligned;
    }
    static Point   _align_to_grid(Point   coord, Point   spacing) 
        { return Point(_align_to_grid(coord(0), spacing(0)), _align_to_grid(coord(1), spacing(1))); }
    static coord_t _align_to_grid(coord_t coord, coord_t spacing, coord_t base)
        { return base + _align_to_grid(coord - base, spacing); }
    static Point   _align_to_grid(Point   coord, Point   spacing, Point   base)
        { return Point(_align_to_grid(coord(0), spacing(0), base(0)), _align_to_grid(coord(1), spacing(1), base(1))); }
};

namespace FakePerimeterConnect {
    void connect_infill(Polylines&& infill_ordered, const ExPolygon& boundary, Polylines& polylines_out, const double spacing, const FillParams& params);
    void connect_infill(Polylines&& infill_ordered, const Polygons& boundary, const BoundingBox& bbox, Polylines& polylines_out, const double spacing, const FillParams& params);
    void connect_infill(Polylines&& infill_ordered, const std::vector<const Polygon*>& boundary, const BoundingBox& bbox, Polylines& polylines_out, double spacing, const FillParams& params);
}
namespace PrusaSimpleConnect {
    void connect_infill(Polylines& infill_ordered, const ExPolygon& boundary, Polylines& polylines_out, const double spacing, const FillParams& params);
}
namespace NaiveConnect {
    void connect_infill(Polylines&& infill_ordered, const ExPolygon& boundary, Polylines& polylines_out, const double spacing, const FillParams& params);
}

class ExtrusionSetRole : public ExtrusionVisitor {
    ExtrusionRole new_role;
public:
    ExtrusionSetRole(ExtrusionRole role) : new_role(role) {}
    void use(ExtrusionPath &path) override { path.set_role(new_role); }
    void use(ExtrusionPath3D &path3D) override { path3D.set_role(new_role); }
    void use(ExtrusionMultiPath &multipath) override { for (ExtrusionPath path : multipath.paths) path.set_role(new_role); }
    void use(ExtrusionMultiPath3D &multipath) override { for (ExtrusionPath path : multipath.paths) path.set_role(new_role); }
    void use(ExtrusionLoop &loop) override { for (ExtrusionPath path : loop.paths) path.set_role(new_role); }
    void use(ExtrusionEntityCollection &collection) override { for (ExtrusionEntity *entity : collection.entities) entity->visit(*this); }
};

} // namespace Slic3r

#endif // slic3r_FillBase_hpp_<|MERGE_RESOLUTION|>--- conflicted
+++ resolved
@@ -38,11 +38,7 @@
 {
     bool        full_infill() const { return density > 0.9999f && density < 1.0001f; }
     // Don't connect the fill lines around the inner perimeter.
-<<<<<<< HEAD
-    bool        dont_connect() const { return anchor_length < 0.05f || connection == InfillConnection::icNotConnected; }
-=======
-    bool        dont_connect() const { return anchor_length_max < 0.05f; }
->>>>>>> 30d7ef2c
+    bool        dont_connect() const { return connection == InfillConnection::icNotConnected; }
 
     // Fill density, fraction in <0, 1>
     float       density     { 0.f };
@@ -55,7 +51,7 @@
 
     // Length of an infill anchor along the perimeter.
     // 1000mm is roughly the maximum length line that fits into a 32bit coord_t.
-    float       anchor_length       { 1000.f };
+    float       anchor_length   { 1000.f };
     float       anchor_length_max   { 1000.f };
 
     // Don't adjust spacing to fill the space evenly.
