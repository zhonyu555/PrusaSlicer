#include "Exception.hpp"
#include "Print.hpp"
#include "BoundingBox.hpp"
#include "ClipperUtils.hpp"
#include "ElephantFootCompensation.hpp"
#include "Geometry.hpp"
#include "I18N.hpp"
#include "Layer.hpp"
#include "SupportMaterial.hpp"
#include "Surface.hpp"
#include "Slicing.hpp"
#include "Tesselate.hpp"
#include "Utils.hpp"
#include "AABBTreeIndirect.hpp"
#include "Fill/FillAdaptive.hpp"
#include "Format/STL.hpp"

#include <utility>
#include <boost/log/trivial.hpp>
#include <float.h>

#include <tbb/parallel_for.h>
#include <tbb/atomic.h>

#include <Shiny/Shiny.h>

//! macro used to mark string used at localization,
//! return same string
#define L(s) Slic3r::I18N::translate(s)

#ifdef SLIC3R_DEBUG_SLICE_PROCESSING
#define SLIC3R_DEBUG
#endif

// #define SLIC3R_DEBUG

// Make assert active if SLIC3R_DEBUG
#ifdef SLIC3R_DEBUG
    #undef NDEBUG
    #define DEBUG
    #define _DEBUG
    #include "SVG.hpp"
    #undef assert 
    #include <cassert>
#endif

namespace Slic3r {

// Constructor is called from the main thread, therefore all Model / ModelObject / ModelIntance data are valid.
PrintObject::PrintObject(Print* print, ModelObject* model_object, const Transform3d& trafo, PrintInstances&& instances) :
    PrintObjectBaseWithState(print, model_object),
    m_trafo(trafo)
{
    // Compute centering offet to be applied to our meshes so that we work with smaller coordinates
    // requiring less bits to represent Clipper coordinates.

    // Snug bounding box of a rotated and scaled object by the 1st instantion, without the instance translation applied.
    // All the instances share the transformation matrix with the exception of translation in XY and rotation by Z,
    // therefore a bounding box from 1st instance of a ModelObject is good enough for calculating the object center,
    // snug height and an approximate bounding box in XY.
    BoundingBoxf3  bbox        = model_object->raw_bounding_box();
    Vec3d 		   bbox_center = bbox.center();
    // We may need to rotate the bbox / bbox_center from the original instance to the current instance.
    double z_diff = Geometry::rotation_diff_z(model_object->instances.front()->get_rotation(), instances.front().model_instance->get_rotation());
    if (std::abs(z_diff) > EPSILON) {
        auto z_rot  = Eigen::AngleAxisd(z_diff, Vec3d::UnitZ());
        bbox 		= bbox.transformed(Transform3d(z_rot));
        bbox_center = (z_rot * bbox_center).eval();
    }

    // Center of the transformed mesh (without translation).
    m_center_offset = Point::new_scale(bbox_center.x(), bbox_center.y());
    // Size of the transformed mesh. This bounding may not be snug in XY plane, but it is snug in Z.
    m_size = (bbox.size() * (1. / SCALING_FACTOR)).cast<coord_t>();

    this->set_instances(std::move(instances));

    //create config hierarchy
    m_config.parent = &print->config();
}

PrintBase::ApplyStatus PrintObject::set_instances(PrintInstances &&instances)
{
    for (PrintInstance &i : instances)
        // Add the center offset, which will be subtracted from the mesh when slicing.
        i.shift += m_center_offset;
    // Invalidate and set copies.
    PrintBase::ApplyStatus status = PrintBase::APPLY_STATUS_UNCHANGED;
    bool equal_length = instances.size() == m_instances.size();
    bool equal = equal_length && std::equal(instances.begin(), instances.end(), m_instances.begin(), 
        [](const PrintInstance& lhs, const PrintInstance& rhs) { return lhs.model_instance == rhs.model_instance && lhs.shift == rhs.shift; });
    if (! equal) {
        status = PrintBase::APPLY_STATUS_CHANGED;
        if (m_print->invalidate_steps({ psSkirt, psBrim, psGCodeExport }) ||
            (! equal_length && m_print->invalidate_step(psWipeTower)))
            status = PrintBase::APPLY_STATUS_INVALIDATED;
        m_instances = std::move(instances);
        for (PrintInstance &i : m_instances)
            i.print_object = this;
    }
    return status;
}

// 1) Decides Z positions of the layers,
// 2) Initializes layers and their regions
// 3) Slices the object meshes
// 4) Slices the modifier meshes and reclassifies the slices of the object meshes by the slices of the modifier meshes
// 5) Applies size compensation (offsets the slices in XY plane)
// 6) Replaces bad slices by the slices reconstructed from the upper/lower layer
// Resulting expolygons of layer regions are marked as Internal.
//
// this should be idempotent
void PrintObject::slice()
{
    if (! this->set_started(posSlice))
        return;
    m_print->set_status(10, L("Processing triangulated mesh"));
    std::vector<coordf_t> layer_height_profile;
    this->update_layer_height_profile(*this->model_object(), m_slicing_params, layer_height_profile);
    m_print->throw_if_canceled();
    this->_slice(layer_height_profile);
    m_print->throw_if_canceled();
    // Fix the model.
    //FIXME is this the right place to do? It is done repeateadly at the UI and now here at the backend.
    std::string warning = this->_fix_slicing_errors();
    m_print->throw_if_canceled();
    if (! warning.empty())
        BOOST_LOG_TRIVIAL(info) << warning;
    // Simplify slices if required.
    if (m_print->config().resolution)
        this->simplify_slices(scale_(this->print()->config().resolution));

    //create polyholes
    this->_transform_hole_to_polyholes();

    // Update bounding boxes
    tbb::parallel_for(
        tbb::blocked_range<size_t>(0, m_layers.size()),
        [this](const tbb::blocked_range<size_t>& range) {
            for (size_t layer_idx = range.begin(); layer_idx < range.end(); ++ layer_idx) {
                m_print->throw_if_canceled();
                Layer &layer = *m_layers[layer_idx];
                layer.lslices_bboxes.clear();
                layer.lslices_bboxes.reserve(layer.lslices.size());
                for (const ExPolygon &expoly : layer.lslices)
                    layer.lslices_bboxes.emplace_back(get_extents(expoly));
            }
        });
    if (m_layers.empty())
        throw Slic3r::SlicingError("No layers were detected. You might want to repair your STL file(s) or check their size or thickness and retry.\n");    
    this->set_done(posSlice);
}


Polygon create_polyhole(const Point center, const coord_t diameter, const coord_t nozzle_diameter)
{
    // n = max(round(2 * d), 3); // for 0.4mm nozzle
    size_t nb_polygons = (int)std::max(3, (int)std::round(2.0 * unscaled(diameter) * 0.4 / unscaled(nozzle_diameter)));
    // cylinder(h = h, r = (d / 2) / cos (180 / n), $fn = n);
    Points pts;
    const float rayon = (diameter / 1) / std::cos(PI / nb_polygons);
    for (int i = 0; i < nb_polygons; ++i) {
        float angle = (PI * 2 * i) / nb_polygons;
        pts.emplace_back(center.x() + rayon * cos(angle), center.y() + rayon * sin(angle));
    }
     return Polygon{ pts };
}

void PrintObject::_transform_hole_to_polyholes()
{
    // get all circular holes for each layer
    // the id is center-diameter-extruderid
    std::vector<std::vector<std::pair<std::tuple<Point,float, int>, Polygon*>>> layerid2center;
    for (size_t i = 0; i < this->m_layers.size(); i++) layerid2center.emplace_back();
    //tbb::parallel_for(
        //tbb::blocked_range<size_t>(0, m_layers.size()),
        //[this, layerid2center](const tbb::blocked_range<size_t>& range) {
        //for (size_t layer_idx = range.begin(); layer_idx < range.end(); ++layer_idx) {
    for (size_t layer_idx = 0; layer_idx < this->m_layers.size(); ++layer_idx) {
            m_print->throw_if_canceled();
            Layer *layer = m_layers[layer_idx];
            for (size_t region_idx = 0; region_idx < layer->m_regions.size(); ++region_idx)
            {
                if (layer->m_regions[region_idx]->region()->config().hole_to_polyhole) {
                    for (Surface &surf : layer->m_regions[region_idx]->m_slices.surfaces) {
                        for (Polygon &hole : surf.expolygon.holes) {
                            //test if convex (as it's clockwise bc it's a hole, we have to do the opposite)
                            if (hole.convex_points().empty() && hole.points.size() > 4) {
                                double center_x = 0, center_y = 0;
                                for (int i = 0; i < hole.points.size(); ++i) {
                                    center_x += hole.points[i].x();
                                    center_y += hole.points[i].y();
                                }
                                Point center{ center_x / hole.points.size(), center_y / hole.points.size() };
                                double diameter_min = std::numeric_limits<float>::max(), diameter_max = 0;
                                for (int i = 0; i < hole.points.size(); ++i) {
                                    double dist = hole.points[i].distance_to_square(center);
                                    diameter_min = std::min(diameter_min, dist);
                                    diameter_max = std::max(diameter_max, dist);
                                }
                                diameter_min = std::sqrt(diameter_min);
                                diameter_max = std::sqrt(diameter_max);
                                if (diameter_max - diameter_min < SCALED_EPSILON) {
                                    layerid2center[layer_idx].emplace_back(
                                        std::tuple<Point, float, int>{center, diameter_max, layer->m_regions[region_idx]->region()->config().perimeter_extruder.value}, &hole);
                                }
                            }
                        }
                    }
                }
            }
            // for layer->slices, it will be also replaced later.
        }
    //});
    //sort holes per center-diameter
    std::map<std::tuple<Point, float, int>,std::vector<std::pair<Polygon*,int>>> id2layerz2hole;

    //search & find hole that span at least X layers
    const size_t min_nb_layers = 2;
    float max_layer_height = config().layer_height * 2;
    for (size_t layer_idx = 0; layer_idx < this->m_layers.size(); ++layer_idx) {
        for (size_t hole_idx = 0; hole_idx < layerid2center[layer_idx].size(); ++hole_idx) {
            //get all other same polygons
            std::tuple<Point, float, int> &id = layerid2center[layer_idx][hole_idx].first;
            float max_z = layers()[layer_idx]->print_z;
            std::vector<std::pair<Polygon*,int>> holes;
            holes.emplace_back(layerid2center[layer_idx][hole_idx].second, layer_idx);
            for (size_t search_layer_idx = layer_idx + 1; search_layer_idx < this->m_layers.size(); ++search_layer_idx) {
                if (layers()[search_layer_idx]->print_z - layers()[search_layer_idx]->height - max_z > EPSILON) break;
                //search an other polygon with same id
                for (size_t search_hole_idx = 0; search_hole_idx < layerid2center[search_layer_idx].size(); ++search_hole_idx) {
                    std::tuple<Point, float, int> &search_id = layerid2center[search_layer_idx][search_hole_idx].first;
                    if (std::get<0>(id).distance_to(std::get<0>(search_id)) < SCALED_EPSILON
                        && std::abs(std::get<1>(id) - std::get<1>(search_id)) < SCALED_EPSILON
                        && std::get<2>(id) == std::get<2>(search_id)) {
                        max_z = layers()[search_layer_idx]->print_z;
                        holes.emplace_back(layerid2center[search_layer_idx][search_hole_idx].second, search_layer_idx);
                        layerid2center[search_layer_idx].erase(layerid2center[search_layer_idx].begin() + search_hole_idx);
                        search_hole_idx--;
                        break;
                    }
                }
            }
            if (holes.size() >= min_nb_layers) {
                id2layerz2hole.emplace(std::move(id), std::move(holes));
            }
        }
    }
    //create a polyhole per id and replace holes points by it.
    for (auto entry : id2layerz2hole) {
        Polygon polyhole = create_polyhole(std::get<0>(entry.first), std::get<1>(entry.first), scale_(print()->config().nozzle_diameter.get_at(std::get<2>(entry.first) - 1)));
        polyhole.make_clockwise();
        for (auto &poly_to_replace : entry.second) {
            //search the clone in layers->slices
            for (ExPolygon &explo_slice : m_layers[poly_to_replace.second]->lslices) {
                for (Polygon &poly_slice : explo_slice.holes) {
                    if (poly_slice.points == poly_to_replace.first->points) {
                        poly_slice.points = polyhole.points;
                    }
                }
            }
            // copy
            poly_to_replace.first->points = polyhole.points;
        }
    }
}

// 1) Merges typed region slices into stInternal type.
// 2) Increases an "extra perimeters" counter at region slices where needed.
// 3) Generates perimeters, gap fills and fill regions (fill regions of type stInternal).
void PrintObject::make_perimeters()
{
    // prerequisites
    this->slice();

    if (! this->set_started(posPerimeters))
        return;

    m_print->set_status(20, L("Generating perimeters"));
    BOOST_LOG_TRIVIAL(info) << "Generating perimeters..." << log_memory_info();
    
    // merge slices if they were split into types
    if (m_typed_slices) {
        for (Layer *layer : m_layers) {
            layer->merge_slices();
            m_print->throw_if_canceled();
        }
        m_typed_slices = false;
    }
    
    // compare each layer to the one below, and mark those slices needing
    // one additional inner perimeter, like the top of domed objects-
    
    // this algorithm makes sure that at least one perimeter is overlapping
    // but we don't generate any extra perimeter if fill density is zero, as they would be floating
    // inside the object - infill_only_where_needed should be the method of choice for printing
    // hollow objects
    for (size_t region_id = 0; region_id < this->region_volumes.size(); ++ region_id) {
        const PrintRegion &region = *m_print->regions()[region_id];
        if (! region.config().extra_perimeters || region.config().perimeters == 0 || region.config().fill_density == 0 || this->layer_count() < 2)
            continue;

        BOOST_LOG_TRIVIAL(debug) << "Generating extra perimeters for region " << region_id << " in parallel - start";
        tbb::parallel_for(
            tbb::blocked_range<size_t>(0, m_layers.size() - 1),
            [this, &region, region_id](const tbb::blocked_range<size_t>& range) {
                for (size_t layer_idx = range.begin(); layer_idx < range.end(); ++ layer_idx) {
                    m_print->throw_if_canceled();
                    LayerRegion &layerm                     = *m_layers[layer_idx]->m_regions[region_id];
                    const LayerRegion &upper_layerm         = *m_layers[layer_idx+1]->m_regions[region_id];
                    const Polygons upper_layerm_polygons    = upper_layerm.slices();
                    // Filter upper layer polygons in intersection_ppl by their bounding boxes?
                    // my $upper_layerm_poly_bboxes= [ map $_->bounding_box, @{$upper_layerm_polygons} ];
                    const double total_loop_length      = total_length(upper_layerm_polygons);
                    const coord_t perimeter_spacing     = layerm.flow(frPerimeter).scaled_spacing();
                    const Flow ext_perimeter_flow       = layerm.flow(frExternalPerimeter);
                    const coord_t ext_perimeter_width   = ext_perimeter_flow.scaled_width();
                    const coord_t ext_perimeter_spacing = ext_perimeter_flow.scaled_spacing();

                    for (Surface &slice : layerm.m_slices.surfaces) {
                        for (;;) {
                            // compute the total thickness of perimeters
                            const coord_t perimeters_thickness = ext_perimeter_width/2 + ext_perimeter_spacing/2
                                + (region.config().perimeters-1 + slice.extra_perimeters) * perimeter_spacing;
                            // define a critical area where we don't want the upper slice to fall into
                            // (it should either lay over our perimeters or outside this area)
                            const coord_t critical_area_depth = coord_t(perimeter_spacing * 1.5);
                            const Polygons critical_area = diff(
                                offset(slice.expolygon, double(- perimeters_thickness)),
                                offset(slice.expolygon, double(- perimeters_thickness - critical_area_depth))
                            );
                            // check whether a portion of the upper slices falls inside the critical area
                            const Polylines intersection = intersection_pl(to_polylines(upper_layerm_polygons), critical_area);
                            // only add an additional loop if at least 30% of the slice loop would benefit from it
                            if (total_length(intersection) <=  total_loop_length*0.3)
                                break;
                            /*
                            if (0) {
                                require "Slic3r/SVG.pm";
                                Slic3r::SVG::output(
                                    "extra.svg",
                                    no_arrows   => 1,
                                    expolygons  => union_ex($critical_area),
                                    polylines   => [ map $_->split_at_first_point, map $_->p, @{$upper_layerm->slices} ],
                                );
                            }
                            */
                            ++ slice.extra_perimeters;
                        }
                        #ifdef DEBUG
                            if (slice.extra_perimeters > 0)
                                printf("  adding %d more perimeter(s) at layer %zu\n", slice.extra_perimeters, layer_idx);
                        #endif
                    }
                }
            });
        m_print->throw_if_canceled();
        BOOST_LOG_TRIVIAL(debug) << "Generating extra perimeters for region " << region_id << " in parallel - end";
    }

    BOOST_LOG_TRIVIAL(debug) << "Generating perimeters in parallel - start";
    tbb::parallel_for(
        tbb::blocked_range<size_t>(0, m_layers.size()),
        [this](const tbb::blocked_range<size_t>& range) {
        for (size_t layer_idx = range.begin(); layer_idx < range.end(); ++layer_idx) {
            m_print->throw_if_canceled();
            m_layers[layer_idx]->make_perimeters();
        }
    }
    );
    m_print->throw_if_canceled();
    BOOST_LOG_TRIVIAL(debug) << "Generating perimeters in parallel - end";

    if (print()->config().milling_diameter.size() > 0 ) {
        BOOST_LOG_TRIVIAL(debug) << "Generating milling post-process in parallel - start";
        tbb::parallel_for(
            tbb::blocked_range<size_t>(0, m_layers.size()),
            [this](const tbb::blocked_range<size_t>& range) {
            for (size_t layer_idx = range.begin(); layer_idx < range.end(); ++layer_idx) {
                m_print->throw_if_canceled();
                m_layers[layer_idx]->make_milling_post_process();
            }
        }
        );
        m_print->throw_if_canceled();
        BOOST_LOG_TRIVIAL(debug) << "Generating milling post-process in parallel - end";
    }

    this->set_done(posPerimeters);
}

void PrintObject::prepare_infill()
{
    if (! this->set_started(posPrepareInfill))
        return;

    m_print->set_status(30, L("Preparing infill"));

    // This will assign a type (top/bottom/internal) to $layerm->slices.
    // Then the classifcation of $layerm->slices is transfered onto 
    // the $layerm->fill_surfaces by clipping $layerm->fill_surfaces
    // by the cummulative area of the previous $layerm->fill_surfaces.
    this->detect_surfaces_type();
    m_print->throw_if_canceled();
    
    // Decide what surfaces are to be filled.
    // Here the stTop / stBottomBridge / stBottom infill is turned to just stInternal if zero top / bottom infill layers are configured.
    // Also tiny stInternal surfaces are turned to stInternalSolid.
    BOOST_LOG_TRIVIAL(info) << "Preparing fill surfaces..." << log_memory_info();
    for (auto *layer : m_layers)
        for (auto *region : layer->m_regions) {
            region->prepare_fill_surfaces();
            m_print->throw_if_canceled();
        }

    // this will detect bridges and reverse bridges
    // and rearrange top/bottom/internal surfaces
    // It produces enlarged overlapping bridging areas.
    //
    // 1) stBottomBridge / stBottom infill is grown by 3mm and clipped by the total infill area. Bridges are detected. The areas may overlap.
    // 2) stTop is grown by 3mm and clipped by the grown bottom areas. The areas may overlap.
    // 3) Clip the internal surfaces by the grown top/bottom surfaces.
    // 4) Merge surfaces with the same style. This will mostly get rid of the overlaps.
    //FIXME This does not likely merge surfaces, which are supported by a material with different colors, but same properties.
    this->process_external_surfaces();
    m_print->throw_if_canceled();

    // Add solid fills to ensure the shell vertical thickness.
    this->discover_vertical_shells();
    m_print->throw_if_canceled();

    // Debugging output.
#ifdef SLIC3R_DEBUG_SLICE_PROCESSING
    for (size_t region_id = 0; region_id < this->region_volumes.size(); ++ region_id) {
        for (const Layer *layer : m_layers) {
            LayerRegion *layerm = layer->m_regions[region_id];
            layerm->export_region_slices_to_svg_debug("6_discover_vertical_shells-final");
            layerm->export_region_fill_surfaces_to_svg_debug("6_discover_vertical_shells-final");
        } // for each layer
    } // for each region
#endif /* SLIC3R_DEBUG_SLICE_PROCESSING */

    // Detect, which fill surfaces are near external layers.
    // They will be split in internal and internal-solid surfaces.
    // The purpose is to add a configurable number of solid layers to support the TOP surfaces
    // and to add a configurable number of solid layers above the BOTTOM / BOTTOMBRIDGE surfaces
    // to close these surfaces reliably.
    //FIXME Vojtech: Is this a good place to add supporting infills below sloping perimeters?
    this->discover_horizontal_shells();
    m_print->throw_if_canceled();

#ifdef SLIC3R_DEBUG_SLICE_PROCESSING
    for (size_t region_id = 0; region_id < this->region_volumes.size(); ++ region_id) {
        for (const Layer *layer : m_layers) {
            LayerRegion *layerm = layer->m_regions[region_id];
            layerm->export_region_slices_to_svg_debug("7_discover_horizontal_shells-final");
            layerm->export_region_fill_surfaces_to_svg_debug("7_discover_horizontal_shells-final");
        } // for each layer
    } // for each region
#endif /* SLIC3R_DEBUG_SLICE_PROCESSING */

    // Only active if config->infill_only_where_needed. This step trims the sparse infill,
    // so it acts as an internal support. It maintains all other infill types intact.
    // Here the internal surfaces and perimeters have to be supported by the sparse infill.
    //FIXME The surfaces are supported by a sparse infill, but the sparse infill is only as large as the area to support.
    // Likely the sparse infill will not be anchored correctly, so it will not work as intended.
    // Also one wishes the perimeters to be supported by a full infill.
    this->clip_fill_surfaces();
    m_print->throw_if_canceled();

#ifdef SLIC3R_DEBUG_SLICE_PROCESSING
    for (size_t region_id = 0; region_id < this->region_volumes.size(); ++ region_id) {
        for (const Layer *layer : m_layers) {
            LayerRegion *layerm = layer->m_regions[region_id];
            layerm->export_region_slices_to_svg_debug("8_clip_surfaces-final");
            layerm->export_region_fill_surfaces_to_svg_debug("8_clip_surfaces-final");
        } // for each layer
    } // for each region
#endif /* SLIC3R_DEBUG_SLICE_PROCESSING */
    
    // the following step needs to be done before combination because it may need
    // to remove only half of the combined infill
    this->bridge_over_infill();
    m_print->throw_if_canceled();
    this->replaceSurfaceType(stPosInternal | stDensSolid,
        stPosInternal | stDensSolid | stModOverBridge,
        stPosInternal | stDensSolid | stModBridge);
    m_print->throw_if_canceled();
    this->replaceSurfaceType(stPosTop | stDensSolid,
        stPosTop | stDensSolid | stModOverBridge,
        stPosInternal | stDensSolid | stModBridge);
    m_print->throw_if_canceled();
    this->replaceSurfaceType(stPosInternal | stDensSolid,
        stPosInternal | stDensSolid | stModOverBridge,
        stPosBottom | stDensSolid | stModBridge);
    m_print->throw_if_canceled();
    this->replaceSurfaceType(stPosTop | stDensSolid,
        stPosTop | stDensSolid | stModOverBridge,
        stPosBottom | stDensSolid | stModBridge);
    m_print->throw_if_canceled();

    // combine fill surfaces to honor the "infill every N layers" option
    this->combine_infill();
    m_print->throw_if_canceled();

    // count the distance from the nearest top surface, to allow to use denser infill
    // if needed and if infill_dense_layers is positive.
    this->tag_under_bridge();
    m_print->throw_if_canceled();

#ifdef SLIC3R_DEBUG_SLICE_PROCESSING
    for (size_t region_id = 0; region_id < this->region_volumes.size(); ++ region_id) {
        for (const Layer *layer : m_layers) {
            LayerRegion *layerm = layer->m_regions[region_id];
            layerm->export_region_slices_to_svg_debug("9_prepare_infill-final");
            layerm->export_region_fill_surfaces_to_svg_debug("9_prepare_infill-final");
        } // for each layer
    } // for each region
    for (const Layer *layer : m_layers) {
        layer->export_region_slices_to_svg_debug("9_prepare_infill-final");
        layer->export_region_fill_surfaces_to_svg_debug("9_prepare_infill-final");
    } // for each layer
#endif /* SLIC3R_DEBUG_SLICE_PROCESSING */

    this->set_done(posPrepareInfill);
}

void PrintObject::infill()
{
    // prerequisites
    this->prepare_infill();

    if (this->set_started(posInfill)) {
        auto [adaptive_fill_octree, support_fill_octree] = this->prepare_adaptive_infill_data();

        BOOST_LOG_TRIVIAL(debug) << "Filling layers in parallel - start";
<<<<<<< HEAD
         tbb::parallel_for(
             tbb::blocked_range<size_t>(0, m_layers.size()),
             [this](const tbb::blocked_range<size_t>& range) {
                 for (size_t layer_idx = range.begin(); layer_idx < range.end(); ++ layer_idx) {
                     m_print->throw_if_canceled();
                     m_layers[layer_idx]->make_fills();
                 }
             }
         );
                 //for (size_t layer_idx = 0; layer_idx < m_layers.size(); ++ layer_idx) {
                 //    m_print->throw_if_canceled();
                 //    m_layers[layer_idx]->make_fills();
                 //}
=======
        tbb::parallel_for(
            tbb::blocked_range<size_t>(0, m_layers.size()),
            [this, &adaptive_fill_octree = adaptive_fill_octree, &support_fill_octree = support_fill_octree](const tbb::blocked_range<size_t>& range) {
                for (size_t layer_idx = range.begin(); layer_idx < range.end(); ++ layer_idx) {
                    m_print->throw_if_canceled();
                    m_layers[layer_idx]->make_fills(adaptive_fill_octree.get(), support_fill_octree.get());
                }
            }
        );
>>>>>>> f47ad1fd
        m_print->throw_if_canceled();
        BOOST_LOG_TRIVIAL(debug) << "Filling layers in parallel - end";
        /*  we could free memory now, but this would make this step not idempotent
        ### $_->fill_surfaces->clear for map @{$_->regions}, @{$object->layers};
        */
        this->set_done(posInfill);
    }
}

void PrintObject::ironing()
{
    if (this->set_started(posIroning)) {
        BOOST_LOG_TRIVIAL(debug) << "Ironing in parallel - start";
        tbb::parallel_for(
            tbb::blocked_range<size_t>(1, m_layers.size()),
            [this](const tbb::blocked_range<size_t>& range) {
                for (size_t layer_idx = range.begin(); layer_idx < range.end(); ++ layer_idx) {
                    m_print->throw_if_canceled();
                    m_layers[layer_idx]->make_ironing();
                }
            }
        );
        m_print->throw_if_canceled();
        BOOST_LOG_TRIVIAL(debug) << "Ironing in parallel - end";
        this->set_done(posIroning);
    }
}

void PrintObject::generate_support_material()
{
    if (this->set_started(posSupportMaterial)) {
        this->clear_support_layers();
        if ((m_config.support_material || m_config.raft_layers > 0) && m_layers.size() > 1) {
            m_print->set_status(85, L("Generating support material"));    
            this->_generate_support_material();
            m_print->throw_if_canceled();
        } else {
#if 0
            // Printing without supports. Empty layer means some objects or object parts are levitating,
            // therefore they cannot be printed without supports.
            for (const Layer *layer : m_layers)
                if (layer->empty())
                    throw Slic3r::SlicingError("Levitating objects cannot be printed without supports.");
#endif
        }
        this->set_done(posSupportMaterial);
    }
}

std::pair<FillAdaptive::OctreePtr, FillAdaptive::OctreePtr> PrintObject::prepare_adaptive_infill_data()
{
    using namespace FillAdaptive;

    auto [adaptive_line_spacing, support_line_spacing] = adaptive_fill_line_spacing(*this);
    if ((adaptive_line_spacing == 0. && support_line_spacing == 0.) || this->layers().empty())
        return std::make_pair(OctreePtr(), OctreePtr());

    indexed_triangle_set mesh = this->model_object()->raw_indexed_triangle_set();
    // Rotate mesh and build octree on it with axis-aligned (standart base) cubes.
    Transform3d m = m_trafo;
    m.pretranslate(Vec3d(- unscale<float>(m_center_offset.x()), - unscale<float>(m_center_offset.y()), 0));
    auto to_octree = transform_to_octree().toRotationMatrix();
    its_transform(mesh, to_octree * m, true);

    // Triangulate internal bridging surfaces.
    std::vector<std::vector<Vec3d>> overhangs(this->layers().size());
    tbb::parallel_for(
        tbb::blocked_range<int>(0, int(m_layers.size()) - 1),
        [this, &to_octree, &overhangs](const tbb::blocked_range<int> &range) {
            std::vector<Vec3d> &out = overhangs[range.begin()];
            for (int idx_layer = range.begin(); idx_layer < range.end(); ++ idx_layer) {
                m_print->throw_if_canceled();
                const Layer *layer = this->layers()[idx_layer];
                for (const LayerRegion *layerm : layer->regions())
                    for (const Surface &surface : layerm->fill_surfaces.surfaces)
                        if (surface.surface_type == stInternalBridge)
                            append(out, triangulate_expolygon_3d(surface.expolygon, layer->bottom_z()));
            }
            for (Vec3d &p : out)
                p = (to_octree * p).eval();
        });
    // and gather them.
    for (size_t i = 1; i < overhangs.size(); ++ i)
        append(overhangs.front(), std::move(overhangs[i]));

    return std::make_pair(
        adaptive_line_spacing ? build_octree(mesh, overhangs.front(), adaptive_line_spacing, false) : OctreePtr(),
        support_line_spacing  ? build_octree(mesh, overhangs.front(), support_line_spacing, true) : OctreePtr());
}

void PrintObject::clear_layers()
{
    for (Layer *l : m_layers)
        delete l;
    m_layers.clear();
}

Layer* PrintObject::add_layer(int id, coordf_t height, coordf_t print_z, coordf_t slice_z)
{
    m_layers.emplace_back(new Layer(id, this, height, print_z, slice_z));
    return m_layers.back();
}

void PrintObject::clear_support_layers()
{
    for (Layer *l : m_support_layers)
        delete l;
    m_support_layers.clear();
}

SupportLayer* PrintObject::add_support_layer(int id, coordf_t height, coordf_t print_z)
{
    m_support_layers.emplace_back(new SupportLayer(id, this, height, print_z, -1));
    return m_support_layers.back();
}

SupportLayerPtrs::const_iterator PrintObject::insert_support_layer(SupportLayerPtrs::const_iterator pos, size_t id, coordf_t height, coordf_t print_z, coordf_t slice_z)
{
    return m_support_layers.insert(pos, new SupportLayer(id, this, height, print_z, slice_z));
}

// Called by Print::apply().
// This method only accepts PrintObjectConfig and PrintRegionConfig option keys.
bool PrintObject::invalidate_state_by_config_options(const std::vector<t_config_option_key> &opt_keys)
{
    if (opt_keys.empty())
        return false;

    std::vector<PrintObjectStep> steps;
    bool invalidated = false;
    for (const t_config_option_key &opt_key : opt_keys) {
        if ( 
            opt_key == "gap_fill"
            || opt_key == "gap_fill_min_area"
            || opt_key == "only_one_perimeter_top"
            || opt_key == "overhangs"
            || opt_key == "overhangs_width"
            || opt_key == "overhangs_reverse"
            || opt_key == "overhangs_reverse_threshold"
            || opt_key == "perimeter_extrusion_width"
            || opt_key == "infill_overlap"
            || opt_key == "thin_perimeters"
            || opt_key == "thin_perimeters_all"
            || opt_key == "thin_walls"
            || opt_key == "thin_walls_min_width"
            || opt_key == "thin_walls_overlap"
            || opt_key == "external_perimeters_first"
            || opt_key == "external_perimeters_hole"
            || opt_key == "external_perimeters_nothole"
            || opt_key == "external_perimeters_vase"
            || opt_key == "perimeter_loop"
            || opt_key == "perimeter_loop_seam") {
            steps.emplace_back(posPerimeters);
        } else if (
               opt_key == "layer_height"
            || opt_key == "first_layer_height"
            || opt_key == "exact_last_layer_height"
            || opt_key == "raft_layers"
            || opt_key == "slice_closing_radius"
            || opt_key == "clip_multipart_objects"
            || opt_key == "first_layer_size_compensation"
            || opt_key == "elephant_foot_min_width"
            || opt_key == "support_material_contact_distance_type" 
            || opt_key == "support_material_contact_distance_top" 
            || opt_key == "support_material_contact_distance_bottom" 
            || opt_key == "xy_size_compensation"
            || opt_key == "hole_size_compensation"
            || opt_key == "hole_to_polyhole"
            || opt_key == "z_step") {
            steps.emplace_back(posSlice);
        } else if (opt_key == "support_material") {
            steps.emplace_back(posSupportMaterial);
            if (m_config.support_material_contact_distance_top == 0. || m_config.support_material_contact_distance_bottom == 0.) {
                // Enabling / disabling supports while soluble support interface is enabled.
                // This changes the bridging logic (bridging enabled without supports, disabled with supports).
                // Reset everything.
                // See GH #1482 for details.
                steps.emplace_back(posSlice);
            }
        } else if (
               opt_key == "support_material_auto"
            || opt_key == "support_material_angle"
            || opt_key == "support_material_buildplate_only"
            || opt_key == "support_material_enforce_layers"
            || opt_key == "support_material_extruder"
            || opt_key == "support_material_extrusion_width"
            || opt_key == "support_material_interface_layers"
            || opt_key == "support_material_interface_contact_loops"
            || opt_key == "support_material_interface_extruder"
            || opt_key == "support_material_interface_spacing"
            || opt_key == "support_material_pattern"
            || opt_key == "support_material_interface_pattern"
            || opt_key == "support_material_xy_spacing"
            || opt_key == "support_material_spacing"
            || opt_key == "support_material_synchronize_layers"
            || opt_key == "support_material_threshold"
            || opt_key == "support_material_with_sheath"
            || opt_key == "dont_support_bridges"
            || opt_key == "first_layer_extrusion_width"
            || opt_key == "support_material_solid_first_layer") {
            steps.emplace_back(posSupportMaterial);
        } else if (
            opt_key == "bottom_solid_layers"
            || opt_key == "bottom_solid_min_thickness"
            || opt_key == "bridged_infill_margin"
            || opt_key == "bridge_angle"
            || opt_key == "ensure_vertical_shell_thickness"
            || opt_key == "fill_density"
            || opt_key == "interface_shells"
            || opt_key == "infill_extruder"
            || opt_key == "infill_extrusion_width"
            || opt_key == "infill_every_layers"
            || opt_key == "infill_dense"
            || opt_key == "infill_dense_algo"
            || opt_key == "infill_not_connected"
            || opt_key == "infill_only_where_needed"
            || opt_key == "solid_infill_below_area"
            || opt_key == "solid_infill_extruder"
            || opt_key == "solid_infill_every_layers"
            || opt_key == "top_solid_layers"
            || opt_key == "top_solid_min_thickness") {
            steps.emplace_back(posPrepareInfill);
        } else if (
            opt_key == "top_fill_pattern"
            || opt_key == "bottom_fill_pattern"
            || opt_key == "solid_fill_pattern"
            || opt_key == "enforce_full_fill_volume"
            || opt_key == "fill_angle"
            || opt_key == "fill_angle_increment"
            || opt_key == "fill_pattern"
            || opt_key == "fill_top_flow_ratio"
            || opt_key == "fill_smooth_width"
            || opt_key == "fill_smooth_distribution"
            || opt_key == "top_infill_extrusion_width"
            || opt_key == "first_layer_extrusion_width") {
            steps.emplace_back(posInfill);
        } else if (
            opt_key == "extra_perimeters"
            || opt_key == "extra_perimeters_odd_layers"
            || opt_key == "external_infill_margin"
            || opt_key == "external_perimeter_overlap"
            || opt_key == "first_layer_extrusion_width"
            || opt_key == "gap_fill_overlap"
            || opt_key == "no_perimeter_unsupported_algo"
            || opt_key == "perimeters"
            || opt_key == "perimeter_overlap"
            || opt_key == "solid_infill_extrusion_width") {
            steps.emplace_back(posPerimeters);
            steps.emplace_back(posPrepareInfill);
        } else if (
               opt_key == "external_perimeter_extrusion_width"
            || opt_key == "perimeter_extruder") {
            steps.emplace_back(posPerimeters);
            steps.emplace_back(posSupportMaterial);
        } else if (opt_key == "bridge_flow_ratio") {
            //if (m_config.support_material_contact_distance > 0.) {
                // Only invalidate due to bridging if bridging is enabled.
                // If later "support_material_contact_distance" is modified, the complete PrintObject is invalidated anyway.
                steps.emplace_back(posPerimeters);
                steps.emplace_back(posInfill);
                steps.emplace_back(posSupportMaterial);
            //}
        } else if (
            opt_key == "bridge_speed"
            || opt_key == "external_perimeter_speed"
            || opt_key == "external_perimeters_vase"
            || opt_key == "gap_fill_speed"
            || opt_key == "infill_speed"
            || opt_key == "perimeter_speed"
            || opt_key == "seam_position"
            || opt_key == "seam_preferred_direction"
            || opt_key == "seam_preferred_direction_jitter"
            || opt_key == "seam_travel"
            || opt_key == "small_perimeter_speed"
            || opt_key == "solid_infill_speed"
            || opt_key == "support_material_interface_speed"
            || opt_key == "support_material_speed"
            || opt_key == "thin_walls_speed"
            || opt_key == "top_solid_infill_speed") {
            invalidated |= m_print->invalidate_step(psGCodeExport);
        } else if (
               opt_key == "wipe_into_infill"
            || opt_key == "wipe_into_objects") {
            invalidated |= m_print->invalidate_step(psWipeTower);
            invalidated |= m_print->invalidate_step(psGCodeExport);
        } else if (
            opt_key == "brim_inside_holes"
            || opt_key == "brim_width"
            || opt_key == "brim_width_interior"
            || opt_key == "brim_offset"
            || opt_key == "brim_ears"
            || opt_key == "brim_ears_max_angle"
            || opt_key == "brim_ears_pattern") {
            invalidated |= m_print->invalidate_step(psBrim);
        } else {
            // for legacy, if we can't handle this option let's invalidate all steps
            this->invalidate_all_steps();
            invalidated = true;
        }
    }

    sort_remove_duplicates(steps);
    for (PrintObjectStep step : steps)
        invalidated |= this->invalidate_step(step);
    return invalidated;
}

bool PrintObject::invalidate_step(PrintObjectStep step)
{
    bool invalidated = Inherited::invalidate_step(step);
    
    // propagate to dependent steps
    if (step == posPerimeters) {
        invalidated |= this->invalidate_steps({ posPrepareInfill, posInfill });
        invalidated |= m_print->invalidate_steps({ psSkirt, psBrim });
    } else if (step == posPrepareInfill) {
        invalidated |= this->invalidate_step(posInfill);
    } else if (step == posInfill) {
        invalidated |= m_print->invalidate_steps({ psSkirt, psBrim });
    } else if (step == posSlice) {
        invalidated |= this->invalidate_steps({ posPerimeters, posPrepareInfill, posInfill, posSupportMaterial });
        invalidated |= m_print->invalidate_steps({ psSkirt, psBrim });
        this->m_slicing_params.valid = false;
    } else if (step == posSupportMaterial) {
        invalidated |= m_print->invalidate_steps({ psSkirt, psBrim });
        this->m_slicing_params.valid = false;
    }

    // Wipe tower depends on the ordering of extruders, which in turn depends on everything.
    // It also decides about what the wipe_into_infill / wipe_into_object features will do,
    // and that too depends on many of the settings.
    invalidated |= m_print->invalidate_step(psWipeTower);
    // Invalidate G-code export in any case.
    invalidated |= m_print->invalidate_step(psGCodeExport);
    return invalidated;
}

bool PrintObject::invalidate_all_steps()
{
    // First call the "invalidate" functions, which may cancel background processing.
    bool result = Inherited::invalidate_all_steps() | m_print->invalidate_all_steps();
    // Then reset some of the depending values.
    this->m_slicing_params.valid = false;
    this->region_volumes.clear();
    return result;
}

bool PrintObject::has_support_material() const
{
    return m_config.support_material
        || m_config.raft_layers > 0
        || m_config.support_material_enforce_layers > 0;
}

static const PrintRegion* first_printing_region(const PrintObject &print_object)
{
    for (size_t idx_region = 0; idx_region < print_object.region_volumes.size(); ++ idx_region)
        if (!print_object.region_volumes.empty())
            return print_object.print()->regions()[idx_region];
    return nullptr;
}

// Function used by fit_to_size. 
// It check if polygon_to_check can be decimated, using only point into allowedPoints and also cover polygon_to_cover
ExPolygon try_fit_to_size(ExPolygon polygon_to_cover, ExPolygon polygon_to_check, const ExPolygons &allowedPoints) {

    ExPolygon polygon_reduced = polygon_to_check;
    size_t pos_check = 0;
    bool has_del = false;
    while ( (polygon_reduced.contour.points.begin() + pos_check) != polygon_reduced.contour.points.end()) {
        bool ok = false;
        for (ExPolygon poly : allowedPoints) {
            if (poly.contains_b(*(polygon_reduced.contour.points.begin() + pos_check))) {
                ok = true;
                has_del = true;
                break;
            }
        }
        if (ok) ++pos_check;
        else polygon_reduced.contour.points.erase(polygon_reduced.contour.points.begin() + pos_check);
    }
    if (has_del) polygon_reduced.holes.clear();
    return polygon_reduced;
}

// find one of the smallest polygon, growing polygon_to_check, only using point into allowedPoints and covering polygon_to_cover.
ExPolygons fit_to_size(ExPolygon polygon_to_cover, ExPolygon polygon_to_check, const ExPolygons &allowedPoints, 
    const ExPolygon &growing_area, const coord_t offset, float coverage) {

    //grow the polygon_to_check enough to cover polygon_to_cover
    float current_coverage = coverage;
    coord_t previous_offset = 0;
    coord_t current_offset = offset;
    ExPolygon polygon_reduced = try_fit_to_size(polygon_to_cover, polygon_to_check, allowedPoints);
    while (!diff_ex(polygon_to_cover, polygon_reduced).empty()){
        //not enough, use a bigger offset
        float percent_coverage = (float)(polygon_reduced.area() / growing_area.area());
        float next_coverage = percent_coverage + (percent_coverage - current_coverage) * 4;
        previous_offset = current_offset;
        current_offset *= 2;
        if (next_coverage < 0.1) current_offset *= 2;
        //create the bigger polygon and test it
        ExPolygons bigger_polygon = offset_ex(polygon_to_check, double(current_offset));
        if (bigger_polygon.size() != 1) {
            // Error, growing a single polygon result in many/no other  => fallback to full coverage
            return ExPolygons({ growing_area });
        }
        bigger_polygon = intersection_ex(bigger_polygon[0], growing_area);
        if (bigger_polygon.size() != 1 || bigger_polygon[0].area() > growing_area.area()) {
            // Growing too much  => we can as well use the full coverage, in this case
            return ExPolygons() = { growing_area };
        }
        polygon_reduced = try_fit_to_size(polygon_to_cover, bigger_polygon[0], allowedPoints);
    }
    //ok, we have a good one, now try to optimise (unless there are almost no growth)
    if (current_offset > offset * 3){
        //try to shrink
        uint32_t nb_opti_max = 6;
        for (uint32_t i = 0; i < nb_opti_max; ++i){
            coord_t new_offset = (previous_offset + current_offset) / 2;
            ExPolygons bigger_polygon = offset_ex(polygon_to_check, double(new_offset));
            if (bigger_polygon.size() != 1) {
                //Warn, growing a single polygon result in many/no other, use previous good result
                break;
            }
            bigger_polygon = intersection_ex(bigger_polygon[0], growing_area);
            if (bigger_polygon.size() != 1 || bigger_polygon[0].area() > growing_area.area()) {
                //growing too much, use previous good result (imo, should not be possible to enter this branch)
                break;
            }
            ExPolygon polygon_test = try_fit_to_size(polygon_to_cover, bigger_polygon[0], allowedPoints);
            if (!diff_ex(polygon_to_cover, polygon_test).empty()){
                //bad, not enough, use a bigger offset
                previous_offset = new_offset;
            }
            else {
                //good, we may now try a smaller offset
                current_offset = new_offset;
                polygon_reduced = polygon_test;
            }
        }
    }

    //return the area which cover the growing_area. Intersect it to retreive the holes.
    return intersection_ex(polygon_reduced, growing_area);
}

void PrintObject::tag_under_bridge() {
    const float COEFF_SPLIT = 1.5;

    for (const PrintRegion *region : this->m_print->regions()) {
        LayerRegion *previousOne = NULL;
        //count how many surface there are on each one
        if (region->config().infill_dense.getBool() && region->config().fill_density < 40) {
            for (size_t idx_layer = this->layers().size() - 1; idx_layer < this->layers().size(); --idx_layer) {
                LayerRegion *layerm = NULL;
                for (LayerRegion * lregion : this->layers()[idx_layer]->regions()) {
                    if (lregion->region() == region) {
                        layerm = lregion;
                        break;
                    }
                }
                if (layerm == NULL){
                    previousOne = NULL;
                    continue;
                }
                if (previousOne == NULL) {
                    previousOne = layerm;
                    continue;
                }
                Surfaces surf_to_add;
                for (Surface &surf : layerm->fill_surfaces.surfaces) {
                    surf.maxNbSolidLayersOnTop = -1;
                    if (!surf.has_fill_solid()){
                        ExPolygons dense_polys;
                        ExPolygons sparse_polys = { surf.expolygon };
                        //find the surface which intersect with the smallest maxNb possible
                        for (Surface &upp : previousOne->fill_surfaces.surfaces) {
                            if (upp.has_fill_solid()){
                                // i'm using intersection_ex because the result different than 
                                // upp.expolygon.overlaps(surf.expolygon) or surf.expolygon.overlaps(upp.expolygon)
                                //and a little offset2 to remove the almost supported area
                                ExPolygons intersect = 
                                    offset2_ex(
                                    intersection_ex(sparse_polys, { upp.expolygon }, true)
                                        , (float)-layerm->flow(frInfill).scaled_width(), (float)layerm->flow(frInfill).scaled_width());
                                if (!intersect.empty()) {

                                    if (layerm->region()->config().infill_dense_algo == dfaEnlarged) {
                                        //expand the area a bit
                                        intersect = offset_ex(intersect, double(scale_(layerm->region()->config().external_infill_margin.get_abs_value(
                                            region->config().perimeters == 0 ? 0 : (layerm->flow(frExternalPerimeter).width + layerm->flow(frPerimeter).spacing() * (region->config().perimeters - 1))))));
                                    } else if (layerm->region()->config().infill_dense_algo == dfaAutoNotFull 
                                        || layerm->region()->config().infill_dense_algo == dfaAutomatic){
                                        
                                        //check if area isn't too big for autonotfull
                                        double area_intersect = 0;
                                        if (layerm->region()->config().infill_dense_algo == dfaAutoNotFull)
                                            for (ExPolygon poly_inter : intersect)
                                                area_intersect += poly_inter.area();
                                        //like intersect.empty() but more resilient
                                        if (layerm->region()->config().infill_dense_algo == dfaAutomatic
                                            || surf.area() > area_intersect * COEFF_SPLIT) {

                                            // it will be a dense infill, split the surface if needed
                                            ExPolygons cover_intersect;
                                            for (ExPolygon &expoly_tocover : intersect) {
                                                ExPolygons temp = (fit_to_size(expoly_tocover, expoly_tocover,
                                                    diff_ex(offset_ex(layerm->fill_no_overlap_expolygons, double(layerm->flow(frInfill).scaled_width())),
                                                    offset_ex(layerm->fill_no_overlap_expolygons, double(-layerm->flow(frInfill).scaled_width()))),
                                                    surf.expolygon,
                                                    4 * layerm->flow(frInfill).scaled_width(), 0.01f));
                                                cover_intersect.insert(cover_intersect.end(), temp.begin(), temp.end());
                                            }
                                            intersect = offset2_ex(cover_intersect,
                                                double(-layerm->flow(frInfill).scaled_width()),
                                                double(layerm->flow(frInfill).scaled_width() * 2));
                                        } else {
                                            intersect.clear();
                                        }
                                    }
                                    if (!intersect.empty()) {
                                        ExPolygons sparse_surfaces = offset2_ex(
                                            diff_ex(sparse_polys, intersect, true),
                                            double(-layerm->flow(frInfill).scaled_width()),
                                            double(layerm->flow(frInfill).scaled_width()));
                                        ExPolygons dense_surfaces = diff_ex(sparse_polys, sparse_surfaces, true);
                                        //assign (copy)
                                        sparse_polys = std::move(sparse_surfaces);
                                        dense_polys.insert(dense_polys.end(), dense_surfaces.begin(), dense_surfaces.end());
                                    }
                                }
                            }
                            //check if we are full-dense
                            if (sparse_polys.empty()) break;
                        }

                        //check if we need to split the surface
                        if (!dense_polys.empty()) {
                            double area_dense = 0;
                            for (ExPolygon poly_inter : dense_polys) area_dense += poly_inter.area();
                            double area_sparse = 0;
                            for (ExPolygon poly_inter : sparse_polys) area_sparse += poly_inter.area();
                            if (area_sparse > area_dense * COEFF_SPLIT) {
                                //split
                                dense_polys = union_ex(dense_polys);
                                for (ExPolygon dense_poly : dense_polys) {
                                    Surface dense_surf(surf, dense_poly);
                                    dense_surf.maxNbSolidLayersOnTop = 1;
                                    surf_to_add.push_back(dense_surf);
                                }
                                sparse_polys = union_ex(sparse_polys);
                                for (ExPolygon sparse_poly : sparse_polys) {
                                    Surface sparse_surf(surf, sparse_poly);
                                    surf_to_add.push_back(sparse_surf);
                                }
                                //layerm->fill_surfaces.surfaces.erase(it_surf);
                            } else {
                                surf.maxNbSolidLayersOnTop = 1;
                                surf_to_add.push_back(surf);
                            }
                        } else surf_to_add.emplace_back(std::move(surf));
                    } else surf_to_add.emplace_back(std::move(surf));
                }
                layerm->fill_surfaces.surfaces = std::move(surf_to_add);
                previousOne = layerm;
            }
        }
    }
}

// This function analyzes slices of a region (SurfaceCollection slices).
// Each region slice (instance of Surface) is analyzed, whether it is supported or whether it is the top surface.
// Initially all slices are of type stInternal.
// Slices are compared against the top / bottom slices and regions and classified to the following groups:
// stTop          - Part of a region, which is not covered by any upper layer. This surface will be filled with a top solid infill.
// stBottomBridge - Part of a region, which is not fully supported, but it hangs in the air, or it hangs losely on a support or a raft.
// stBottom       - Part of a region, which is not supported by the same region, but it is supported either by another region, or by a soluble interface layer.
// stInternal     - Part of a region, which is supported by the same region type.
// If a part of a region is of stBottom and stTop, the stBottom wins.
void PrintObject::detect_surfaces_type()
{
    BOOST_LOG_TRIVIAL(info) << "Detecting solid surfaces..." << log_memory_info();

    // Interface shells: the intersecting parts are treated as self standing objects supporting each other.
    // Each of the objects will have a full number of top / bottom layers, even if these top / bottom layers
    // are completely hidden inside a collective body of intersecting parts.
    // This is useful if one of the parts is to be dissolved, or if it is transparent and the internal shells
    // should be visible.
    bool spiral_vase      = this->print()->config().spiral_vase.value;
    bool interface_shells = ! spiral_vase && m_config.interface_shells.value;
    size_t num_layers     = spiral_vase ? first_printing_region(*this)->config().bottom_solid_layers : m_layers.size();

    for (size_t idx_region = 0; idx_region < this->region_volumes.size(); ++ idx_region) {
        BOOST_LOG_TRIVIAL(debug) << "Detecting solid surfaces for region " << idx_region << " in parallel - start";
#ifdef SLIC3R_DEBUG_SLICE_PROCESSING
        for (Layer *layer : m_layers)
            layer->m_regions[idx_region]->export_region_fill_surfaces_to_svg_debug("1_detect_surfaces_type-initial");
#endif /* SLIC3R_DEBUG_SLICE_PROCESSING */

        // If interface shells are allowed, the region->surfaces cannot be overwritten as they may be used by other threads.
        // Cache the result of the following parallel_loop.
        std::vector<Surfaces> surfaces_new;
        if (interface_shells)
            surfaces_new.assign(num_layers, Surfaces());

        tbb::parallel_for(
            tbb::blocked_range<size_t>(0, 
                spiral_vase ?
                    // In spiral vase mode, reserve the last layer for the top surface if more than 1 layer is planned for the vase bottom.
                    ((num_layers > 1) ? num_layers - 1 : num_layers) :
                    // In non-spiral vase mode, go over all layers.
                    m_layers.size()),
            [this, idx_region, interface_shells, &surfaces_new](const tbb::blocked_range<size_t>& range) {
                // If we have raft layers, consider bottom layer as a bridge just like any other bottom surface lying on the void.
                SurfaceType surface_type_bottom_1st =
                    (m_config.raft_layers.value > 0 && m_config.support_material_contact_distance_type.value != zdNone) ?
                    stPosBottom | stDensSolid | stModBridge : stPosBottom | stDensSolid;
                // If we have soluble support material, don't bridge. The overhang will be squished against a soluble layer separating
                // the support from the print.
                SurfaceType surface_type_bottom_other =
                    (m_config.support_material.value && m_config.support_material_contact_distance_type.value == zdNone) ?
                    stPosBottom | stDensSolid : stPosBottom | stDensSolid | stModBridge;
                for (size_t idx_layer = range.begin(); idx_layer < range.end(); ++ idx_layer) {
                    m_print->throw_if_canceled();
                    // BOOST_LOG_TRIVIAL(trace) << "Detecting solid surfaces for region " << idx_region << " and layer " << layer->print_z;
                    Layer       *layer  = m_layers[idx_layer];
                    LayerRegion *layerm = layer->m_regions[idx_region];
                    // comparison happens against the *full* slices (considering all regions)
                    // unless internal shells are requested
                    Layer       *upper_layer = (idx_layer + 1 < this->layer_count()) ? m_layers[idx_layer + 1] : nullptr;
                    Layer       *lower_layer = (idx_layer > 0) ? m_layers[idx_layer - 1] : nullptr;
                    // collapse very narrow parts (using the safety offset in the diff is not enough)
                    float        offset = layerm->flow(frExternalPerimeter).scaled_width() / 10.f;

                    Polygons     layerm_slices_surfaces = to_polygons(layerm->slices().surfaces);
                    // no_perimeter_full_bridge allow to put bridges where there are nothing, hence adding area to slice, that's why we need to start from the result of PerimeterGenerator.
                    if (layerm->region()->config().no_perimeter_unsupported_algo == npuaFilled) {
                        layerm_slices_surfaces = union_(layerm_slices_surfaces, to_polygons(layerm->fill_surfaces));
                    }

                    // find top surfaces (difference between current surfaces
                    // of current layer and upper one)
                    Surfaces top;
                    if (upper_layer) {
                        Polygons upper_slices = interface_shells ? 
                            to_polygons(upper_layer->get_region(idx_region)->slices().surfaces) : 
                            to_polygons(upper_layer->lslices);
                        surfaces_append(top,
                            //FIXME implement offset2_ex working over ExPolygons, that should be a bit more efficient than calling offset_ex twice.
                            offset_ex(offset_ex(diff_ex(layerm_slices_surfaces, upper_slices, true), -offset), offset),
                            stPosTop | stDensSolid);
                    } else {
                        // if no upper layer, all surfaces of this one are solid
                        // we clone surfaces because we're going to clear the slices collection
                        top = layerm->m_slices.surfaces;
                        for (Surface &surface : top)
                            surface.surface_type = stPosTop | stDensSolid;
                    }
                    
                    // Find bottom surfaces (difference between current surfaces of current layer and lower one).
                    Surfaces bottom;
                    if (lower_layer) {
#if 0
                        //FIXME Why is this branch failing t\multi.t ?
                        Polygons lower_slices = interface_shells ? 
                            to_polygons(lower_layer->get_region(idx_region)->slices.surfaces) : 
                            to_polygons(lower_layer->slices);
                        surfaces_append(bottom,
                            offset2_ex(diff(layerm_slices_surfaces, lower_slices, true), -offset, offset),
                            surface_type_bottom_other);
#else
                        ExPolygons lower_slices = lower_layer->lslices;
                        //if we added new surfaces, we can use them as support
                        /*if (layerm->region()->config().no_perimeter_full_bridge) {
                            lower_slices = union_ex(lower_slices, lower_layer->get_region(idx_region)->fill_surfaces);
                        }*/
                        // Any surface lying on the void is a true bottom bridge (an overhang)
                        surfaces_append(
                            bottom,
                            offset2_ex(
                                diff(layerm_slices_surfaces, to_polygons(lower_slices), true),
                                -offset, offset),
                            surface_type_bottom_other);
                        // if user requested internal shells, we need to identify surfaces
                        // lying on other slices not belonging to this region
                        if (interface_shells) {
                            // non-bridging bottom surfaces: any part of this layer lying 
                            // on something else, excluding those lying on our own region
                            surfaces_append(
                                bottom,
                                offset2_ex(
                                    diff(
                                        intersection(layerm_slices_surfaces, to_polygons(lower_slices)), // supported
                                        to_polygons(lower_layer->get_region(idx_region)->slices().surfaces), 
                                        true), 
                                    -offset, offset),
                                    stPosBottom | stDensSolid);
                        }
#endif
                    } else {
                        // if no lower layer, all surfaces of this one are solid
                        // we clone surfaces because we're going to clear the slices collection
                        bottom = layerm->slices().surfaces;
                        for (Surface &surface : bottom)
                            surface.surface_type = surface_type_bottom_1st;
                    }
                    
                    // now, if the object contained a thin membrane, we could have overlapping bottom
                    // and top surfaces; let's do an intersection to discover them and consider them
                    // as bottom surfaces (to allow for bridge detection)
                    if (! top.empty() && ! bottom.empty()) {
        //                Polygons overlapping = intersection(to_polygons(top), to_polygons(bottom));
        //                Slic3r::debugf "  layer %d contains %d membrane(s)\n", $layerm->layer->id, scalar(@$overlapping)
        //                    if $Slic3r::debug;
                        Polygons top_polygons = to_polygons(std::move(top));
                        top.clear();
                        surfaces_append(top,
                            diff_ex(top_polygons, to_polygons(bottom), false),
                            stPosTop | stDensSolid);
                    }

        #ifdef SLIC3R_DEBUG_SLICE_PROCESSING
                    {
                        static int iRun = 0;
                        std::vector<std::pair<Slic3r::ExPolygons, SVG::ExPolygonAttributes>> expolygons_with_attributes;
                        expolygons_with_attributes.emplace_back(std::make_pair(union_ex(top),                           SVG::ExPolygonAttributes("green")));
                        expolygons_with_attributes.emplace_back(std::make_pair(union_ex(bottom),                        SVG::ExPolygonAttributes("brown")));
                        expolygons_with_attributes.emplace_back(std::make_pair(to_expolygons(layerm->slices().surfaces),  SVG::ExPolygonAttributes("black")));
                        SVG::export_expolygons(debug_out_path("1_detect_surfaces_type_%d_region%d-layer_%f.svg", iRun ++, idx_region, layer->print_z).c_str(), expolygons_with_attributes);
                    }
        #endif /* SLIC3R_DEBUG_SLICE_PROCESSING */
                    
                    // save surfaces to layer
                    Surfaces &surfaces_out = interface_shells ? surfaces_new[idx_layer] : layerm->m_slices.surfaces;
                    surfaces_out.clear();

                    // find internal surfaces (difference between top/bottom surfaces and others)
                    {
                        Polygons topbottom = to_polygons(top);
                        polygons_append(topbottom, to_polygons(bottom));
                        surfaces_append(surfaces_out,
                            diff_ex(layerm_slices_surfaces, topbottom, false),
                            stPosInternal | stDensSparse);
                    }

                    surfaces_append(surfaces_out, std::move(top));
                    surfaces_append(surfaces_out, std::move(bottom));
                    
        //            Slic3r::debugf "  layer %d has %d bottom, %d top and %d internal surfaces\n",
        //                $layerm->layer->id, scalar(@bottom), scalar(@top), scalar(@internal) if $Slic3r::debug;

        #ifdef SLIC3R_DEBUG_SLICE_PROCESSING
                    layerm->export_region_slices_to_svg_debug("detect_surfaces_type-final");
        #endif /* SLIC3R_DEBUG_SLICE_PROCESSING */
                }
            }
        ); // for each layer of a region
        m_print->throw_if_canceled();

        if (interface_shells) {
            // Move surfaces_new to layerm->slices.surfaces
            for (size_t idx_layer = 0; idx_layer < m_layers.size(); ++idx_layer)
                m_layers[idx_layer]->get_region(idx_region)->m_slices.surfaces = std::move(surfaces_new[idx_layer]);
        }

        if (spiral_vase) {
            if (num_layers > 1)
                // Turn the last bottom layer infill to a top infill, so it will be extruded with a proper pattern.
                m_layers[num_layers - 1]->m_regions[idx_region]->m_slices.set_type((stPosTop | stDensSolid));
            for (size_t i = num_layers; i < m_layers.size(); ++ i)
                m_layers[i]->m_regions[idx_region]->m_slices.set_type((stPosInternal | stDensSparse));
        }

        BOOST_LOG_TRIVIAL(debug) << "Detecting solid surfaces for region " << idx_region << " - clipping in parallel - start";
        // Fill in layerm->fill_surfaces by trimming the layerm->slices by the cummulative layerm->fill_surfaces.
        tbb::parallel_for(
            tbb::blocked_range<size_t>(0, m_layers.size()),
            [this, idx_region, interface_shells](const tbb::blocked_range<size_t>& range) {
                for (size_t idx_layer = range.begin(); idx_layer < range.end(); ++ idx_layer) {
                    m_print->throw_if_canceled();
                    LayerRegion *layerm = m_layers[idx_layer]->get_region(idx_region);
                    layerm->slices_to_fill_surfaces_clipped();
#ifdef SLIC3R_DEBUG_SLICE_PROCESSING
                    layerm->export_region_fill_surfaces_to_svg_debug("1_detect_surfaces_type-final");
#endif /* SLIC3R_DEBUG_SLICE_PROCESSING */
                } // for each layer of a region
            });
        m_print->throw_if_canceled();
        BOOST_LOG_TRIVIAL(debug) << "Detecting solid surfaces for region " << idx_region << " - clipping in parallel - end";
    } // for each this->print->region_count

    // Mark the object to have the region slices classified (typed, which also means they are split based on whether they are supported, bridging, top layers etc.)
    m_typed_slices = true;
}

void PrintObject::process_external_surfaces()
{
    BOOST_LOG_TRIVIAL(info) << "Processing external surfaces..." << log_memory_info();

    // Cached surfaces covered by some extrusion, defining regions, over which the from the surfaces one layer higher are allowed to expand.
    std::vector<Polygons> surfaces_covered;
    // Is there any printing region, that has zero infill? If so, then we don't want the expansion to be performed over the complete voids, but only
    // over voids, which are supported by the layer below.
    bool                   has_voids = false;
    for (size_t region_id = 0; region_id < this->region_volumes.size(); ++ region_id)
        if (! this->region_volumes.empty() && this->print()->regions()[region_id]->config().fill_density == 0) {
            has_voids = true;
            break;
        }
    if (has_voids && m_layers.size() > 1) {
        // All but stInternal-sparse fill surfaces will get expanded and possibly trimmed.
        std::vector<unsigned char> layer_expansions_and_voids(m_layers.size(), false);
        for (size_t layer_idx = 0; layer_idx < m_layers.size(); ++ layer_idx) {
            const Layer *layer = m_layers[layer_idx];
            bool expansions = false;
            bool voids      = false;
            for (const LayerRegion *layerm : layer->regions()) {
                for (const Surface &surface : layerm->fill_surfaces.surfaces) {
                    if (surface.surface_type == (stPosInternal | stDensSparse))
                        voids = true;
                    else
                        expansions = true;
                    if (voids && expansions) {
                        layer_expansions_and_voids[layer_idx] = true;
                        goto end;
                    }
                }
            }
        end:;
        }
        BOOST_LOG_TRIVIAL(debug) << "Collecting surfaces covered with extrusions in parallel - start";
        surfaces_covered.resize(m_layers.size() - 1, Polygons());
        tbb::parallel_for(
            tbb::blocked_range<size_t>(0, m_layers.size() - 1),
            [this, &surfaces_covered, &layer_expansions_and_voids](const tbb::blocked_range<size_t>& range) {
                for (size_t layer_idx = range.begin(); layer_idx < range.end(); ++ layer_idx)
                    if (layer_expansions_and_voids[layer_idx + 1]) {
                        m_print->throw_if_canceled();
                        Polygons voids;
                        for (const LayerRegion *layerm : m_layers[layer_idx]->regions()) {
                            /// supermerill: why *0.3 ???
                            float unsupported_width = -float(scale_(layerm->region()->config().external_infill_margin.get_abs_value(
                                layerm->region()->config().perimeters == 0 ? 0 : (layerm->flow(frExternalPerimeter).width + layerm->flow(frPerimeter).spacing() * (layerm->region()->config().perimeters - 1)))));
                            if (layerm->region()->config().fill_density.value == 0.)
                                for (const Surface &surface : layerm->fill_surfaces.surfaces)
                                    // Shrink the holes, let the layer above expand slightly inside the unsupported areas.
                                    polygons_append(voids, offset(surface.expolygon, unsupported_width));
                        }
                        surfaces_covered[layer_idx] = diff(to_polygons(this->m_layers[layer_idx]->lslices), voids);
                    }
            }
        );
        m_print->throw_if_canceled();
        BOOST_LOG_TRIVIAL(debug) << "Collecting surfaces covered with extrusions in parallel - end";
    }

    for (size_t region_id = 0; region_id < this->region_volumes.size(); ++region_id) {
        BOOST_LOG_TRIVIAL(debug) << "Processing external surfaces for region " << region_id << " in parallel - start";
        tbb::parallel_for(
            tbb::blocked_range<size_t>(0, m_layers.size()),
            [this, &surfaces_covered, region_id](const tbb::blocked_range<size_t>& range) {
                for (size_t layer_idx = range.begin(); layer_idx < range.end(); ++ layer_idx) {
                    m_print->throw_if_canceled();
                    // BOOST_LOG_TRIVIAL(trace) << "Processing external surface, layer" << m_layers[layer_idx]->print_z;
                    m_layers[layer_idx]->get_region((int)region_id)->process_external_surfaces(
                        (layer_idx == 0) ? nullptr : m_layers[layer_idx - 1],
                        (layer_idx == 0 || surfaces_covered.empty() || surfaces_covered[layer_idx - 1].empty()) ? nullptr : &surfaces_covered[layer_idx - 1]);
                }
            }
        );
        m_print->throw_if_canceled();
        BOOST_LOG_TRIVIAL(debug) << "Processing external surfaces for region " << region_id << " in parallel - end";
    }
}

void PrintObject::discover_vertical_shells()
{
    PROFILE_FUNC();

    BOOST_LOG_TRIVIAL(info) << "Discovering vertical shells..." << log_memory_info();

    struct DiscoverVerticalShellsCacheEntry
    {
        // Collected polygons, offsetted
        Polygons    top_surfaces;
        Polygons    bottom_surfaces;
        Polygons    holes;
    };
    bool     spiral_vase      = this->print()->config().spiral_vase.value;
    size_t   num_layers       = spiral_vase ? first_printing_region(*this)->config().bottom_solid_layers : m_layers.size();
    coordf_t min_layer_height = this->slicing_parameters().min_layer_height;
    // Does this region possibly produce more than 1 top or bottom layer?
    auto has_extra_layers_fn = [min_layer_height](const PrintRegionConfig &config) {
        auto num_extra_layers = [min_layer_height](int num_solid_layers, coordf_t min_shell_thickness) {
            if (num_solid_layers == 0)
                return 0;
            int n = num_solid_layers - 1;
            int n2 = int(ceil(min_shell_thickness / min_layer_height));
            return std::max(n, n2 - 1);
        };
        return num_extra_layers(config.top_solid_layers, config.top_solid_min_thickness) +
               num_extra_layers(config.bottom_solid_layers, config.bottom_solid_min_thickness) > 0;
    };
    std::vector<DiscoverVerticalShellsCacheEntry> cache_top_botom_regions(num_layers, DiscoverVerticalShellsCacheEntry());
    bool top_bottom_surfaces_all_regions = this->region_volumes.size() > 1 && ! m_config.interface_shells.value;
    if (top_bottom_surfaces_all_regions) {
        // This is a multi-material print and interface_shells are disabled, meaning that the vertical shell thickness
        // is calculated over all materials.
        // Is the "ensure vertical wall thickness" applicable to any region?
        bool has_extra_layers = false;
        for (size_t idx_region = 0; idx_region < this->region_volumes.size(); ++idx_region) {
            const PrintRegionConfig &config = m_print->get_region(idx_region)->config();
            if (config.ensure_vertical_shell_thickness.value && has_extra_layers_fn(config)) {
                has_extra_layers = true;
                break;
            }
        }
        if (! has_extra_layers)
            // The "ensure vertical wall thickness" feature is not applicable to any of the regions. Quit.
            return;
        BOOST_LOG_TRIVIAL(debug) << "Discovering vertical shells in parallel - start : cache top / bottom";
        //FIXME Improve the heuristics for a grain size.
        size_t grain_size = std::max(num_layers / 16, size_t(1));
        tbb::parallel_for(
            tbb::blocked_range<size_t>(0, num_layers, grain_size),
            [this, &cache_top_botom_regions](const tbb::blocked_range<size_t>& range) {
                const size_t num_regions = this->region_volumes.size();
                for (size_t idx_layer = range.begin(); idx_layer < range.end(); ++ idx_layer) {
                    m_print->throw_if_canceled();
                    const Layer                      &layer = *m_layers[idx_layer];
                    DiscoverVerticalShellsCacheEntry &cache = cache_top_botom_regions[idx_layer];
                    // Simulate single set of perimeters over all merged regions.
                    float                             perimeter_offset = 0.f;
                    float                             perimeter_min_spacing = FLT_MAX;
#ifdef SLIC3R_DEBUG_SLICE_PROCESSING
                    static size_t debug_idx = 0;
                    ++ debug_idx;
#endif /* SLIC3R_DEBUG_SLICE_PROCESSING */
                    for (size_t idx_region = 0; idx_region < num_regions; ++ idx_region) {
                        LayerRegion &layerm                       = *layer.m_regions[idx_region];
                        float        min_perimeter_infill_spacing = float(layerm.flow(frSolidInfill).scaled_spacing()) * 1.05f;
                        // Top surfaces.
                        append(cache.top_surfaces, offset(to_expolygons(layerm.slices().filter_by_type(stPosTop | stDensSolid)), min_perimeter_infill_spacing));
                        append(cache.top_surfaces, offset(to_expolygons(layerm.fill_surfaces.filter_by_type(stPosTop | stDensSolid)), min_perimeter_infill_spacing));
                        // Bottom surfaces.
                        const SurfaceType surfaces_bottom[2] = { stPosBottom | stDensSolid, stPosBottom | stDensSolid | stModBridge };
                        append(cache.bottom_surfaces, offset(to_expolygons(layerm.slices().filter_by_types(surfaces_bottom, 2)), min_perimeter_infill_spacing));
                        append(cache.bottom_surfaces, offset(to_expolygons(layerm.fill_surfaces.filter_by_types(surfaces_bottom, 2)), min_perimeter_infill_spacing));
                        // Calculate the maximum perimeter offset as if the slice was extruded with a single extruder only.
                        // First find the maxium number of perimeters per region slice.
                        unsigned int perimeters = 0;
                        for (const Surface &s : layerm.slices().surfaces)
                            perimeters = std::max<unsigned int>(perimeters, s.extra_perimeters);
                        perimeters += layerm.region()->config().perimeters.value;
                        // Then calculate the infill offset.
                        if (perimeters > 0) {
                            Flow extflow = layerm.flow(frExternalPerimeter);
                            Flow flow    = layerm.flow(frPerimeter);
                            perimeter_offset = std::max(perimeter_offset,
                                0.5f * float(extflow.scaled_width() + extflow.scaled_spacing()) + (float(perimeters) - 1.f) * flow.scaled_spacing());
                            perimeter_min_spacing = std::min(perimeter_min_spacing, float(std::min(extflow.scaled_spacing(), flow.scaled_spacing())));
                        }
                        polygons_append(cache.holes, to_polygons(layerm.fill_expolygons));
                    }
                    // Save some computing time by reducing the number of polygons.
                    cache.top_surfaces    = union_(cache.top_surfaces,    false);
                    cache.bottom_surfaces = union_(cache.bottom_surfaces, false);
                    // For a multi-material print, simulate perimeter / infill split as if only a single extruder has been used for the whole print.
                    if (perimeter_offset > 0.) {
                        // The layer.lslices are forced to merge by expanding them first.
                        polygons_append(cache.holes, offset(offset_ex(layer.lslices, 0.3f * perimeter_min_spacing), - perimeter_offset - 0.3f * perimeter_min_spacing));
#ifdef SLIC3R_DEBUG_SLICE_PROCESSING
                        {
                            Slic3r::SVG svg(debug_out_path("discover_vertical_shells-extra-holes-%d.svg", debug_idx), get_extents(layer.lslices));
                            svg.draw(layer.lslices, "blue");
                            svg.draw(union_ex(cache.holes), "red");
                            svg.draw_outline(union_ex(cache.holes), "black", "blue", scale_(0.05));
                            svg.Close(); 
                        }
#endif /* SLIC3R_DEBUG_SLICE_PROCESSING */
                    }
                    cache.holes = union_(cache.holes, false);
                }
            });
        m_print->throw_if_canceled();
        BOOST_LOG_TRIVIAL(debug) << "Discovering vertical shells in parallel - end : cache top / bottom";
    }

    for (size_t idx_region = 0; idx_region < this->region_volumes.size(); ++ idx_region) {
        PROFILE_BLOCK(discover_vertical_shells_region);

        const PrintRegion &region = *m_print->get_region(idx_region);
        if (! region.config().ensure_vertical_shell_thickness.value)
            // This region will be handled by discover_horizontal_shells().
            continue;
        if (! has_extra_layers_fn(region.config()))
            // Zero or 1 layer, there is no additional vertical wall thickness enforced.
            continue;

        //FIXME Improve the heuristics for a grain size.
        size_t grain_size = std::max(num_layers / 16, size_t(1));

        if (! top_bottom_surfaces_all_regions) {
            // This is either a single material print, or a multi-material print and interface_shells are enabled, meaning that the vertical shell thickness
            // is calculated over a single material.
            BOOST_LOG_TRIVIAL(debug) << "Discovering vertical shells for region " << idx_region << " in parallel - start : cache top / bottom";
            tbb::parallel_for(
                tbb::blocked_range<size_t>(0, num_layers, grain_size),
                [this, idx_region, &cache_top_botom_regions](const tbb::blocked_range<size_t>& range) {
                    for (size_t idx_layer = range.begin(); idx_layer < range.end(); ++ idx_layer) {
                        m_print->throw_if_canceled();
                        Layer       &layer                        = *m_layers[idx_layer];
                        LayerRegion &layerm                       = *layer.m_regions[idx_region];
                        float        min_perimeter_infill_spacing = float(layerm.flow(frSolidInfill).scaled_spacing()) * 1.05f;
                        // Top surfaces.
                        auto &cache = cache_top_botom_regions[idx_layer];
                        cache.top_surfaces = offset(to_expolygons(layerm.slices().filter_by_type(stPosTop | stDensSolid)), min_perimeter_infill_spacing);
                        append(cache.top_surfaces, offset(to_expolygons(layerm.fill_surfaces.filter_by_type(stPosTop | stDensSolid)), min_perimeter_infill_spacing));
                        // Bottom surfaces.
                        const SurfaceType surfaces_bottom[2] = { stPosBottom | stDensSolid, stPosBottom | stDensSolid | stModBridge };
                        cache.bottom_surfaces = offset(to_expolygons(layerm.slices().filter_by_types(surfaces_bottom, 2)), min_perimeter_infill_spacing);
                        append(cache.bottom_surfaces, offset(to_expolygons(layerm.fill_surfaces.filter_by_types(surfaces_bottom, 2)), min_perimeter_infill_spacing));
                        // Holes over all regions. Only collect them once, they are valid for all idx_region iterations.
                        if (cache.holes.empty()) {
                            for (size_t idx_region = 0; idx_region < layer.regions().size(); ++ idx_region)
                                polygons_append(cache.holes, to_polygons(layer.regions()[idx_region]->fill_expolygons));
                        }
                    }
                });
            m_print->throw_if_canceled();
            BOOST_LOG_TRIVIAL(debug) << "Discovering vertical shells for region " << idx_region << " in parallel - end : cache top / bottom";
        }

        BOOST_LOG_TRIVIAL(debug) << "Discovering vertical shells for region " << idx_region << " in parallel - start : ensure vertical wall thickness";
        tbb::parallel_for(
            tbb::blocked_range<size_t>(0, num_layers, grain_size),
            [this, idx_region, &cache_top_botom_regions]
            (const tbb::blocked_range<size_t>& range) {
                // printf("discover_vertical_shells from %d to %d\n", range.begin(), range.end());
                for (size_t idx_layer = range.begin(); idx_layer < range.end(); ++ idx_layer) {
                    PROFILE_BLOCK(discover_vertical_shells_region_layer);
                    m_print->throw_if_canceled();
#ifdef SLIC3R_DEBUG_SLICE_PROCESSING
                    static size_t debug_idx = 0;
                    ++ debug_idx;
#endif /* SLIC3R_DEBUG_SLICE_PROCESSING */

                    Layer       	        *layer          = m_layers[idx_layer];
                    LayerRegion 	        *layerm         = layer->m_regions[idx_region];
                    const PrintRegionConfig &region_config  = layerm->region()->config();

#ifdef SLIC3R_DEBUG_SLICE_PROCESSING
                    layerm->export_region_slices_to_svg_debug("4_discover_vertical_shells-initial");
                    layerm->export_region_fill_surfaces_to_svg_debug("4_discover_vertical_shells-initial");
#endif /* SLIC3R_DEBUG_SLICE_PROCESSING */

                    Flow         solid_infill_flow   = layerm->flow(frSolidInfill);
                    coord_t      infill_line_spacing = solid_infill_flow.scaled_spacing(); 
                    // Find a union of perimeters below / above this surface to guarantee a minimum shell thickness.
                    Polygons shell;
                    Polygons holes;
#ifdef SLIC3R_DEBUG_SLICE_PROCESSING
                    ExPolygons shell_ex;
#endif /* SLIC3R_DEBUG_SLICE_PROCESSING */
                    float min_perimeter_infill_spacing = float(infill_line_spacing) * 1.05f;
                    {
                        PROFILE_BLOCK(discover_vertical_shells_region_layer_collect);
#if 0
// #ifdef SLIC3R_DEBUG_SLICE_PROCESSING
                        {
                            Slic3r::SVG svg_cummulative(debug_out_path("discover_vertical_shells-perimeters-before-union-run%d.svg", debug_idx), this->bounding_box());
                            for (int n = (int)idx_layer - n_extra_bottom_layers; n <= (int)idx_layer + n_extra_top_layers; ++ n) {
                                if (n < 0 || n >= (int)m_layers.size())
                                    continue;
                                ExPolygons &expolys = m_layers[n]->perimeter_expolygons;
                                for (size_t i = 0; i < expolys.size(); ++ i) {
                                    Slic3r::SVG svg(debug_out_path("discover_vertical_shells-perimeters-before-union-run%d-layer%d-expoly%d.svg", debug_idx, n, i), get_extents(expolys[i]));
                                    svg.draw(expolys[i]);
                                    svg.draw_outline(expolys[i].contour, "black", scale_(0.05));
                                    svg.draw_outline(expolys[i].holes, "blue", scale_(0.05));
                                    svg.Close();

                                    svg_cummulative.draw(expolys[i]);
                                    svg_cummulative.draw_outline(expolys[i].contour, "black", scale_(0.05));
                                    svg_cummulative.draw_outline(expolys[i].holes, "blue", scale_(0.05));
                                }
                            }
                        }
#endif /* SLIC3R_DEBUG_SLICE_PROCESSING */
                        polygons_append(holes, cache_top_botom_regions[idx_layer].holes);
                        if (int n_top_layers = region_config.top_solid_layers.value; n_top_layers > 0) {
                            // Gather top regions projected to this layer.
                            coordf_t print_z = layer->print_z;
                            for (int i = int(idx_layer) + 1; 
                                i < int(cache_top_botom_regions.size()) && 
                                    (i < int(idx_layer) + n_top_layers ||
                                     m_layers[i]->print_z - print_z < region_config.top_solid_min_thickness - EPSILON);
                                ++ i) {
                                const DiscoverVerticalShellsCacheEntry &cache = cache_top_botom_regions[i];
                                if (! holes.empty())
                                    holes = intersection(holes, cache.holes);
                                if (! cache.top_surfaces.empty()) {
                                    polygons_append(shell, cache.top_surfaces);
                                    // Running the union_ using the Clipper library piece by piece is cheaper 
                                    // than running the union_ all at once.
                                   shell = union_(shell, false);
                               }
                            }
                        }
                        if (int n_bottom_layers = region_config.bottom_solid_layers.value; n_bottom_layers > 0) {
                            // Gather bottom regions projected to this layer.
                            coordf_t bottom_z = layer->bottom_z();
                            for (int i = int(idx_layer) - 1;
                                i >= 0 &&
                                    (i > int(idx_layer) - n_bottom_layers ||
                                     bottom_z - m_layers[i]->bottom_z() < region_config.bottom_solid_min_thickness - EPSILON);
                                -- i) {
                                const DiscoverVerticalShellsCacheEntry &cache = cache_top_botom_regions[i];
                                if (! holes.empty())
                                    holes = intersection(holes, cache.holes);
                                if (! cache.bottom_surfaces.empty()) {
                                    polygons_append(shell, cache.bottom_surfaces);
                                    // Running the union_ using the Clipper library piece by piece is cheaper 
                                    // than running the union_ all at once.
                                    shell = union_(shell, false);
                                }
                            }
                        }
#ifdef SLIC3R_DEBUG_SLICE_PROCESSING
                        {
                            Slic3r::SVG svg(debug_out_path("discover_vertical_shells-perimeters-before-union-%d.svg", debug_idx), get_extents(shell));
                            svg.draw(shell);
                            svg.draw_outline(shell, "black", scale_(0.05));
                            svg.Close(); 
                        }
#endif /* SLIC3R_DEBUG_SLICE_PROCESSING */
#if 0
                        {
                            PROFILE_BLOCK(discover_vertical_shells_region_layer_shell_);
        //                    shell = union_(shell, true);
                            shell = union_(shell, false); 
                        }
#endif
#ifdef SLIC3R_DEBUG_SLICE_PROCESSING
                        shell_ex = union_ex(shell, true);
#endif /* SLIC3R_DEBUG_SLICE_PROCESSING */
                    }

                    //if (shell.empty())
                    //    continue;

#ifdef SLIC3R_DEBUG_SLICE_PROCESSING
                    {
                        Slic3r::SVG svg(debug_out_path("discover_vertical_shells-perimeters-after-union-%d.svg", debug_idx), get_extents(shell));
                        svg.draw(shell_ex);
                        svg.draw_outline(shell_ex, "black", "blue", scale_(0.05));
                        svg.Close();  
                    }
#endif /* SLIC3R_DEBUG_SLICE_PROCESSING */

#ifdef SLIC3R_DEBUG_SLICE_PROCESSING
                    {
                        Slic3r::SVG svg(debug_out_path("discover_vertical_shells-internal-wshell-%d.svg", debug_idx), get_extents(shell));
                        svg.draw(layerm->fill_surfaces.filter_by_type(stInternal), "yellow", 0.5);
                        svg.draw_outline(layerm->fill_surfaces.filter_by_type(stInternal), "black", "blue", scale_(0.05));
                        svg.draw(shell_ex, "blue", 0.5);
                        svg.draw_outline(shell_ex, "black", "blue", scale_(0.05));
                        svg.Close();
                    } 
                    {
                        Slic3r::SVG svg(debug_out_path("discover_vertical_shells-internalvoid-wshell-%d.svg", debug_idx), get_extents(shell));
                        svg.draw(layerm->fill_surfaces.filter_by_type(stInternalVoid), "yellow", 0.5);
                        svg.draw_outline(layerm->fill_surfaces.filter_by_type(stInternalVoid), "black", "blue", scale_(0.05));
                        svg.draw(shell_ex, "blue", 0.5);
                        svg.draw_outline(shell_ex, "black", "blue", scale_(0.05));
                        svg.Close();
                    } 
                    {
                        Slic3r::SVG svg(debug_out_path("discover_vertical_shells-internalvoid-wshell-%d.svg", debug_idx), get_extents(shell));
                        svg.draw(layerm->fill_surfaces.filter_by_type(stInternalVoid), "yellow", 0.5);
                        svg.draw_outline(layerm->fill_surfaces.filter_by_type(stInternalVoid), "black", "blue", scale_(0.05));
                        svg.draw(shell_ex, "blue", 0.5);
                        svg.draw_outline(shell_ex, "black", "blue", scale_(0.05)); 
                        svg.Close();
                    } 
#endif /* SLIC3R_DEBUG_SLICE_PROCESSING */

                    // Trim the shells region by the internal & internal void surfaces.
                    const SurfaceType surfaceTypesInternal[] = { stPosInternal | stDensSparse, stPosInternal | stDensVoid, stPosInternal | stDensSolid };
                    const Polygons    polygonsInternal = to_polygons(layerm->fill_surfaces.filter_by_types(surfaceTypesInternal, 3));
                    shell = intersection(shell, polygonsInternal, true);
                    polygons_append(shell, diff(polygonsInternal, holes));
                    if (shell.empty())
                        continue;

                    // Append the internal solids, so they will be merged with the new ones.
                    polygons_append(shell, to_polygons(layerm->fill_surfaces.filter_by_type(stPosInternal | stDensSolid)));

                    // These regions will be filled by a rectilinear full infill. Currently this type of infill
                    // only fills regions, which fit at least a single line. To avoid gaps in the sparse infill,
                    // make sure that this region does not contain parts narrower than the infill spacing width.
#ifdef SLIC3R_DEBUG_SLICE_PROCESSING
                    Polygons shell_before = shell;
#endif /* SLIC3R_DEBUG_SLICE_PROCESSING */
#if 1
                    // Intentionally inflate a bit more than how much the region has been shrunk, 
                    // so there will be some overlap between this solid infill and the other infill regions (mainly the sparse infill).
                    shell = offset(offset_ex(union_ex(shell), - 0.5f * min_perimeter_infill_spacing), 0.8f * min_perimeter_infill_spacing, ClipperLib::jtSquare);
                    if (shell.empty())
                        continue;
#else
                    // Ensure each region is at least 3x infill line width wide, so it could be filled in.
        //            float margin = float(infill_line_spacing) * 3.f;
                    float margin = float(infill_line_spacing) * 1.5f;
                    // we use a higher miterLimit here to handle areas with acute angles
                    // in those cases, the default miterLimit would cut the corner and we'd
                    // get a triangle in $too_narrow; if we grow it below then the shell
                    // would have a different shape from the external surface and we'd still
                    // have the same angle, so the next shell would be grown even more and so on.
                    Polygons too_narrow = diff(shell, offset2(shell, -margin, margin, ClipperLib::jtMiter, 5.), true);
                    if (! too_narrow.empty()) {
                        // grow the collapsing parts and add the extra area to  the neighbor layer 
                        // as well as to our original surfaces so that we support this 
                        // additional area in the next shell too
                        // make sure our grown surfaces don't exceed the fill area
                        polygons_append(shell, intersection(offset(too_narrow, margin), polygonsInternal));
                    }
#endif
                    ExPolygons new_internal_solid = intersection_ex(polygonsInternal, shell, false);
#ifdef SLIC3R_DEBUG_SLICE_PROCESSING
                    {
                        Slic3r::SVG svg(debug_out_path("discover_vertical_shells-regularized-%d.svg", debug_idx), get_extents(shell_before));
                        // Source shell.
                        svg.draw(union_ex(shell_before, true));
                        // Shell trimmed to the internal surfaces.
                        svg.draw_outline(union_ex(shell, true), "black", "blue", scale_(0.05));
                        // Regularized infill region.
                        svg.draw_outline(new_internal_solid, "red", "magenta", scale_(0.05));
                        svg.Close();  
                    }
#endif /* SLIC3R_DEBUG_SLICE_PROCESSING */

                    // Trim the internal & internalvoid by the shell.
                    Slic3r::ExPolygons new_internal = diff_ex(
                        to_polygons(layerm->fill_surfaces.filter_by_type(stPosInternal | stDensSparse)),
                        shell,
                        false
                    );
                    Slic3r::ExPolygons new_internal_void = diff_ex(
                        to_polygons(layerm->fill_surfaces.filter_by_type(stPosInternal | stDensVoid)),
                        shell,
                        false
                    );

#ifdef SLIC3R_DEBUG_SLICE_PROCESSING
                    {
                        SVG::export_expolygons(debug_out_path("discover_vertical_shells-new_internal-%d.svg", debug_idx), get_extents(shell), new_internal, "black", "blue", scale_(0.05));
                        SVG::export_expolygons(debug_out_path("discover_vertical_shells-new_internal_void-%d.svg", debug_idx), get_extents(shell), new_internal_void, "black", "blue", scale_(0.05));
                        SVG::export_expolygons(debug_out_path("discover_vertical_shells-new_internal_solid-%d.svg", debug_idx), get_extents(shell), new_internal_solid, "black", "blue", scale_(0.05));
                    }
#endif /* SLIC3R_DEBUG_SLICE_PROCESSING */

                    // Assign resulting internal surfaces to layer.
                    const SurfaceType surfaceTypesKeep[] = { stPosTop | stDensSolid, stPosBottom | stDensSolid, stPosBottom | stDensSolid | stModBridge };
                    layerm->fill_surfaces.keep_types(surfaceTypesKeep, sizeof(surfaceTypesKeep)/sizeof(SurfaceType));
                    //layerm->fill_surfaces.keep_types_flag(stPosTop | stPosBottom);
                    layerm->fill_surfaces.append(new_internal,       stPosInternal | stDensSparse);
                    layerm->fill_surfaces.append(new_internal_void,  stPosInternal | stDensVoid);
                    layerm->fill_surfaces.append(new_internal_solid, stPosInternal | stDensSolid);
                } // for each layer
            });
        m_print->throw_if_canceled();
        BOOST_LOG_TRIVIAL(debug) << "Discovering vertical shells for region " << idx_region << " in parallel - end";

#ifdef SLIC3R_DEBUG_SLICE_PROCESSING
        for (size_t idx_layer = 0; idx_layer < m_layers.size(); ++idx_layer) {
            LayerRegion *layerm = m_layers[idx_layer]->get_region(idx_region);
            layerm->export_region_slices_to_svg_debug("4_discover_vertical_shells-final");
            layerm->export_region_fill_surfaces_to_svg_debug("4_discover_vertical_shells-final");
        }
#endif /* SLIC3R_DEBUG_SLICE_PROCESSING */
    } // for each region

    // Write the profiler measurements to file
//    PROFILE_UPDATE();
//    PROFILE_OUTPUT(debug_out_path("discover_vertical_shells-profile.txt").c_str());
}

/* This method applies bridge flow to the first internal solid layer above
   sparse infill */
void PrintObject::bridge_over_infill()
{
    BOOST_LOG_TRIVIAL(info) << "Bridge over infill..." << log_memory_info();

    for (size_t region_id = 0; region_id < this->region_volumes.size(); ++ region_id) {
        const PrintRegion &region = *m_print->regions()[region_id];
        
        // skip bridging in case there are no voids
        if (region.config().fill_density.value == 100) continue;
        
        // get bridge flow
        Flow bridge_flow = region.flow(
            frSolidInfill,
            -1,     // layer height, not relevant for bridge flow
            true,   // bridge
            false,  // first layer
            -1,     // custom width, not relevant for bridge flow
            *this
        );
        
        for (LayerPtrs::iterator layer_it = m_layers.begin(); layer_it != m_layers.end(); ++ layer_it) {
            // skip first layer
            if (layer_it == m_layers.begin())
                continue;
            
            Layer* layer        = *layer_it;
            LayerRegion* layerm = layer->m_regions[region_id];
            
            // extract the stInternalSolid surfaces that might be transformed into bridges
            Polygons internal_solid;
            layerm->fill_surfaces.filter_by_type(stPosInternal | stDensSolid, &internal_solid);
            
            // check whether the lower area is deep enough for absorbing the extra flow
            // (for obvious physical reasons but also for preventing the bridge extrudates
            // from overflowing in 3D preview)
            ExPolygons to_bridge;
            {
                Polygons to_bridge_pp = internal_solid;
                
                // iterate through lower layers spanned by bridge_flow
                double bottom_z = layer->print_z - bridge_flow.height;
                for (int i = int(layer_it - m_layers.begin()) - 1; i >= 0; --i) {
                    const Layer* lower_layer = m_layers[i];
                    
                    // stop iterating if layer is lower than bottom_z
                    if (lower_layer->print_z < bottom_z) break;
                    
                    // iterate through regions and collect internal surfaces
                    Polygons lower_internal;
                    for (LayerRegion *lower_layerm : lower_layer->m_regions)
                        lower_layerm->fill_surfaces.filter_by_type(stPosInternal | stDensSparse, &lower_internal);
                    
                    // intersect such lower internal surfaces with the candidate solid surfaces
                    to_bridge_pp = intersection(to_bridge_pp, lower_internal);
                }
                
                // there's no point in bridging too thin/short regions
                //FIXME Vojtech: The offset2 function is not a geometric offset, 
                // therefore it may create 1) gaps, and 2) sharp corners, which are outside the original contour.
                // The gaps will be filled by a separate region, which makes the infill less stable and it takes longer.
                {
                    float min_width = float(bridge_flow.scaled_width()) * 3.f;
                    to_bridge_pp = offset2(to_bridge_pp, -min_width, +min_width);
                }
                
                if (to_bridge_pp.empty()) continue;
                
                // convert into ExPolygons
                to_bridge = union_ex(to_bridge_pp);
            }
            
            #ifdef SLIC3R_DEBUG
            printf("Bridging %zu internal areas at layer %zu\n", to_bridge.size(), layer->id());
            #endif
            
            //add a bit of overlap for the internal bridge, note that this can only be useful in inverted slopes and with extra_perimeters_odd_layers
            coord_t overlap_width = 0;
            // if extra_perimeters_odd_layers, fill the void if possible
            if (region.config().extra_perimeters_odd_layers.value) {
                overlap_width = layerm->flow(frPerimeter).scaled_width();
            }
            else
            {
                //half a perimeter should be enough for most of the cases.
                overlap_width = layerm->flow(frPerimeter).scaled_width() /2;
            }
            if (overlap_width > 0)
                to_bridge = offset_ex(to_bridge, overlap_width);

            // compute the remaning internal solid surfaces as difference
            ExPolygons not_to_bridge = diff_ex(internal_solid, to_polygons(to_bridge), true);
            to_bridge = intersection_ex(to_polygons(to_bridge), internal_solid, true);
            // build the new collection of fill_surfaces
            layerm->fill_surfaces.remove_type(stPosInternal | stDensSolid);
            for (ExPolygon &ex : to_bridge)
                layerm->fill_surfaces.surfaces.push_back(Surface(stPosInternal | stDensSolid | stModBridge, ex));
            for (ExPolygon &ex : not_to_bridge)
                layerm->fill_surfaces.surfaces.push_back(Surface(stPosInternal | stDensSolid, ex));            
            /*
            # exclude infill from the layers below if needed
            # see discussion at https://github.com/alexrj/Slic3r/issues/240
            # Update: do not exclude any infill. Sparse infill is able to absorb the excess material.
            if (0) {
                my $excess = $layerm->extruders->{infill}->bridge_flow->width - $layerm->height;
                for (my $i = $layer_id-1; $excess >= $self->get_layer($i)->height; $i--) {
                    Slic3r::debugf "  skipping infill below those areas at layer %d\n", $i;
                    foreach my $lower_layerm (@{$self->get_layer($i)->regions}) {
                        my @new_surfaces = ();
                        # subtract the area from all types of surfaces
                        foreach my $group (@{$lower_layerm->fill_surfaces->group}) {
                            push @new_surfaces, map $group->[0]->clone(expolygon => $_),
                                @{diff_ex(
                                    [ map $_->p, @$group ],
                                    [ map @$_, @$to_bridge ],
                                )};
                            push @new_surfaces, map Slic3r::Surface->new(
                                expolygon       => $_,
                                surface_type    => stInternalVoid,
                            ), @{intersection_ex(
                                [ map $_->p, @$group ],
                                [ map @$_, @$to_bridge ],
                            )};
                        }
                        $lower_layerm->fill_surfaces->clear;
                        $lower_layerm->fill_surfaces->append($_) for @new_surfaces;
                    }
                    
                    $excess -= $self->get_layer($i)->height;
                }
            }
            */

#ifdef SLIC3R_DEBUG_SLICE_PROCESSING
            layerm->export_region_slices_to_svg_debug("7_bridge_over_infill");
            layerm->export_region_fill_surfaces_to_svg_debug("7_bridge_over_infill");
#endif /* SLIC3R_DEBUG_SLICE_PROCESSING */
            m_print->throw_if_canceled();
        }
    }
}

/* This method applies overextrude flow to the first internal solid layer above
   bridge (which is over sparse infill) note: it's almost complete copy/paste from the method behind,
   i think it should be merged before gitpull that.
   */
void
PrintObject::replaceSurfaceType(SurfaceType st_to_replace, SurfaceType st_replacement, SurfaceType st_under_it)
{
    BOOST_LOG_TRIVIAL(info) << "overextrude over Bridge...";

    for (size_t region_id = 0; region_id < this->region_volumes.size(); ++region_id) {
        const PrintRegion &region = *m_print->regions()[region_id];

        // skip over-bridging in case there are no modification
        if (region.config().over_bridge_flow_ratio.get_abs_value(1) == 1) continue;

        for (LayerPtrs::iterator layer_it = m_layers.begin(); layer_it != m_layers.end(); ++layer_it) {
            // skip first layer
            if (layer_it == this->layers().begin()) continue;

            Layer* layer = *layer_it;
            LayerRegion* layerm = layer->regions()[region_id];

            Polygons poly_to_check;
            // extract the surfaces that might be transformed
            layerm->fill_surfaces.filter_by_type(st_to_replace, &poly_to_check);
            Polygons poly_to_replace = poly_to_check;

            // check the lower layer
            if (int(layer_it - this->layers().begin()) - 1 >= 0) {
                const Layer* lower_layer = this->layers()[int(layer_it - this->layers().begin()) - 1];

                // iterate through regions and collect internal surfaces
                Polygons lower_internal;
                for (LayerRegion *lower_layerm : lower_layer->m_regions) {
                    lower_layerm->fill_surfaces.filter_by_type(st_under_it, &lower_internal);
                }

                // intersect such lower internal surfaces with the candidate solid surfaces
                poly_to_replace = intersection(poly_to_replace, lower_internal);
            }

            if (poly_to_replace.empty()) continue;

            // compute the remaning internal solid surfaces as difference
            ExPolygons not_expoly_to_replace = diff_ex(poly_to_check, poly_to_replace, true);
            // build the new collection of fill_surfaces
            {
                Surfaces new_surfaces;
                for (Surfaces::const_iterator surface = layerm->fill_surfaces.surfaces.begin(); surface != layerm->fill_surfaces.surfaces.end(); ++surface) {
                    if (surface->surface_type != st_to_replace)
                        new_surfaces.push_back(*surface);
                }

                for (ExPolygon &ex : union_ex(poly_to_replace)) {
                    new_surfaces.push_back(Surface(st_replacement, ex));
                }
                for (ExPolygon &ex : not_expoly_to_replace){
                    new_surfaces.push_back(Surface(st_to_replace, ex));
                }

                layerm->fill_surfaces.surfaces = new_surfaces;
            }
        }
    }
}

static void clamp_exturder_to_default(ConfigOptionInt &opt, size_t num_extruders)
{
    if (opt.value > (int)num_extruders)
        // assign the default extruder
        opt.value = 1;
}

PrintObjectConfig PrintObject::object_config_from_model_object(const PrintObjectConfig &default_object_config, const ModelObject &object, size_t num_extruders)
{
    PrintObjectConfig config = default_object_config;
    {
        DynamicPrintConfig src_normalized(object.config.get());
        src_normalized.normalize_fdm();
        config.apply(src_normalized, true);
    }
    // Clamp invalid extruders to the default extruder (with index 1).
    clamp_exturder_to_default(config.support_material_extruder,           num_extruders);
    clamp_exturder_to_default(config.support_material_interface_extruder, num_extruders);
    return config;
}

static void apply_to_print_region_config(PrintRegionConfig &out, const DynamicPrintConfig &in)
{
    // 1) Copy the "extruder key to infill_extruder and perimeter_extruder.
    std::string sextruder = "extruder";
    auto *opt_extruder = in.opt<ConfigOptionInt>(sextruder);
    if (opt_extruder) {
        int extruder = opt_extruder->value;
        if (extruder != 0) {
            out.infill_extruder      .value = extruder;
            out.solid_infill_extruder.value = extruder;
            out.perimeter_extruder   .value = extruder;
        }
    }
    // 2) Copy the rest of the values.
    for (auto it = in.cbegin(); it != in.cend(); ++ it)
        if (it->first != sextruder) {
            ConfigOption *my_opt = out.option(it->first, false);
            if (my_opt)
                my_opt->set(it->second.get());
        }
}

PrintRegionConfig PrintObject::region_config_from_model_volume(const PrintRegionConfig &default_region_config, const DynamicPrintConfig *layer_range_config, const ModelVolume &volume, size_t num_extruders)
{
    PrintRegionConfig config = default_region_config;
    apply_to_print_region_config(config, volume.get_object()->config.get());
    if (layer_range_config != nullptr)
<<<<<<< HEAD
        normalize_and_apply_config(config, *layer_range_config);
    normalize_and_apply_config(config, volume.config);
=======
    	apply_to_print_region_config(config, *layer_range_config);
    apply_to_print_region_config(config, volume.config.get());
>>>>>>> f47ad1fd
    if (! volume.material_id().empty())
        apply_to_print_region_config(config, volume.material()->config.get());
    // Clamp invalid extruders to the default extruder (with index 1).
    clamp_exturder_to_default(config.infill_extruder,       num_extruders);
    clamp_exturder_to_default(config.perimeter_extruder,    num_extruders);
    clamp_exturder_to_default(config.solid_infill_extruder, num_extruders);
    return config;
}

void PrintObject::update_slicing_parameters()
{
    if (! m_slicing_params.valid)
        m_slicing_params = SlicingParameters::create_from_config(
            this->print()->config(), m_config, unscale<double>(this->height()), this->object_extruders());
}

SlicingParameters PrintObject::slicing_parameters(const DynamicPrintConfig& full_config, const ModelObject& model_object, float object_max_z)
{
<<<<<<< HEAD
    PrintConfig         print_config;
    PrintObjectConfig   object_config;
    PrintRegionConfig   default_region_config;
    print_config.apply(full_config, true);
    object_config.apply(full_config, true);
    default_region_config.apply(full_config, true);
    size_t              num_extruders = print_config.nozzle_diameter.size();
    object_config = object_config_from_model_object(object_config, model_object, num_extruders);

    std::vector<uint16_t> object_extruders;
    for (const ModelVolume* model_volume : model_object.volumes)
        if (model_volume->is_model_part()) {
            PrintRegion::collect_object_printing_extruders(
                print_config,
                object_config,
                region_config_from_model_volume(default_region_config, nullptr, *model_volume, num_extruders),
                object_extruders);
            for (const std::pair<const t_layer_height_range, DynamicPrintConfig> &range_and_config : model_object.layer_config_ranges)
                if (range_and_config.second.has("perimeter_extruder") ||
                    range_and_config.second.has("infill_extruder") ||
                    range_and_config.second.has("solid_infill_extruder"))
                    PrintRegion::collect_object_printing_extruders(
                        print_config,
                        object_config,
                        region_config_from_model_volume(default_region_config, &range_and_config.second, *model_volume, num_extruders),
                        object_extruders);
        }
=======
	PrintConfig         print_config;
	PrintObjectConfig   object_config;
	PrintRegionConfig   default_region_config;
	print_config.apply(full_config, true);
	object_config.apply(full_config, true);
	default_region_config.apply(full_config, true);
	size_t              num_extruders = print_config.nozzle_diameter.size();
	object_config = object_config_from_model_object(object_config, model_object, num_extruders);

	std::vector<unsigned int> object_extruders;
	for (const ModelVolume* model_volume : model_object.volumes)
		if (model_volume->is_model_part()) {
			PrintRegion::collect_object_printing_extruders(
				print_config,
				region_config_from_model_volume(default_region_config, nullptr, *model_volume, num_extruders),
				object_extruders);
			for (const std::pair<const t_layer_height_range, ModelConfig> &range_and_config : model_object.layer_config_ranges)
				if (range_and_config.second.has("perimeter_extruder") ||
					range_and_config.second.has("infill_extruder") ||
					range_and_config.second.has("solid_infill_extruder"))
					PrintRegion::collect_object_printing_extruders(
						print_config,
						region_config_from_model_volume(default_region_config, &range_and_config.second.get(), *model_volume, num_extruders),
						object_extruders);
		}
>>>>>>> f47ad1fd
    sort_remove_duplicates(object_extruders);

    if (object_max_z <= 0.f)
        object_max_z = (float)model_object.raw_bounding_box().size().z();
    return SlicingParameters::create_from_config(print_config, object_config, object_max_z, object_extruders);
}

// returns 0-based indices of extruders used to print the object (without brim, support and other helper extrusions)
std::vector<uint16_t> PrintObject::object_extruders() const
{
    std::vector<uint16_t> extruders;
    extruders.reserve(this->region_volumes.size() * 3);    
    for (size_t idx_region = 0; idx_region < this->region_volumes.size(); ++ idx_region)
        if (! this->region_volumes[idx_region].empty())
            m_print->get_region(idx_region)->collect_object_printing_extruders(extruders);
    sort_remove_duplicates(extruders);
    return extruders;
}

bool PrintObject::update_layer_height_profile(const ModelObject &model_object, const SlicingParameters &slicing_parameters, std::vector<coordf_t> &layer_height_profile)
{
    bool updated = false;

    if (layer_height_profile.empty()) {
        // use the constructor because the assignement is crashing on ASAN OsX
        layer_height_profile = std::vector<coordf_t>(model_object.layer_height_profile.get());
//        layer_height_profile = model_object.layer_height_profile;
        updated = true;
    }

    // Verify the layer_height_profile.
    if (! layer_height_profile.empty() && 
            // Must not be of even length.
            ((layer_height_profile.size() & 1) != 0 || 
            // Last entry must be at the top of the object.
             std::abs(layer_height_profile[layer_height_profile.size() - 2] - slicing_parameters.object_print_z_height()) > 1e-3))
        layer_height_profile.clear();

    if (layer_height_profile.empty()) {
            layer_height_profile = layer_height_profile_from_ranges(slicing_parameters, model_object.layer_config_ranges);
        updated = true;
    }
    return updated;
}

// 1) Decides Z positions of the layers,
// 2) Initializes layers and their regions
// 3) Slices the object meshes
// 4) Slices the modifier meshes and reclassifies the slices of the object meshes by the slices of the modifier meshes
// 5) Applies size compensation (offsets the slices in XY plane)
// 6) Replaces bad slices by the slices reconstructed from the upper/lower layer
// Resulting expolygons of layer regions are marked as Internal.
//
// this should be idempotent
void PrintObject::_slice(const std::vector<coordf_t> &layer_height_profile)
{
    BOOST_LOG_TRIVIAL(info) << "Slicing objects..." << log_memory_info();

    m_typed_slices = false;

#ifdef SLIC3R_PROFILE
    // Disable parallelization so the Shiny profiler works
    static tbb::task_scheduler_init *tbb_init = nullptr;
    tbb_init = new tbb::task_scheduler_init(1);
#endif

    // 1) Initialize layers and their slice heights.
    std::vector<float> slice_zs;
    {
        this->clear_layers();
        // Object layers (pairs of bottom/top Z coordinate), without the raft.
        std::vector<coordf_t> object_layers = generate_object_layers(m_slicing_params, layer_height_profile);
        // Reserve object layers for the raft. Last layer of the raft is the contact layer.
        int id = int(m_slicing_params.raft_layers());
        slice_zs.reserve(object_layers.size());
        Layer *prev = nullptr;
        for (size_t i_layer = 0; i_layer < object_layers.size(); i_layer += 2) {
            coordf_t lo = object_layers[i_layer];
            coordf_t hi = object_layers[i_layer + 1];
            coordf_t slice_z = 0.5 * (lo + hi);
            Layer *layer = this->add_layer(id ++, hi - lo, hi + m_slicing_params.object_print_z_min, slice_z);
            slice_zs.push_back(float(slice_z));
            if (prev != nullptr) {
                prev->upper_layer = layer;
                layer->lower_layer = prev;
            }
            // Make sure all layers contain layer region objects for all regions.
            for (size_t region_id = 0; region_id < this->region_volumes.size(); ++ region_id)
                layer->add_region(this->print()->regions()[region_id]);
            prev = layer;
        }
    }

    // Count model parts and modifier meshes, check whether the model parts are of the same region.
    int              all_volumes_single_region = -2; // not set yet
    bool             has_z_ranges  = false;
    size_t           num_volumes   = 0;
    size_t           num_modifiers = 0;
    for (int region_id = 0; region_id < (int)this->region_volumes.size(); ++ region_id) {
        int last_volume_id = -1;
        for (const std::pair<t_layer_height_range, int> &volume_and_range : this->region_volumes[region_id]) {
            const int          volume_id    = volume_and_range.second;
            const ModelVolume *model_volume = this->model_object()->volumes[volume_id];
            if (model_volume->is_model_part()) {
                if (last_volume_id == volume_id) {
                    has_z_ranges = true;
                } else {
                    last_volume_id = volume_id;
                    if (all_volumes_single_region == -2)
                        // first model volume met
                        all_volumes_single_region = region_id;
                    else if (all_volumes_single_region != region_id)
                        // multiple volumes met and they are not equal
                        all_volumes_single_region = -1;
                    ++ num_volumes;
                }
            } else if (model_volume->is_modifier())
                ++ num_modifiers;
        }
    }
    assert(num_volumes > 0);
    
    // Slice all non-modifier volumes.
    bool clipped  = false;
    bool upscaled = false;
    auto slicing_mode = this->print()->config().spiral_vase ? SlicingMode::PositiveLargestContour : SlicingMode::Regular;
    if (! has_z_ranges && (! m_config.clip_multipart_objects.value || all_volumes_single_region >= 0)) {
        // Cheap path: Slice regions without mutual clipping.
        // The cheap path is possible if no clipping is allowed or if slicing volumes of just a single region.
        for (size_t region_id = 0; region_id < this->region_volumes.size(); ++ region_id) {
            BOOST_LOG_TRIVIAL(debug) << "Slicing objects - region " << region_id;
            // slicing in parallel
            std::vector<ExPolygons> expolygons_by_layer = this->slice_region(region_id, slice_zs, slicing_mode);
            //scale for shrinkage
            double scale = print()->config().filament_shrink.get_abs_value(this->print()->regions()[region_id]->extruder(FlowRole::frPerimeter) - 1, 1);
            if (scale != 1) {
                scale = 1 / scale;
                for (ExPolygons &polys : expolygons_by_layer)
                    for (ExPolygon &poly : polys)
                        poly.scale(scale);
            }
            m_print->throw_if_canceled();
            BOOST_LOG_TRIVIAL(debug) << "Slicing objects - append slices " << region_id << " start";
            for (size_t layer_id = 0; layer_id < expolygons_by_layer.size(); ++ layer_id)
                m_layers[layer_id]->regions()[region_id]->m_slices.append(std::move(expolygons_by_layer[layer_id]), stPosInternal | stDensSparse);
            m_print->throw_if_canceled();
            BOOST_LOG_TRIVIAL(debug) << "Slicing objects - append slices " << region_id << " end";
        }
    } else {
        // Expensive path: Slice one volume after the other in the order they are presented at the user interface,
        // clip the last volumes with the first.
        // First slice the volumes.
        struct SlicedVolume {
            SlicedVolume(int volume_id, int region_id, std::vector<ExPolygons> &&expolygons_by_layer) : 
                volume_id(volume_id), region_id(region_id), expolygons_by_layer(std::move(expolygons_by_layer)) {}
            int                     volume_id;
            int                     region_id;
            std::vector<ExPolygons> expolygons_by_layer;
        };
        std::vector<SlicedVolume> sliced_volumes;
        sliced_volumes.reserve(num_volumes);
        for (size_t region_id = 0; region_id < this->region_volumes.size(); ++ region_id) {
            const std::vector<std::pair<t_layer_height_range, int>> &volumes_and_ranges = this->region_volumes[region_id];
            for (size_t i = 0; i < volumes_and_ranges.size(); ) {
                int                volume_id    = volumes_and_ranges[i].second;
                const ModelVolume *model_volume = this->model_object()->volumes[volume_id];
                if (model_volume->is_model_part()) {
                    BOOST_LOG_TRIVIAL(debug) << "Slicing objects - volume " << volume_id;
                    // Find the ranges of this volume. Ranges in volumes_and_ranges must not overlap for a single volume.
                    std::vector<t_layer_height_range> ranges;
                    ranges.emplace_back(volumes_and_ranges[i].first);
                    size_t j = i + 1;
                    for (; j < volumes_and_ranges.size() && volume_id == volumes_and_ranges[j].second; ++ j)
                        if (! ranges.empty() && std::abs(ranges.back().second - volumes_and_ranges[j].first.first) < EPSILON)
                            ranges.back().second = volumes_and_ranges[j].first.second;
                        else
                            ranges.emplace_back(volumes_and_ranges[j].first);
                    // slicing in parallel
                    sliced_volumes.emplace_back(volume_id, (int)region_id, this->slice_volume(slice_zs, ranges, slicing_mode, *model_volume));
                    i = j;
                } else
                    ++ i;
            }
        }
        //scale for shrinkage
        for (SlicedVolume &sv : sliced_volumes) {
            double scale = print()->config().filament_shrink.get_abs_value(this->print()->regions()[sv.region_id]->extruder(FlowRole::frPerimeter) - 1, 1);
            if (scale != 1) {
                scale = 1 / scale;
                for (ExPolygons &polys : sv.expolygons_by_layer)
                    for (ExPolygon &poly : polys)
                        poly.scale(scale);
            }
        }
        // Second clip the volumes in the order they are presented at the user interface.
        BOOST_LOG_TRIVIAL(debug) << "Slicing objects - parallel clipping - start";
        tbb::parallel_for(
            tbb::blocked_range<size_t>(0, slice_zs.size()),
            [this, &sliced_volumes, num_modifiers](const tbb::blocked_range<size_t>& range) {
                float delta   = float(scale_(m_config.xy_size_compensation.value));
                // Only upscale together with clipping if there are no modifiers, as the modifiers shall be applied before upscaling
                // (upscaling may grow the object outside of the modifier mesh).
                bool  upscale = false && delta > 0 && num_modifiers == 0;
                for (size_t layer_id = range.begin(); layer_id < range.end(); ++ layer_id) {
                    m_print->throw_if_canceled();
                    // Trim volumes in a single layer, one by the other, possibly apply upscaling.
                    {
                        Polygons processed;
                        for (SlicedVolume &sliced_volume : sliced_volumes) 
                            if (! sliced_volume.expolygons_by_layer.empty()) {
                            ExPolygons slices = std::move(sliced_volume.expolygons_by_layer[layer_id]);
                            if (upscale)
                                slices = offset_ex(std::move(slices), delta);
                            if (! processed.empty())
                                // Trim by the slices of already processed regions.
                                slices = diff_ex(to_polygons(std::move(slices)), processed);
                            if (size_t(&sliced_volume - &sliced_volumes.front()) + 1 < sliced_volumes.size())
                                // Collect the already processed regions to trim the to be processed regions.
                                polygons_append(processed, slices);
                            sliced_volume.expolygons_by_layer[layer_id] = std::move(slices);
                        }
                    }
                    // Collect and union volumes of a single region.
                    for (int region_id = 0; region_id < (int)this->region_volumes.size(); ++ region_id) {
                        ExPolygons expolygons;
                        size_t     num_volumes = 0;
                        for (SlicedVolume &sliced_volume : sliced_volumes)
                            if (sliced_volume.region_id == region_id && ! sliced_volume.expolygons_by_layer.empty() && ! sliced_volume.expolygons_by_layer[layer_id].empty()) {
                                ++ num_volumes;
                                append(expolygons, std::move(sliced_volume.expolygons_by_layer[layer_id]));
                            }
                        if (num_volumes > 1)
                            // Merge the islands using a positive / negative offset.
                            expolygons = offset_ex(offset_ex(expolygons, double(scale_(EPSILON))), double( - scale_(EPSILON)));
                        m_layers[layer_id]->regions()[region_id]->m_slices.append(std::move(expolygons), stPosInternal | stDensSparse);
                    }
                }
            });
        BOOST_LOG_TRIVIAL(debug) << "Slicing objects - parallel clipping - end";
        clipped  = true;
        upscaled = false && m_config.xy_size_compensation.value > 0 && num_modifiers == 0;
    }

    // Slice all modifier volumes.
    if (this->region_volumes.size() > 1) {
        for (size_t region_id = 0; region_id < this->region_volumes.size(); ++ region_id) {
            BOOST_LOG_TRIVIAL(debug) << "Slicing modifier volumes - region " << region_id;
            // slicing in parallel
            std::vector<ExPolygons> expolygons_by_layer = this->slice_modifiers(region_id, slice_zs);
            m_print->throw_if_canceled();
            if (expolygons_by_layer.empty())
                continue;
            // loop through the other regions and 'steal' the slices belonging to this one
            BOOST_LOG_TRIVIAL(debug) << "Slicing modifier volumes - stealing " << region_id << " start";
            tbb::parallel_for(
                tbb::blocked_range<size_t>(0, m_layers.size()),
                [this, &expolygons_by_layer, region_id](const tbb::blocked_range<size_t>& range) {
                    for (size_t layer_id = range.begin(); layer_id < range.end(); ++ layer_id) {
                        for (size_t other_region_id = 0; other_region_id < this->region_volumes.size(); ++ other_region_id) {
                            if (region_id == other_region_id)
                                continue;
                            Layer       *layer = m_layers[layer_id];
                            LayerRegion *layerm = layer->m_regions[region_id];
                            LayerRegion *other_layerm = layer->m_regions[other_region_id];
                            if (layerm == nullptr || other_layerm == nullptr || other_layerm->slices().empty() || expolygons_by_layer[layer_id].empty())
                                continue;
                            Polygons other_slices = to_polygons(other_layerm->slices());
                            ExPolygons my_parts = intersection_ex(other_slices, to_polygons(expolygons_by_layer[layer_id]));
                            if (my_parts.empty())
                                continue;
                            // Remove such parts from original region.
                            other_layerm->m_slices.set(diff_ex(other_slices, to_polygons(my_parts)), stPosInternal | stDensSparse);
                            // Append new parts to our region.
                            layerm->m_slices.append(std::move(my_parts), stPosInternal | stDensSparse);
                        }
                    }
                });
            m_print->throw_if_canceled();
            BOOST_LOG_TRIVIAL(debug) << "Slicing modifier volumes - stealing " << region_id << " end";
        }
    }
    
    BOOST_LOG_TRIVIAL(debug) << "Slicing objects - removing top empty layers";
    while (! m_layers.empty()) {
        const Layer *layer = m_layers.back();
        if (! layer->empty())
            goto end;
        delete layer;
        m_layers.pop_back();
        if (! m_layers.empty())
            m_layers.back()->upper_layer = nullptr;
    }
    m_print->throw_if_canceled();
end:
    ;

    BOOST_LOG_TRIVIAL(debug) << "Slicing objects - make_slices in parallel - begin";
    {
        // Uncompensated slices for the first layer in case the Elephant foot compensation is applied.
        tbb::parallel_for(
          tbb::blocked_range<size_t>(0, m_layers.size()),
          [this, upscaled, clipped](const tbb::blocked_range<size_t>& range) {
            ExPolygons expolygons_first_layer;
            for (size_t layer_id = range.begin(); layer_id < range.end(); ++ layer_id) {
                m_print->throw_if_canceled();
                Layer *layer = m_layers[layer_id];
                // Apply size compensation and perform clipping of multi-part objects.
                float outter_delta = float(scale_(m_config.xy_size_compensation.value));
                float inner_delta = float(scale_(m_config.xy_inner_size_compensation.value));
                float hole_delta = inner_delta + float(scale_(m_config.hole_size_compensation.value));
                //FIXME only apply the compensation if no raft is enabled.
                float first_layer_compensation = 0.f;
                if (layer_id == 0 && m_config.raft_layers == 0 && m_config.first_layer_size_compensation.value != 0) {
                    // Only enable Elephant foot compensation if printing directly on the print bed.
                    first_layer_compensation = float(scale_(m_config.first_layer_size_compensation.value));
                    if (first_layer_compensation > 0) {
                        outter_delta += first_layer_compensation;
                        inner_delta += first_layer_compensation;
                        hole_delta += first_layer_compensation;
                        first_layer_compensation = 0;
                    }
                    else {
                        float min_delta = std::min(outter_delta, std::min(inner_delta, hole_delta));
                        if (min_delta > 0) {
                            if (-first_layer_compensation < min_delta) {
                                outter_delta += first_layer_compensation;
                                inner_delta += first_layer_compensation;
                                hole_delta += first_layer_compensation;
                                first_layer_compensation = 0;
                            } else {
                                first_layer_compensation += min_delta;
                                outter_delta -= min_delta;
                                inner_delta -= min_delta;
                                hole_delta -= min_delta;
                            }
                        }
                    }
                }
                // Optimized version for a single region layer.
                if (layer->regions().size() == 1) {
                    assert(!upscaled);
                    assert(!clipped);
                    // Single region, growing or shrinking.
                    LayerRegion *layerm = layer->regions().front();
                    ExPolygons expolygons = to_expolygons(std::move(layerm->m_slices.surfaces));
                    // Apply all three main XY compensation.
                    if (hole_delta > 0 || inner_delta > 0 || outter_delta > 0) {
                        expolygons = _shrink_contour_holes(std::max(0.f, outter_delta), std::max(0.f, inner_delta), std::max(0.f, hole_delta), expolygons);
                        if (layer_id == 0 && first_layer_compensation != 0) 
                            expolygons_first_layer = expolygons;
                    }
                    // Apply the elephant foot compensation.
                    if (layer_id == 0 && first_layer_compensation != 0.f) {
                        expolygons = union_ex(Slic3r::elephant_foot_compensation(expolygons, layerm->flow(frExternalPerimeter), 
                            unscale<double>(-first_layer_compensation)));
                    }
                    // Apply all three main negative XY compensation.
                    if (hole_delta < 0 || inner_delta < 0 || outter_delta < 0) {
                        expolygons = _shrink_contour_holes(std::min(0.f, outter_delta), std::min(0.f, inner_delta), std::min(0.f, hole_delta), expolygons);
                        if (layer_id == 0 && first_layer_compensation != 0) 
                            expolygons_first_layer = _shrink_contour_holes(std::min(0.f, outter_delta), std::min(0.f, inner_delta), std::min(0.f, hole_delta), expolygons_first_layer);
                    }
                    
                    if (layer->regions().front()->region()->config().curve_smoothing_precision > 0.f) {
                        //smoothing
                        expolygons = _smooth_curves(expolygons, layer->regions().front()->region()->config());
                        if (layer_id == 0 && first_layer_compensation != 0) 
                            expolygons_first_layer = _smooth_curves(expolygons_first_layer, layer->regions().front()->region()->config());
                    }
                    layerm->m_slices.set(std::move(expolygons), stPosInternal | stDensSparse);
                } else {
                    float max_growth = std::max(hole_delta, std::max(inner_delta, outter_delta));
                    float min_growth = std::min(hole_delta, std::min(inner_delta, outter_delta));
                    bool clip      = /*! clipped && ??? */ m_config.clip_multipart_objects.value;
                    ExPolygons merged_poly_for_holes_growing;
                    if (max_growth > 0) {
                        //merge polygons because region can cut "holes".
                        //then, cut them to give them again later to their region
                        merged_poly_for_holes_growing = layer->merged(float(SCALED_EPSILON));
                        merged_poly_for_holes_growing = _shrink_contour_holes(std::max(0.f, outter_delta), std::max(0.f, inner_delta), std::max(0.f, hole_delta), union_ex(merged_poly_for_holes_growing));
                    }
                    if (clip || max_growth > 0) {
                        // Multiple regions, growing or just clipping one region by the other.
                        // When clipping the regions, priority is given to the first regions.
                        Polygons processed;
                        for (size_t region_id = 0; region_id < layer->regions().size(); ++ region_id) {
                            LayerRegion *layerm = layer->regions()[region_id];
                            ExPolygons slices = to_expolygons(std::move(layerm->slices().surfaces));
                            if (max_growth > 0.f) {
                                slices = intersection_ex(offset_ex(slices, max_growth), merged_poly_for_holes_growing);
                            }
                            // Apply the first_layer_compensation if >0.
                            if (layer_id == 0 && first_layer_compensation > 0)
                                slices = offset_ex(std::move(slices), std::max(first_layer_compensation, 0.f));
                            //smoothing
                            if (layerm->region()->config().curve_smoothing_precision > 0.f)
                                slices = _smooth_curves(slices, layerm->region()->config());
                            // Trim by the slices of already processed regions.
                            if (region_id > 0 && clip)
                                slices = diff_ex(to_polygons(std::move(slices)), processed);
                            if (clip && (region_id + 1 < layer->regions().size()))
                                // Collect the already processed regions to trim the to be processed regions.
                                polygons_append(processed, slices);
                            layerm->m_slices.set(std::move(slices), stPosInternal | stDensSparse);
                        }
                    }
                    if (min_growth < 0.f || first_layer_compensation != 0.f) {
                        // Apply the negative XY compensation. (the ones that is <0)
                        ExPolygons trimming;
                        static const float eps = float(scale_(m_config.slice_closing_radius.value) * 1.5);
                        if (layer_id == 0 && first_layer_compensation < 0.f) {
                            expolygons_first_layer = offset_ex(layer->merged(eps), - eps);
                            trimming = Slic3r::elephant_foot_compensation(expolygons_first_layer,
                                layer->regions().front()->flow(frExternalPerimeter), unscale<double>(-first_layer_compensation));
                        }
                        else {
                            trimming = layer->merged(float(SCALED_EPSILON));
                        }
                        if (min_growth < 0)
                            trimming = _shrink_contour_holes(std::min(0.f, outter_delta), std::min(0.f, inner_delta), std::min(0.f, hole_delta), trimming);
                        //trim surfaces
                        for (size_t region_id = 0; region_id < layer->regions().size(); ++region_id) {
                            layer->regions()[region_id]->trim_surfaces(to_polygons(trimming));
                        }
                    }
                }
                // Merge all regions' slices to get islands, chain them by a shortest path.
                layer->make_slices();
                //FIXME: can't make it work in multi-region object, it seems useful to avoid bridge on top of first layer compensation
                //so it's disable, if you want an offset, use the offset field.
                //if (layer->regions().size() == 1 && layer_id == 0 && first_layer_compensation < 0 && m_config.raft_layers == 0) {
                //    // The Elephant foot has been compensated, therefore the 1st layer's lslices are shrank with the Elephant foot compensation value.
                //    // Store the uncompensated value there.
                //    assert(! m_layers.empty());
                //    assert(m_layers.front()->id() == 0);
                //    m_layers.front()->lslices = offset_ex(std::move(m_layers.front()->lslices), -first_layer_compensation);
                //}
            }
        });
    }
    m_print->throw_if_canceled();
    BOOST_LOG_TRIVIAL(debug) << "Slicing objects - make_slices in parallel - end";
}

ExPolygons PrintObject::_shrink_contour_holes(double contour_delta, double default_delta, double convex_delta, const ExPolygons& polys) const {
    ExPolygons new_ex_polys;
    for (const ExPolygon& ex_poly : polys) {
        Polygons contours;
        Polygons holes;
        for (const Polygon& hole : ex_poly.holes) {
            //check if convex to reduce it
            // check whether first point forms a convex angle
            //note: we allow a deviation of 5.7° (0.01rad = 0.57°)
            bool ok = true;
            ok = (hole.points.front().ccw_angle(hole.points.back(), *(hole.points.begin() + 1)) <= PI + 0.1);
            // check whether points 1..(n-1) form convex angles
            if (ok)
                for (Points::const_iterator p = hole.points.begin() + 1; p != hole.points.end() - 1; ++p) {
                    ok = (p->ccw_angle(*(p - 1), *(p + 1)) <= PI + 0.1);
                    if (!ok) break;
                }

            // check whether last point forms a convex angle
            ok &= (hole.points.back().ccw_angle(*(hole.points.end() - 2), hole.points.front()) <= PI + 0.1);

            if (ok) {
                if (convex_delta != 0) {
                    for (Polygon &newHole : offset(hole, -convex_delta)) {
                        newHole.make_counter_clockwise();
                        holes.emplace_back(std::move(newHole));
                    }
                } else {
                    holes.push_back(hole);
                    holes.back().make_counter_clockwise();
                }
            } else {
                if (default_delta != 0) {
                    for (Polygon &newHole : offset(hole, -default_delta)) {
                        newHole.make_counter_clockwise();
                        holes.emplace_back(std::move(newHole));
                    }
                } else {
                    holes.push_back(hole);
                    holes.back().make_counter_clockwise();
                }
            }
        }
        //modify contour
        if (contour_delta != 0) {
            Polygons new_contours = offset(ex_poly.contour, contour_delta);
            if (new_contours.size() == 0)
                continue;
            contours.insert(contours.end(), std::make_move_iterator(new_contours.begin()), std::make_move_iterator(new_contours.end()));
        } else {
            contours.push_back(ex_poly.contour);
        }
        ExPolygons temp = diff_ex(union_(contours), union_(holes));
        new_ex_polys.insert(new_ex_polys.end(), std::make_move_iterator(temp.begin()), std::make_move_iterator(temp.end()));
    }
    return union_ex(new_ex_polys);
}

/// max angle: you ahve to be lwer than that to divide it. PI => all accepted
/// min angle: don't smooth sharp angles! 0  => all accepted
/// cutoff_dist: maximum dist between two point to add new points
/// max dist : maximum distance between two pointsd, where we add new points
Polygon _smooth_curve(Polygon &p, double max_angle, double min_angle_convex, double min_angle_concave, coord_t cutoff_dist, coord_t max_dist){
    if (p.size() < 4) return p;
    Polygon pout;
    //duplicate points to simplify the loop
    p.points.insert(p.points.end(), p.points.begin(), p.points.begin() + 3);
    for (size_t idx = 1; idx<p.size() - 2; idx++){
        //put first point
        pout.points.push_back(p[idx]);
        //get angles
        double angle1 = p[idx].ccw_angle(p.points[idx - 1], p.points[idx + 1]);
        bool angle1_concave = true;
        if (angle1 > PI) {
            angle1 = 2 * PI - angle1;
            angle1_concave = false;
        }
        double angle2 = p[idx + 1].ccw_angle(p.points[idx], p.points[idx + 2]);
        bool angle2_concave = true;
        if (angle2 > PI) {
            angle2 = 2 * PI - angle2;
            angle2_concave = false;
        }
        //filters
        bool angle1_ok = angle1_concave ? angle1 >= min_angle_concave : angle1 >= min_angle_convex;
        bool angle2_ok = angle2_concave ? angle2 >= min_angle_concave : angle2 >= min_angle_convex;
        if (!angle1_ok && !angle2_ok) continue;
        if (angle1 > max_angle && angle2 > max_angle) continue;
        if (cutoff_dist > 0 && p.points[idx].distance_to(p.points[idx+1]) > cutoff_dist) continue;
        // add points, but how many?
        coordf_t dist = p[idx].distance_to(p[idx + 1]);
        int nb_add = dist / max_dist;
        if (max_angle < PI) {
            int nb_add_per_angle = std::max((PI - angle1) / (PI - max_angle), (PI - angle2) / (PI - max_angle));
            nb_add = std::min(nb_add, nb_add_per_angle);
        }
        if (nb_add == 0) continue;

        //création des points de controles
        Vec2d vec_ab = (p[idx] - p[idx - 1]).cast<double>();
        Vec2d vec_bc = (p[idx + 1] - p[idx]).cast<double>();
        Vec2d vec_cb = (p[idx] - p[idx + 1]).cast<double>();
        Vec2d vec_dc = (p[idx + 1] - p[idx + 2]).cast<double>();
        vec_ab.normalize();
        vec_bc.normalize();
        vec_cb.normalize();
        vec_dc.normalize();
        Vec2d vec_b_tang = vec_ab + vec_bc;
        vec_b_tang.normalize();
        //should be 0.55 / 1.414 = ~0.39 to create a true circle from a square (90°)
        // it's ~0.36 for exagon (120°)
        // it's ~0.34 for octogon (135°)
        vec_b_tang *= dist * (0.31 + 0.12 * (1-(angle1 / PI)));
        Vec2d vec_c_tang = vec_dc + vec_cb;
        vec_c_tang.normalize();
        vec_c_tang *= dist * (0.31 + 0.12 * (1 - (angle2 / PI)));
        Point bp = p[idx] + ((!angle1_ok) ? vec_bc.cast<coord_t>() : vec_b_tang.cast<coord_t>());
        Point cp = p[idx + 1] + ((!angle2_ok) ? vec_cb.cast<coord_t>() : vec_c_tang.cast<coord_t>());
        for (int idx_np = 0; idx_np < nb_add; idx_np++){
            const float percent_np = (idx_np + 1) / (float)(nb_add + 1);
            const float inv_percent_np = 1 - percent_np;
            pout.points.emplace_back();
            Point &new_p = pout.points.back();
            const float coeff0 = inv_percent_np * inv_percent_np * inv_percent_np;
            const float coeff1 = percent_np * inv_percent_np * inv_percent_np;
            const float coeff2 = percent_np * percent_np * inv_percent_np;
            const float coeff3 = percent_np * percent_np * percent_np;
            new_p.x() = (p[idx].x() * coeff0)
                + (3 * bp.x() * coeff1)
                + (3 * cp.x() * coeff2)
                + (p[idx + 1].x() * coeff3);
            new_p.y() = (p[idx].y() * coeff0)
                + (3 * bp.y() * coeff1)
                + (3 * cp.y() * coeff2)
                + (p[idx + 1].y() * coeff3);
        }

    }
    return pout;
}

ExPolygons PrintObject::_smooth_curves(const ExPolygons & input, const PrintRegionConfig &conf) const {
    ExPolygons new_polys;
    for (const ExPolygon &ex_poly : input) {
        ExPolygon new_ex_poly(ex_poly);
        new_ex_poly.contour.remove_collinear(SCALED_RESOLUTION);
        new_ex_poly.contour = _smooth_curve(new_ex_poly.contour, PI,
            conf.curve_smoothing_angle_convex.value*PI / 180.0,
            conf.curve_smoothing_angle_concave.value*PI / 180.0,
            scale_(conf.curve_smoothing_cutoff_dist.value),
            scale_(conf.curve_smoothing_precision.value));
        for (Polygon &phole : new_ex_poly.holes){
            phole.reverse(); // make_counter_clockwise();
            phole.remove_collinear(SCALED_RESOLUTION);
            phole = _smooth_curve(phole, PI,
                conf.curve_smoothing_angle_convex.value*PI / 180.0,
                conf.curve_smoothing_angle_concave.value*PI / 180.0,
                scale_(conf.curve_smoothing_cutoff_dist.value),
                scale_(conf.curve_smoothing_precision.value));
            phole.reverse(); // make_clockwise();
            }
        new_polys.push_back(new_ex_poly);
    }
    return new_polys;
}

// To be used only if there are no layer span specific configurations applied, which would lead to z ranges being generated for this region.
std::vector<ExPolygons> PrintObject::slice_region(size_t region_id, const std::vector<float> &z, SlicingMode mode) const
{
    std::vector<const ModelVolume*> volumes;
    if (region_id < this->region_volumes.size()) {
        for (const std::pair<t_layer_height_range, int> &volume_and_range : this->region_volumes[region_id]) {
            const ModelVolume *volume = this->model_object()->volumes[volume_and_range.second];
            if (volume->is_model_part())
                volumes.emplace_back(volume);
        }
    }
    return this->slice_volumes(z, mode, volumes);
}

// Z ranges are not applicable to modifier meshes, therefore a sinle volume will be found in volume_and_range at most once.
std::vector<ExPolygons> PrintObject::slice_modifiers(size_t region_id, const std::vector<float> &slice_zs) const
{
    std::vector<ExPolygons> out;
    if (region_id < this->region_volumes.size())
    {
        std::vector<std::vector<t_layer_height_range>> volume_ranges;
        const std::vector<std::pair<t_layer_height_range, int>> &volumes_and_ranges = this->region_volumes[region_id];
        volume_ranges.reserve(volumes_and_ranges.size());
        for (size_t i = 0; i < volumes_and_ranges.size(); ) {
            int 			   volume_id    = volumes_and_ranges[i].second;
            const ModelVolume *model_volume = this->model_object()->volumes[volume_id];
            if (model_volume->is_modifier()) {
                std::vector<t_layer_height_range> ranges;
                ranges.emplace_back(volumes_and_ranges[i].first);
                size_t j = i + 1;
                for (; j < volumes_and_ranges.size() && volume_id == volumes_and_ranges[j].second; ++ j) {
                    if (! ranges.empty() && std::abs(ranges.back().second - volumes_and_ranges[j].first.first) < EPSILON)
                        ranges.back().second = volumes_and_ranges[j].first.second;
                    else
                        ranges.emplace_back(volumes_and_ranges[j].first);
                }
                volume_ranges.emplace_back(std::move(ranges));
                i = j;
            } else
                ++ i;
        }

        if (! volume_ranges.empty()) 
        {
            bool equal_ranges = true;
            for (size_t i = 1; i < volume_ranges.size(); ++ i) {
                assert(! volume_ranges[i].empty());
                if (volume_ranges.front() != volume_ranges[i]) {
                    equal_ranges = false;
                    break;
                }
            }

            if (equal_ranges && volume_ranges.front().size() == 1 && volume_ranges.front().front() == t_layer_height_range(0, DBL_MAX)) {
                // No modifier in this region was split to layer spans.
                std::vector<const ModelVolume*> volumes;
                for (const std::pair<t_layer_height_range, int> &volume_and_range : this->region_volumes[region_id]) {
                    const ModelVolume *volume = this->model_object()->volumes[volume_and_range.second];
                    if (volume->is_modifier())
                        volumes.emplace_back(volume);
                }
                out = this->slice_volumes(slice_zs, SlicingMode::Regular, volumes);
            } else {
                // Some modifier in this region was split to layer spans.
                std::vector<char> merge;
                for (size_t region_id = 0; region_id < this->region_volumes.size(); ++ region_id) {
                    const std::vector<std::pair<t_layer_height_range, int>> &volumes_and_ranges = this->region_volumes[region_id];
                    for (size_t i = 0; i < volumes_and_ranges.size(); ) {
                        int 			   volume_id    = volumes_and_ranges[i].second;
                        const ModelVolume *model_volume = this->model_object()->volumes[volume_id];
                        if (model_volume->is_modifier()) {
                            BOOST_LOG_TRIVIAL(debug) << "Slicing modifiers - volume " << volume_id;
                            // Find the ranges of this volume. Ranges in volumes_and_ranges must not overlap for a single volume.
                            std::vector<t_layer_height_range> ranges;
                            ranges.emplace_back(volumes_and_ranges[i].first);
                            size_t j = i + 1;
                            for (; j < volumes_and_ranges.size() && volume_id == volumes_and_ranges[j].second; ++ j)
                                ranges.emplace_back(volumes_and_ranges[j].first);
                            // slicing in parallel
                            std::vector<ExPolygons> this_slices = this->slice_volume(slice_zs, ranges, SlicingMode::Regular, *model_volume);
                            if (out.empty()) {
                                out = std::move(this_slices);
                                merge.assign(out.size(), false);
                            } else {
                                for (size_t i = 0; i < out.size(); ++ i)
                                    if (! this_slices[i].empty()) {
                                        if (! out[i].empty()) {
                                            append(out[i], this_slices[i]);
                                            merge[i] = true;
                                        } else
                                            out[i] = std::move(this_slices[i]);
                            }
                            }
                            i = j;
                        } else
                            ++ i;
                    }
                }
                for (size_t i = 0; i < merge.size(); ++ i)
                    if (merge[i])
                        out[i] = union_ex(out[i]);
            }
        }
    }

    return out;
}

std::vector<ExPolygons> PrintObject::slice_support_volumes(const ModelVolumeType &model_volume_type) const
{
    std::vector<const ModelVolume*> volumes;
    for (const ModelVolume *volume : this->model_object()->volumes)
        if (volume->type() == model_volume_type)
            volumes.emplace_back(volume);
    std::vector<float> zs;
    zs.reserve(this->layers().size());
    for (const Layer *l : this->layers())
        zs.emplace_back((float)l->slice_z);
    return this->slice_volumes(zs, SlicingMode::Regular, volumes);
}

std::vector<ExPolygons> PrintObject::slice_volumes(const std::vector<float> &z, SlicingMode mode, const std::vector<const ModelVolume*> &volumes) const
{
    std::vector<ExPolygons> layers;
    if (! volumes.empty()) {
        // Compose mesh.
        //FIXME better to perform slicing over each volume separately and then to use a Boolean operation to merge them.
        TriangleMesh mesh(volumes.front()->mesh());
        mesh.transform(volumes.front()->get_matrix(), true);
        assert(mesh.repaired);
        if (volumes.size() == 1 && mesh.repaired) {
            //FIXME The admesh repair function may break the face connectivity, rather refresh it here as the slicing code relies on it.
            stl_check_facets_exact(&mesh.stl);
        }
        for (size_t idx_volume = 1; idx_volume < volumes.size(); ++ idx_volume) {
            const ModelVolume &model_volume = *volumes[idx_volume];
            TriangleMesh vol_mesh(model_volume.mesh());
            vol_mesh.transform(model_volume.get_matrix(), true);
            mesh.merge(vol_mesh);
        }
        if (mesh.stl.stats.number_of_facets > 0) {
            mesh.transform(m_trafo, true);
            // apply XY shift
            mesh.translate(- unscale<float>(m_center_offset.x()), - unscale<float>(m_center_offset.y()), 0);
            // perform actual slicing
            const Print *print = this->print();
            auto callback = TriangleMeshSlicer::throw_on_cancel_callback_type([print](){print->throw_if_canceled();});
            // TriangleMeshSlicer needs shared vertices, also this calls the repair() function.
            mesh.require_shared_vertices();
            TriangleMeshSlicer mslicer(float(m_config.slice_closing_radius.value), float(m_config.model_precision.value));
            mslicer.init(&mesh, callback);
            mslicer.slice(z, mode, &layers, callback);
            m_print->throw_if_canceled();
        }
    }
    return layers;
}

std::vector<ExPolygons> PrintObject::slice_volume(const std::vector<float> &z, SlicingMode mode, const ModelVolume &volume) const
{
    std::vector<ExPolygons> layers;
    if (! z.empty()) {
        // Compose mesh.
        //FIXME better to split the mesh into separate shells, perform slicing over each shell separately and then to use a Boolean operation to merge them.
        TriangleMesh mesh(volume.mesh());
        mesh.transform(volume.get_matrix(), true);
        if (mesh.repaired) {
            //FIXME The admesh repair function may break the face connectivity, rather refresh it here as the slicing code relies on it.
            stl_check_facets_exact(&mesh.stl);
        }
        if (mesh.stl.stats.number_of_facets > 0) {
            mesh.transform(m_trafo, true);
            // apply XY shift
            mesh.translate(- unscale<float>(m_center_offset.x()), - unscale<float>(m_center_offset.y()), 0);
            // perform actual slicing
            TriangleMeshSlicer mslicer(float(m_config.slice_closing_radius.value), float(m_config.model_precision.value));
            const Print *print = this->print();
            auto callback = TriangleMeshSlicer::throw_on_cancel_callback_type([print](){print->throw_if_canceled();});
            // TriangleMeshSlicer needs the shared vertices.
            mesh.require_shared_vertices();
            mslicer.init(&mesh, callback);
	        mslicer.slice(z, mode, &layers, callback);
            m_print->throw_if_canceled();
        }
    }
    return layers;
}

// Filter the zs not inside the ranges. The ranges are closed at the botton and open at the top, they are sorted lexicographically and non overlapping.
std::vector<ExPolygons> PrintObject::slice_volume(const std::vector<float> &z, const std::vector<t_layer_height_range> &ranges, SlicingMode mode, const ModelVolume &volume) const
{
    std::vector<ExPolygons> out;
    if (! z.empty() && ! ranges.empty()) {
        if (ranges.size() == 1 && z.front() >= ranges.front().first && z.back() < ranges.front().second) {
            // All layers fit into a single range.
            out = this->slice_volume(z, mode, volume);
        } else {
            std::vector<float> 					   z_filtered;
            std::vector<std::pair<size_t, size_t>> n_filtered;
            z_filtered.reserve(z.size());
            n_filtered.reserve(2 * ranges.size());
            size_t i = 0;
            for (const t_layer_height_range &range : ranges) {
                for (; i < z.size() && z[i] < range.first; ++ i) ;
                size_t first = i;
                for (; i < z.size() && z[i] < range.second; ++ i)
                    z_filtered.emplace_back(z[i]);
                if (i > first)
                    n_filtered.emplace_back(std::make_pair(first, i));
            }
            if (! n_filtered.empty()) {
                std::vector<ExPolygons> layers = this->slice_volume(z_filtered, mode, volume);
                out.assign(z.size(), ExPolygons());
                i = 0;
                for (const std::pair<size_t, size_t> &span : n_filtered)
                    for (size_t j = span.first; j < span.second; ++ j)
                        out[j] = std::move(layers[i ++]);
            }
        }
    }
    return out;
}

std::string PrintObject::_fix_slicing_errors()
{
    // Collect layers with slicing errors.
    // These layers will be fixed in parallel.
    std::vector<size_t> buggy_layers;
    buggy_layers.reserve(m_layers.size());
    for (size_t idx_layer = 0; idx_layer < m_layers.size(); ++ idx_layer)
        if (m_layers[idx_layer]->slicing_errors)
            buggy_layers.push_back(idx_layer);

    BOOST_LOG_TRIVIAL(debug) << "Slicing objects - fixing slicing errors in parallel - begin";
    tbb::parallel_for(
        tbb::blocked_range<size_t>(0, buggy_layers.size()),
        [this, &buggy_layers](const tbb::blocked_range<size_t>& range) {
            for (size_t buggy_layer_idx = range.begin(); buggy_layer_idx < range.end(); ++ buggy_layer_idx) {
                m_print->throw_if_canceled();
                size_t idx_layer = buggy_layers[buggy_layer_idx];
                Layer *layer     = m_layers[idx_layer];
                assert(layer->slicing_errors);
                // Try to repair the layer surfaces by merging all contours and all holes from neighbor layers.
                // BOOST_LOG_TRIVIAL(trace) << "Attempting to repair layer" << idx_layer;
                for (size_t region_id = 0; region_id < layer->m_regions.size(); ++ region_id) {
                    LayerRegion *layerm = layer->m_regions[region_id];
                    // Find the first valid layer below / above the current layer.
                    const Surfaces *upper_surfaces = nullptr;
                    const Surfaces *lower_surfaces = nullptr;
                    for (size_t j = idx_layer + 1; j < m_layers.size(); ++ j)
                        if (! m_layers[j]->slicing_errors) {
                            upper_surfaces = &m_layers[j]->regions()[region_id]->slices().surfaces;
                            break;
                        }
                    for (int j = int(idx_layer) - 1; j >= 0; -- j)
                        if (! m_layers[j]->slicing_errors) {
                            lower_surfaces = &m_layers[j]->regions()[region_id]->slices().surfaces;
                            break;
                        }
                    // Collect outer contours and holes from the valid layers above & below.
                    Polygons outer;
                    outer.reserve(
                        ((upper_surfaces == nullptr) ? 0 : upper_surfaces->size()) + 
                        ((lower_surfaces == nullptr) ? 0 : lower_surfaces->size()));
                    size_t num_holes = 0;
                    if (upper_surfaces)
                        for (const auto &surface : *upper_surfaces) {
                            outer.push_back(surface.expolygon.contour);
                            num_holes += surface.expolygon.holes.size();
                        }
                    if (lower_surfaces)
                        for (const auto &surface : *lower_surfaces) {
                            outer.push_back(surface.expolygon.contour);
                            num_holes += surface.expolygon.holes.size();
                        }
                    Polygons holes;
                    holes.reserve(num_holes);
                    if (upper_surfaces)
                        for (const auto &surface : *upper_surfaces)
                            polygons_append(holes, surface.expolygon.holes);
                    if (lower_surfaces)
                        for (const auto &surface : *lower_surfaces)
                            polygons_append(holes, surface.expolygon.holes);
                    layerm->m_slices.set(diff_ex(union_(outer), holes, false), stPosInternal | stDensSparse);
                }
                // Update layer slices after repairing the single regions.
                layer->make_slices();
            }
        });
    m_print->throw_if_canceled();
    BOOST_LOG_TRIVIAL(debug) << "Slicing objects - fixing slicing errors in parallel - end";

    // remove empty layers from bottom
    while (! m_layers.empty() && (m_layers.front()->lslices.empty() || m_layers.front()->empty())) {
        delete m_layers.front();
        m_layers.erase(m_layers.begin());
        m_layers.front()->lower_layer = nullptr;
        for (size_t i = 0; i < m_layers.size(); ++ i)
            m_layers[i]->set_id(m_layers[i]->id() - 1);
    }

    return buggy_layers.empty() ? "" :
        "The model has overlapping or self-intersecting facets. I tried to repair it, "
        "however you might want to check the results or repair the input file and retry.\n";
}

// Simplify the sliced model, if "resolution" configuration parameter > 0.
// The simplification is problematic, because it simplifies the slices independent from each other,
// which makes the simplified discretization visible on the object surface.
void PrintObject::simplify_slices(coord_t distance)
{
    BOOST_LOG_TRIVIAL(debug) << "Slicing objects - siplifying slices in parallel - begin";
    tbb::parallel_for(
        tbb::blocked_range<size_t>(0, m_layers.size()),
        [this, distance](const tbb::blocked_range<size_t>& range) {
            for (size_t layer_idx = range.begin(); layer_idx < range.end(); ++ layer_idx) {
                m_print->throw_if_canceled();
                Layer *layer = m_layers[layer_idx];
                for (size_t region_idx = 0; region_idx < layer->m_regions.size(); ++ region_idx)
                    layer->m_regions[region_idx]->m_slices.simplify(distance);
                {
                    ExPolygons simplified;
                    for (const ExPolygon &expoly : layer->lslices)
                        expoly.simplify(distance, &simplified);
                    layer->lslices = std::move(simplified);
                }
            }
        });
    BOOST_LOG_TRIVIAL(debug) << "Slicing objects - siplifying slices in parallel - end";
}

// Only active if config->infill_only_where_needed. This step trims the sparse infill,
// so it acts as an internal support. It maintains all other infill types intact.
// Here the internal surfaces and perimeters have to be supported by the sparse infill.
//FIXME The surfaces are supported by a sparse infill, but the sparse infill is only as large as the area to support.
// Likely the sparse infill will not be anchored correctly, so it will not work as intended.
// Also one wishes the perimeters to be supported by a full infill.
// Idempotence of this method is guaranteed by the fact that we don't remove things from
// fill_surfaces but we only turn them into VOID surfaces, thus preserving the boundaries.
void PrintObject::clip_fill_surfaces()
{
    if (! m_config.infill_only_where_needed.value ||
        ! std::any_of(this->print()->regions().begin(), this->print()->regions().end(), 
            [](const PrintRegion *region) { return region->config().fill_density > 0; }))
        return;

    // We only want infill under ceilings; this is almost like an
    // internal support material.
    // Proceed top-down, skipping the bottom layer.
    Polygons upper_internal;
    for (int layer_id = int(m_layers.size()) - 1; layer_id > 0; -- layer_id) {
        Layer *layer       = m_layers[layer_id];
        Layer *lower_layer = m_layers[layer_id - 1];
        // Detect things that we need to support.
        // Cummulative slices.
        Polygons slices;
        polygons_append(slices, layer->lslices);
        // Cummulative fill surfaces.
        Polygons fill_surfaces;
        // Solid surfaces to be supported.
        Polygons overhangs;
        for (const LayerRegion *layerm : layer->m_regions)
            for (const Surface &surface : layerm->fill_surfaces.surfaces) {
                Polygons polygons = to_polygons(surface.expolygon);
                if (surface.has_fill_solid())
                    polygons_append(overhangs, polygons);
                polygons_append(fill_surfaces, std::move(polygons));
            }
        Polygons lower_layer_fill_surfaces;
        Polygons lower_layer_internal_surfaces;
        for (const LayerRegion *layerm : lower_layer->m_regions)
            for (const Surface &surface : layerm->fill_surfaces.surfaces) {
                Polygons polygons = to_polygons(surface.expolygon);
                if (surface.has_pos_internal() && (surface.has_fill_sparse() || surface.has_fill_void()) )
                    polygons_append(lower_layer_internal_surfaces, polygons);
                polygons_append(lower_layer_fill_surfaces, std::move(polygons));
            }
        // We also need to support perimeters when there's at least one full unsupported loop
        {
            // Get perimeters area as the difference between slices and fill_surfaces
            // Only consider the area that is not supported by lower perimeters
            Polygons perimeters = intersection(diff(slices, fill_surfaces), lower_layer_fill_surfaces);
            // Only consider perimeter areas that are at least one extrusion width thick.
            //FIXME Offset2 eats out from both sides, while the perimeters are create outside in.
            //Should the pw not be half of the current value?
            float pw = FLT_MAX;
            for (const LayerRegion *layerm : layer->m_regions)
                pw = std::min(pw, (float)layerm->flow(frPerimeter).scaled_width());
            // Append such thick perimeters to the areas that need support
            polygons_append(overhangs, offset2(perimeters, -pw, +pw));
        }
        // Find new internal infill.
        polygons_append(overhangs, std::move(upper_internal));
        upper_internal = intersection(overhangs, lower_layer_internal_surfaces);
        // Apply new internal infill to regions.
        for (LayerRegion *layerm : lower_layer->m_regions) {
            if (layerm->region()->config().fill_density.value == 0)
                continue;
            SurfaceType internal_surface_types[] = { stPosInternal | stDensSparse, stPosInternal | stDensVoid };
            Polygons internal;
            for (Surface &surface : layerm->fill_surfaces.surfaces)
                if (surface.has_pos_internal() && (surface.has_fill_sparse() || surface.has_fill_void()))
                    polygons_append(internal, std::move(surface.expolygon));
            layerm->fill_surfaces.remove_types(internal_surface_types, 2);
            layerm->fill_surfaces.append(intersection_ex(internal, upper_internal, true), stPosInternal | stDensSparse);
            layerm->fill_surfaces.append(diff_ex        (internal, upper_internal, true), stPosInternal | stDensVoid);
            // If there are voids it means that our internal infill is not adjacent to
            // perimeters. In this case it would be nice to add a loop around infill to
            // make it more robust and nicer. TODO.
#ifdef SLIC3R_DEBUG_SLICE_PROCESSING
            layerm->export_region_fill_surfaces_to_svg_debug("6_clip_fill_surfaces");
#endif
        }
        m_print->throw_if_canceled();
    }
}

void PrintObject::discover_horizontal_shells()
{
    BOOST_LOG_TRIVIAL(trace) << "discover_horizontal_shells()";
    
    for (size_t region_id = 0; region_id < this->region_volumes.size(); ++ region_id) {
        for (size_t i = 0; i < m_layers.size(); ++ i) {
            m_print->throw_if_canceled();
            Layer 					*layer  = m_layers[i];
            LayerRegion             *layerm = layer->regions()[region_id];
            const PrintRegionConfig &region_config = layerm->region()->config();
            if (region_config.solid_infill_every_layers.value > 0 && region_config.fill_density.value > 0 &&
                (i % region_config.solid_infill_every_layers) == 0) {
                // Insert a solid internal layer. Mark stInternal surfaces as stInternalSolid or stInternalBridge.
                SurfaceType type = (region_config.fill_density == 100) ? (stPosInternal | stDensSolid) : (stPosInternal | stDensSolid | stModBridge);
                for (Surface &surface : layerm->fill_surfaces.surfaces)
                    if (surface.surface_type == (stPosInternal | stDensSparse))
                        surface.surface_type = type;
            }

            // If ensure_vertical_shell_thickness, then the rest has already been performed by discover_vertical_shells().
            if (region_config.ensure_vertical_shell_thickness.value)
                continue;

            coordf_t print_z  = layer->print_z;
            coordf_t bottom_z = layer->bottom_z();
            for (size_t idx_surface_type = 0; idx_surface_type < 3; ++ idx_surface_type) {
                m_print->throw_if_canceled();
                SurfaceType type = (idx_surface_type == 0) ? (stPosTop | stDensSolid) : 
                    ( (idx_surface_type == 1) ? (stPosBottom | stDensSolid) : (stPosBottom | stDensSolid |stModBridge));
                int num_solid_layers = ( (type & stPosTop) == stPosTop) ? region_config.top_solid_layers.value : region_config.bottom_solid_layers.value;
                if (num_solid_layers == 0)
                    continue;
                // Find slices of current type for current layer.
                // Use slices instead of fill_surfaces, because they also include the perimeter area,
                // which needs to be propagated in shells; we need to grow slices like we did for
                // fill_surfaces though. Using both ungrown slices and grown fill_surfaces will
                // not work in some situations, as there won't be any grown region in the perimeter 
                // area (this was seen in a model where the top layer had one extra perimeter, thus
                // its fill_surfaces were thinner than the lower layer's infill), however it's the best
                // solution so far. Growing the external slices by external_infill_margin will put
                // too much solid infill inside nearly-vertical slopes.

                // Surfaces including the area of perimeters. Everything, that is visible from the top / bottom
                // (not covered by a layer above / below).
                // This does not contain the areas covered by perimeters!
                Polygons solid;
                for (const Surface &surface : layerm->slices().surfaces)
                    if (surface.surface_type == type)
                        polygons_append(solid, to_polygons(surface.expolygon));
                // Infill areas (slices without the perimeters).
                for (const Surface &surface : layerm->fill_surfaces.surfaces)
                    if (surface.surface_type == type)
                        polygons_append(solid, to_polygons(surface.expolygon));
                if (solid.empty())
                    continue;
//                Slic3r::debugf "Layer %d has %s surfaces\n", $i, (($type & stTop) != 0) ? 'top' : 'bottom';
                
                // Scatter top / bottom regions to other layers. Scattering process is inherently serial, it is difficult to parallelize without locking.
                for (int n = ((type & stPosTop) == stPosTop) ? int(i) - 1 : int(i) + 1;
                    ((type & stPosTop) == stPosTop) ?
                        (n >= 0                   && (int(i) - n < num_solid_layers || 
                                                      print_z - m_layers[n]->print_z < region_config.top_solid_min_thickness.value - EPSILON)) :
                        (n < int(m_layers.size()) && (n - int(i) < num_solid_layers ||
                                                      m_layers[n]->bottom_z() - bottom_z < region_config.bottom_solid_min_thickness.value - EPSILON));
                    ((type & stPosTop) == stPosTop) ? -- n : ++ n)
                {
//                    Slic3r::debugf "  looking for neighbors on layer %d...\n", $n;                  
                    // Reference to the lower layer of a TOP surface, or an upper layer of a BOTTOM surface.
                    LayerRegion *neighbor_layerm = m_layers[n]->regions()[region_id];
                    
                    // find intersection between neighbor and current layer's surfaces
                    // intersections have contours and holes
                    // we update $solid so that we limit the next neighbor layer to the areas that were
                    // found on this one - in other words, solid shells on one layer (for a given external surface)
                    // are always a subset of the shells found on the previous shell layer
                    // this approach allows for DWIM in hollow sloping vases, where we want bottom
                    // shells to be generated in the base but not in the walls (where there are many
                    // narrow bottom surfaces): reassigning $solid will consider the 'shadow' of the 
                    // upper perimeter as an obstacle and shell will not be propagated to more upper layers
                    //FIXME How does it work for stInternalBRIDGE? This is set for sparse infill. Likely this does not work.
                    Polygons new_internal_solid;
                    {
                        Polygons internal;
                        for (const Surface &surface : neighbor_layerm->fill_surfaces.surfaces)
                            if (surface.has_pos_internal() &&(surface.has_fill_sparse() || surface.has_fill_solid()))
                                polygons_append(internal, to_polygons(surface.expolygon));
                        new_internal_solid = intersection(solid, internal, true);
                    }
                    if (new_internal_solid.empty()) {
                        // No internal solid needed on this layer. In order to decide whether to continue
                        // searching on the next neighbor (thus enforcing the configured number of solid
                        // layers, use different strategies according to configured infill density:
                        if (region_config.fill_density.value == 0) {
                            // If user expects the object to be void (for example a hollow sloping vase),
                            // don't continue the search. In this case, we only generate the external solid
                            // shell if the object would otherwise show a hole (gap between perimeters of 
                            // the two layers), and internal solid shells are a subset of the shells found 
                            // on each previous layer.
                            goto EXTERNAL;
                        } else {
                            // If we have internal infill, we can generate internal solid shells freely.
                            continue;
                        }
                    }
                    
                    if (region_config.fill_density.value == 0) {
                        // if we're printing a hollow object we discard any solid shell thinner
                        // than a perimeter width, since it's probably just crossing a sloping wall
                        // and it's not wanted in a hollow print even if it would make sense when
                        // obeying the solid shell count option strictly (DWIM!)
                        float margin = float(neighbor_layerm->flow(frExternalPerimeter).scaled_width());
                        Polygons too_narrow = diff(
                            new_internal_solid, 
                            offset2(new_internal_solid, -margin, +margin, jtMiter, 5), 
                            true);
                        // Trim the regularized region by the original region.
                        if (! too_narrow.empty())
                            new_internal_solid = solid = diff(new_internal_solid, too_narrow);
                    }

                    // make sure the new internal solid is wide enough, as it might get collapsed
                    // when spacing is added in Fill.pm
                    {
                        //FIXME Vojtech: Disable this and you will be sorry.
                        // https://github.com/prusa3d/PrusaSlicer/issues/26 bottom
                        float margin = 3.f * layerm->flow(frSolidInfill).scaled_width(); // require at least this size
                        // we use a higher miterLimit here to handle areas with acute angles
                        // in those cases, the default miterLimit would cut the corner and we'd
                        // get a triangle in $too_narrow; if we grow it below then the shell
                        // would have a different shape from the external surface and we'd still
                        // have the same angle, so the next shell would be grown even more and so on.
                        Polygons too_narrow = diff(
                            new_internal_solid,
                            offset2(new_internal_solid, -margin, +margin, ClipperLib::jtMiter, 5),
                            true);
                        if (! too_narrow.empty()) {
                            // grow the collapsing parts and add the extra area to  the neighbor layer 
                            // as well as to our original surfaces so that we support this 
                            // additional area in the next shell too
                            // make sure our grown surfaces don't exceed the fill area
                            Polygons internal;
                            for (const Surface &surface : neighbor_layerm->fill_surfaces.surfaces)
                                if (surface.has_pos_internal() && !surface.has_mod_bridge())
                                    polygons_append(internal, to_polygons(surface.expolygon));
                            polygons_append(new_internal_solid, 
                                intersection(
                                    offset(too_narrow, +margin),
                                    // Discard bridges as they are grown for anchoring and we can't
                                    // remove such anchors. (This may happen when a bridge is being 
                                    // anchored onto a wall where little space remains after the bridge
                                    // is grown, and that little space is an internal solid shell so 
                                    // it triggers this too_narrow logic.)
                                    internal));
                            // see https://github.com/prusa3d/PrusaSlicer/pull/3426
                            // solid = new_internal_solid;
                        }
                    }
                    
                    // internal-solid are the union of the existing internal-solid surfaces
                    // and new ones
                    SurfaceCollection backup = std::move(neighbor_layerm->fill_surfaces);
                    polygons_append(new_internal_solid, to_polygons(backup.filter_by_type(stPosInternal | stDensSolid)));
                    ExPolygons internal_solid = union_ex(new_internal_solid, false);
                    // assign new internal-solid surfaces to layer
                    neighbor_layerm->fill_surfaces.set(internal_solid, stPosInternal | stDensSolid);
                    // subtract intersections from layer surfaces to get resulting internal surfaces
                    Polygons polygons_internal = to_polygons(std::move(internal_solid));
                    ExPolygons internal = diff_ex(
                        to_polygons(backup.filter_by_type(stPosInternal | stDensSparse)),
                        polygons_internal,
                        true);
                    // assign resulting internal surfaces to layer
                    neighbor_layerm->fill_surfaces.append(internal, stPosInternal | stDensSparse);
                    polygons_append(polygons_internal, to_polygons(std::move(internal)));
                    // assign top and bottom surfaces to layer
                    SurfaceType surface_types_solid[] = { stPosTop | stDensSolid, stPosBottom | stDensSolid, stPosBottom | stDensSolid | stModBridge };
                    backup.keep_types(surface_types_solid, 3);
                    //backup.keep_types_flag(stPosTop | stPosBottom);
                    std::vector<SurfacesPtr> top_bottom_groups;
                    backup.group(&top_bottom_groups);
                    for (SurfacesPtr &group : top_bottom_groups)
                        neighbor_layerm->fill_surfaces.append(
                            diff_ex(to_polygons(group), polygons_internal),
                            // Use an existing surface as a template, it carries the bridge angle etc.
                            *group.front());
                }
        EXTERNAL:;
            } // foreach type (stTop, stBottom, stBottomBridge)
        } // for each layer
    } // for each region

#ifdef SLIC3R_DEBUG_SLICE_PROCESSING
    for (size_t region_id = 0; region_id < this->region_volumes.size(); ++ region_id) {
        for (const Layer *layer : m_layers) {
            const LayerRegion *layerm = layer->m_regions[region_id];
            layerm->export_region_slices_to_svg_debug("5_discover_horizontal_shells");
            layerm->export_region_fill_surfaces_to_svg_debug("5_discover_horizontal_shells");
        } // for each layer
    } // for each region
#endif /* SLIC3R_DEBUG_SLICE_PROCESSING */
}

// combine fill surfaces across layers to honor the "infill every N layers" option
// Idempotence of this method is guaranteed by the fact that we don't remove things from
// fill_surfaces but we only turn them into VOID surfaces, thus preserving the boundaries.
void PrintObject::combine_infill()
{
    // Work on each region separately.
    for (size_t region_id = 0; region_id < this->region_volumes.size(); ++ region_id) {
        const PrintRegion *region = this->print()->regions()[region_id];
        const size_t every = region->config().infill_every_layers.value;
        if (every < 2 || region->config().fill_density == 0.)
            continue;
        // Limit the number of combined layers to the maximum height allowed by this regions' nozzle.
        //FIXME limit the layer height to max_layer_height
        double nozzle_diameter = std::min(
            this->print()->config().nozzle_diameter.get_at(region->config().infill_extruder.value - 1),
            this->print()->config().nozzle_diameter.get_at(region->config().solid_infill_extruder.value - 1));
        // define the combinations
        std::vector<size_t> combine(m_layers.size(), 0);
        {
            double current_height = 0.;
            size_t num_layers = 0;
            for (size_t layer_idx = 0; layer_idx < m_layers.size(); ++ layer_idx) {
                m_print->throw_if_canceled();
                const Layer *layer = m_layers[layer_idx];
                if (layer->id() == 0)
                    // Skip first print layer (which may not be first layer in array because of raft).
                    continue;
                // Check whether the combination of this layer with the lower layers' buffer
                // would exceed max layer height or max combined layer count.
                if (current_height + layer->height >= nozzle_diameter + EPSILON || num_layers >= every) {
                    // Append combination to lower layer.
                    combine[layer_idx - 1] = num_layers;
                    current_height = 0.;
                    num_layers = 0;
                }
                current_height += layer->height;
                ++ num_layers;
            }
            
            // Append lower layers (if any) to uppermost layer.
            combine[m_layers.size() - 1] = num_layers;
        }
        
        // loop through layers to which we have assigned layers to combine
        for (size_t layer_idx = 0; layer_idx < m_layers.size(); ++ layer_idx) {
            m_print->throw_if_canceled();
            size_t num_layers = combine[layer_idx];
            if (num_layers <= 1)
                continue;
            // Get all the LayerRegion objects to be combined.
            std::vector<LayerRegion*> layerms;
            layerms.reserve(num_layers);
            for (size_t i = layer_idx + 1 - num_layers; i <= layer_idx; ++ i)
                layerms.emplace_back(m_layers[i]->regions()[region_id]);
            // We need to perform a multi-layer intersection, so let's split it in pairs.
            // Initialize the intersection with the candidates of the lowest layer.
            ExPolygons intersection = to_expolygons(layerms.front()->fill_surfaces.filter_by_type(stPosInternal | stDensSparse));
            // Start looping from the second layer and intersect the current intersection with it.
            for (size_t i = 1; i < layerms.size(); ++ i)
                intersection = intersection_ex(
                    to_polygons(intersection),
                    to_polygons(layerms[i]->fill_surfaces.filter_by_type(stPosInternal | stDensSparse)),
                    false);
            double area_threshold = layerms.front()->infill_area_threshold();
            if (! intersection.empty() && area_threshold > 0.)
                intersection.erase(std::remove_if(intersection.begin(), intersection.end(), 
                    [area_threshold](const ExPolygon &expoly) { return expoly.area() <= area_threshold; }), 
                    intersection.end());
            if (intersection.empty())
                continue;
//            Slic3r::debugf "  combining %d %s regions from layers %d-%d\n",
//                scalar(@$intersection),
//                ($type == stInternal ? 'internal' : 'internal-solid'),
//                $layer_idx-($every-1), $layer_idx;
            // intersection now contains the regions that can be combined across the full amount of layers,
            // so let's remove those areas from all layers.
            Polygons intersection_with_clearance;
            intersection_with_clearance.reserve(intersection.size());
            //TODO: check if that 'hack' isn't counter-productive : the overlap is done at perimetergenerator (so before this)
            // and the not-overlap area is stored in the LayerRegion object
            float clearance_offset = 
                0.5f * layerms.back()->flow(frPerimeter).scaled_width() +
             // Because fill areas for rectilinear and honeycomb are grown 
             // later to overlap perimeters, we need to counteract that too.
                ((region->config().fill_pattern == ipRectilinear   ||
<<<<<<< HEAD
                  region->config().fill_pattern == ipMonotonous    ||
=======
                  region->config().fill_pattern == ipMonotonic     ||
>>>>>>> f47ad1fd
                  region->config().fill_pattern == ipGrid          ||
                  region->config().fill_pattern == ipLine          ||
                  region->config().fill_pattern == ipHoneycomb) ? 1.5f : 0.5f) * 
                    layerms.back()->flow(frSolidInfill).scaled_width();
            for (ExPolygon &expoly : intersection)
                polygons_append(intersection_with_clearance, offset(expoly, clearance_offset));
            for (LayerRegion *layerm : layerms) {
                Polygons internal = to_polygons(layerm->fill_surfaces.filter_by_type(stPosInternal | stDensSparse));
                layerm->fill_surfaces.remove_type(stPosInternal | stDensSparse);
                layerm->fill_surfaces.append(diff_ex(internal, intersection_with_clearance, false), stPosInternal | stDensSparse);
                if (layerm == layerms.back()) {
                    // Apply surfaces back with adjusted depth to the uppermost layer.
                    Surface templ(stPosInternal | stDensSparse, ExPolygon());
                    templ.thickness = 0.;
                    for (LayerRegion *layerm2 : layerms)
                        templ.thickness += layerm2->layer()->height;
                    templ.thickness_layers = (unsigned short)layerms.size();
                    layerm->fill_surfaces.append(intersection, templ);
                } else {
                    // Save void surfaces.
                    layerm->fill_surfaces.append(
                        intersection_ex(internal, intersection_with_clearance, false),
                        stPosInternal | stDensVoid);
                }
            }
        }
    }
}

void PrintObject::_generate_support_material()
{
    PrintObjectSupportMaterial support_material(this, m_slicing_params);
    support_material.generate(*this);
}


void PrintObject::project_and_append_custom_facets(
        bool seam, EnforcerBlockerType type, std::vector<ExPolygons>& expolys) const
{
    for (const ModelVolume* mv : this->model_object()->volumes) {
        const indexed_triangle_set custom_facets = seam
                ? mv->m_seam_facets.get_facets(*mv, type)
                : mv->m_supported_facets.get_facets(*mv, type);
        if (! mv->is_model_part() || custom_facets.indices.empty())
            continue;

        const Transform3f& tr1 = mv->get_matrix().cast<float>();
        const Transform3f& tr2 = this->trafo().cast<float>();
        const Transform3f  tr  = tr2 * tr1;
        const float tr_det_sign = (tr.matrix().determinant() > 0. ? 1.f : -1.f);


        // The projection will be at most a pentagon. Let's minimize heap
        // reallocations by saving in in the following struct.
        // Points are used so that scaling can be done in parallel
        // and they can be moved from to create an ExPolygon later.
        struct LightPolygon {
            LightPolygon() { pts.reserve(5); }
            Points pts;

            void add(const Vec2f& pt) {
                pts.emplace_back(scale_(pt.x()), scale_(pt.y()));
                assert(pts.size() <= 5);
            }
        };

        // Structure to collect projected polygons. One element for each triangle.
        // Saves vector of polygons and layer_id of the first one.
        struct TriangleProjections {
            size_t first_layer_id;
            std::vector<LightPolygon> polygons;
        };

        // Vector to collect resulting projections from each triangle.
        std::vector<TriangleProjections> projections_of_triangles(custom_facets.indices.size());

        // Iterate over all triangles.
        tbb::parallel_for(
            tbb::blocked_range<size_t>(0, custom_facets.indices.size()),
            [&](const tbb::blocked_range<size_t>& range) {
            for (size_t idx = range.begin(); idx < range.end(); ++ idx) {

            std::array<Vec3f, 3> facet;

            // Transform the triangle into worlds coords.
            for (int i=0; i<3; ++i)
                facet[i] = tr * custom_facets.vertices[custom_facets.indices[idx](i)];

            // Ignore triangles with upward-pointing normal. Don't forget about mirroring.
            float z_comp = (facet[1]-facet[0]).cross(facet[2]-facet[0]).z();
            if (! seam && tr_det_sign * z_comp > 0.)
                continue;

            // Sort the three vertices according to z-coordinate.
            std::sort(facet.begin(), facet.end(),
                      [](const Vec3f& pt1, const Vec3f&pt2) {
                          return pt1.z() < pt2.z();
                      });

            std::array<Vec2f, 3> trianglef;
            for (int i=0; i<3; ++i) {
                trianglef[i] = Vec2f(facet[i].x(), facet[i].y());
                trianglef[i] -= Vec2f(unscale<float>(this->center_offset().x()),
                                      unscale<float>(this->center_offset().y()));
            }

            // Find lowest slice not below the triangle.
            auto it = std::lower_bound(layers().begin(), layers().end(), facet[0].z()+EPSILON,
                          [](const Layer* l1, float z) {
                               return l1->slice_z < z;
                          });

            // Count how many projections will be generated for this triangle
            // and allocate respective amount in projections_of_triangles.
            projections_of_triangles[idx].first_layer_id = it-layers().begin();
            size_t last_layer_id = projections_of_triangles[idx].first_layer_id;
            // The cast in the condition below is important. The comparison must
            // be an exact opposite of the one lower in the code where
            // the polygons are appended. And that one is on floats.
            while (last_layer_id + 1 < layers().size()
                && float(layers()[last_layer_id]->slice_z) <= facet[2].z())
                ++last_layer_id;
            projections_of_triangles[idx].polygons.resize(
                last_layer_id - projections_of_triangles[idx].first_layer_id + 1);

            // Calculate how to move points on triangle sides per unit z increment.
            Vec2f ta(trianglef[1] - trianglef[0]);
            Vec2f tb(trianglef[2] - trianglef[0]);
            ta *= 1.f/(facet[1].z() - facet[0].z());
            tb *= 1.f/(facet[2].z() - facet[0].z());

            // Projection on current slice will be build directly in place.
            LightPolygon* proj = &projections_of_triangles[idx].polygons[0];
            proj->add(trianglef[0]);

            bool passed_first = false;
            bool stop = false;

            // Project a sub-polygon on all slices intersecting the triangle.
            while (it != layers().end()) {
                const float z = float((*it)->slice_z);

                // Projections of triangle sides intersections with slices.
                // a moves along one side, b tracks the other.
                Vec2f a;
                Vec2f b;

                // If the middle vertex was already passed, append the vertex
                // and use ta for tracking the remaining side.
                if (z > facet[1].z() && ! passed_first) {
                    proj->add(trianglef[1]);
                    ta = trianglef[2]-trianglef[1];
                    ta *= 1.f/(facet[2].z() - facet[1].z());
                    passed_first = true;
                }

                // This slice is above the triangle already.
                if (z > facet[2].z() || it+1 == layers().end()) {
                    proj->add(trianglef[2]);
                    stop = true;
                }
                else {
                    // Move a, b along the side it currently tracks to get
                    // projected intersection with current slice.
                    a = passed_first ? (trianglef[1]+ta*(z-facet[1].z()))
                                     : (trianglef[0]+ta*(z-facet[0].z()));
                    b = trianglef[0]+tb*(z-facet[0].z());
                    proj->add(a);
                    proj->add(b);
                }

               if (stop)
                    break;

                // Advance to the next layer.
                ++it;
                ++proj;
                assert(proj <= &projections_of_triangles[idx].polygons.back() );

                // a, b are first two points of the polygon for the next layer.
                proj->add(b);
                proj->add(a);
            }
        }
        }); // end of parallel_for

        // Make sure that the output vector can be used.
        expolys.resize(layers().size());

        // Now append the collected polygons to respective layers.
        for (auto& trg : projections_of_triangles) {
            int layer_id = int(trg.first_layer_id);
            for (const LightPolygon& poly : trg.polygons) {
                if (layer_id >= int(expolys.size()))
                    break; // part of triangle could be projected above top layer
                expolys[layer_id].emplace_back(std::move(poly.pts));
                ++layer_id;
            }
        }

    } // loop over ModelVolumes
}



const Layer* PrintObject::get_layer_at_printz(coordf_t print_z) const {
    auto it = Slic3r::lower_bound_by_predicate(m_layers.begin(), m_layers.end(), [print_z](const Layer *layer) { return layer->print_z < print_z; });
    return (it == m_layers.end() || (*it)->print_z != print_z) ? nullptr : *it;
}



Layer* PrintObject::get_layer_at_printz(coordf_t print_z) { return const_cast<Layer*>(std::as_const(*this).get_layer_at_printz(print_z)); }



// Get a layer approximately at print_z.
const Layer* PrintObject::get_layer_at_printz(coordf_t print_z, coordf_t epsilon) const {
    coordf_t limit = print_z - epsilon;
    auto it = Slic3r::lower_bound_by_predicate(m_layers.begin(), m_layers.end(), [limit](const Layer *layer) { return layer->print_z < limit; });
    return (it == m_layers.end() || (*it)->print_z > print_z + epsilon) ? nullptr : *it;
}



Layer* PrintObject::get_layer_at_printz(coordf_t print_z, coordf_t epsilon) { return const_cast<Layer*>(std::as_const(*this).get_layer_at_printz(print_z, epsilon)); }

} // namespace Slic3r<|MERGE_RESOLUTION|>--- conflicted
+++ resolved
@@ -534,13 +534,12 @@
         auto [adaptive_fill_octree, support_fill_octree] = this->prepare_adaptive_infill_data();
 
         BOOST_LOG_TRIVIAL(debug) << "Filling layers in parallel - start";
-<<<<<<< HEAD
          tbb::parallel_for(
              tbb::blocked_range<size_t>(0, m_layers.size()),
-             [this](const tbb::blocked_range<size_t>& range) {
+            [this, &adaptive_fill_octree = adaptive_fill_octree, &support_fill_octree = support_fill_octree](const tbb::blocked_range<size_t>& range) {
                  for (size_t layer_idx = range.begin(); layer_idx < range.end(); ++ layer_idx) {
                      m_print->throw_if_canceled();
-                     m_layers[layer_idx]->make_fills();
+                    m_layers[layer_idx]->make_fills(adaptive_fill_octree.get(), support_fill_octree.get());
                  }
              }
          );
@@ -548,17 +547,6 @@
                  //    m_print->throw_if_canceled();
                  //    m_layers[layer_idx]->make_fills();
                  //}
-=======
-        tbb::parallel_for(
-            tbb::blocked_range<size_t>(0, m_layers.size()),
-            [this, &adaptive_fill_octree = adaptive_fill_octree, &support_fill_octree = support_fill_octree](const tbb::blocked_range<size_t>& range) {
-                for (size_t layer_idx = range.begin(); layer_idx < range.end(); ++ layer_idx) {
-                    m_print->throw_if_canceled();
-                    m_layers[layer_idx]->make_fills(adaptive_fill_octree.get(), support_fill_octree.get());
-                }
-            }
-        );
->>>>>>> f47ad1fd
         m_print->throw_if_canceled();
         BOOST_LOG_TRIVIAL(debug) << "Filling layers in parallel - end";
         /*  we could free memory now, but this would make this step not idempotent
@@ -634,7 +622,7 @@
                 const Layer *layer = this->layers()[idx_layer];
                 for (const LayerRegion *layerm : layer->regions())
                     for (const Surface &surface : layerm->fill_surfaces.surfaces)
-                        if (surface.surface_type == stInternalBridge)
+                        if (surface.surface_type == (stPosInternal | stDensSolid | stModBridge))
                             append(out, triangulate_expolygon_3d(surface.expolygon, layer->bottom_z()));
             }
             for (Vec3d &p : out)
@@ -2105,13 +2093,8 @@
     PrintRegionConfig config = default_region_config;
     apply_to_print_region_config(config, volume.get_object()->config.get());
     if (layer_range_config != nullptr)
-<<<<<<< HEAD
-        normalize_and_apply_config(config, *layer_range_config);
-    normalize_and_apply_config(config, volume.config);
-=======
     	apply_to_print_region_config(config, *layer_range_config);
     apply_to_print_region_config(config, volume.config.get());
->>>>>>> f47ad1fd
     if (! volume.material_id().empty())
         apply_to_print_region_config(config, volume.material()->config.get());
     // Clamp invalid extruders to the default extruder (with index 1).
@@ -2130,7 +2113,6 @@
 
 SlicingParameters PrintObject::slicing_parameters(const DynamicPrintConfig& full_config, const ModelObject& model_object, float object_max_z)
 {
-<<<<<<< HEAD
     PrintConfig         print_config;
     PrintObjectConfig   object_config;
     PrintRegionConfig   default_region_config;
@@ -2148,43 +2130,16 @@
                 object_config,
                 region_config_from_model_volume(default_region_config, nullptr, *model_volume, num_extruders),
                 object_extruders);
-            for (const std::pair<const t_layer_height_range, DynamicPrintConfig> &range_and_config : model_object.layer_config_ranges)
+			for (const std::pair<const t_layer_height_range, ModelConfig> &range_and_config : model_object.layer_config_ranges)
                 if (range_and_config.second.has("perimeter_extruder") ||
                     range_and_config.second.has("infill_extruder") ||
                     range_and_config.second.has("solid_infill_extruder"))
                     PrintRegion::collect_object_printing_extruders(
                         print_config,
                         object_config,
-                        region_config_from_model_volume(default_region_config, &range_and_config.second, *model_volume, num_extruders),
+                        region_config_from_model_volume(default_region_config, &range_and_config.second.get(), *model_volume, num_extruders),
                         object_extruders);
         }
-=======
-	PrintConfig         print_config;
-	PrintObjectConfig   object_config;
-	PrintRegionConfig   default_region_config;
-	print_config.apply(full_config, true);
-	object_config.apply(full_config, true);
-	default_region_config.apply(full_config, true);
-	size_t              num_extruders = print_config.nozzle_diameter.size();
-	object_config = object_config_from_model_object(object_config, model_object, num_extruders);
-
-	std::vector<unsigned int> object_extruders;
-	for (const ModelVolume* model_volume : model_object.volumes)
-		if (model_volume->is_model_part()) {
-			PrintRegion::collect_object_printing_extruders(
-				print_config,
-				region_config_from_model_volume(default_region_config, nullptr, *model_volume, num_extruders),
-				object_extruders);
-			for (const std::pair<const t_layer_height_range, ModelConfig> &range_and_config : model_object.layer_config_ranges)
-				if (range_and_config.second.has("perimeter_extruder") ||
-					range_and_config.second.has("infill_extruder") ||
-					range_and_config.second.has("solid_infill_extruder"))
-					PrintRegion::collect_object_printing_extruders(
-						print_config,
-						region_config_from_model_volume(default_region_config, &range_and_config.second.get(), *model_volume, num_extruders),
-						object_extruders);
-		}
->>>>>>> f47ad1fd
     sort_remove_duplicates(object_extruders);
 
     if (object_max_z <= 0.f)
@@ -3499,11 +3454,7 @@
              // Because fill areas for rectilinear and honeycomb are grown 
              // later to overlap perimeters, we need to counteract that too.
                 ((region->config().fill_pattern == ipRectilinear   ||
-<<<<<<< HEAD
                   region->config().fill_pattern == ipMonotonous    ||
-=======
-                  region->config().fill_pattern == ipMonotonic     ||
->>>>>>> f47ad1fd
                   region->config().fill_pattern == ipGrid          ||
                   region->config().fill_pattern == ipLine          ||
                   region->config().fill_pattern == ipHoneycomb) ? 1.5f : 0.5f) * 
