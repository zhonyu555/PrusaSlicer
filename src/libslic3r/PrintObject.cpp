--- conflicted
+++ resolved
@@ -1637,20 +1637,12 @@
                         Polygons object_volume;
                         Polygons internal_volume;
                         {
-<<<<<<< HEAD
                             int      lower_layer_index     = next_layer_index(idx_layer, true);
                             Polygons shrinked_bottom_slice = lower_layer_index >= 0 ? to_polygons(m_layers[lower_layer_index]->lslices) : Polygons{};
                             int      upper_layer_index     = next_layer_index(idx_layer, false);
                             Polygons shrinked_upper_slice  = upper_layer_index < m_layers.size() ? to_polygons(m_layers[upper_layer_index]->lslices) : Polygons{};
-                            internal_volume                = intersection(shrinked_bottom_slice, shrinked_upper_slice);
-=======
-                            Polygons shrinked_bottom_slice = idx_layer > 0 ? to_polygons(m_layers[idx_layer - 1]->lslices) : Polygons{};
-                            Polygons shrinked_upper_slice  = (idx_layer + 1) < m_layers.size() ?
-                                                                 to_polygons(m_layers[idx_layer + 1]->lslices) :
-                                                                 Polygons{};
                             object_volume = intersection(shrinked_bottom_slice, shrinked_upper_slice);
                             internal_volume = closing(polygonsInternal, float(SCALED_EPSILON));
->>>>>>> 0cbbe96d
                         }
 
                         // The regularization operation may cause scattered tiny drops on the smooth parts of the model, filter them out
