#include "AABBTreeLines.hpp"
#include "BridgeDetector.hpp"
#include "ExPolygon.hpp"
#include "Exception.hpp"
#include "Flow.hpp"
#include "KDTreeIndirect.hpp"
#include "Point.hpp"
#include "Polygon.hpp"
#include "Polyline.hpp"
#include "Print.hpp"
#include "BoundingBox.hpp"
#include "ClipperUtils.hpp"
#include "ElephantFootCompensation.hpp"
#include "Geometry.hpp"
#include "I18N.hpp"
#include "Layer.hpp"
#include "MutablePolygon.hpp"
#include "PrintBase.hpp"
#include "SupportMaterial.hpp"
#include "TreeSupport.hpp"
#include "Surface.hpp"
#include "Slicing.hpp"
#include "Tesselate.hpp"
#include "TriangleMeshSlicer.hpp"
#include "Utils.hpp"
#include "Fill/FillAdaptive.hpp"
#include "Fill/FillLightning.hpp"
#include "Format/STL.hpp"
#include "SupportSpotsGenerator.hpp"
#include "TriangleSelectorWrapper.hpp"
#include "format.hpp"
#include "libslic3r.h"

#include <algorithm>
#include <cmath>
#include <cstddef>
#include <float.h>
#include <limits>
#include <oneapi/tbb/blocked_range.h>
#include <oneapi/tbb/parallel_for.h>
#include <string>
#include <string_view>
#include <unordered_map>
#include <unordered_set>
#include <utility>

#include <boost/log/trivial.hpp>

#include <tbb/parallel_for.h>
#include <vector>

using namespace std::literals;

//! macro used to mark string used at localization,
//! return same string
#define L(s) Slic3r::I18N::translate(s)

#ifdef SLIC3R_DEBUG_SLICE_PROCESSING
#define SLIC3R_DEBUG
#endif

// #define SLIC3R_DEBUG

// Make assert active if SLIC3R_DEBUG
#ifdef SLIC3R_DEBUG
    #undef NDEBUG
    #define DEBUG
    #define _DEBUG
    #include "SVG.hpp"
    #undef assert 
    #include <cassert>
#endif

    #include "SVG.hpp"

namespace Slic3r {

// Constructor is called from the main thread, therefore all Model / ModelObject / ModelIntance data are valid.
PrintObject::PrintObject(Print* print, ModelObject* model_object, const Transform3d& trafo, PrintInstances&& instances) :
    PrintObjectBaseWithState(print, model_object),
    m_trafo(trafo)
{
    // Compute centering offet to be applied to our meshes so that we work with smaller coordinates
    // requiring less bits to represent Clipper coordinates.

	// Snug bounding box of a rotated and scaled object by the 1st instantion, without the instance translation applied.
	// All the instances share the transformation matrix with the exception of translation in XY and rotation by Z,
	// therefore a bounding box from 1st instance of a ModelObject is good enough for calculating the object center,
	// snug height and an approximate bounding box in XY.
    BoundingBoxf3  bbox        = model_object->raw_bounding_box();
    Vec3d 		   bbox_center = bbox.center();
	// We may need to rotate the bbox / bbox_center from the original instance to the current instance.
    double z_diff = Geometry::rotation_diff_z(model_object->instances.front()->get_matrix(), instances.front().model_instance->get_matrix());
  if (std::abs(z_diff) > EPSILON) {
		auto z_rot  = Eigen::AngleAxisd(z_diff, Vec3d::UnitZ());
		bbox 		= bbox.transformed(Transform3d(z_rot));
		bbox_center = (z_rot * bbox_center).eval();
	}

    // Center of the transformed mesh (without translation).
    m_center_offset = Point::new_scale(bbox_center.x(), bbox_center.y());
    // Size of the transformed mesh. This bounding may not be snug in XY plane, but it is snug in Z.
    m_size = (bbox.size() * (1. / SCALING_FACTOR)).cast<coord_t>();

    this->set_instances(std::move(instances));
}

PrintBase::ApplyStatus PrintObject::set_instances(PrintInstances &&instances)
{
    for (PrintInstance &i : instances)
    	// Add the center offset, which will be subtracted from the mesh when slicing.
    	i.shift += m_center_offset;
    // Invalidate and set copies.
    PrintBase::ApplyStatus status = PrintBase::APPLY_STATUS_UNCHANGED;
    bool equal_length = instances.size() == m_instances.size();
    bool equal = equal_length && std::equal(instances.begin(), instances.end(), m_instances.begin(), 
    	[](const PrintInstance& lhs, const PrintInstance& rhs) { return lhs.model_instance == rhs.model_instance && lhs.shift == rhs.shift; });
    if (! equal) {
        status = PrintBase::APPLY_STATUS_CHANGED;
        if (m_print->invalidate_steps({ psSkirtBrim, psGCodeExport }) ||
            (! equal_length && m_print->invalidate_step(psWipeTower)))
            status = PrintBase::APPLY_STATUS_INVALIDATED;
        m_instances = std::move(instances);
	    for (PrintInstance &i : m_instances)
	    	i.print_object = this;
    }
    return status;
}

std::vector<std::reference_wrapper<const PrintRegion>> PrintObject::all_regions() const
{
    std::vector<std::reference_wrapper<const PrintRegion>> out;
    out.reserve(m_shared_regions->all_regions.size());
    for (const std::unique_ptr<Slic3r::PrintRegion> &region : m_shared_regions->all_regions)
        out.emplace_back(*region.get());
    return out;
}

// 1) Merges typed region slices into stInternal type.
// 2) Increases an "extra perimeters" counter at region slices where needed.
// 3) Generates perimeters, gap fills and fill regions (fill regions of type stInternal).
void PrintObject::make_perimeters()
{
    // prerequisites
    this->slice();

    if (! this->set_started(posPerimeters))
        return;

    m_print->set_status(20, L("Generating perimeters"));
    BOOST_LOG_TRIVIAL(info) << "Generating perimeters..." << log_memory_info();
    
    // Revert the typed slices into untyped slices.
    if (m_typed_slices) {
        for (Layer *layer : m_layers) {
            layer->clear_fills();
            layer->restore_untyped_slices();
            m_print->throw_if_canceled();
        }
        m_typed_slices = false;
    }
    
    // compare each layer to the one below, and mark those slices needing
    // one additional inner perimeter, like the top of domed objects-
    
    // this algorithm makes sure that at least one perimeter is overlapping
    // but we don't generate any extra perimeter if fill density is zero, as they would be floating
    // inside the object - infill_only_where_needed should be the method of choice for printing
    // hollow objects
    for (size_t region_id = 0; region_id < this->num_printing_regions(); ++ region_id) {
        const PrintRegion &region = this->printing_region(region_id);
        if (! region.config().extra_perimeters || region.config().perimeters == 0 || region.config().fill_density == 0 || this->layer_count() < 2)
            continue;

        BOOST_LOG_TRIVIAL(debug) << "Generating extra perimeters for region " << region_id << " in parallel - start";
        tbb::parallel_for(
            tbb::blocked_range<size_t>(0, m_layers.size() - 1),
            [this, &region, region_id](const tbb::blocked_range<size_t>& range) {
                for (size_t layer_idx = range.begin(); layer_idx < range.end(); ++ layer_idx) {
                    m_print->throw_if_canceled();
                    LayerRegion &layerm                     = *m_layers[layer_idx]->get_region(region_id);
                    const LayerRegion &upper_layerm         = *m_layers[layer_idx+1]->get_region(region_id);
                    const Polygons upper_layerm_polygons    = to_polygons(upper_layerm.slices().surfaces);
                    // Filter upper layer polygons in intersection_ppl by their bounding boxes?
                    // my $upper_layerm_poly_bboxes= [ map $_->bounding_box, @{$upper_layerm_polygons} ];
                    const double total_loop_length      = total_length(upper_layerm_polygons);
                    const coord_t perimeter_spacing     = layerm.flow(frPerimeter).scaled_spacing();
                    const Flow ext_perimeter_flow       = layerm.flow(frExternalPerimeter);
                    const coord_t ext_perimeter_width   = ext_perimeter_flow.scaled_width();
                    const coord_t ext_perimeter_spacing = ext_perimeter_flow.scaled_spacing();

                    // slice is not const because slice.extra_perimeters is being incremented.
                    for (Surface &slice : layerm.m_slices.surfaces) {
                        for (;;) {
                            // compute the total thickness of perimeters
                            const coord_t perimeters_thickness = ext_perimeter_width/2 + ext_perimeter_spacing/2
                                + (region.config().perimeters-1 + slice.extra_perimeters) * perimeter_spacing;
                            // define a critical area where we don't want the upper slice to fall into
                            // (it should either lay over our perimeters or outside this area)
                            const coord_t critical_area_depth = coord_t(perimeter_spacing * 1.5);
                            const Polygons critical_area = diff(
                                offset(slice.expolygon, float(- perimeters_thickness)),
                                offset(slice.expolygon, float(- perimeters_thickness - critical_area_depth))
                            );
                            // check whether a portion of the upper slices falls inside the critical area
                            const Polylines intersection = intersection_pl(to_polylines(upper_layerm_polygons), critical_area);
                            // only add an additional loop if at least 30% of the slice loop would benefit from it
                            if (total_length(intersection) <=  total_loop_length*0.3)
                                break;
                            /*
                            if (0) {
                                require "Slic3r/SVG.pm";
                                Slic3r::SVG::output(
                                    "extra.svg",
                                    no_arrows   => 1,
                                    expolygons  => union_ex($critical_area),
                                    polylines   => [ map $_->split_at_first_point, map $_->p, @{$upper_layerm->slices} ],
                                );
                            }
                            */
                            ++ slice.extra_perimeters;
                        }
                        #ifdef DEBUG
                            if (slice.extra_perimeters > 0)
                                printf("  adding %d more perimeter(s) at layer %zu\n", slice.extra_perimeters, layer_idx);
                        #endif
                    }
                }
            });
        m_print->throw_if_canceled();
        BOOST_LOG_TRIVIAL(debug) << "Generating extra perimeters for region " << region_id << " in parallel - end";
    }

    BOOST_LOG_TRIVIAL(debug) << "Generating perimeters in parallel - start";
    tbb::parallel_for(
        tbb::blocked_range<size_t>(0, m_layers.size()),
        [this](const tbb::blocked_range<size_t>& range) {
            for (size_t layer_idx = range.begin(); layer_idx < range.end(); ++ layer_idx) {
                m_print->throw_if_canceled();
                m_layers[layer_idx]->make_perimeters();
            }
        }
    );
    m_print->throw_if_canceled();
    BOOST_LOG_TRIVIAL(debug) << "Generating perimeters in parallel - end";

    this->set_done(posPerimeters);
}

void PrintObject::prepare_infill()
{
    if (! this->set_started(posPrepareInfill))
        return;

    m_print->set_status(30, L("Preparing infill"));

    if (m_typed_slices) {
        // To improve robustness of detect_surfaces_type() when reslicing (working with typed slices), see GH issue #7442.
        // The preceding step (perimeter generator) only modifies extra_perimeters and the extra perimeters are only used by discover_vertical_shells()
        // with more than a single region. If this step does not use Surface::extra_perimeters or Surface::extra_perimeters is always zero, it is safe
        // to reset to the untyped slices before re-runnning detect_surfaces_type().
        for (Layer* layer : m_layers) {
            layer->restore_untyped_slices_no_extra_perimeters();
            m_print->throw_if_canceled();
        }
    }

    // This will assign a type (top/bottom/internal) to $layerm->slices.
    // Then the classifcation of $layerm->slices is transfered onto 
    // the $layerm->fill_surfaces by clipping $layerm->fill_surfaces
    // by the cummulative area of the previous $layerm->fill_surfaces.
    this->detect_surfaces_type();
    m_print->throw_if_canceled();
    
    // Decide what surfaces are to be filled.
    // Here the stTop / stBottomBridge / stBottom infill is turned to just stInternal if zero top / bottom infill layers are configured.
    // Also tiny stInternal surfaces are turned to stInternalSolid.
    BOOST_LOG_TRIVIAL(info) << "Preparing fill surfaces..." << log_memory_info();
    for (auto *layer : m_layers)
        for (auto *region : layer->m_regions) {
            region->prepare_fill_surfaces();
            m_print->throw_if_canceled();
        }


    // Add solid fills to ensure the shell vertical thickness.
    this->discover_vertical_shells();
    m_print->throw_if_canceled();

    // Debugging output.
#ifdef SLIC3R_DEBUG_SLICE_PROCESSING
    for (size_t region_id = 0; region_id < this->num_printing_regions(); ++ region_id) {
        for (const Layer *layer : m_layers) {
            LayerRegion *layerm = layer->m_regions[region_id];
            layerm->export_region_slices_to_svg_debug("3_discover_vertical_shells-final");
            layerm->export_region_fill_surfaces_to_svg_debug("3_discover_vertical_shells-final");
        } // for each layer
    } // for each region
#endif /* SLIC3R_DEBUG_SLICE_PROCESSING */

    // this will detect bridges and reverse bridges
    // and rearrange top/bottom/internal surfaces
    // It produces enlarged overlapping bridging areas.
    //
    // 1) stBottomBridge / stBottom infill is grown by 3mm and clipped by the total infill area. Bridges are detected. The areas may overlap.
    // 2) stTop is grown by 3mm and clipped by the grown bottom areas. The areas may overlap.
    // 3) Clip the internal surfaces by the grown top/bottom surfaces.
    // 4) Merge surfaces with the same style. This will mostly get rid of the overlaps.
    //FIXME This does not likely merge surfaces, which are supported by a material with different colors, but same properties.
    this->process_external_surfaces();
    m_print->throw_if_canceled();

    // Debugging output.
#ifdef SLIC3R_DEBUG_SLICE_PROCESSING
    for (size_t region_id = 0; region_id < this->num_printing_regions(); ++ region_id) {
        for (const Layer *layer : m_layers) {
            LayerRegion *layerm = layer->m_regions[region_id];
            layerm->export_region_slices_to_svg_debug("3_process_external_surfaces-final");
            layerm->export_region_fill_surfaces_to_svg_debug("3_process_external_surfaces-final");
        } // for each layer
    } // for each region
#endif /* SLIC3R_DEBUG_SLICE_PROCESSING */

    // Detect, which fill surfaces are near external layers.
    // They will be split in internal and internal-solid surfaces.
    // The purpose is to add a configurable number of solid layers to support the TOP surfaces
    // and to add a configurable number of solid layers above the BOTTOM / BOTTOMBRIDGE surfaces
    // to close these surfaces reliably.
    //FIXME Vojtech: Is this a good place to add supporting infills below sloping perimeters?
    this->discover_horizontal_shells();
    m_print->throw_if_canceled();

#ifdef SLIC3R_DEBUG_SLICE_PROCESSING
    for (size_t region_id = 0; region_id < this->num_printing_regions(); ++ region_id) {
        for (const Layer *layer : m_layers) {
            LayerRegion *layerm = layer->m_regions[region_id];
            layerm->export_region_slices_to_svg_debug("7_discover_horizontal_shells-final");
            layerm->export_region_fill_surfaces_to_svg_debug("7_discover_horizontal_shells-final");
        } // for each layer
    } // for each region
#endif /* SLIC3R_DEBUG_SLICE_PROCESSING */

    // Only active if config->infill_only_where_needed. This step trims the sparse infill,
    // so it acts as an internal support. It maintains all other infill types intact.
    // Here the internal surfaces and perimeters have to be supported by the sparse infill.
    //FIXME The surfaces are supported by a sparse infill, but the sparse infill is only as large as the area to support.
    // Likely the sparse infill will not be anchored correctly, so it will not work as intended.
    // Also one wishes the perimeters to be supported by a full infill.
    this->clip_fill_surfaces();
    m_print->throw_if_canceled();

#ifdef SLIC3R_DEBUG_SLICE_PROCESSING
    for (size_t region_id = 0; region_id < this->num_printing_regions(); ++ region_id) {
        for (const Layer *layer : m_layers) {
            LayerRegion *layerm = layer->m_regions[region_id];
            layerm->export_region_slices_to_svg_debug("8_clip_surfaces-final");
            layerm->export_region_fill_surfaces_to_svg_debug("8_clip_surfaces-final");
        } // for each layer
    } // for each region
#endif /* SLIC3R_DEBUG_SLICE_PROCESSING */
    
    // the following step needs to be done before combination because it may need
    // to remove only half of the combined infill
    this->bridge_over_infill();
    m_print->throw_if_canceled();

    // combine fill surfaces to honor the "infill every N layers" option
    this->combine_infill();
    m_print->throw_if_canceled();

#ifdef SLIC3R_DEBUG_SLICE_PROCESSING
    for (size_t region_id = 0; region_id < this->num_printing_regions(); ++ region_id) {
        for (const Layer *layer : m_layers) {
            LayerRegion *layerm = layer->m_regions[region_id];
            layerm->export_region_slices_to_svg_debug("9_prepare_infill-final");
            layerm->export_region_fill_surfaces_to_svg_debug("9_prepare_infill-final");
        } // for each layer
    } // for each region
    for (const Layer *layer : m_layers) {
        layer->export_region_slices_to_svg_debug("9_prepare_infill-final");
        layer->export_region_fill_surfaces_to_svg_debug("9_prepare_infill-final");
    } // for each layer
#endif /* SLIC3R_DEBUG_SLICE_PROCESSING */

    this->set_done(posPrepareInfill);
}

void PrintObject::clear_fills()
{
    for (Layer *layer : m_layers)
        layer->clear_fills();
}

void PrintObject::infill()
{
    // prerequisites
    this->prepare_infill();

    if (this->set_started(posInfill)) {
        auto [adaptive_fill_octree, support_fill_octree] = this->prepare_adaptive_infill_data();
        auto lightning_generator                         = this->prepare_lightning_infill_data();

        BOOST_LOG_TRIVIAL(debug) << "Filling layers in parallel - start";
        tbb::parallel_for(
            tbb::blocked_range<size_t>(0, m_layers.size()),
            [this, &adaptive_fill_octree = adaptive_fill_octree, &support_fill_octree = support_fill_octree, &lightning_generator](const tbb::blocked_range<size_t>& range) {
                for (size_t layer_idx = range.begin(); layer_idx < range.end(); ++ layer_idx) {
                    m_print->throw_if_canceled();
                    m_layers[layer_idx]->make_fills(adaptive_fill_octree.get(), support_fill_octree.get(), lightning_generator.get());
                }
            }
        );
        m_print->throw_if_canceled();
        BOOST_LOG_TRIVIAL(debug) << "Filling layers in parallel - end";
        /*  we could free memory now, but this would make this step not idempotent
        ### $_->fill_surfaces->clear for map @{$_->regions}, @{$object->layers};
        */
        this->set_done(posInfill);
    }
}

void PrintObject::ironing()
{
    if (this->set_started(posIroning)) {
        BOOST_LOG_TRIVIAL(debug) << "Ironing in parallel - start";
        tbb::parallel_for(
            // Ironing starting with layer 0 to support ironing all surfaces.
            tbb::blocked_range<size_t>(0, m_layers.size()),
            [this](const tbb::blocked_range<size_t>& range) {
                for (size_t layer_idx = range.begin(); layer_idx < range.end(); ++ layer_idx) {
                    m_print->throw_if_canceled();
                    m_layers[layer_idx]->make_ironing();
                }
            }
        );
        m_print->throw_if_canceled();
        BOOST_LOG_TRIVIAL(debug) << "Ironing in parallel - end";
        this->set_done(posIroning);
    }
}

void PrintObject::generate_support_spots()
{
    if (this->set_started(posSupportSpotsSearch)) {
        BOOST_LOG_TRIVIAL(debug) << "Searching support spots - start";
        m_print->set_status(65, L("Searching support spots"));
        if (!this->shared_regions()->generated_support_points.has_value()) {
            PrintTryCancel                cancel_func = m_print->make_try_cancel();
            SupportSpotsGenerator::Params params{this->print()->m_config.filament_type.values,
                                                 float(this->print()->m_config.perimeter_acceleration.getFloat()),
                                                 this->config().raft_layers.getInt(), this->config().brim_type.value,
                                                 float(this->config().brim_width.getFloat())};
            auto [supp_points, partial_objects] = SupportSpotsGenerator::full_search(this, cancel_func, params);
            Transform3d po_transform            = this->trafo_centered();
            if (this->layer_count() > 0) {
                po_transform = Geometry::translation_transform(Vec3d{0, 0, this->layers().front()->bottom_z()}) * po_transform;
            }
            this->m_shared_regions->generated_support_points = {po_transform, supp_points, partial_objects};
            m_print->throw_if_canceled();
        }
        BOOST_LOG_TRIVIAL(debug) << "Searching support spots - end";
        this->set_done(posSupportSpotsSearch);
    }
}

void PrintObject::generate_support_material()
{
    if (this->set_started(posSupportMaterial)) {
        this->clear_support_layers();
        if ((this->has_support() && m_layers.size() > 1) || (this->has_raft() && ! m_layers.empty())) {
            m_print->set_status(70, L("Generating support material"));    
            this->_generate_support_material();
            m_print->throw_if_canceled();
        } else {
#if 0
            // Printing without supports. Empty layer means some objects or object parts are levitating,
            // therefore they cannot be printed without supports.
            for (const Layer *layer : m_layers)
                if (layer->empty())
                    throw Slic3r::SlicingError("Levitating objects cannot be printed without supports.");
#endif
        }
        this->set_done(posSupportMaterial);
    }
}

void PrintObject::estimate_curled_extrusions()
{
    if (this->set_started(posEstimateCurledExtrusions)) {
        if (this->print()->config().avoid_crossing_curled_overhangs) {
            BOOST_LOG_TRIVIAL(debug) << "Estimating areas with curled extrusions - start";
            m_print->set_status(88, L("Estimating curled extrusions"));

            // Estimate curling of support material and add it to the malformaition lines of each layer
            float                         support_flow_width = support_material_flow(this, this->config().layer_height).width();
            SupportSpotsGenerator::Params params{this->print()->m_config.filament_type.values,
                                                 float(this->print()->m_config.perimeter_acceleration.getFloat()),
                                                 this->config().raft_layers.getInt(), this->config().brim_type.value,
                                                 float(this->config().brim_width.getFloat())};
            SupportSpotsGenerator::estimate_supports_malformations(this->support_layers(), support_flow_width, params);
            SupportSpotsGenerator::estimate_malformations(this->layers(), params);
            m_print->throw_if_canceled();
            BOOST_LOG_TRIVIAL(debug) << "Estimating areas with curled extrusions - end";
        }
        this->set_done(posEstimateCurledExtrusions);
    }
}

std::pair<FillAdaptive::OctreePtr, FillAdaptive::OctreePtr> PrintObject::prepare_adaptive_infill_data()
{
    using namespace FillAdaptive;

    auto [adaptive_line_spacing, support_line_spacing] = adaptive_fill_line_spacing(*this);
    if ((adaptive_line_spacing == 0. && support_line_spacing == 0.) || this->layers().empty())
        return std::make_pair(OctreePtr(), OctreePtr());

    indexed_triangle_set mesh = this->model_object()->raw_indexed_triangle_set();
    // Rotate mesh and build octree on it with axis-aligned (standart base) cubes.
    auto to_octree = transform_to_octree().toRotationMatrix();
    its_transform(mesh, to_octree * this->trafo_centered(), true);

    // Triangulate internal bridging surfaces.
    std::vector<std::vector<Vec3d>> overhangs(this->layers().size());
    tbb::parallel_for(
        tbb::blocked_range<int>(0, int(m_layers.size()) - 1),
        [this, &to_octree, &overhangs](const tbb::blocked_range<int> &range) {
            std::vector<Vec3d> &out = overhangs[range.begin()];
            for (int idx_layer = range.begin(); idx_layer < range.end(); ++ idx_layer) {
                m_print->throw_if_canceled();
                const Layer *layer = this->layers()[idx_layer];
                for (const LayerRegion *layerm : layer->regions())
                    for (const Surface &surface : layerm->fill_surfaces())
                        if (surface.surface_type == stInternalBridge)
                            append(out, triangulate_expolygon_3d(surface.expolygon, layer->bottom_z()));
            }
            for (Vec3d &p : out)
                p = (to_octree * p).eval();
        });
    // and gather them.
    for (size_t i = 1; i < overhangs.size(); ++ i)
        append(overhangs.front(), std::move(overhangs[i]));

    return std::make_pair(
        adaptive_line_spacing ? build_octree(mesh, overhangs.front(), adaptive_line_spacing, false) : OctreePtr(),
        support_line_spacing  ? build_octree(mesh, overhangs.front(), support_line_spacing, true) : OctreePtr());
}

FillLightning::GeneratorPtr PrintObject::prepare_lightning_infill_data()
{
    bool     has_lightning_infill = false;
    coordf_t lightning_density    = 0.;
    size_t   lightning_cnt        = 0;
    for (size_t region_id = 0; region_id < this->num_printing_regions(); ++region_id)
        if (const PrintRegionConfig &config = this->printing_region(region_id).config(); config.fill_density > 0 && config.fill_pattern == ipLightning) {
            has_lightning_infill = true;
            lightning_density   += config.fill_density;
            ++lightning_cnt;
        }

    if (has_lightning_infill)
        lightning_density /= coordf_t(lightning_cnt);

    return has_lightning_infill ? FillLightning::build_generator(std::as_const(*this), lightning_density, [this]() -> void { this->throw_if_canceled(); }) : FillLightning::GeneratorPtr();
}

void PrintObject::clear_layers()
{
    for (Layer *l : m_layers)
        delete l;
    m_layers.clear();
}

Layer* PrintObject::add_layer(int id, coordf_t height, coordf_t print_z, coordf_t slice_z)
{
    m_layers.emplace_back(new Layer(id, this, height, print_z, slice_z));
    return m_layers.back();
}

void PrintObject::clear_support_layers()
{
    for (Layer *l : m_support_layers)
        delete l;
    m_support_layers.clear();
}

SupportLayer* PrintObject::add_support_layer(int id, int interface_id, coordf_t height, coordf_t print_z)
{
    m_support_layers.emplace_back(new SupportLayer(id, interface_id, this, height, print_z, -1));
    return m_support_layers.back();
}

SupportLayerPtrs::iterator PrintObject::insert_support_layer(SupportLayerPtrs::iterator pos, size_t id, size_t interface_id, coordf_t height, coordf_t print_z, coordf_t slice_z)
{
    return m_support_layers.insert(pos, new SupportLayer(id, interface_id, this, height, print_z, slice_z));
}

// Called by Print::apply().
// This method only accepts PrintObjectConfig and PrintRegionConfig option keys.
bool PrintObject::invalidate_state_by_config_options(
    const ConfigOptionResolver &old_config, const ConfigOptionResolver &new_config, const std::vector<t_config_option_key> &opt_keys)
{
    if (opt_keys.empty())
        return false;

    std::vector<PrintObjectStep> steps;
    bool invalidated = false;
    for (const t_config_option_key &opt_key : opt_keys) {
        if (   opt_key == "brim_width"
            || opt_key == "brim_separation"
            || opt_key == "brim_type") {
            steps.emplace_back(posSupportSpotsSearch);
            // Brim is printed below supports, support invalidates brim and skirt.
            steps.emplace_back(posSupportMaterial);
        } else if (
               opt_key == "perimeters"
            || opt_key == "extra_perimeters"
            || opt_key == "extra_perimeters_on_overhangs"
            || opt_key == "first_layer_extrusion_width"
            || opt_key == "perimeter_extrusion_width"
            || opt_key == "infill_overlap"
            || opt_key == "external_perimeters_first") {
            steps.emplace_back(posPerimeters);
        } else if (
               opt_key == "gap_fill_enabled"
            || opt_key == "gap_fill_speed") {
            // Return true if gap-fill speed has changed from zero value to non-zero or from non-zero value to zero.
            auto is_gap_fill_changed_state_due_to_speed = [&opt_key, &old_config, &new_config]() -> bool {
                if (opt_key == "gap_fill_speed") {
                    const auto *old_gap_fill_speed = old_config.option<ConfigOptionFloat>(opt_key);
                    const auto *new_gap_fill_speed = new_config.option<ConfigOptionFloat>(opt_key);
                    assert(old_gap_fill_speed && new_gap_fill_speed);
                    return (old_gap_fill_speed->value > 0.f && new_gap_fill_speed->value == 0.f) ||
                           (old_gap_fill_speed->value == 0.f && new_gap_fill_speed->value > 0.f);
                }
                return false;
            };

            // Filtering of unprintable regions in multi-material segmentation depends on if gap-fill is enabled or not.
            // So step posSlice is invalidated when gap-fill was enabled/disabled by option "gap_fill_enabled" or by
            // changing "gap_fill_speed" to force recomputation of the multi-material segmentation.
            if (this->is_mm_painted() && (opt_key == "gap_fill_enabled" || (opt_key == "gap_fill_speed" && is_gap_fill_changed_state_due_to_speed())))
                steps.emplace_back(posSlice);
            steps.emplace_back(posPerimeters);
        } else if (
               opt_key == "layer_height"
            || opt_key == "mmu_segmented_region_max_width"
            || opt_key == "raft_layers"
            || opt_key == "raft_contact_distance"
            || opt_key == "slice_closing_radius"
            || opt_key == "slicing_mode") {
            steps.emplace_back(posSlice);
		} else if (
               opt_key == "elefant_foot_compensation"
            || opt_key == "support_material_contact_distance" 
            || opt_key == "xy_size_compensation") {
            steps.emplace_back(posSlice);
        } else if (opt_key == "support_material") {
            steps.emplace_back(posSupportMaterial);
            if (m_config.support_material_contact_distance == 0.) {
            	// Enabling / disabling supports while soluble support interface is enabled.
            	// This changes the bridging logic (bridging enabled without supports, disabled with supports).
            	// Reset everything.
            	// See GH #1482 for details.
	            steps.emplace_back(posSlice);
	        }
        } else if (
        	   opt_key == "support_material_auto"
            || opt_key == "support_material_angle"
            || opt_key == "support_material_buildplate_only"
            || opt_key == "support_material_enforce_layers"
            || opt_key == "support_material_extruder"
            || opt_key == "support_material_extrusion_width"
            || opt_key == "support_material_bottom_contact_distance"
            || opt_key == "support_material_interface_layers"
            || opt_key == "support_material_bottom_interface_layers"
            || opt_key == "support_material_interface_pattern"
            || opt_key == "support_material_interface_contact_loops"
            || opt_key == "support_material_interface_extruder"
            || opt_key == "support_material_interface_spacing"
            || opt_key == "support_material_pattern"
            || opt_key == "support_material_style"
            || opt_key == "support_material_xy_spacing"
            || opt_key == "support_material_spacing"
            || opt_key == "support_material_closing_radius"
            || opt_key == "support_material_synchronize_layers"
            || opt_key == "support_material_threshold"
            || opt_key == "support_material_with_sheath"
            || opt_key == "support_tree_angle"
            || opt_key == "support_tree_angle_slow"
            || opt_key == "support_tree_branch_diameter"
            || opt_key == "support_tree_branch_diameter_angle"
            || opt_key == "support_tree_top_rate"
            || opt_key == "support_tree_tip_diameter"
            || opt_key == "raft_expansion"
            || opt_key == "raft_first_layer_density"
            || opt_key == "raft_first_layer_expansion"
            || opt_key == "dont_support_bridges"
            || opt_key == "first_layer_extrusion_width") {
            steps.emplace_back(posSupportMaterial);
        } else if (opt_key == "bottom_solid_layers") {
            steps.emplace_back(posPrepareInfill);
            if (m_print->config().spiral_vase) {
                // Changing the number of bottom layers when a spiral vase is enabled requires re-slicing the object again.
                // Otherwise, holes in the bottom layers could be filled, as is reported in GH #5528.
                steps.emplace_back(posSlice);
            }
        } else if (
               opt_key == "interface_shells"
            || opt_key == "infill_only_where_needed"
            || opt_key == "infill_every_layers"
            || opt_key == "solid_infill_every_layers"
            || opt_key == "bottom_solid_min_thickness"
            || opt_key == "top_solid_layers"
            || opt_key == "top_solid_min_thickness"
            || opt_key == "solid_infill_below_area"
            || opt_key == "infill_extruder"
            || opt_key == "solid_infill_extruder"
            || opt_key == "infill_extrusion_width"
            || opt_key == "ensure_vertical_shell_thickness"
            || opt_key == "bridge_angle") {
            steps.emplace_back(posPrepareInfill);
        } else if (
               opt_key == "top_fill_pattern"
            || opt_key == "bottom_fill_pattern"
            || opt_key == "external_fill_link_max_length"
            || opt_key == "fill_angle"
            || opt_key == "infill_anchor"
            || opt_key == "infill_anchor_max"
            || opt_key == "top_infill_extrusion_width"
            || opt_key == "first_layer_extrusion_width") {
            steps.emplace_back(posInfill);
        } else if (opt_key == "fill_pattern") {
            steps.emplace_back(posPrepareInfill);
        } else if (opt_key == "fill_density") {
            // One likely wants to reslice only when switching between zero infill to simulate boolean difference (subtracting volumes),
            // normal infill and 100% (solid) infill.
            const auto *old_density = old_config.option<ConfigOptionPercent>(opt_key);
            const auto *new_density = new_config.option<ConfigOptionPercent>(opt_key);
            assert(old_density && new_density);
            //FIXME Vojtech is not quite sure about the 100% here, maybe it is not needed.
            if (is_approx(old_density->value, 0.) || is_approx(old_density->value, 100.) ||
                is_approx(new_density->value, 0.) || is_approx(new_density->value, 100.))
                steps.emplace_back(posPerimeters);
            steps.emplace_back(posPrepareInfill);
        } else if (opt_key == "solid_infill_extrusion_width") {
            // This value is used for calculating perimeter - infill overlap, thus perimeters need to be recalculated.
            steps.emplace_back(posPerimeters);
            steps.emplace_back(posPrepareInfill);
        } else if (
               opt_key == "external_perimeter_extrusion_width"
            || opt_key == "perimeter_extruder"
            || opt_key == "fuzzy_skin"
            || opt_key == "fuzzy_skin_thickness"
            || opt_key == "fuzzy_skin_point_dist"
            || opt_key == "overhangs"
            || opt_key == "thin_walls"
            || opt_key == "thick_bridges") {
            steps.emplace_back(posPerimeters);
            steps.emplace_back(posSupportMaterial);
        } else if (opt_key == "bridge_flow_ratio") {
            if (m_config.support_material_contact_distance > 0.) {
            	// Only invalidate due to bridging if bridging is enabled.
            	// If later "support_material_contact_distance" is modified, the complete PrintObject is invalidated anyway.
            	steps.emplace_back(posPerimeters);
            	steps.emplace_back(posInfill);
	            steps.emplace_back(posSupportMaterial);
	        }
        } else if (
            opt_key == "perimeter_generator"
            || opt_key == "wall_transition_length"
            || opt_key == "wall_transition_filter_deviation"
            || opt_key == "wall_transition_angle"
            || opt_key == "wall_distribution_count"
            || opt_key == "min_feature_size"
            || opt_key == "min_bead_width"
            || opt_key == "ensure_vertical_shell_infill") {
            steps.emplace_back(posSlice);
        } else if (
               opt_key == "seam_position"
            || opt_key == "seam_preferred_direction"
            || opt_key == "seam_preferred_direction_jitter"
            || opt_key == "support_material_speed"
            || opt_key == "support_material_interface_speed"
            || opt_key == "bridge_speed"
            || opt_key == "enable_dynamic_overhang_speeds"
            || opt_key == "overhang_overlap_levels"
            || opt_key == "dynamic_overhang_speeds"
            || opt_key == "external_perimeter_speed"
            || opt_key == "infill_speed"
            || opt_key == "perimeter_speed"
            || opt_key == "small_perimeter_speed"
            || opt_key == "solid_infill_speed"
            || opt_key == "top_solid_infill_speed") {
            invalidated |= m_print->invalidate_step(psGCodeExport);
        } else if (
               opt_key == "wipe_into_infill"
            || opt_key == "wipe_into_objects") {
            invalidated |= m_print->invalidate_step(psWipeTower);
            invalidated |= m_print->invalidate_step(psGCodeExport);
        } else {
            // for legacy, if we can't handle this option let's invalidate all steps
            this->invalidate_all_steps();
            invalidated = true;
        }
    }

    sort_remove_duplicates(steps);
    for (PrintObjectStep step : steps)
        invalidated |= this->invalidate_step(step);
    return invalidated;
}

bool PrintObject::invalidate_step(PrintObjectStep step)
{
	bool invalidated = Inherited::invalidate_step(step);
    
    // propagate to dependent steps
    if (step == posPerimeters) {
		invalidated |= this->invalidate_steps({ posPrepareInfill, posInfill, posIroning,  posSupportSpotsSearch, posEstimateCurledExtrusions });
        invalidated |= m_print->invalidate_steps({ psSkirtBrim });
    } else if (step == posPrepareInfill) {
        invalidated |= this->invalidate_steps({ posInfill, posIroning, posSupportSpotsSearch});
    } else if (step == posInfill) {
        invalidated |= this->invalidate_steps({ posIroning, posSupportSpotsSearch });
        invalidated |= m_print->invalidate_steps({ psSkirtBrim });
    } else if (step == posSlice) {
        invalidated |= this->invalidate_steps({posPerimeters, posPrepareInfill, posInfill, posIroning, posSupportSpotsSearch,
                                               posSupportMaterial, posEstimateCurledExtrusions});
        invalidated |= m_print->invalidate_steps({ psSkirtBrim });
        m_slicing_params.valid = false;
    } else if (step == posSupportMaterial) {
        invalidated |= m_print->invalidate_steps({ psSkirtBrim,  });
        invalidated |= this->invalidate_steps({ posEstimateCurledExtrusions });
        m_slicing_params.valid = false;
    }

    // invalidate alerts step always, since it depends on everything (except supports, but with supports enabled it is skipped anyway.)
    invalidated |= m_print->invalidate_step(psAlertWhenSupportsNeeded);
    // Wipe tower depends on the ordering of extruders, which in turn depends on everything.
    // It also decides about what the wipe_into_infill / wipe_into_object features will do,
    // and that too depends on many of the settings.
    invalidated |= m_print->invalidate_step(psWipeTower);
    // Invalidate G-code export in any case.
    invalidated |= m_print->invalidate_step(psGCodeExport);
    return invalidated;
}

bool PrintObject::invalidate_all_steps()
{
	// First call the "invalidate" functions, which may cancel background processing.
    bool result = Inherited::invalidate_all_steps() | m_print->invalidate_all_steps();
	// Then reset some of the depending values.
	m_slicing_params.valid = false;
	return result;
}

// Called on main thread with stopped or paused background processing to let PrintObject release data for its milestones that were invalidated or canceled.
void PrintObject::cleanup()
{
    if (this->query_reset_dirty_step_unguarded(posInfill))
        this->clear_fills();
    if (this->query_reset_dirty_step_unguarded(posSupportMaterial))
        this->clear_support_layers();
}

// This function analyzes slices of a region (SurfaceCollection slices).
// Each region slice (instance of Surface) is analyzed, whether it is supported or whether it is the top surface.
// Initially all slices are of type stInternal.
// Slices are compared against the top / bottom slices and regions and classified to the following groups:
// stTop          - Part of a region, which is not covered by any upper layer. This surface will be filled with a top solid infill.
// stBottomBridge - Part of a region, which is not fully supported, but it hangs in the air, or it hangs losely on a support or a raft.
// stBottom       - Part of a region, which is not supported by the same region, but it is supported either by another region, or by a soluble interface layer.
// stInternal     - Part of a region, which is supported by the same region type.
// If a part of a region is of stBottom and stTop, the stBottom wins.
void PrintObject::detect_surfaces_type()
{
    BOOST_LOG_TRIVIAL(info) << "Detecting solid surfaces..." << log_memory_info();

    // Interface shells: the intersecting parts are treated as self standing objects supporting each other.
    // Each of the objects will have a full number of top / bottom layers, even if these top / bottom layers
    // are completely hidden inside a collective body of intersecting parts.
    // This is useful if one of the parts is to be dissolved, or if it is transparent and the internal shells
    // should be visible.
    bool spiral_vase      = this->print()->config().spiral_vase.value;
    bool interface_shells = ! spiral_vase && m_config.interface_shells.value;
    size_t num_layers     = spiral_vase ? std::min(size_t(this->printing_region(0).config().bottom_solid_layers), m_layers.size()) : m_layers.size();

    for (size_t region_id = 0; region_id < this->num_printing_regions(); ++ region_id) {
        BOOST_LOG_TRIVIAL(debug) << "Detecting solid surfaces for region " << region_id << " in parallel - start";
#ifdef SLIC3R_DEBUG_SLICE_PROCESSING
        for (Layer *layer : m_layers)
            layer->m_regions[region_id]->export_region_fill_surfaces_to_svg_debug("1_detect_surfaces_type-initial");
#endif /* SLIC3R_DEBUG_SLICE_PROCESSING */

        // If interface shells are allowed, the region->surfaces cannot be overwritten as they may be used by other threads.
        // Cache the result of the following parallel_loop.
        std::vector<Surfaces> surfaces_new;
        if (interface_shells)
            surfaces_new.assign(num_layers, Surfaces());

        tbb::parallel_for(
            tbb::blocked_range<size_t>(0, 
            	spiral_vase ?
            		// In spiral vase mode, reserve the last layer for the top surface if more than 1 layer is planned for the vase bottom.
            		((num_layers > 1) ? num_layers - 1 : num_layers) :
            		// In non-spiral vase mode, go over all layers.
            		m_layers.size()),
            [this, region_id, interface_shells, &surfaces_new](const tbb::blocked_range<size_t>& range) {
                // If we have soluble support material, don't bridge. The overhang will be squished against a soluble layer separating
                // the support from the print.
                SurfaceType surface_type_bottom_other =
                    (this->has_support() && m_config.support_material_contact_distance.value == 0) ?
                    stBottom : stBottomBridge;
                for (size_t idx_layer = range.begin(); idx_layer < range.end(); ++ idx_layer) {
                    m_print->throw_if_canceled();
                    // BOOST_LOG_TRIVIAL(trace) << "Detecting solid surfaces for region " << region_id << " and layer " << layer->print_z;
                    Layer       *layer  = m_layers[idx_layer];
                    LayerRegion *layerm = layer->m_regions[region_id];
                    // comparison happens against the *full* slices (considering all regions)
                    // unless internal shells are requested
                    Layer       *upper_layer = (idx_layer + 1 < this->layer_count()) ? m_layers[idx_layer + 1] : nullptr;
                    Layer       *lower_layer = (idx_layer > 0) ? m_layers[idx_layer - 1] : nullptr;
                    // collapse very narrow parts (using the safety offset in the diff is not enough)
                    float        offset = layerm->flow(frExternalPerimeter).scaled_width() / 10.f;

                    // find top surfaces (difference between current surfaces
                    // of current layer and upper one)
                    Surfaces top;
                    if (upper_layer) {
                        ExPolygons upper_slices = interface_shells ? 
                            diff_ex(layerm->slices().surfaces, upper_layer->m_regions[region_id]->slices().surfaces, ApplySafetyOffset::Yes) :
                            diff_ex(layerm->slices().surfaces, upper_layer->lslices, ApplySafetyOffset::Yes);
                        surfaces_append(top, opening_ex(upper_slices, offset), stTop);
                    } else {
                        // if no upper layer, all surfaces of this one are solid
                        // we clone surfaces because we're going to clear the slices collection
                        top = layerm->slices().surfaces;
                        for (Surface &surface : top)
                            surface.surface_type = stTop;
                    }
                    
                    // Find bottom surfaces (difference between current surfaces of current layer and lower one).
                    Surfaces bottom;
                    if (lower_layer) {
#if 0
                        //FIXME Why is this branch failing t\multi.t ?
                        Polygons lower_slices = interface_shells ? 
                            to_polygons(lower_layer->get_region(region_id)->slices.surfaces) : 
                            to_polygons(lower_layer->slices);
                        surfaces_append(bottom,
                            opening_ex(diff(layerm->slices.surfaces, lower_slices, true), offset),
                            surface_type_bottom_other);
#else
                        // Any surface lying on the void is a true bottom bridge (an overhang)
                        surfaces_append(
                            bottom,
                            opening_ex(
                                diff_ex(layerm->slices().surfaces, lower_layer->lslices, ApplySafetyOffset::Yes),
                                offset),
                            surface_type_bottom_other);
                        // if user requested internal shells, we need to identify surfaces
                        // lying on other slices not belonging to this region
                        if (interface_shells) {
                            // non-bridging bottom surfaces: any part of this layer lying 
                            // on something else, excluding those lying on our own region
                            surfaces_append(
                                bottom,
                                opening_ex(
                                    diff_ex(
                                        intersection(layerm->slices().surfaces, lower_layer->lslices), // supported
                                        lower_layer->m_regions[region_id]->slices().surfaces,
                                        ApplySafetyOffset::Yes),
                                    offset),
                                stBottom);
                        }
#endif
                    } else {
                        // if no lower layer, all surfaces of this one are solid
                        // we clone surfaces because we're going to clear the slices collection
                        bottom = layerm->slices().surfaces;
                        for (Surface &surface : bottom)
                            surface.surface_type = stBottom;
                    }
                    
                    // now, if the object contained a thin membrane, we could have overlapping bottom
                    // and top surfaces; let's do an intersection to discover them and consider them
                    // as bottom surfaces (to allow for bridge detection)
                    if (! top.empty() && ! bottom.empty()) {
        //                Polygons overlapping = intersection(to_polygons(top), to_polygons(bottom));
        //                Slic3r::debugf "  layer %d contains %d membrane(s)\n", $layerm->layer->id, scalar(@$overlapping)
        //                    if $Slic3r::debug;
                        Polygons top_polygons = to_polygons(std::move(top));
                        top.clear();
                        surfaces_append(top, diff_ex(top_polygons, bottom), stTop);
                    }

        #ifdef SLIC3R_DEBUG_SLICE_PROCESSING
                    {
                        static int iRun = 0;
                        std::vector<std::pair<Slic3r::ExPolygons, SVG::ExPolygonAttributes>> expolygons_with_attributes;
                        expolygons_with_attributes.emplace_back(std::make_pair(union_ex(top),                             SVG::ExPolygonAttributes("green")));
                        expolygons_with_attributes.emplace_back(std::make_pair(union_ex(bottom),                          SVG::ExPolygonAttributes("brown")));
                        expolygons_with_attributes.emplace_back(std::make_pair(to_expolygons(layerm->slices().surfaces),  SVG::ExPolygonAttributes("black")));
                        SVG::export_expolygons(debug_out_path("1_detect_surfaces_type_%d_region%d-layer_%f.svg", iRun ++, region_id, layer->print_z).c_str(), expolygons_with_attributes);
                    }
        #endif /* SLIC3R_DEBUG_SLICE_PROCESSING */
                    
                    // save surfaces to layer
                    Surfaces &surfaces_out = interface_shells ? surfaces_new[idx_layer] : layerm->m_slices.surfaces;
                    Surfaces  surfaces_backup;
                    if (! interface_shells) {
                        surfaces_backup = std::move(surfaces_out);
                        surfaces_out.clear();
                    }
                    const Surfaces &surfaces_prev = interface_shells ? layerm->slices().surfaces : surfaces_backup;

                    // find internal surfaces (difference between top/bottom surfaces and others)
                    {
                        Polygons topbottom = to_polygons(top);
                        polygons_append(topbottom, to_polygons(bottom));
                        surfaces_append(surfaces_out, diff_ex(surfaces_prev, topbottom), stInternal);
                    }

                    surfaces_append(surfaces_out, std::move(top));
                    surfaces_append(surfaces_out, std::move(bottom));
                    
        //            Slic3r::debugf "  layer %d has %d bottom, %d top and %d internal surfaces\n",
        //                $layerm->layer->id, scalar(@bottom), scalar(@top), scalar(@internal) if $Slic3r::debug;

        #ifdef SLIC3R_DEBUG_SLICE_PROCESSING
                    layerm->export_region_slices_to_svg_debug("detect_surfaces_type-final");
        #endif /* SLIC3R_DEBUG_SLICE_PROCESSING */
                }
            }
        ); // for each layer of a region
        m_print->throw_if_canceled();

        if (interface_shells) {
            // Move surfaces_new to layerm->slices.surfaces
            for (size_t idx_layer = 0; idx_layer < num_layers; ++ idx_layer)
                m_layers[idx_layer]->m_regions[region_id]->m_slices.set(std::move(surfaces_new[idx_layer]));
        }

        if (spiral_vase) {
        	if (num_layers > 1)
	        	// Turn the last bottom layer infill to a top infill, so it will be extruded with a proper pattern.
	        	m_layers[num_layers - 1]->m_regions[region_id]->m_slices.set_type(stTop);
	        for (size_t i = num_layers; i < m_layers.size(); ++ i)
	        	m_layers[i]->m_regions[region_id]->m_slices.set_type(stInternal);
        }

        BOOST_LOG_TRIVIAL(debug) << "Detecting solid surfaces for region " << region_id << " - clipping in parallel - start";
        // Fill in layerm->fill_surfaces by trimming the layerm->slices by the cummulative layerm->fill_surfaces.
        tbb::parallel_for(
            tbb::blocked_range<size_t>(0, m_layers.size()),
            [this, region_id](const tbb::blocked_range<size_t>& range) {
                for (size_t idx_layer = range.begin(); idx_layer < range.end(); ++ idx_layer) {
                    m_print->throw_if_canceled();
                    LayerRegion *layerm = m_layers[idx_layer]->m_regions[region_id];
                    layerm->slices_to_fill_surfaces_clipped();
#ifdef SLIC3R_DEBUG_SLICE_PROCESSING
                    layerm->export_region_fill_surfaces_to_svg_debug("1_detect_surfaces_type-final");
#endif /* SLIC3R_DEBUG_SLICE_PROCESSING */
                } // for each layer of a region
            });
        m_print->throw_if_canceled();
        BOOST_LOG_TRIVIAL(debug) << "Detecting solid surfaces for region " << region_id << " - clipping in parallel - end";
    } // for each this->print->region_count

    // Mark the object to have the region slices classified (typed, which also means they are split based on whether they are supported, bridging, top layers etc.)
    m_typed_slices = true;
}

void PrintObject::process_external_surfaces()
{
    BOOST_LOG_TRIVIAL(info) << "Processing external surfaces..." << log_memory_info();

    // Cached surfaces covered by some extrusion, defining regions, over which the from the surfaces one layer higher are allowed to expand.
    std::vector<Polygons> surfaces_covered;
    // Is there any printing region, that has zero infill? If so, then we don't want the expansion to be performed over the complete voids, but only
    // over voids, which are supported by the layer below.
    bool 				  has_voids = false;
	for (size_t region_id = 0; region_id < this->num_printing_regions(); ++ region_id)
		if (this->printing_region(region_id).config().fill_density == 0) {
			has_voids = true;
			break;
		}
	if (has_voids && m_layers.size() > 1) {
	    // All but stInternal fill surfaces will get expanded and possibly trimmed.
	    std::vector<unsigned char> layer_expansions_and_voids(m_layers.size(), false);
	    for (size_t layer_idx = 1; layer_idx < m_layers.size(); ++ layer_idx) {
	    	const Layer *layer = m_layers[layer_idx];
	    	bool expansions = false;
	    	bool voids      = false;
	    	for (const LayerRegion *layerm : layer->regions()) {
	    		for (const Surface &surface : layerm->fill_surfaces()) {
	    			if (surface.surface_type == stInternal)
	    				voids = true;
	    			else
	    				expansions = true;
	    			if (voids && expansions) {
	    				layer_expansions_and_voids[layer_idx] = true;
	    				goto end;
	    			}
	    		}
	    	}
		end:;
		}
	    BOOST_LOG_TRIVIAL(debug) << "Collecting surfaces covered with extrusions in parallel - start";
	    surfaces_covered.resize(m_layers.size() - 1, Polygons());
    	auto unsupported_width = - float(scale_(0.3 * EXTERNAL_INFILL_MARGIN));
	    tbb::parallel_for(
	        tbb::blocked_range<size_t>(0, m_layers.size() - 1),
	        [this, &surfaces_covered, &layer_expansions_and_voids, unsupported_width](const tbb::blocked_range<size_t>& range) {
	            for (size_t layer_idx = range.begin(); layer_idx < range.end(); ++ layer_idx)
	            	if (layer_expansions_and_voids[layer_idx + 1]) {
                        // Layer above is partially filled with solid infill (top, bottom, bridging...),
                        // while some sparse inill regions are empty (0% infill).
		                m_print->throw_if_canceled();
		                Polygons voids;
		                for (const LayerRegion *layerm : m_layers[layer_idx]->regions()) {
		                	if (layerm->region().config().fill_density.value == 0.)
		                		for (const Surface &surface : layerm->fill_surfaces())
		                			// Shrink the holes, let the layer above expand slightly inside the unsupported areas.
		                			polygons_append(voids, offset(surface.expolygon, unsupported_width));
		                }
		                surfaces_covered[layer_idx] = diff(m_layers[layer_idx]->lslices, voids);
	            	}
	        }
	    );
	    m_print->throw_if_canceled();
	    BOOST_LOG_TRIVIAL(debug) << "Collecting surfaces covered with extrusions in parallel - end";
	}

	for (size_t region_id = 0; region_id < this->num_printing_regions(); ++region_id) {
        BOOST_LOG_TRIVIAL(debug) << "Processing external surfaces for region " << region_id << " in parallel - start";
        tbb::parallel_for(
            tbb::blocked_range<size_t>(0, m_layers.size()),
            [this, &surfaces_covered, region_id](const tbb::blocked_range<size_t>& range) {
                for (size_t layer_idx = range.begin(); layer_idx < range.end(); ++ layer_idx) {
                    m_print->throw_if_canceled();
                    // BOOST_LOG_TRIVIAL(trace) << "Processing external surface, layer" << m_layers[layer_idx]->print_z;
                    m_layers[layer_idx]->get_region(int(region_id))->process_external_surfaces(
                        // lower layer
                    	(layer_idx == 0) ? nullptr : m_layers[layer_idx - 1],
                        // lower layer polygons with density > 0%
                    	(layer_idx == 0 || surfaces_covered.empty() || surfaces_covered[layer_idx - 1].empty()) ? nullptr : &surfaces_covered[layer_idx - 1]);
                }
            }
        );
        m_print->throw_if_canceled();
        BOOST_LOG_TRIVIAL(debug) << "Processing external surfaces for region " << region_id << " in parallel - end";
    }
} // void PrintObject::process_external_surfaces()

void PrintObject::discover_vertical_shells()
{
    BOOST_LOG_TRIVIAL(info) << "Discovering vertical shells..." << log_memory_info();

    struct DiscoverVerticalShellsCacheEntry
    {
        // Collected polygons, offsetted
        Polygons    top_surfaces;
        Polygons    bottom_surfaces;
        Polygons    holes;
    };
    bool     spiral_vase      = this->print()->config().spiral_vase.value;
    size_t   num_layers       = spiral_vase ? std::min(size_t(this->printing_region(0).config().bottom_solid_layers), m_layers.size()) : m_layers.size();
    coordf_t min_layer_height = this->slicing_parameters().min_layer_height;
    // Does this region possibly produce more than 1 top or bottom layer?
    auto has_extra_layers_fn = [min_layer_height](const PrintRegionConfig &config) {
	    auto num_extra_layers = [min_layer_height](int num_solid_layers, coordf_t min_shell_thickness) {
	    	if (num_solid_layers == 0)
	    		return 0;
	    	int n = num_solid_layers - 1;
	    	int n2 = int(ceil(min_shell_thickness / min_layer_height));
	    	return std::max(n, n2 - 1);
	    };
    	return num_extra_layers(config.top_solid_layers, config.top_solid_min_thickness) +
	    	   num_extra_layers(config.bottom_solid_layers, config.bottom_solid_min_thickness) > 0;
    };
    std::vector<DiscoverVerticalShellsCacheEntry> cache_top_botom_regions(num_layers, DiscoverVerticalShellsCacheEntry());
    bool top_bottom_surfaces_all_regions = this->num_printing_regions() > 1 && ! m_config.interface_shells.value;
//    static constexpr const float top_bottom_expansion_coeff = 1.05f;
    // Just a tiny fraction of an infill extrusion width to merge neighbor regions reliably.
    static constexpr const float top_bottom_expansion_coeff = 0.05f;
    if (top_bottom_surfaces_all_regions) {
        // This is a multi-material print and interface_shells are disabled, meaning that the vertical shell thickness
        // is calculated over all materials.
        // Is the "ensure vertical wall thickness" applicable to any region?
        bool has_extra_layers = false;
        for (size_t region_id = 0; region_id < this->num_printing_regions(); ++region_id) {
            const PrintRegionConfig &config = this->printing_region(region_id).config();
            if (config.ensure_vertical_shell_thickness.value && has_extra_layers_fn(config)) {
                has_extra_layers = true;
                break;
            }
        }
        if (! has_extra_layers)
            // The "ensure vertical wall thickness" feature is not applicable to any of the regions. Quit.
            return;
        BOOST_LOG_TRIVIAL(debug) << "Discovering vertical shells in parallel - start : cache top / bottom";
        //FIXME Improve the heuristics for a grain size.
        size_t grain_size = std::max(num_layers / 16, size_t(1));
        tbb::parallel_for(
            tbb::blocked_range<size_t>(0, num_layers, grain_size),
            [this, &cache_top_botom_regions](const tbb::blocked_range<size_t>& range) {
                const std::initializer_list<SurfaceType> surfaces_bottom { stBottom, stBottomBridge };
                const size_t num_regions = this->num_printing_regions();
                for (size_t idx_layer = range.begin(); idx_layer < range.end(); ++ idx_layer) {
                    m_print->throw_if_canceled();
                    const Layer                      &layer = *m_layers[idx_layer];
                    DiscoverVerticalShellsCacheEntry &cache = cache_top_botom_regions[idx_layer];
                    // Simulate single set of perimeters over all merged regions.
                    float                             perimeter_offset = 0.f;
                    float                             perimeter_min_spacing = FLT_MAX;
#ifdef SLIC3R_DEBUG_SLICE_PROCESSING
                    static size_t debug_idx = 0;
                    ++ debug_idx;
#endif /* SLIC3R_DEBUG_SLICE_PROCESSING */
                    for (size_t region_id = 0; region_id < num_regions; ++ region_id) {
                        LayerRegion &layerm               = *layer.m_regions[region_id];
                        float        top_bottom_expansion = float(layerm.flow(frSolidInfill).scaled_spacing()) * top_bottom_expansion_coeff;
                        // Top surfaces.
                        append(cache.top_surfaces, offset(layerm.slices().filter_by_type(stTop), top_bottom_expansion));
//                        append(cache.top_surfaces, offset(layerm.fill_surfaces().filter_by_type(stTop), top_bottom_expansion));
                        // Bottom surfaces.
                        append(cache.bottom_surfaces, offset(layerm.slices().filter_by_types(surfaces_bottom), top_bottom_expansion));
//                        append(cache.bottom_surfaces, offset(layerm.fill_surfaces().filter_by_types(surfaces_bottom), top_bottom_expansion));
                        // Calculate the maximum perimeter offset as if the slice was extruded with a single extruder only.
                        // First find the maxium number of perimeters per region slice.
                        unsigned int perimeters = 0;
                        for (const Surface &s : layerm.slices())
                            perimeters = std::max<unsigned int>(perimeters, s.extra_perimeters);
                        perimeters += layerm.region().config().perimeters.value;
                        // Then calculate the infill offset.
                        if (perimeters > 0) {
                            Flow extflow = layerm.flow(frExternalPerimeter);
                            Flow flow    = layerm.flow(frPerimeter);
                            perimeter_offset = std::max(perimeter_offset,
                                0.5f * float(extflow.scaled_width() + extflow.scaled_spacing()) + (float(perimeters) - 1.f) * flow.scaled_spacing());
                            perimeter_min_spacing = std::min(perimeter_min_spacing, float(std::min(extflow.scaled_spacing(), flow.scaled_spacing())));
                        }
                        polygons_append(cache.holes, to_polygons(layerm.fill_expolygons()));
                    }
                    // Save some computing time by reducing the number of polygons.
                    cache.top_surfaces    = union_(cache.top_surfaces);
                    cache.bottom_surfaces = union_(cache.bottom_surfaces);
                    // For a multi-material print, simulate perimeter / infill split as if only a single extruder has been used for the whole print.
                    if (perimeter_offset > 0.) {
                        // The layer.lslices are forced to merge by expanding them first.
                        polygons_append(cache.holes, offset2(layer.lslices, 0.3f * perimeter_min_spacing, - perimeter_offset - 0.3f * perimeter_min_spacing));
#ifdef SLIC3R_DEBUG_SLICE_PROCESSING
                        {
                            Slic3r::SVG svg(debug_out_path("discover_vertical_shells-extra-holes-%d.svg", debug_idx), get_extents(layer.lslices));
                            svg.draw(layer.lslices, "blue");
                            svg.draw(union_ex(cache.holes), "red");
                            svg.draw_outline(union_ex(cache.holes), "black", "blue", scale_(0.05));
                            svg.Close(); 
                        }
#endif /* SLIC3R_DEBUG_SLICE_PROCESSING */
                    }
                    cache.holes = union_(cache.holes);
                }
            });
        m_print->throw_if_canceled();
        BOOST_LOG_TRIVIAL(debug) << "Discovering vertical shells in parallel - end : cache top / bottom";
    }

    for (size_t region_id = 0; region_id < this->num_printing_regions(); ++ region_id) {
        const PrintRegion &region = this->printing_region(region_id);
        if (! region.config().ensure_vertical_shell_thickness.value)
            // This region will be handled by discover_horizontal_shells().
            continue;
        if (! has_extra_layers_fn(region.config()))
            // Zero or 1 layer, there is no additional vertical wall thickness enforced.
            continue;

        //FIXME Improve the heuristics for a grain size.
        size_t grain_size = std::max(num_layers / 16, size_t(1));

        if (! top_bottom_surfaces_all_regions) {
            // This is either a single material print, or a multi-material print and interface_shells are enabled, meaning that the vertical shell thickness
            // is calculated over a single material.
            BOOST_LOG_TRIVIAL(debug) << "Discovering vertical shells for region " << region_id << " in parallel - start : cache top / bottom";
            tbb::parallel_for(
                tbb::blocked_range<size_t>(0, num_layers, grain_size),
                [this, region_id, &cache_top_botom_regions](const tbb::blocked_range<size_t>& range) {
                    const std::initializer_list<SurfaceType> surfaces_bottom { stBottom, stBottomBridge };
                    for (size_t idx_layer = range.begin(); idx_layer < range.end(); ++ idx_layer) {
                        m_print->throw_if_canceled();
                        Layer       &layer                = *m_layers[idx_layer];
                        LayerRegion &layerm               = *layer.m_regions[region_id];
                        float        top_bottom_expansion = float(layerm.flow(frSolidInfill).scaled_spacing()) * top_bottom_expansion_coeff;
                        // Top surfaces.
                        auto &cache = cache_top_botom_regions[idx_layer];
                        cache.top_surfaces = offset(layerm.slices().filter_by_type(stTop), top_bottom_expansion);
//                        append(cache.top_surfaces, offset(layerm.fill_surfaces().filter_by_type(stTop), top_bottom_expansion));
                        // Bottom surfaces.
                        cache.bottom_surfaces = offset(layerm.slices().filter_by_types(surfaces_bottom), top_bottom_expansion);
//                        append(cache.bottom_surfaces, offset(layerm.fill_surfaces().filter_by_types(surfaces_bottom), top_bottom_expansion));
                        // Holes over all regions. Only collect them once, they are valid for all region_id iterations.
                        if (cache.holes.empty()) {
                            for (size_t region_id = 0; region_id < layer.regions().size(); ++ region_id)
                                polygons_append(cache.holes, to_polygons(layer.regions()[region_id]->fill_expolygons()));
                        }
                    }
                });
            m_print->throw_if_canceled();
            BOOST_LOG_TRIVIAL(debug) << "Discovering vertical shells for region " << region_id << " in parallel - end : cache top / bottom";
        }

        BOOST_LOG_TRIVIAL(debug) << "Discovering vertical shells for region " << region_id << " in parallel - start : ensure vertical wall thickness";
        tbb::parallel_for(
            tbb::blocked_range<size_t>(0, num_layers, grain_size),
            [this, region_id, &cache_top_botom_regions]
            (const tbb::blocked_range<size_t>& range) {
                // printf("discover_vertical_shells from %d to %d\n", range.begin(), range.end());
                for (size_t idx_layer = range.begin(); idx_layer < range.end(); ++ idx_layer) {
                    m_print->throw_if_canceled();
#ifdef SLIC3R_DEBUG_SLICE_PROCESSING
        			static size_t debug_idx = 0;
        			++ debug_idx;
#endif /* SLIC3R_DEBUG_SLICE_PROCESSING */

                    Layer       	        *layer          = m_layers[idx_layer];
                    LayerRegion 	        *layerm         = layer->m_regions[region_id];
                    const PrintRegionConfig &region_config  = layerm->region().config();

#ifdef SLIC3R_DEBUG_SLICE_PROCESSING
                    layerm->export_region_slices_to_svg_debug("3_discover_vertical_shells-initial");
                    layerm->export_region_fill_surfaces_to_svg_debug("3_discover_vertical_shells-initial");
#endif /* SLIC3R_DEBUG_SLICE_PROCESSING */

                    Flow         solid_infill_flow   = layerm->flow(frSolidInfill);
                    coord_t      infill_line_spacing = solid_infill_flow.scaled_spacing(); 
                    // Find a union of perimeters below / above this surface to guarantee a minimum shell thickness.
                    Polygons shell;
                    Polygons holes;
#ifdef SLIC3R_DEBUG_SLICE_PROCESSING
                    ExPolygons shell_ex;
#endif /* SLIC3R_DEBUG_SLICE_PROCESSING */
                    float min_perimeter_infill_spacing = float(infill_line_spacing) * 1.05f;
#if 0
// #ifdef SLIC3R_DEBUG_SLICE_PROCESSING
                    {
        				Slic3r::SVG svg_cummulative(debug_out_path("discover_vertical_shells-perimeters-before-union-run%d.svg", debug_idx), this->bounding_box());
                        for (int n = (int)idx_layer - n_extra_bottom_layers; n <= (int)idx_layer + n_extra_top_layers; ++ n) {
                            if (n < 0 || n >= (int)m_layers.size())
                                continue;
                            ExPolygons &expolys = m_layers[n]->perimeter_expolygons;
                            for (size_t i = 0; i < expolys.size(); ++ i) {
        						Slic3r::SVG svg(debug_out_path("discover_vertical_shells-perimeters-before-union-run%d-layer%d-expoly%d.svg", debug_idx, n, i), get_extents(expolys[i]));
                                svg.draw(expolys[i]);
                                svg.draw_outline(expolys[i].contour, "black", scale_(0.05));
                                svg.draw_outline(expolys[i].holes, "blue", scale_(0.05));
                                svg.Close();

                                svg_cummulative.draw(expolys[i]);
                                svg_cummulative.draw_outline(expolys[i].contour, "black", scale_(0.05));
                                svg_cummulative.draw_outline(expolys[i].holes, "blue", scale_(0.05));
                            }
                        }
                    }
#endif /* SLIC3R_DEBUG_SLICE_PROCESSING */
			        polygons_append(holes, cache_top_botom_regions[idx_layer].holes);
			        if (int n_top_layers = region_config.top_solid_layers.value; n_top_layers > 0) {
                        // Gather top regions projected to this layer.
                        coordf_t print_z = layer->print_z;
	                    for (int i = int(idx_layer) + 1; 
	                        i < int(cache_top_botom_regions.size()) && 
	                        	(i < int(idx_layer) + n_top_layers ||
	                        		m_layers[i]->print_z - print_z < region_config.top_solid_min_thickness - EPSILON);
	                        ++ i) {
	                        const DiscoverVerticalShellsCacheEntry &cache = cache_top_botom_regions[i];
							if (! holes.empty())
								holes = intersection(holes, cache.holes);
							if (! cache.top_surfaces.empty()) {
		                        polygons_append(shell, cache.top_surfaces);
		                        // Running the union_ using the Clipper library piece by piece is cheaper 
		                        // than running the union_ all at once.
	                            shell = union_(shell);
	                        }
	                    }
	                }
	                if (int n_bottom_layers = region_config.bottom_solid_layers.value; n_bottom_layers > 0) {
                        // Gather bottom regions projected to this layer.
                        coordf_t bottom_z = layer->bottom_z();
	                    for (int i = int(idx_layer) - 1;
	                        i >= 0 &&
	                        	(i > int(idx_layer) - n_bottom_layers ||
	                        		bottom_z - m_layers[i]->bottom_z() < region_config.bottom_solid_min_thickness - EPSILON);
	                        -- i) {
	                        const DiscoverVerticalShellsCacheEntry &cache = cache_top_botom_regions[i];
							if (! holes.empty())
								holes = intersection(holes, cache.holes);
							if (! cache.bottom_surfaces.empty()) {
		                        polygons_append(shell, cache.bottom_surfaces);
		                        // Running the union_ using the Clipper library piece by piece is cheaper 
		                        // than running the union_ all at once.
		                        shell = union_(shell);
		                    }
	                    }
	                }
#ifdef SLIC3R_DEBUG_SLICE_PROCESSING
                    {
        				Slic3r::SVG svg(debug_out_path("discover_vertical_shells-perimeters-before-union-%d.svg", debug_idx), get_extents(shell));
                        svg.draw(shell);
                        svg.draw_outline(shell, "black", scale_(0.05));
                        svg.Close(); 
                    }
#endif /* SLIC3R_DEBUG_SLICE_PROCESSING */
#if 0
//                    shell = union_(shell, true);
                    shell = union_(shell, false); 
#endif
#ifdef SLIC3R_DEBUG_SLICE_PROCESSING
                    shell_ex = union_safety_offset_ex(shell);
#endif /* SLIC3R_DEBUG_SLICE_PROCESSING */

                    //if (shell.empty())
                    //    continue;

#ifdef SLIC3R_DEBUG_SLICE_PROCESSING
                    {
                        Slic3r::SVG svg(debug_out_path("discover_vertical_shells-perimeters-after-union-%d.svg", debug_idx), get_extents(shell));
                        svg.draw(shell_ex);
                        svg.draw_outline(shell_ex, "black", "blue", scale_(0.05));
                        svg.Close();  
                    }
#endif /* SLIC3R_DEBUG_SLICE_PROCESSING */

#ifdef SLIC3R_DEBUG_SLICE_PROCESSING
                    {
                        Slic3r::SVG svg(debug_out_path("discover_vertical_shells-internal-wshell-%d.svg", debug_idx), get_extents(shell));
                        svg.draw(layerm->fill_surfaces().filter_by_type(stInternal), "yellow", 0.5);
                        svg.draw_outline(layerm->fill_surfaces().filter_by_type(stInternal), "black", "blue", scale_(0.05));
                        svg.draw(shell_ex, "blue", 0.5);
                        svg.draw_outline(shell_ex, "black", "blue", scale_(0.05));
                        svg.Close();
                    } 
                    {
                        Slic3r::SVG svg(debug_out_path("discover_vertical_shells-internalvoid-wshell-%d.svg", debug_idx), get_extents(shell));
                        svg.draw(layerm->fill_surfaces().filter_by_type(stInternalVoid), "yellow", 0.5);
                        svg.draw_outline(layerm->fill_surfaces().filter_by_type(stInternalVoid), "black", "blue", scale_(0.05));
                        svg.draw(shell_ex, "blue", 0.5);
                        svg.draw_outline(shell_ex, "black", "blue", scale_(0.05));
                        svg.Close();
                    } 
                    {
                        Slic3r::SVG svg(debug_out_path("discover_vertical_shells-internalsolid-wshell-%d.svg", debug_idx), get_extents(shell));
                        svg.draw(layerm->fill_surfaces().filter_by_type(stInternalSolid), "yellow", 0.5);
                        svg.draw_outline(layerm->fill_surfaces().filter_by_type(stInternalSolid), "black", "blue", scale_(0.05));
                        svg.draw(shell_ex, "blue", 0.5);
                        svg.draw_outline(shell_ex, "black", "blue", scale_(0.05));
                        svg.Close();
                    } 
#endif /* SLIC3R_DEBUG_SLICE_PROCESSING */

                    // Trim the shells region by the internal & internal void surfaces.
                    const Polygons    polygonsInternal = to_polygons(layerm->fill_surfaces().filter_by_types({ stInternal, stInternalVoid, stInternalSolid }));
                    shell = intersection(shell, polygonsInternal, ApplySafetyOffset::Yes);
                    polygons_append(shell, diff(polygonsInternal, holes));
                    if (shell.empty())
                        continue;

                    // Append the internal solids, so they will be merged with the new ones.
                    polygons_append(shell, to_polygons(layerm->fill_surfaces().filter_by_type(stInternalSolid)));

                    // These regions will be filled by a rectilinear full infill. Currently this type of infill
                    // only fills regions, which fit at least a single line. To avoid gaps in the sparse infill,
                    // make sure that this region does not contain parts narrower than the infill spacing width.
#ifdef SLIC3R_DEBUG_SLICE_PROCESSING
                    Polygons shell_before = shell;
#endif /* SLIC3R_DEBUG_SLICE_PROCESSING */
#if 1
                    {
                        // Open to remove (filter out) regions narrower than a bit less than an infill extrusion line width.
                        // Such narrow regions are difficult to fill in with a gap fill algorithm (or Arachne), however they are most likely
                        // not needed for print stability / quality.
                        const float narrow_ensure_vertical_wall_thickness_region_radius = 0.5f * 0.65f * min_perimeter_infill_spacing;
                        // Then close gaps narrower than 1.2 * line width, such gaps are difficult to fill in with sparse infill,
                        // thus they will be merged into the solid infill.
                        const float narrow_sparse_infill_region_radius                  = 0.5f * 1.2f * min_perimeter_infill_spacing;
                        // Finally expand the infill a bit to remove tiny gaps between solid infill and the other regions.
                        const float tiny_overlap_radius                                 = 0.2f        * min_perimeter_infill_spacing;
                        shell = shrink(opening(union_(shell),
                            // Open to remove (filter out) regions narrower than an infill extrusion line width.
                            narrow_ensure_vertical_wall_thickness_region_radius,
                            // Then close gaps narrower than 1.2 * line width, such gaps are difficult to fill in with sparse infill.
                            narrow_ensure_vertical_wall_thickness_region_radius + narrow_sparse_infill_region_radius, ClipperLib::jtSquare),
                            // Finally expand the infill a bit to remove tiny gaps between solid infill and the other regions.
                            narrow_sparse_infill_region_radius - tiny_overlap_radius, ClipperLib::jtSquare);
                    }
                    if (shell.empty())
                        continue;
#else
                    // Ensure each region is at least 3x infill line width wide, so it could be filled in.
        //            float margin = float(infill_line_spacing) * 3.f;
                    float margin = float(infill_line_spacing) * 1.5f;
                    // we use a higher miterLimit here to handle areas with acute angles
                    // in those cases, the default miterLimit would cut the corner and we'd
                    // get a triangle in $too_narrow; if we grow it below then the shell
                    // would have a different shape from the external surface and we'd still
                    // have the same angle, so the next shell would be grown even more and so on.
                    Polygons too_narrow = diff(shell, opening(shell, margin, ClipperLib::jtMiter, 5.), true);
                    if (! too_narrow.empty()) {
                        // grow the collapsing parts and add the extra area to  the neighbor layer 
                        // as well as to our original surfaces so that we support this 
                        // additional area in the next shell too
                        // make sure our grown surfaces don't exceed the fill area
                        polygons_append(shell, intersection(offset(too_narrow, margin), polygonsInternal));
                    }
#endif
                    ExPolygons new_internal_solid = intersection_ex(polygonsInternal, shell);
#ifdef SLIC3R_DEBUG_SLICE_PROCESSING
                    {
                        Slic3r::SVG svg(debug_out_path("discover_vertical_shells-regularized-%d.svg", debug_idx), get_extents(shell_before));
                        // Source shell.
                        svg.draw(union_safety_offset_ex(shell_before));
                        // Shell trimmed to the internal surfaces.
                        svg.draw_outline(union_safety_offset_ex(shell), "black", "blue", scale_(0.05));
                        // Regularized infill region.
                        svg.draw_outline(new_internal_solid, "red", "magenta", scale_(0.05));
                        svg.Close();  
                    }
#endif /* SLIC3R_DEBUG_SLICE_PROCESSING */

                    // Trim the internal & internalvoid by the shell.
                    Slic3r::ExPolygons new_internal = diff_ex(layerm->fill_surfaces().filter_by_type(stInternal), shell);
                    Slic3r::ExPolygons new_internal_void = diff_ex(layerm->fill_surfaces().filter_by_type(stInternalVoid), shell);

#ifdef SLIC3R_DEBUG_SLICE_PROCESSING
                    {
                        SVG::export_expolygons(debug_out_path("discover_vertical_shells-new_internal-%d.svg", debug_idx), get_extents(shell), new_internal, "black", "blue", scale_(0.05));
        				SVG::export_expolygons(debug_out_path("discover_vertical_shells-new_internal_void-%d.svg", debug_idx), get_extents(shell), new_internal_void, "black", "blue", scale_(0.05));
        				SVG::export_expolygons(debug_out_path("discover_vertical_shells-new_internal_solid-%d.svg", debug_idx), get_extents(shell), new_internal_solid, "black", "blue", scale_(0.05));
                    }
#endif /* SLIC3R_DEBUG_SLICE_PROCESSING */

                    // Assign resulting internal surfaces to layer.
                    layerm->m_fill_surfaces.keep_types({ stTop, stBottom, stBottomBridge });
                    layerm->m_fill_surfaces.append(new_internal,       stInternal);
                    layerm->m_fill_surfaces.append(new_internal_void,  stInternalVoid);
                    layerm->m_fill_surfaces.append(new_internal_solid, stInternalSolid);
                } // for each layer
            });
        m_print->throw_if_canceled();
        BOOST_LOG_TRIVIAL(debug) << "Discovering vertical shells for region " << region_id << " in parallel - end";

#ifdef SLIC3R_DEBUG_SLICE_PROCESSING
		for (size_t idx_layer = 0; idx_layer < m_layers.size(); ++idx_layer) {
			LayerRegion *layerm = m_layers[idx_layer]->get_region(region_id);
			layerm->export_region_slices_to_svg_debug("3_discover_vertical_shells-final");
			layerm->export_region_fill_surfaces_to_svg_debug("3_discover_vertical_shells-final");
		}
#endif /* SLIC3R_DEBUG_SLICE_PROCESSING */
    } // for each region
} // void PrintObject::discover_vertical_shells()

// #define DEBUG_BRIDGE_OVER_INFILL
#ifdef DEBUG_BRIDGE_OVER_INFILL
template<typename T> void debug_draw(std::string name, const T& a, const T& b, const T& c, const T& d)
{
    std::vector<std::string> colors = {"red", "blue", "orange", "green"};
    BoundingBox              bbox   = get_extents(a);
    bbox.merge(get_extents(b));
    bbox.merge(get_extents(c));
    bbox.merge(get_extents(d));
    bbox.offset(scale_(1.));
    ::Slic3r::SVG svg(debug_out_path(name.c_str()).c_str(), bbox);   
    svg.draw(a, colors[0], scale_(0.3));
    svg.draw(b, colors[1], scale_(0.23));
    svg.draw(c, colors[2], scale_(0.16));
    svg.draw(d, colors[3], scale_(0.10));
    svg.Close();
}
#endif

// This method applies bridge flow to the first internal solid layer above sparse infill.
void PrintObject::bridge_over_infill()
{
    BOOST_LOG_TRIVIAL(info) << "Bridge over infill - Start" << log_memory_info();

    struct ModifiedSurface
    {
        ModifiedSurface(const Surface *original_surface, Polygons new_polys, const LayerRegion *region, double bridge_angle)
            : original_surface(original_surface), new_polys(new_polys), region(region), bridge_angle(bridge_angle)
        {}
        const Surface     *original_surface;
        Polygons           new_polys;
        const LayerRegion *region;
        double             bridge_angle;
    };

<<<<<<< HEAD
    std::unordered_map<const LayerSlice *, std::vector<ModifiedSurface>> briding_surfaces;

    tbb::parallel_for(tbb::blocked_range<size_t>(0, this->layers().size()), [po = this,
                                                                             &briding_surfaces](tbb::blocked_range<size_t> r) {
        for (size_t lidx = r.begin(); lidx < r.end(); lidx++) {
            const Layer *layer = po->get_layer(lidx);

            // gather also sparse infill surfaces on this layer, to which we can expand the bridges for anchoring
            // gather potential internal bridging surfaces for the current layer
            // pair of LayerSlice idx and surfaces. The LayerSlice idx simplifies the processing, since we cannot expand beyond it
            std::unordered_map<const LayerSlice *, SurfacesPtr>      bridging_surface_candidates;
            std::unordered_map<const LayerSlice *, SurfacesPtr>      expansion_space;
            std::unordered_map<const LayerSlice *, float>            max_bridge_flow_height;
            std::unordered_map<const Surface *, const LayerRegion *> surface_to_region;
            for (const LayerSlice &slice : layer->lslices_ex) {
                AABBTreeLines::LinesDistancer<Line> slice_island_tree{to_lines(layer->lslices[int(&slice - layer->lslices_ex.data())])};
                std::unordered_set<const LayerRegion *> regions_to_check;

                // If there is composite island we have to check all regions on the layer. otherwise, only some regions are needed to be checked
                for (const LayerIsland &island : slice.islands) {
                    regions_to_check.insert(layer->regions()[island.perimeters.region()]);
                    if (!island.fill_expolygons_composite()) {
                        regions_to_check.insert(layer->regions()[island.fill_region_id]);
                    } else {
                        for (const auto& r : layer->regions()) {
                            regions_to_check.insert(r);
                        }
                        break;
                    }
                }

                for ( const LayerRegion *region : regions_to_check) {
                    SurfacesPtr        region_internal_solids = region->fill_surfaces().filter_by_type(stInternalSolid);

                    // remove very small solid infills, usually not worth it and many of them may not even contain extrusions in the end.
                    region_internal_solids
                        .erase(std::remove_if(region_internal_solids.begin(), region_internal_solids.end(),
                                              [slice_island_tree, region](const Surface *s) {
                                                  float min_width = float(region->bridging_flow(frSolidInfill).scaled_spacing()) * 3.f;
                                                  if (slice_island_tree.distance_from_lines<true>(s->expolygon.contour.first_point()) >
                                                      min_width / 3.0) {
                                                      return true;
                                                  }
                                                  return area(offset_ex({s->expolygon}, -min_width)) <
                                                         min_width * region->bridging_flow(frSolidInfill).scaled_width();
                                              }),
                               region_internal_solids.end());
                    if (!region_internal_solids.empty()) {
                        max_bridge_flow_height[&slice] = std::max(max_bridge_flow_height[&slice],
                                                                  region->bridging_flow(frSolidInfill).height());
                    }
                    for (const Surface *s : region_internal_solids) {
                        surface_to_region[s] = region;
                    }
                    bridging_surface_candidates[&slice].insert(bridging_surface_candidates[&slice].end(), region_internal_solids.begin(),
                                                               region_internal_solids.end());
                    auto region_sparse_infill = region->fill_surfaces().filter_by_type(stInternal);
                    expansion_space[&slice].insert(expansion_space[&slice].end(), region_sparse_infill.begin(), region_sparse_infill.end());
                }
            }

            // if there are none briding candidates, exit now, before making infill for the previous layer
            if (std::all_of(bridging_surface_candidates.begin(), bridging_surface_candidates.end(),
                            [](const std::pair<const LayerSlice *, SurfacesPtr> &candidates) { return candidates.second.empty(); })) {
=======
    // Collect sum of all internal (sparse infill) regions, because
    //     1) layerm->fill_surfaces.will be modified in parallel.
    //     2) the parallel loop works on a sum of surfaces over regions anyways, thus collecting the sparse infill surfaces
    //        up front is an optimization.
    std::vector<Polygons> internals;
    internals.reserve(this->layer_count());
    for (Layer *layer : m_layers) {
        Polygons sum;
        for (const LayerRegion *layerm : layer->regions())
            layerm->fill_surfaces().filter_by_type(stInternal, &sum);
        internals.emplace_back(std::move(sum));
    }

    // Process all regions and layers in parallel.
    tbb::parallel_for(tbb::blocked_range<size_t>(0, sparse_infill_regions.size() * (this->layer_count() - 1), sparse_infill_regions.size()),
        [this, &sparse_infill_regions, &internals]
        (const tbb::blocked_range<size_t> &range) {
        for (size_t task_id = range.begin(); task_id != range.end(); ++ task_id) {
            const size_t layer_id    = (task_id / sparse_infill_regions.size()) + 1;
            const size_t region_id   = sparse_infill_regions[task_id % sparse_infill_regions.size()];
            Layer       *layer       = this->get_layer(layer_id);
            LayerRegion *layerm      = layer->m_regions[region_id];
            Flow         bridge_flow = layerm->bridging_flow(frSolidInfill, true /* Internal bridges are always thick. */);

            // Extract the stInternalSolid surfaces that might be transformed into bridges.
            ExPolygons internal_solid;
            layerm->m_fill_surfaces.remove_type(stInternalSolid, &internal_solid);
            if (internal_solid.empty())
                // No internal solid -> no new bridges for this layer region.
>>>>>>> 978f5c8b
                continue;
            }

<<<<<<< HEAD
            // Now, temporarily fill the previous layer and extract the extrusions.
            // TODO - the make_fills function does a lot of work, some of it is not needed (e.g. sorting the paths)
            // It would be nice to have a function that only creates the fill polylines, ideally without modifying the global state
            po->get_layer(lidx)->lower_layer->make_fills(nullptr, nullptr, nullptr);
            Polylines lower_layer_polylines;
            for (const LayerRegion *region : layer->lower_layer->m_regions) {
                for (const ExtrusionEntity *ee : region->fills().entities) {
                    assert(ee->is_collection());
                    auto region_polylines = dynamic_cast<const ExtrusionEntityCollection *>(ee)->as_polylines();
                    lower_layer_polylines.insert(lower_layer_polylines.end(), region_polylines.begin(), region_polylines.end());
                }
            }

            for (const std::pair<const LayerSlice *, SurfacesPtr> candidates : bridging_surface_candidates) {
                if (candidates.second.empty()) {
                    continue;
                };

                auto region_has_special_infill = [](const LayerRegion *layer_region) {
                    switch (layer_region->region().config().fill_pattern.value) {
                    case ipAdaptiveCubic: return true;
                    case ipSupportCubic: return true;
                    case ipLightning: return true;
                    default: return false;
                    }
                };

                // Gather lower layers sparse infill areas, to depth defined by used bridge flow
                Polygons          lower_layers_sparse_infill{};
                Polygons          special_infill{};
                {
                    double            bottom_z      = layer->print_z - max_bridge_flow_height[candidates.first] - EPSILON;
                    LayerSlice::Links current_links = candidates.first->overlaps_below;
                    LayerSlice::Links next_links{};
                    for (int i = int(lidx) - 1; i >= 0; --i) {
                        // Stop iterating if layer is lower than bottom_z.
                        if (po->get_layer(i)->print_z < bottom_z)
                            break;
                        for (const auto &link : current_links) {
                            const LayerSlice &slice_below = po->get_layer(i)->lslices_ex[link.slice_idx];
                            next_links.insert(next_links.end(), slice_below.overlaps_below.begin(), slice_below.overlaps_below.end());
                            std::unordered_set<const LayerRegion *> regions_under_to_check;
                            for (const LayerIsland &island : slice_below.islands) {
                                regions_under_to_check.insert(po->get_layer(i)->regions()[island.perimeters.region()]);
                                if (!island.fill_expolygons_composite()) {
                                    regions_under_to_check.insert(po->get_layer(i)->regions()[island.fill_region_id]);
                                } else {
                                    for (const auto &r : po->get_layer(i)->regions()) {
                                        regions_under_to_check.insert(r);
                                    }
                                    break;
                                }
                            }

                            for (const LayerRegion *region : regions_under_to_check) {
                                if (region->region().config().fill_density.value < 100 && !region_has_special_infill(region)) {
                                    for (const Surface *surface : region->fill_surfaces().filter_by_type(stInternal)) {
                                        Polygons p = to_polygons(surface->expolygon);
                                        lower_layers_sparse_infill.insert(lower_layers_sparse_infill.end(), p.begin(), p.end());
                                    }
                                } else if (region_has_special_infill(region)) {
                                    for (const Surface *surface : region->fill_surfaces().filter_by_type(stInternal)) {
                                        Polygons p = to_polygons(surface->expolygon);
                                        special_infill.insert(special_infill.end(), p.begin(), p.end());
                                    }
                                }
                            }
                        }
                        current_links = next_links;
                    }

                    lower_layers_sparse_infill = intersection(lower_layers_sparse_infill,
                                                              layer->lslices[int(candidates.first - layer->lslices_ex.data())]);
                    special_infill = intersection(special_infill, layer->lslices[int(candidates.first - layer->lslices_ex.data())]);

                    lower_layers_sparse_infill.insert(lower_layers_sparse_infill.end(), special_infill.begin(), special_infill.end());

                    if (lower_layers_sparse_infill.empty()) {
                        continue;
                    }
                }

                if (expansion_space[candidates.first].empty() && special_infill.empty()) {
                    // there is no expansion space to which can anchors expand on this island, add back original polygons and skip the island
                    for (const Surface *candidate : candidates.second) {
                        briding_surfaces[candidates.first].emplace_back(candidate, to_polygons(candidate->expolygon),
                                                                        surface_to_region[candidate], 0);
                    }
=======
            // Check whether the lower area is deep enough for absorbing the extra flow, also filter out
            // tiny regions from bridging.
            ExPolygons to_bridge;
            {
                Polygons to_bridge_pp = to_polygons(internal_solid);
                // Iterate through lower layers spanned by bridge_flow.
                double bottom_z = layer->print_z - bridge_flow.height() - EPSILON;
                for (auto i = int(layer_id) - 1; i >= 0 && m_layers[i]->print_z > bottom_z; -- i)
                    // Intersect lower sparse infills with the candidate solid surfaces.
                    to_bridge_pp = intersection(to_bridge_pp, internals[i]);
                // there's no point in bridging too thin/short regions
                //FIXME Vojtech: The offset2 function is not a geometric offset, 
                // therefore it may create 1) gaps, and 2) sharp corners, which are outside the original contour.
                // The gaps will be filled by a separate region, which makes the infill less stable and it takes longer.
                {
                    float min_width = float(bridge_flow.scaled_width()) * 3.f;
                    to_bridge_pp = opening(to_bridge_pp, min_width); //, ClipperLib::jtSquare);
                }
                
                if (to_bridge_pp.empty()) {
                    // Optimization: Nothing to bridge, restore internal_solid surfaces.
                    for (ExPolygon &ex : internal_solid)
                        layerm->m_fill_surfaces.surfaces.push_back(Surface(stInternalSolid, std::move(ex)));
>>>>>>> 978f5c8b
                    continue;
                }

<<<<<<< HEAD
                Polygons expand_area;
                for (const Surface *sparse_infill : expansion_space[candidates.first]) {
                    assert(sparse_infill->surface_type == stInternal);
                    Polygons a = to_polygons(sparse_infill->expolygon);
                    expand_area.insert(expand_area.end(), a.begin(), a.end());
                }

                // Lower layers sparse infill sections gathered
                // now we can intersected them with bridging surface candidates to get actual areas that need and can accumulate
                // bridging. These areas we then expand (within the surrounding sparse infill only!)
                // to touch the infill polylines on previous layer.
                for (const Surface *candidate : candidates.second) {
                    const Flow &flow = surface_to_region[candidate]->bridging_flow(frSolidInfill);
                    assert(candidate->surface_type == stInternalSolid);
                    Polygons bridged_area = to_polygons(candidate->expolygon);
                    bridged_area =
                        intersection(bridged_area,
                                     lower_layers_sparse_infill); // cut off parts which are not over sparse infill - material overflow

                    if (area(shrink(bridged_area, 3.0 * flow.scaled_spacing())) < 9.0 * flow.scaled_spacing() * flow.scaled_spacing()) {
                        continue;
                    }

                    Polygons max_area = expand_area;
                    max_area.insert(max_area.end(), bridged_area.begin(), bridged_area.end());
                    max_area = closing(max_area, flow.scaled_spacing());

                    Polylines anchors = intersection_pl(lower_layer_polylines, max_area);
                    if (!special_infill.empty()) {
                        auto part_over_special_infill = intersection(special_infill, bridged_area);
                        auto artificial_boundary = to_polylines(expand(part_over_special_infill, 0.5 * flow.scaled_width())); 
                        anchors.insert(anchors.end(), artificial_boundary.begin(), artificial_boundary.end());

#ifdef DEBUG_BRIDGE_OVER_INFILL
                        debug_draw(std::to_string(lidx) + "special", to_lines(part_over_special_infill), to_lines(artificial_boundary),
                                   to_lines(anchors), to_lines(expand_area));
#endif
                    }
                    anchors           = diff_pl(anchors, bridged_area);

                    Lines anchors_and_walls = to_lines(anchors);
                    Lines tmp               = to_lines(max_area);
                    anchors_and_walls.insert(anchors_and_walls.end(), tmp.begin(), tmp.end());

#ifdef DEBUG_BRIDGE_OVER_INFILL
                    debug_draw(std::to_string(lidx) + "candidate", to_lines(candidate->expolygon), to_lines(bridged_area),
                               to_lines(max_area), (anchors_and_walls));
#endif

                    double bridging_angle = 0;
                    {
                        AABBTreeLines::LinesDistancer<Line> lines_tree{anchors.empty() ? anchors_and_walls : to_lines(anchors)};

                        std::map<double, int> counted_directions;
                        for (const Polygon &p : bridged_area) {
                            for (int point_idx = 0; point_idx < int(p.points.size()) - 1; ++point_idx) {
                                Vec2d  start        = p.points[point_idx].cast<double>();
                                Vec2d  next         = p.points[point_idx + 1].cast<double>();
                                Vec2d  v            = next - start; // vector from next to current
                                double dist_to_next = v.norm();
                                v.normalize();
                                int   lines_count = int(std::ceil(dist_to_next / scaled(3.0)));
                                float step_size   = dist_to_next / lines_count;
                                for (int i = 0; i < lines_count; ++i) {
                                    Point a                   = (start + v * (i * step_size)).cast<coord_t>();
                                    auto [distance, index, p] = lines_tree.distance_from_lines_extra<false>(a);
                                    double angle              = lines_tree.get_line(index).orientation();
                                    if (angle > PI) {
                                        angle -= PI;
                                    }
                                    angle += PI * 0.5;
                                    counted_directions[angle]++;
                                }
                            }
                        }

                        std::pair<double, int> best_dir{0, 0};
                        // sliding window accumulation 
                        for (const auto &dir : counted_directions) {
                            int    score_acc          = 0;
                            double dir_acc            = 0;
                            double window_start_angle = dir.first - PI * 0.1;
                            double window_end_angle   = dir.first + PI * 0.1;
                            for (auto dirs_window = counted_directions.lower_bound(window_start_angle);
                                 dirs_window != counted_directions.upper_bound(window_end_angle); dirs_window++) {
                                dir_acc += dirs_window->first * dirs_window->second;
                                score_acc += dirs_window->second;
                            }
                            // current span of directions is 0.5 PI to 1.5 PI (due to the aproach.). Edge values should also account for the
                            //  opposite direction.
                            if (window_start_angle < 0.5 * PI) {
                                for (auto dirs_window = counted_directions.lower_bound(1.5 * PI - (0.5 * PI - window_start_angle));
                                     dirs_window != counted_directions.end(); dirs_window++) {
                                    dir_acc += dirs_window->first *  dirs_window->second;
                                    score_acc += dirs_window->second;
                                }
                            }
                            if (window_start_angle > 1.5 * PI) {
                                for (auto dirs_window = counted_directions.begin();
                                     dirs_window != counted_directions.upper_bound(window_start_angle - 1.5 * PI); dirs_window++) {
                                    dir_acc += dirs_window->first *  dirs_window->second;
                                    score_acc += dirs_window->second;
                                }
                            }

                            if (score_acc > best_dir.second) {
                                best_dir = {dir_acc / score_acc, score_acc};
                            }
                        }
                        bridging_angle = best_dir.first;
                        if (bridging_angle == 0) {
                            bridging_angle = 0.001;
                        }
                        switch (surface_to_region[candidate]->region().config().fill_pattern.value) {
                        case ipHilbertCurve: bridging_angle += 0.25 * PI; break;
                        case ipOctagramSpiral: bridging_angle += (1.0 / 16.0) * PI; break;
                        default: break;
                        }
                    }

                    auto lines_rotate = [](Lines &lines, double cos_angle, double sin_angle) {
                        for (Line &l : lines) {
                            double ax = double(l.a.x());
                            double ay = double(l.a.y());
                            l.a.x()   = coord_t(round(cos_angle * ax - sin_angle * ay));
                            l.a.y()   = coord_t(round(cos_angle * ay + sin_angle * ax));
                            double bx = double(l.b.x());
                            double by = double(l.b.y());
                            l.b.x()   = coord_t(round(cos_angle * bx - sin_angle * by));
                            l.b.y()   = coord_t(round(cos_angle * by + sin_angle * bx));
                        }
                    };

                    auto segments_overlap = [](coord_t alow, coord_t ahigh, coord_t blow, coord_t bhigh) {
                        return (alow >= blow && alow <= bhigh) || (ahigh >= blow && ahigh <= bhigh) || (blow >= alow && blow <= ahigh) ||
                               (bhigh >= alow && bhigh <= ahigh);
                    };

                    Polygons expanded_bridged_area{};
                    double aligning_angle = -bridging_angle + PI * 0.5;
                    {
                        polygons_rotate(bridged_area, aligning_angle);
                        lines_rotate(anchors_and_walls, cos(aligning_angle), sin(aligning_angle));
                        BoundingBox bb_x = get_extents(bridged_area);
                        BoundingBox bb_y = get_extents(anchors_and_walls);

                        const size_t      n_vlines = (bb_x.max.x() - bb_x.min.x() + flow.scaled_spacing() - 1) / flow.scaled_spacing();
                        std::vector<Line> vertical_lines(n_vlines);
                        for (size_t i = 0; i < n_vlines; i++) {
                            coord_t x           = bb_x.min.x() + i * flow.scaled_spacing();
                            coord_t y_min       = bb_y.min.y() - flow.scaled_spacing();
                            coord_t y_max       = bb_y.max.y() + flow.scaled_spacing();
                            vertical_lines[i].a = Point{x, y_min};
                            vertical_lines[i].b = Point{x, y_max};
                        }

                        auto anchors_and_walls_tree = AABBTreeLines::LinesDistancer<Line>{std::move(anchors_and_walls)};
                        auto bridged_area_tree      = AABBTreeLines::LinesDistancer<Line>{to_lines(bridged_area)};

#ifdef DEBUG_BRIDGE_OVER_INFILL
                        debug_draw(std::to_string(lidx) + "sliced", to_lines(bridged_area), anchors_and_walls,
                                   vertical_lines, {});
#endif

                        std::vector<std::vector<Line>> polygon_sections(n_vlines);
                        for (size_t i = 0; i < n_vlines; i++) {
                            auto area_intersections = bridged_area_tree.intersections_with_line<true>(vertical_lines[i]);
                            for (int intersection_idx = 0; intersection_idx < int(area_intersections.size()) - 1; intersection_idx++) {
                                if (bridged_area_tree.outside(
                                        (area_intersections[intersection_idx].first + area_intersections[intersection_idx + 1].first) / 2) < 0) {
                                    polygon_sections[i].emplace_back(area_intersections[intersection_idx].first,
                                                                     area_intersections[intersection_idx + 1].first);
                                }
                            }
                            auto anchors_intersections = anchors_and_walls_tree.intersections_with_line<true>(vertical_lines[i]);

                            for (Line &section : polygon_sections[i]) {
                                auto maybe_below_anchor = std::upper_bound(anchors_intersections.rbegin(), anchors_intersections.rend(),
                                                                           section.a,
                                                                           [](const Point &a, const std::pair<Point, size_t> &b) {
                                                                               return a.y() > b.first.y();
                                                                           });
                                if (maybe_below_anchor != anchors_intersections.rend()) {
                                    section.a = maybe_below_anchor->first;
                                    section.a.y() -= flow.scaled_width() * (0.5 + 1.0);
                                }

                                auto maybe_upper_anchor = std::upper_bound(anchors_intersections.begin(), anchors_intersections.end(),
                                                                           section.b,
                                                                           [](const Point &a, const std::pair<Point, size_t> &b) {
                                                                               return a.y() < b.first.y();
                                                                           });
                                if (maybe_upper_anchor != anchors_intersections.end()) {
                                    section.b = maybe_upper_anchor->first;
                                    section.b.y() += flow.scaled_width() * (0.5 + 1.0);
                                }
                            }

                            for (int section_idx = 0; section_idx < int(polygon_sections[i].size()) - 1; section_idx++) {
                                Line &section_a = polygon_sections[i][section_idx];
                                Line &section_b = polygon_sections[i][section_idx + 1];
                                if (segments_overlap(section_a.a.y(), section_a.b.y(), section_b.a.y(), section_b.b.y())) {
                                    section_b.a  = section_a.a.y() < section_b.a.y() ? section_a.a : section_b.a;
                                    section_b.b = section_a.b.y() < section_b.b.y() ? section_b.b : section_a.b;
                                    section_a.a  = section_a.b;
                                }
                            }

                            polygon_sections[i].erase(std::remove_if(polygon_sections[i].begin(), polygon_sections[i].end(),
                                                                     [](const Line &s) { return s.a == s.b; }),
                                                      polygon_sections[i].end());
                        }

                        // reconstruct polygon from polygon sections
                        struct TracedPoly
                        {
                            std::vector<Point> lows;
                            std::vector<Point> highs;
                        };

                        std::vector<TracedPoly> current_traced_polys;
                        for (const auto &polygon_slice : polygon_sections) {
                            std::unordered_set<const Line *> used_segments;
                            for (TracedPoly &traced_poly : current_traced_polys) {
                                auto maybe_first_overlap = std::upper_bound(polygon_slice.begin(), polygon_slice.end(),
                                                                            traced_poly.lows.back(), [](const Point &low, const Line &seg) {
                                                                                return seg.b.y() > low.y();
                                                                            });

                                if (maybe_first_overlap != polygon_slice.end() && // segment exists
                                    segments_overlap(traced_poly.lows.back().y(), traced_poly.highs.back().y(), maybe_first_overlap->a.y(),
                                                     maybe_first_overlap->b.y())) // segment is overlapping
                                {
                                    // Overlapping segment. In that case, add it
                                    // to the traced polygon and add segment to used segments
                                    if ((traced_poly.lows.back() - maybe_first_overlap->a).cast<double>().squaredNorm() <
                                        36.0 * double(flow.scaled_spacing()) * flow.scaled_spacing()) {
                                        traced_poly.lows.push_back(maybe_first_overlap->a);
                                    } else {
                                        traced_poly.lows.push_back(traced_poly.lows.back() + Point{flow.scaled_spacing() / 2, 0});
                                        traced_poly.lows.push_back(maybe_first_overlap->a - Point{flow.scaled_spacing() / 2, 0});
                                        traced_poly.lows.push_back(maybe_first_overlap->a);
                                    }

                                    if ((traced_poly.highs.back() - maybe_first_overlap->b).cast<double>().squaredNorm() <
                                        36.0 * double(flow.scaled_spacing()) * flow.scaled_spacing()) {
                                        traced_poly.highs.push_back(maybe_first_overlap->b);
                                    } else {
                                        traced_poly.highs.push_back(traced_poly.highs.back() + Point{flow.scaled_spacing() / 2, 0});
                                        traced_poly.highs.push_back(maybe_first_overlap->b - Point{flow.scaled_spacing() / 2, 0});
                                        traced_poly.highs.push_back(maybe_first_overlap->b);
                                    }
                                    used_segments.insert(&(*maybe_first_overlap));
                                } else {
                                    // Zero or multiple overlapping segments. Resolving this is nontrivial,
                                    // so we just close this polygon and maybe open several new. This will hopefully happen much less often
                                    traced_poly.lows.push_back(traced_poly.lows.back() + Point{flow.scaled_spacing() / 2, 0});
                                    traced_poly.highs.push_back(traced_poly.highs.back() + Point{flow.scaled_spacing() / 2, 0});
                                    Polygon &new_poly = expanded_bridged_area.emplace_back(std::move(traced_poly.lows));
                                    new_poly.points.insert(new_poly.points.end(), traced_poly.highs.rbegin(), traced_poly.highs.rend());
                                    traced_poly.lows.clear();
                                    traced_poly.highs.clear();
                                }
                            }

                            current_traced_polys.erase(std::remove_if(current_traced_polys.begin(), current_traced_polys.end(),
                                                                      [](const TracedPoly &tp) { return tp.lows.empty(); }),
                                                       current_traced_polys.end());

                            for (const auto &segment : polygon_slice) {
                                if (used_segments.find(&segment) == used_segments.end()) {
                                    TracedPoly &new_tp = current_traced_polys.emplace_back();
                                    new_tp.lows.push_back(segment.a - Point{flow.scaled_spacing() / 2, 0});
                                    new_tp.lows.push_back(segment.a);
                                    new_tp.highs.push_back(segment.b - Point{flow.scaled_spacing() / 2, 0});
                                    new_tp.highs.push_back(segment.b);
                                }
                            }
                        }

                        // add not closed polys
                        for (TracedPoly &traced_poly : current_traced_polys) {
                            Polygon &new_poly = expanded_bridged_area.emplace_back(std::move(traced_poly.lows));
                            new_poly.points.insert(new_poly.points.end(), traced_poly.highs.rbegin(), traced_poly.highs.rend());
                        }

#ifdef DEBUG_BRIDGE_OVER_INFILL
                        Lines l{};
                        for (const auto &s : polygon_sections) {
                            l.insert(l.end(), s.begin(), s.end());
                        }
                        debug_draw(std::to_string(lidx) + "reconstructed", l, anchors_and_walls_tree.get_lines(),
                                   to_lines(expanded_bridged_area), bridged_area_tree.get_lines());
#endif
                    }

                    polygons_rotate(expanded_bridged_area, -aligning_angle);
                    expanded_bridged_area = intersection(expanded_bridged_area, max_area);
                    expanded_bridged_area = opening(expanded_bridged_area, flow.scaled_spacing());
                    expand_area           = diff(expand_area, expanded_bridged_area);

                    briding_surfaces[candidates.first].emplace_back(candidate, expanded_bridged_area, surface_to_region[candidate],
                                                                             bridging_angle);
#ifdef DEBUG_BRIDGE_OVER_INFILL
                    debug_draw(std::to_string(lidx) + "cadidate_added", to_lines(expanded_bridged_area), to_lines(bridged_area),
                               to_lines(max_area), to_lines(expand_area));
#endif
                }
            }
=======
            #ifdef SLIC3R_DEBUG
            printf("Bridging %zu internal areas at layer %zu\n", to_bridge.size(), layer->id());
            #endif
            
            // compute the remaning internal solid surfaces as difference
            ExPolygons not_to_bridge = diff_ex(internal_solid, to_bridge, ApplySafetyOffset::Yes);
            to_bridge = intersection_ex(to_bridge, internal_solid, ApplySafetyOffset::Yes);
            // build the new collection of fill_surfaces
            for (ExPolygon &ex : to_bridge)
                layerm->m_fill_surfaces.surfaces.push_back(Surface(stInternalBridge, std::move(ex)));
            for (ExPolygon &ex : not_to_bridge)
                layerm->m_fill_surfaces.surfaces.push_back(Surface(stInternalSolid, std::move(ex)));
#ifdef SLIC3R_DEBUG_SLICE_PROCESSING
            layerm->export_region_slices_to_svg_debug("7_bridge_over_infill");
            layerm->export_region_fill_surfaces_to_svg_debug("7_bridge_over_infill");
#endif /* SLIC3R_DEBUG_SLICE_PROCESSING */
            m_print->throw_if_canceled();
>>>>>>> 978f5c8b
        }
        });

        BOOST_LOG_TRIVIAL(info) << "Bridge over infill - Directions and expanded surfaces computed" << log_memory_info();

        tbb::parallel_for(tbb::blocked_range<size_t>(0, this->layers().size()), [po = this,
                                                                                 &briding_surfaces](tbb::blocked_range<size_t> r) {
            for (size_t lidx = r.begin(); lidx < r.end(); lidx++) {
                Layer *layer = po->get_layer(lidx);

                for (const LayerSlice &slice : layer->lslices_ex) {
                    if (const auto &modified_surfaces = briding_surfaces.find(&slice);
                        modified_surfaces != briding_surfaces.end()) {
                        std::unordered_set<LayerRegion *> regions_to_check;
                        for (const LayerIsland &island : slice.islands) {
                            regions_to_check.insert(layer->regions()[island.perimeters.region()]);
                            if (!island.fill_expolygons_composite()) {
                                regions_to_check.insert(layer->regions()[island.fill_region_id]);
                            } else {
                                for (LayerRegion *r : layer->regions()) {
                                    regions_to_check.insert(r);
                                }
                                break;
                            }
                        }

                        Polygons cut_from_infill{};
                        for (const auto &surface : modified_surfaces->second) {
                            cut_from_infill.insert(cut_from_infill.end(), surface.new_polys.begin(), surface.new_polys.end());
                        }

                        for (LayerRegion *region : regions_to_check) {
                            Surfaces new_surfaces;

                            for (const ModifiedSurface &s : modified_surfaces->second) {
                                for (Surface &surface : region->m_fill_surfaces.surfaces) {
                                    if (s.original_surface == &surface) {
                                        Surface tmp(surface, {});
                                        for (const ExPolygon &expoly : diff_ex(surface.expolygon, s.new_polys)) {
                                            new_surfaces.emplace_back(tmp, expoly);
                                        }
                                        tmp.surface_type = stInternalBridge;
                                        tmp.bridge_angle = s.bridge_angle;
                                        for (const ExPolygon &expoly : union_ex(s.new_polys)) {
                                            new_surfaces.emplace_back(tmp, expoly);
                                        }
                                        surface.clear();
                                    } else if (surface.surface_type == stInternal) {
                                        Surface tmp(surface, {});
                                        for (const ExPolygon &expoly : diff_ex(surface.expolygon, cut_from_infill)) {
                                            new_surfaces.emplace_back(tmp, expoly);
                                        }
                                        surface.clear();
                                    }
                                }
                            }
                            region->m_fill_surfaces.surfaces.insert(region->m_fill_surfaces.surfaces.end(), new_surfaces.begin(),
                                                                    new_surfaces.end());
                            region->m_fill_surfaces.surfaces.erase(std::remove_if(region->m_fill_surfaces.surfaces.begin(),
                                                                                  region->m_fill_surfaces.surfaces.end(),
                                                                                  [](const Surface &s) { return s.empty(); }),
                                                                   region->m_fill_surfaces.surfaces.end());
                        }
                    }
                }
            }
        });

        BOOST_LOG_TRIVIAL(info) << "Bridge over infill - End" << log_memory_info();

} // void PrintObject::bridge_over_infill()

// void a()
// {
//     std::vector<int> sparse_infill_regions;
//     for (size_t region_id = 0; region_id < this->num_printing_regions(); ++ region_id)
//         if (const PrintRegion &region = this->printing_region(region_id); region.config().fill_density.value < 100)
//             sparse_infill_regions.emplace_back(region_id);
//     if (this->layer_count() < 2 || sparse_infill_regions.empty())
//         return;

//     // Collect sum of all internal (sparse infill) regions, because
//     //     1) layerm->fill_surfaces.will be modified in parallel.
//     //     2) the parallel loop works on a sum of surfaces over regions anyways, thus collecting the sparse infill surfaces
//     //        up front is an optimization.
//     std::vector<Polygons> internals;
//     internals.reserve(this->layer_count());
//     for (Layer *layer : m_layers) {
//         Polygons sum;
//         for (const LayerRegion *layerm : layer->m_regions)
//             layerm->fill_surfaces().filter_by_type(stInternal, &sum);
//         internals.emplace_back(std::move(sum));
//     }

//     // Process all regions and layers in parallel.
//     tbb::parallel_for(tbb::blocked_range<size_t>(0, sparse_infill_regions.size() * (this->layer_count() - 1), sparse_infill_regions.size()),
//         [this, &sparse_infill_regions, &internals]
//         (const tbb::blocked_range<size_t> &range) {
//         for (size_t task_id = range.begin(); task_id != range.end(); ++ task_id) {
//             const size_t layer_id    = (task_id / sparse_infill_regions.size()) + 1;
//             const size_t region_id   = sparse_infill_regions[task_id % sparse_infill_regions.size()];
//             Layer       *layer       = this->get_layer(layer_id);
//             LayerRegion *layerm      = layer->m_regions[region_id];
//             Flow         bridge_flow = layerm->bridging_flow(frSolidInfill);

//             // Extract the stInternalSolid surfaces that might be transformed into bridges.
//             ExPolygons internal_solid;
//             layerm->m_fill_surfaces.remove_type(stInternalSolid, &internal_solid);
//             if (internal_solid.empty())
//                 // No internal solid -> no new bridges for this layer region.
//                 continue;

//             // check whether the lower area is deep enough for absorbing the extra flow
//             // (for obvious physical reasons but also for preventing the bridge extrudates
//             // from overflowing in 3D preview)
//             ExPolygons to_bridge;
//             {
//                 Polygons to_bridge_pp = to_polygons(internal_solid);
//                 // Iterate through lower layers spanned by bridge_flow.
//                 double bottom_z = layer->print_z - bridge_flow.height() - EPSILON;
//                 for (auto i = int(layer_id) - 1; i >= 0; -- i) {
//                     // Stop iterating if layer is lower than bottom_z.
//                     if (m_layers[i]->print_z < bottom_z)
//                         break;
//                     // Intersect lower sparse infills with the candidate solid surfaces.
//                     to_bridge_pp = intersection(to_bridge_pp, internals[i]);
//                 }
//                 // there's no point in bridging too thin/short regions
//                 //FIXME Vojtech: The offset2 function is not a geometric offset, 
//                 // therefore it may create 1) gaps, and 2) sharp corners, which are outside the original contour.
//                 // The gaps will be filled by a separate region, which makes the infill less stable and it takes longer.
//                 {
//                     float min_width = float(bridge_flow.scaled_width()) * 3.f;
//                     to_bridge_pp = opening(to_bridge_pp, min_width);
//                 }
                
//                 if (to_bridge_pp.empty()) {
//                     // Restore internal_solid surfaces. 
//                     for (ExPolygon &ex : internal_solid)
//                         layerm->m_fill_surfaces.surfaces.push_back(Surface(stInternalSolid, std::move(ex)));
//                     continue;
//                 }
//                 // convert into ExPolygons
//                 to_bridge = union_ex(to_bridge_pp);
//             }

// #ifdef SLIC3R_DEBUG
//             printf("Bridging %zu internal areas at layer %zu\n", to_bridge.size(), layer->id());
//             #endif
            
//             // compute the remaning internal solid surfaces as difference
//             ExPolygons not_to_bridge = diff_ex(internal_solid, to_bridge, ApplySafetyOffset::Yes);
//             to_bridge = intersection_ex(to_bridge, internal_solid, ApplySafetyOffset::Yes);
//             // build the new collection of fill_surfaces
//             for (ExPolygon &ex : to_bridge)
//                 layerm->m_fill_surfaces.surfaces.push_back(Surface(stInternalBridge, std::move(ex)));
//             for (ExPolygon &ex : not_to_bridge)
//                 layerm->m_fill_surfaces.surfaces.push_back(Surface(stInternalSolid, std::move(ex)));
//                         /*
//                         # exclude infill from the layers below if needed
//                         # see discussion at https://github.com/alexrj/Slic3r/issues/240
//                         # Update: do not exclude any infill. Sparse infill is able to absorb the excess material.
//                         if (0) {
//                             my $excess = $layerm->extruders->{infill}->bridge_flow->width - $layerm->height;
//                             for (my $i = $layer_id-1; $excess >= $self->get_layer($i)->height; $i--) {
//                                 Slic3r::debugf "  skipping infill below those areas at layer %d\n", $i;
//                                 foreach my $lower_layerm (@{$self->get_layer($i)->regions}) {
//                                     my @new_surfaces = ();
//                                     # subtract the area from all types of surfaces
//                                     foreach my $group (@{$lower_layerm->fill_surfaces->group}) {
//                                         push @new_surfaces, map $group->[0]->clone(expolygon => $_),
//                                             @{diff_ex(
//                                                 [ map $_->p, @$group ],
//                                                 [ map @$_, @$to_bridge ],
//                                             )};
//                                         push @new_surfaces, map Slic3r::Surface->new(
//                                             expolygon       => $_,
//                                             surface_type    => stInternalVoid,
//                                         ), @{intersection_ex(
//                                             [ map $_->p, @$group ],
//                                             [ map @$_, @$to_bridge ],
//                                         )};
//                                     }
//                                     $lower_layerm->fill_surfaces->clear;
//                                     $lower_layerm->fill_surfaces->append($_) for @new_surfaces;
//                                 }

//                                 $excess -= $self->get_layer($i)->height;
//                             }
//                         }
//                         */
// #ifdef SLIC3R_DEBUG_SLICE_PROCESSING
//             layerm->export_region_slices_to_svg_debug("7_bridge_over_infill");
//             layerm->export_region_fill_surfaces_to_svg_debug("7_bridge_over_infill");
// #endif /* SLIC3R_DEBUG_SLICE_PROCESSING */
//             m_print->throw_if_canceled();
//         }
//     });

// } // void PrintObject::bridge_over_infill()

static void clamp_exturder_to_default(ConfigOptionInt &opt, size_t num_extruders)
{
    if (opt.value > (int)num_extruders)
        // assign the default extruder
        opt.value = 1;
}

PrintObjectConfig PrintObject::object_config_from_model_object(const PrintObjectConfig &default_object_config, const ModelObject &object, size_t num_extruders)
{
    PrintObjectConfig config = default_object_config;
    {
        DynamicPrintConfig src_normalized(object.config.get());
        src_normalized.normalize_fdm();
        config.apply(src_normalized, true);
    }
    // Clamp invalid extruders to the default extruder (with index 1).
    clamp_exturder_to_default(config.support_material_extruder,           num_extruders);
    clamp_exturder_to_default(config.support_material_interface_extruder, num_extruders);
    return config;
}

const std::string                                                    key_extruder { "extruder" };
static constexpr const std::initializer_list<const std::string_view> keys_extruders { "infill_extruder"sv, "solid_infill_extruder"sv, "perimeter_extruder"sv };

static void apply_to_print_region_config(PrintRegionConfig &out, const DynamicPrintConfig &in)
{
    // 1) Copy the "extruder key to infill_extruder and perimeter_extruder.
    auto *opt_extruder = in.opt<ConfigOptionInt>(key_extruder);
    if (opt_extruder)
        if (int extruder = opt_extruder->value; extruder != 0) {
            // Not a default extruder.
            out.infill_extruder      .value = extruder;
            out.solid_infill_extruder.value = extruder;
            out.perimeter_extruder   .value = extruder;
        }
    // 2) Copy the rest of the values.
    for (auto it = in.cbegin(); it != in.cend(); ++ it)
        if (it->first != key_extruder)
            if (ConfigOption* my_opt = out.option(it->first, false); my_opt != nullptr) {
                if (one_of(it->first, keys_extruders)) {
                    // Ignore "default" extruders.
                    int extruder = static_cast<const ConfigOptionInt*>(it->second.get())->value;
                    if (extruder > 0)
                        my_opt->setInt(extruder);
                } else
                    my_opt->set(it->second.get());
            }
}

PrintRegionConfig region_config_from_model_volume(const PrintRegionConfig &default_or_parent_region_config, const DynamicPrintConfig *layer_range_config, const ModelVolume &volume, size_t num_extruders)
{
    PrintRegionConfig config = default_or_parent_region_config;
    if (volume.is_model_part()) {
        // default_or_parent_region_config contains the Print's PrintRegionConfig.
        // Override with ModelObject's PrintRegionConfig values.
        apply_to_print_region_config(config, volume.get_object()->config.get());
    } else {
        // default_or_parent_region_config contains parent PrintRegion config, which already contains ModelVolume's config.
    }
    if (layer_range_config != nullptr) {
        // Not applicable to modifiers.
        assert(volume.is_model_part());
    	apply_to_print_region_config(config, *layer_range_config);
    }
    apply_to_print_region_config(config, volume.config.get());
    if (! volume.material_id().empty())
        apply_to_print_region_config(config, volume.material()->config.get());
    // Clamp invalid extruders to the default extruder (with index 1).
    clamp_exturder_to_default(config.infill_extruder,       num_extruders);
    clamp_exturder_to_default(config.perimeter_extruder,    num_extruders);
    clamp_exturder_to_default(config.solid_infill_extruder, num_extruders);
    if (config.fill_density.value < 0.00011f)
        // Switch of infill for very low infill rates, also avoid division by zero in infill generator for these very low rates.
        // See GH issue #5910.
        config.fill_density.value = 0;
    else 
        config.fill_density.value = std::min(config.fill_density.value, 100.);
    if (config.fuzzy_skin.value != FuzzySkinType::None && (config.fuzzy_skin_point_dist.value < 0.01 || config.fuzzy_skin_thickness.value < 0.001))
        config.fuzzy_skin.value = FuzzySkinType::None;
    return config;
}

void PrintObject::update_slicing_parameters()
{
    if (!m_slicing_params.valid)
        m_slicing_params = SlicingParameters::create_from_config(
            this->print()->config(), m_config, this->model_object()->bounding_box().max.z(), this->object_extruders());
}

SlicingParameters PrintObject::slicing_parameters(const DynamicPrintConfig& full_config, const ModelObject& model_object, float object_max_z)
{
	PrintConfig         print_config;
	PrintObjectConfig   object_config;
	PrintRegionConfig   default_region_config;
	print_config.apply(full_config, true);
	object_config.apply(full_config, true);
	default_region_config.apply(full_config, true);
	size_t              num_extruders = print_config.nozzle_diameter.size();
	object_config = object_config_from_model_object(object_config, model_object, num_extruders);

	std::vector<unsigned int> object_extruders;
	for (const ModelVolume* model_volume : model_object.volumes)
		if (model_volume->is_model_part()) {
			PrintRegion::collect_object_printing_extruders(
				print_config,
				region_config_from_model_volume(default_region_config, nullptr, *model_volume, num_extruders),
                object_config.brim_type != btNoBrim && object_config.brim_width > 0.,
				object_extruders);
			for (const std::pair<const t_layer_height_range, ModelConfig> &range_and_config : model_object.layer_config_ranges)
				if (range_and_config.second.has("perimeter_extruder") ||
					range_and_config.second.has("infill_extruder") ||
					range_and_config.second.has("solid_infill_extruder"))
					PrintRegion::collect_object_printing_extruders(
						print_config,
						region_config_from_model_volume(default_region_config, &range_and_config.second.get(), *model_volume, num_extruders),
                        object_config.brim_type != btNoBrim && object_config.brim_width > 0.,
						object_extruders);
		}
    sort_remove_duplicates(object_extruders);
    //FIXME add painting extruders

    if (object_max_z <= 0.f)
        object_max_z = (float)model_object.raw_bounding_box().size().z();
    return SlicingParameters::create_from_config(print_config, object_config, object_max_z, object_extruders);
}

// returns 0-based indices of extruders used to print the object (without brim, support and other helper extrusions)
std::vector<unsigned int> PrintObject::object_extruders() const
{
    std::vector<unsigned int> extruders;
    extruders.reserve(this->all_regions().size() * 3);
    for (const PrintRegion &region : this->all_regions())
        region.collect_object_printing_extruders(*this->print(), extruders);
    sort_remove_duplicates(extruders);
    return extruders;
}

bool PrintObject::update_layer_height_profile(const ModelObject &model_object, const SlicingParameters &slicing_parameters, std::vector<coordf_t> &layer_height_profile)
{
    bool updated = false;

    if (layer_height_profile.empty()) {
        // use the constructor because the assignement is crashing on ASAN OsX
        layer_height_profile = std::vector<coordf_t>(model_object.layer_height_profile.get());
//        layer_height_profile = model_object.layer_height_profile;
        // The layer height returned is sampled with high density for the UI layer height painting
        // and smoothing tool to work.
        updated = true;
    }

    // Verify the layer_height_profile.
    if (!layer_height_profile.empty() &&
        // Must not be of even length.
        ((layer_height_profile.size() & 1) != 0 ||
            // Last entry must be at the top of the object.
            std::abs(layer_height_profile[layer_height_profile.size() - 2] - slicing_parameters.object_print_z_max + slicing_parameters.object_print_z_min) > 1e-3))
        layer_height_profile.clear();

    if (layer_height_profile.empty()) {
        //layer_height_profile = layer_height_profile_adaptive(slicing_parameters, model_object.layer_config_ranges, model_object.volumes);
        layer_height_profile = layer_height_profile_from_ranges(slicing_parameters, model_object.layer_config_ranges);
        // The layer height profile is already compressed.
        updated = true;
    }
    return updated;
}

// Only active if config->infill_only_where_needed. This step trims the sparse infill,
// so it acts as an internal support. It maintains all other infill types intact.
// Here the internal surfaces and perimeters have to be supported by the sparse infill.
//FIXME The surfaces are supported by a sparse infill, but the sparse infill is only as large as the area to support.
// Likely the sparse infill will not be anchored correctly, so it will not work as intended.
// Also one wishes the perimeters to be supported by a full infill.
// Idempotence of this method is guaranteed by the fact that we don't remove things from
// fill_surfaces but we only turn them into VOID surfaces, thus preserving the boundaries.
void PrintObject::clip_fill_surfaces()
{
    bool has_lightning_infill = false;
    for (size_t region_id = 0; region_id < this->num_printing_regions(); ++region_id)
        if (const PrintRegionConfig &config = this->printing_region(region_id).config(); config.fill_density > 0 && config.fill_pattern == ipLightning)
            has_lightning_infill = true;

    // For Lightning infill, infill_only_where_needed is ignored because both
    // do a similar thing, and their combination doesn't make much sense.
    if (! m_config.infill_only_where_needed.value || has_lightning_infill)
        return;
    bool has_infill = false;
    for (size_t i = 0; i < this->num_printing_regions(); ++ i)
        if (this->printing_region(i).config().fill_density > 0) {
            has_infill = true;
            break;
        }
    if (! has_infill)
        return;

    // We only want infill under ceilings; this is almost like an
    // internal support material.
    // Proceed top-down, skipping the bottom layer.
    Polygons upper_internal;
    for (int layer_id = int(m_layers.size()) - 1; layer_id > 0; -- layer_id) {
        Layer *layer       = m_layers[layer_id];
        Layer *lower_layer = m_layers[layer_id - 1];
        // Detect things that we need to support.
        // Cummulative fill surfaces.
        Polygons fill_surfaces;
        // Solid surfaces to be supported.
        Polygons overhangs;
        for (const LayerRegion *layerm : layer->m_regions)
            for (const Surface &surface : layerm->fill_surfaces()) {
                Polygons polygons = to_polygons(surface.expolygon);
                if (surface.is_solid())
                    polygons_append(overhangs, polygons);
                polygons_append(fill_surfaces, std::move(polygons));
            }
        Polygons lower_layer_fill_surfaces;
        Polygons lower_layer_internal_surfaces;
        for (const LayerRegion *layerm : lower_layer->m_regions)
            for (const Surface &surface : layerm->fill_surfaces()) {
                Polygons polygons = to_polygons(surface.expolygon);
                if (surface.surface_type == stInternal || surface.surface_type == stInternalVoid)
                    polygons_append(lower_layer_internal_surfaces, polygons);
                polygons_append(lower_layer_fill_surfaces, std::move(polygons));
            }
        // We also need to support perimeters when there's at least one full unsupported loop
        {
            // Get perimeters area as the difference between slices and fill_surfaces
            // Only consider the area that is not supported by lower perimeters
            Polygons perimeters = intersection(diff(layer->lslices, fill_surfaces), lower_layer_fill_surfaces);
            // Only consider perimeter areas that are at least one extrusion width thick.
            //FIXME Offset2 eats out from both sides, while the perimeters are create outside in.
            //Should the pw not be half of the current value?
            float pw = FLT_MAX;
            for (const LayerRegion *layerm : layer->m_regions)
                pw = std::min(pw, (float)layerm->flow(frPerimeter).scaled_width());
            // Append such thick perimeters to the areas that need support
            polygons_append(overhangs, opening(perimeters, pw));
        }
        // Merge the new overhangs, find new internal infill.
        polygons_append(upper_internal, std::move(overhangs));
        static constexpr const auto closing_radius = scaled<float>(2.f);
        upper_internal = intersection(
            // Regularize the overhang regions, so that the infill areas will not become excessively jagged.
            smooth_outward(
                closing(upper_internal, closing_radius, ClipperLib::jtSquare, 0.),
                scaled<coord_t>(0.1)), 
            lower_layer_internal_surfaces);
        // Apply new internal infill to regions.
        for (LayerRegion *layerm : lower_layer->m_regions) {
            if (layerm->region().config().fill_density.value == 0)
                continue;
            Polygons internal;
            for (Surface &surface : layerm->m_fill_surfaces.surfaces)
                if (surface.surface_type == stInternal || surface.surface_type == stInternalVoid)
                    polygons_append(internal, std::move(surface.expolygon));
            layerm->m_fill_surfaces.remove_types({ stInternal, stInternalVoid });
            layerm->m_fill_surfaces.append(intersection_ex(internal, upper_internal, ApplySafetyOffset::Yes), stInternal);
            layerm->m_fill_surfaces.append(diff_ex        (internal, upper_internal, ApplySafetyOffset::Yes), stInternalVoid);
            // If there are voids it means that our internal infill is not adjacent to
            // perimeters. In this case it would be nice to add a loop around infill to
            // make it more robust and nicer. TODO.
#ifdef SLIC3R_DEBUG_SLICE_PROCESSING
            layerm->export_region_fill_surfaces_to_svg_debug("6_clip_fill_surfaces");
#endif
        }
        m_print->throw_if_canceled();
    }
} // void PrintObject::clip_fill_surfaces()

void PrintObject::discover_horizontal_shells()
{
    BOOST_LOG_TRIVIAL(trace) << "discover_horizontal_shells()";
    
    for (size_t region_id = 0; region_id < this->num_printing_regions(); ++ region_id) {
        for (size_t i = 0; i < m_layers.size(); ++ i) {
            m_print->throw_if_canceled();
            Layer 					*layer  = m_layers[i];
            LayerRegion             *layerm = layer->regions()[region_id];
            const PrintRegionConfig &region_config = layerm->region().config();
            if (region_config.solid_infill_every_layers.value > 0 && region_config.fill_density.value > 0 &&
                (i % region_config.solid_infill_every_layers) == 0) {
                // Insert a solid internal layer. Mark stInternal surfaces as stInternalSolid or stInternalBridge.
                SurfaceType type = (region_config.fill_density == 100 || region_config.solid_infill_every_layers == 1) ? stInternalSolid : stInternalBridge;
                for (Surface &surface : layerm->m_fill_surfaces.surfaces)
                    if (surface.surface_type == stInternal)
                        surface.surface_type = type;
            }

            // If ensure_vertical_shell_thickness, then the rest has already been performed by discover_vertical_shells().
            if (region_config.ensure_vertical_shell_thickness.value)
                continue;
            
            coordf_t print_z  = layer->print_z;
            coordf_t bottom_z = layer->bottom_z();
            for (size_t idx_surface_type = 0; idx_surface_type < 3; ++ idx_surface_type) {
                m_print->throw_if_canceled();
                SurfaceType type = (idx_surface_type == 0) ? stTop : (idx_surface_type == 1) ? stBottom : stBottomBridge;
                int num_solid_layers = (type == stTop) ? region_config.top_solid_layers.value : region_config.bottom_solid_layers.value;
                if (num_solid_layers == 0)
                	continue;
                // Find slices of current type for current layer.
                // Use slices instead of fill_surfaces, because they also include the perimeter area,
                // which needs to be propagated in shells; we need to grow slices like we did for
                // fill_surfaces though. Using both ungrown slices and grown fill_surfaces will
                // not work in some situations, as there won't be any grown region in the perimeter 
                // area (this was seen in a model where the top layer had one extra perimeter, thus
                // its fill_surfaces were thinner than the lower layer's infill), however it's the best
                // solution so far. Growing the external slices by EXTERNAL_INFILL_MARGIN will put
                // too much solid infill inside nearly-vertical slopes.

                // Surfaces including the area of perimeters. Everything, that is visible from the top / bottom
                // (not covered by a layer above / below).
                // This does not contain the areas covered by perimeters!
                Polygons solid;
                for (const Surface &surface : layerm->slices())
                    if (surface.surface_type == type)
                        polygons_append(solid, to_polygons(surface.expolygon));
                // Infill areas (slices without the perimeters).
                for (const Surface &surface : layerm->fill_surfaces())
                    if (surface.surface_type == type)
                        polygons_append(solid, to_polygons(surface.expolygon));
                if (solid.empty())
                    continue;
//                Slic3r::debugf "Layer %d has %s surfaces\n", $i, ($type == stTop) ? 'top' : 'bottom';
                
                // Scatter top / bottom regions to other layers. Scattering process is inherently serial, it is difficult to parallelize without locking.
                for (int n = (type == stTop) ? int(i) - 1 : int(i) + 1;
                	(type == stTop) ?
                		(n >= 0                   && (int(i) - n < num_solid_layers || 
                								 	  print_z - m_layers[n]->print_z < region_config.top_solid_min_thickness.value - EPSILON)) :
                		(n < int(m_layers.size()) && (n - int(i) < num_solid_layers ||
                									  m_layers[n]->bottom_z() - bottom_z < region_config.bottom_solid_min_thickness.value - EPSILON));
                	(type == stTop) ? -- n : ++ n)
                {
//                    Slic3r::debugf "  looking for neighbors on layer %d...\n", $n;                  
                    // Reference to the lower layer of a TOP surface, or an upper layer of a BOTTOM surface.
                    LayerRegion *neighbor_layerm = m_layers[n]->regions()[region_id];
                    
                    // find intersection between neighbor and current layer's surfaces
                    // intersections have contours and holes
                    // we update $solid so that we limit the next neighbor layer to the areas that were
                    // found on this one - in other words, solid shells on one layer (for a given external surface)
                    // are always a subset of the shells found on the previous shell layer
                    // this approach allows for DWIM in hollow sloping vases, where we want bottom
                    // shells to be generated in the base but not in the walls (where there are many
                    // narrow bottom surfaces): reassigning $solid will consider the 'shadow' of the 
                    // upper perimeter as an obstacle and shell will not be propagated to more upper layers
                    //FIXME How does it work for stInternalBRIDGE? This is set for sparse infill. Likely this does not work.
                    Polygons new_internal_solid;
                    {
                        Polygons internal;
                        for (const Surface &surface : neighbor_layerm->fill_surfaces())
                            if (surface.surface_type == stInternal || surface.surface_type == stInternalSolid)
                                polygons_append(internal, to_polygons(surface.expolygon));
                        new_internal_solid = intersection(solid, internal, ApplySafetyOffset::Yes);
                    }
                    if (new_internal_solid.empty()) {
                        // No internal solid needed on this layer. In order to decide whether to continue
                        // searching on the next neighbor (thus enforcing the configured number of solid
                        // layers, use different strategies according to configured infill density:
                        if (region_config.fill_density.value == 0) {
                            // If user expects the object to be void (for example a hollow sloping vase),
                            // don't continue the search. In this case, we only generate the external solid
                            // shell if the object would otherwise show a hole (gap between perimeters of 
                            // the two layers), and internal solid shells are a subset of the shells found 
                            // on each previous layer.
                            goto EXTERNAL;
                        } else {
                            // If we have internal infill, we can generate internal solid shells freely.
                            continue;
                        }
                    }
                    
                    if (region_config.fill_density.value == 0) {
                        // if we're printing a hollow object we discard any solid shell thinner
                        // than a perimeter width, since it's probably just crossing a sloping wall
                        // and it's not wanted in a hollow print even if it would make sense when
                        // obeying the solid shell count option strictly (DWIM!)
                        float margin = float(neighbor_layerm->flow(frExternalPerimeter).scaled_width());
                        Polygons too_narrow = diff(
                            new_internal_solid, 
                            opening(new_internal_solid, margin, margin + ClipperSafetyOffset, jtMiter, 5));
                        // Trim the regularized region by the original region.
                        if (! too_narrow.empty())
                            new_internal_solid = solid = diff(new_internal_solid, too_narrow);
                    }

                    // make sure the new internal solid is wide enough, as it might get collapsed
                    // when spacing is added in Fill.pm
                    {
                        //FIXME Vojtech: Disable this and you will be sorry.
                        // https://github.com/prusa3d/PrusaSlicer/issues/26 bottom
                        float margin = 3.f * layerm->flow(frSolidInfill).scaled_width(); // require at least this size
                        // we use a higher miterLimit here to handle areas with acute angles
                        // in those cases, the default miterLimit would cut the corner and we'd
                        // get a triangle in $too_narrow; if we grow it below then the shell
                        // would have a different shape from the external surface and we'd still
                        // have the same angle, so the next shell would be grown even more and so on.
                        Polygons too_narrow = diff(
                            new_internal_solid,
                            opening(new_internal_solid, margin, margin + ClipperSafetyOffset, ClipperLib::jtMiter, 5));
                        if (! too_narrow.empty()) {
                            // grow the collapsing parts and add the extra area to  the neighbor layer 
                            // as well as to our original surfaces so that we support this 
                            // additional area in the next shell too
                            // make sure our grown surfaces don't exceed the fill area
                            Polygons internal;
                            for (const Surface &surface : neighbor_layerm->fill_surfaces())
                                if (surface.is_internal() && !surface.is_bridge())
                                    polygons_append(internal, to_polygons(surface.expolygon));
                            polygons_append(new_internal_solid, 
                                intersection(
                                    expand(too_narrow, +margin),
                                    // Discard bridges as they are grown for anchoring and we can't
                                    // remove such anchors. (This may happen when a bridge is being 
                                    // anchored onto a wall where little space remains after the bridge
                                    // is grown, and that little space is an internal solid shell so 
                                    // it triggers this too_narrow logic.)
                                    internal));
                            // see https://github.com/prusa3d/PrusaSlicer/pull/3426
                            // solid = new_internal_solid;
                        }
                    }
                    
                    // internal-solid are the union of the existing internal-solid surfaces
                    // and new ones
                    SurfaceCollection backup = std::move(neighbor_layerm->m_fill_surfaces);
                    polygons_append(new_internal_solid, to_polygons(backup.filter_by_type(stInternalSolid)));
                    ExPolygons internal_solid = union_ex(new_internal_solid);
                    // assign new internal-solid surfaces to layer
                    neighbor_layerm->m_fill_surfaces.set(internal_solid, stInternalSolid);
                    // subtract intersections from layer surfaces to get resulting internal surfaces
                    Polygons polygons_internal = to_polygons(std::move(internal_solid));
                    ExPolygons internal = diff_ex(backup.filter_by_type(stInternal), polygons_internal, ApplySafetyOffset::Yes);
                    // assign resulting internal surfaces to layer
                    neighbor_layerm->m_fill_surfaces.append(internal, stInternal);
                    polygons_append(polygons_internal, to_polygons(std::move(internal)));
                    // assign top and bottom surfaces to layer
                    backup.keep_types({ stTop, stBottom, stBottomBridge });
                    std::vector<SurfacesPtr> top_bottom_groups;
                    backup.group(&top_bottom_groups);
                    for (SurfacesPtr &group : top_bottom_groups)
                        neighbor_layerm->m_fill_surfaces.append(
                            diff_ex(group, polygons_internal),
                            // Use an existing surface as a template, it carries the bridge angle etc.
                            *group.front());
                }
		EXTERNAL:;
            } // foreach type (stTop, stBottom, stBottomBridge)
        } // for each layer
    } // for each region

#ifdef SLIC3R_DEBUG_SLICE_PROCESSING
    for (size_t region_id = 0; region_id < this->num_printing_regions(); ++ region_id) {
        for (const Layer *layer : m_layers) {
            const LayerRegion *layerm = layer->m_regions[region_id];
            layerm->export_region_slices_to_svg_debug("5_discover_horizontal_shells");
            layerm->export_region_fill_surfaces_to_svg_debug("5_discover_horizontal_shells");
        } // for each layer
    } // for each region
#endif /* SLIC3R_DEBUG_SLICE_PROCESSING */
} // void PrintObject::discover_horizontal_shells()

// combine fill surfaces across layers to honor the "infill every N layers" option
// Idempotence of this method is guaranteed by the fact that we don't remove things from
// fill_surfaces but we only turn them into VOID surfaces, thus preserving the boundaries.
void PrintObject::combine_infill()
{
    // Work on each region separately.
    for (size_t region_id = 0; region_id < this->num_printing_regions(); ++ region_id) {
        const PrintRegion &region = this->printing_region(region_id);
        const size_t every = region.config().infill_every_layers.value;
        if (every < 2 || region.config().fill_density == 0.)
            continue;
        // Limit the number of combined layers to the maximum height allowed by this regions' nozzle.
        //FIXME limit the layer height to max_layer_height
        double nozzle_diameter = std::min(
            this->print()->config().nozzle_diameter.get_at(region.config().infill_extruder.value - 1),
            this->print()->config().nozzle_diameter.get_at(region.config().solid_infill_extruder.value - 1));
        // define the combinations
        std::vector<size_t> combine(m_layers.size(), 0);
        {
            double current_height = 0.;
            size_t num_layers = 0;
            for (size_t layer_idx = 0; layer_idx < m_layers.size(); ++ layer_idx) {
                m_print->throw_if_canceled();
                const Layer *layer = m_layers[layer_idx];
                if (layer->id() == 0)
                    // Skip first print layer (which may not be first layer in array because of raft).
                    continue;
                // Check whether the combination of this layer with the lower layers' buffer
                // would exceed max layer height or max combined layer count.
                if (current_height + layer->height >= nozzle_diameter + EPSILON || num_layers >= every) {
                    // Append combination to lower layer.
                    combine[layer_idx - 1] = num_layers;
                    current_height = 0.;
                    num_layers = 0;
                }
                current_height += layer->height;
                ++ num_layers;
            }
            
            // Append lower layers (if any) to uppermost layer.
            combine[m_layers.size() - 1] = num_layers;
        }
        
        // loop through layers to which we have assigned layers to combine
        for (size_t layer_idx = 0; layer_idx < m_layers.size(); ++ layer_idx) {
            m_print->throw_if_canceled();
            size_t num_layers = combine[layer_idx];
			if (num_layers <= 1)
                continue;
            // Get all the LayerRegion objects to be combined.
            std::vector<LayerRegion*> layerms;
            layerms.reserve(num_layers);
			for (size_t i = layer_idx + 1 - num_layers; i <= layer_idx; ++ i)
                layerms.emplace_back(m_layers[i]->regions()[region_id]);
            // We need to perform a multi-layer intersection, so let's split it in pairs.
            // Initialize the intersection with the candidates of the lowest layer.
            ExPolygons intersection = to_expolygons(layerms.front()->fill_surfaces().filter_by_type(stInternal));
            // Start looping from the second layer and intersect the current intersection with it.
            for (size_t i = 1; i < layerms.size(); ++ i)
                intersection = intersection_ex(layerms[i]->fill_surfaces().filter_by_type(stInternal), intersection);
            double area_threshold = layerms.front()->infill_area_threshold();
            if (! intersection.empty() && area_threshold > 0.)
                intersection.erase(std::remove_if(intersection.begin(), intersection.end(), 
                    [area_threshold](const ExPolygon &expoly) { return expoly.area() <= area_threshold; }), 
                    intersection.end());
            if (intersection.empty())
                continue;
//            Slic3r::debugf "  combining %d %s regions from layers %d-%d\n",
//                scalar(@$intersection),
//                ($type == stInternal ? 'internal' : 'internal-solid'),
//                $layer_idx-($every-1), $layer_idx;
            // intersection now contains the regions that can be combined across the full amount of layers,
            // so let's remove those areas from all layers.
            Polygons intersection_with_clearance;
            intersection_with_clearance.reserve(intersection.size());
            float clearance_offset = 
                0.5f * layerms.back()->flow(frPerimeter).scaled_width() +
             // Because fill areas for rectilinear and honeycomb are grown 
             // later to overlap perimeters, we need to counteract that too.
                ((region.config().fill_pattern == ipRectilinear   ||
                  region.config().fill_pattern == ipMonotonic     ||
                  region.config().fill_pattern == ipGrid          ||
                  region.config().fill_pattern == ipLine          ||
                  region.config().fill_pattern == ipHoneycomb) ? 1.5f : 0.5f) * 
                    layerms.back()->flow(frSolidInfill).scaled_width();
            for (ExPolygon &expoly : intersection)
                polygons_append(intersection_with_clearance, offset(expoly, clearance_offset));
            for (LayerRegion *layerm : layerms) {
                Polygons internal = to_polygons(std::move(layerm->fill_surfaces().filter_by_type(stInternal)));
                layerm->m_fill_surfaces.remove_type(stInternal);
                layerm->m_fill_surfaces.append(diff_ex(internal, intersection_with_clearance), stInternal);
                if (layerm == layerms.back()) {
                    // Apply surfaces back with adjusted depth to the uppermost layer.
                    Surface templ(stInternal, ExPolygon());
                    templ.thickness = 0.;
                    for (LayerRegion *layerm2 : layerms)
                        templ.thickness += layerm2->layer()->height;
                    templ.thickness_layers = (unsigned short)layerms.size();
                    layerm->m_fill_surfaces.append(intersection, templ);
                } else {
                    // Save void surfaces.
                    layerm->m_fill_surfaces.append(
                        intersection_ex(internal, intersection_with_clearance),
                        stInternalVoid);
                }
            }
        }
    }
} // void PrintObject::combine_infill()

void PrintObject::_generate_support_material()
{
    if (m_config.support_material_style == smsTree || m_config.support_material_style == smsOrganic) {
        fff_tree_support_generate(*this, std::function<void()>([this](){ this->throw_if_canceled(); }));
    } else {
        PrintObjectSupportMaterial support_material(this, m_slicing_params);
        support_material.generate(*this);
    }
}

static void project_triangles_to_slabs(SpanOfConstPtrs<Layer> layers, const indexed_triangle_set &custom_facets, const Transform3f &tr, bool seam, std::vector<Polygons> &out)
{
    if (custom_facets.indices.empty())
        return;

    const float tr_det_sign = (tr.matrix().determinant() > 0. ? 1.f : -1.f);

    // The projection will be at most a pentagon. Let's minimize heap
    // reallocations by saving in in the following struct.
    // Points are used so that scaling can be done in parallel
    // and they can be moved from to create an ExPolygon later.
    struct LightPolygon {
        LightPolygon() { pts.reserve(5); }
        LightPolygon(const std::array<Vec2f, 3>& tri) {
            pts.reserve(3);
            pts.emplace_back(scaled<coord_t>(tri.front()));
            pts.emplace_back(scaled<coord_t>(tri[1]));
            pts.emplace_back(scaled<coord_t>(tri.back()));
        }

        Points pts;

        void add(const Vec2f& pt) {
            pts.emplace_back(scaled<coord_t>(pt));
            assert(pts.size() <= 5);
        }
    };

    // Structure to collect projected polygons. One element for each triangle.
    // Saves vector of polygons and layer_id of the first one.
    struct TriangleProjections {
        size_t first_layer_id;
        std::vector<LightPolygon> polygons;
    };

    // Vector to collect resulting projections from each triangle.
    std::vector<TriangleProjections> projections_of_triangles(custom_facets.indices.size());

    // Iterate over all triangles.
    tbb::parallel_for(
        tbb::blocked_range<size_t>(0, custom_facets.indices.size()),
        [&custom_facets, &tr, tr_det_sign, seam, layers, &projections_of_triangles](const tbb::blocked_range<size_t>& range) {
        for (size_t idx = range.begin(); idx < range.end(); ++ idx) {

        std::array<Vec3f, 3> facet;

        // Transform the triangle into worlds coords.
        for (int i=0; i<3; ++i)
            facet[i] = tr * custom_facets.vertices[custom_facets.indices[idx](i)];

        // Ignore triangles with upward-pointing normal. Don't forget about mirroring.
        float z_comp = (facet[1]-facet[0]).cross(facet[2]-facet[0]).z();
        if (! seam && tr_det_sign * z_comp > 0.)
            continue;

        // The algorithm does not process vertical triangles, but it should for seam.
        // In that case, tilt the triangle a bit so the projection does not degenerate.
        if (seam && z_comp == 0.f)
            facet[0].x() += float(EPSILON);

        // Sort the three vertices according to z-coordinate.
        std::sort(facet.begin(), facet.end(),
                  [](const Vec3f& pt1, const Vec3f&pt2) {
                      return pt1.z() < pt2.z();
                  });

        std::array<Vec2f, 3> trianglef;
        for (int i=0; i<3; ++i)
            trianglef[i] = to_2d(facet[i]);

        // Find lowest slice not below the triangle.
        auto it = std::lower_bound(layers.begin(), layers.end(), facet[0].z()+EPSILON,
                      [](const Layer* l1, float z) {
                           return l1->slice_z < z;
                      });

        // Count how many projections will be generated for this triangle
        // and allocate respective amount in projections_of_triangles.
        size_t first_layer_id = projections_of_triangles[idx].first_layer_id = it - layers.begin();
        size_t last_layer_id  = first_layer_id;
        // The cast in the condition below is important. The comparison must
        // be an exact opposite of the one lower in the code where
        // the polygons are appended. And that one is on floats.
        while (last_layer_id + 1 < layers.size()
            && float(layers[last_layer_id]->slice_z) <= facet[2].z())
            ++last_layer_id;

        if (first_layer_id == last_layer_id) {
            // The triangle fits just a single slab, just project it. This also avoids division by zero for horizontal triangles.
            float dz = facet[2].z() - facet[0].z();
            assert(dz >= 0);
            // The face is nearly horizontal and it crosses the slicing plane at first_layer_id - 1.
            // Rather add this face to both the planes.
            bool add_below = dz < float(2. * EPSILON) && first_layer_id > 0 && layers[first_layer_id - 1]->slice_z > facet[0].z() - EPSILON;
            projections_of_triangles[idx].polygons.reserve(add_below ? 2 : 1);
            projections_of_triangles[idx].polygons.emplace_back(trianglef);
            if (add_below) {
                -- projections_of_triangles[idx].first_layer_id;
                projections_of_triangles[idx].polygons.emplace_back(trianglef);
            }
            continue;
        }

        projections_of_triangles[idx].polygons.resize(last_layer_id - first_layer_id + 1);

        // Calculate how to move points on triangle sides per unit z increment.
        Vec2f ta(trianglef[1] - trianglef[0]);
        Vec2f tb(trianglef[2] - trianglef[0]);
        ta *= 1.f/(facet[1].z() - facet[0].z());
        tb *= 1.f/(facet[2].z() - facet[0].z());

        // Projection on current slice will be built directly in place.
        LightPolygon* proj = &projections_of_triangles[idx].polygons[0];
        proj->add(trianglef[0]);

        bool passed_first = false;
        bool stop = false;

        // Project a sub-polygon on all slices intersecting the triangle.
        while (it != layers.end()) {
            const float z = float((*it)->slice_z);

            // Projections of triangle sides intersections with slices.
            // a moves along one side, b tracks the other.
            Vec2f a;
            Vec2f b;

            // If the middle vertex was already passed, append the vertex
            // and use ta for tracking the remaining side.
            if (z > facet[1].z() && ! passed_first) {
                proj->add(trianglef[1]);
                ta = trianglef[2]-trianglef[1];
                ta *= 1.f/(facet[2].z() - facet[1].z());
                passed_first = true;
            }

            // This slice is above the triangle already.
            if (z > facet[2].z() || it+1 == layers.end()) {
                proj->add(trianglef[2]);
                stop = true;
            }
            else {
                // Move a, b along the side it currently tracks to get
                // projected intersection with current slice.
                a = passed_first ? (trianglef[1]+ta*(z-facet[1].z()))
                                 : (trianglef[0]+ta*(z-facet[0].z()));
                b = trianglef[0]+tb*(z-facet[0].z());
                proj->add(a);
                proj->add(b);
            }

           if (stop)
                break;

            // Advance to the next layer.
            ++it;
            ++proj;
            assert(proj <= &projections_of_triangles[idx].polygons.back() );

            // a, b are first two points of the polygon for the next layer.
            proj->add(b);
            proj->add(a);
        }
    }
    }); // end of parallel_for

    // Make sure that the output vector can be used.
    out.resize(layers.size());

    // Now append the collected polygons to respective layers.
    for (auto& trg : projections_of_triangles) {
        int layer_id = int(trg.first_layer_id);
        for (LightPolygon &poly : trg.polygons) {
            if (layer_id >= int(out.size()))
                break; // part of triangle could be projected above top layer
            assert(! poly.pts.empty());
            // The resulting triangles are fed to the Clipper library, which seem to handle flipped triangles well.
//                if (cross2(Vec2d((poly.pts[1] - poly.pts[0]).cast<double>()), Vec2d((poly.pts[2] - poly.pts[1]).cast<double>())) < 0)
//                    std::swap(poly.pts.front(), poly.pts.back());
                
            out[layer_id].emplace_back(std::move(poly.pts));
            ++layer_id;
        }
    }
}

void PrintObject::project_and_append_custom_facets(
        bool seam, EnforcerBlockerType type, std::vector<Polygons>& out) const
{
    for (const ModelVolume* mv : this->model_object()->volumes)
        if (mv->is_model_part()) {
            const indexed_triangle_set custom_facets = seam
                    ? mv->seam_facets.get_facets_strict(*mv, type)
                    : mv->supported_facets.get_facets_strict(*mv, type);
            if (! custom_facets.indices.empty()) {
                if (seam)
                    project_triangles_to_slabs(this->layers(), custom_facets,
                        (this->trafo_centered() * mv->get_matrix()).cast<float>(),
                        seam, out);
                else {
                    std::vector<Polygons> projected;
                    // Support blockers or enforcers. Project downward facing painted areas upwards to their respective slicing plane.
                    slice_mesh_slabs(custom_facets, zs_from_layers(this->layers()), this->trafo_centered() * mv->get_matrix(), nullptr, &projected, [](){});
                    // Merge these projections with the output, layer by layer.
                    assert(! projected.empty());
                    assert(out.empty() || out.size() == projected.size());
                    if (out.empty())
                        out = std::move(projected);
                    else
                        for (size_t i = 0; i < out.size(); ++ i)
                            append(out[i], std::move(projected[i]));
                }
            }
        }
}

const Layer* PrintObject::get_layer_at_printz(coordf_t print_z) const {
    auto it = Slic3r::lower_bound_by_predicate(m_layers.begin(), m_layers.end(), [print_z](const Layer *layer) { return layer->print_z < print_z; });
    return (it == m_layers.end() || (*it)->print_z != print_z) ? nullptr : *it;
}



Layer* PrintObject::get_layer_at_printz(coordf_t print_z) { return const_cast<Layer*>(std::as_const(*this).get_layer_at_printz(print_z)); }



// Get a layer approximately at print_z.
const Layer* PrintObject::get_layer_at_printz(coordf_t print_z, coordf_t epsilon) const {
    coordf_t limit = print_z - epsilon;
    auto it = Slic3r::lower_bound_by_predicate(m_layers.begin(), m_layers.end(), [limit](const Layer *layer) { return layer->print_z < limit; });
    return (it == m_layers.end() || (*it)->print_z > print_z + epsilon) ? nullptr : *it;
}



Layer* PrintObject::get_layer_at_printz(coordf_t print_z, coordf_t epsilon) { return const_cast<Layer*>(std::as_const(*this).get_layer_at_printz(print_z, epsilon)); }

const Layer *PrintObject::get_first_layer_bellow_printz(coordf_t print_z, coordf_t epsilon) const
{
    coordf_t limit = print_z + epsilon;
    auto it = Slic3r::lower_bound_by_predicate(m_layers.begin(), m_layers.end(), [limit](const Layer *layer) { return layer->print_z < limit; });
    return (it == m_layers.begin()) ? nullptr : *(--it);
}

} // namespace Slic3r<|MERGE_RESOLUTION|>--- conflicted
+++ resolved
@@ -1593,7 +1593,6 @@
         double             bridge_angle;
     };
 
-<<<<<<< HEAD
     std::unordered_map<const LayerSlice *, std::vector<ModifiedSurface>> briding_surfaces;
 
     tbb::parallel_for(tbb::blocked_range<size_t>(0, this->layers().size()), [po = this,
@@ -1658,41 +1657,9 @@
             // if there are none briding candidates, exit now, before making infill for the previous layer
             if (std::all_of(bridging_surface_candidates.begin(), bridging_surface_candidates.end(),
                             [](const std::pair<const LayerSlice *, SurfacesPtr> &candidates) { return candidates.second.empty(); })) {
-=======
-    // Collect sum of all internal (sparse infill) regions, because
-    //     1) layerm->fill_surfaces.will be modified in parallel.
-    //     2) the parallel loop works on a sum of surfaces over regions anyways, thus collecting the sparse infill surfaces
-    //        up front is an optimization.
-    std::vector<Polygons> internals;
-    internals.reserve(this->layer_count());
-    for (Layer *layer : m_layers) {
-        Polygons sum;
-        for (const LayerRegion *layerm : layer->regions())
-            layerm->fill_surfaces().filter_by_type(stInternal, &sum);
-        internals.emplace_back(std::move(sum));
-    }
-
-    // Process all regions and layers in parallel.
-    tbb::parallel_for(tbb::blocked_range<size_t>(0, sparse_infill_regions.size() * (this->layer_count() - 1), sparse_infill_regions.size()),
-        [this, &sparse_infill_regions, &internals]
-        (const tbb::blocked_range<size_t> &range) {
-        for (size_t task_id = range.begin(); task_id != range.end(); ++ task_id) {
-            const size_t layer_id    = (task_id / sparse_infill_regions.size()) + 1;
-            const size_t region_id   = sparse_infill_regions[task_id % sparse_infill_regions.size()];
-            Layer       *layer       = this->get_layer(layer_id);
-            LayerRegion *layerm      = layer->m_regions[region_id];
-            Flow         bridge_flow = layerm->bridging_flow(frSolidInfill, true /* Internal bridges are always thick. */);
-
-            // Extract the stInternalSolid surfaces that might be transformed into bridges.
-            ExPolygons internal_solid;
-            layerm->m_fill_surfaces.remove_type(stInternalSolid, &internal_solid);
-            if (internal_solid.empty())
-                // No internal solid -> no new bridges for this layer region.
->>>>>>> 978f5c8b
                 continue;
             }
 
-<<<<<<< HEAD
             // Now, temporarily fill the previous layer and extract the extrusions.
             // TODO - the make_fills function does a lot of work, some of it is not needed (e.g. sorting the paths)
             // It would be nice to have a function that only creates the fill polylines, ideally without modifying the global state
@@ -1781,35 +1748,9 @@
                         briding_surfaces[candidates.first].emplace_back(candidate, to_polygons(candidate->expolygon),
                                                                         surface_to_region[candidate], 0);
                     }
-=======
-            // Check whether the lower area is deep enough for absorbing the extra flow, also filter out
-            // tiny regions from bridging.
-            ExPolygons to_bridge;
-            {
-                Polygons to_bridge_pp = to_polygons(internal_solid);
-                // Iterate through lower layers spanned by bridge_flow.
-                double bottom_z = layer->print_z - bridge_flow.height() - EPSILON;
-                for (auto i = int(layer_id) - 1; i >= 0 && m_layers[i]->print_z > bottom_z; -- i)
-                    // Intersect lower sparse infills with the candidate solid surfaces.
-                    to_bridge_pp = intersection(to_bridge_pp, internals[i]);
-                // there's no point in bridging too thin/short regions
-                //FIXME Vojtech: The offset2 function is not a geometric offset, 
-                // therefore it may create 1) gaps, and 2) sharp corners, which are outside the original contour.
-                // The gaps will be filled by a separate region, which makes the infill less stable and it takes longer.
-                {
-                    float min_width = float(bridge_flow.scaled_width()) * 3.f;
-                    to_bridge_pp = opening(to_bridge_pp, min_width); //, ClipperLib::jtSquare);
-                }
-                
-                if (to_bridge_pp.empty()) {
-                    // Optimization: Nothing to bridge, restore internal_solid surfaces.
-                    for (ExPolygon &ex : internal_solid)
-                        layerm->m_fill_surfaces.surfaces.push_back(Surface(stInternalSolid, std::move(ex)));
->>>>>>> 978f5c8b
                     continue;
                 }
 
-<<<<<<< HEAD
                 Polygons expand_area;
                 for (const Surface *sparse_infill : expansion_space[candidates.first]) {
                     assert(sparse_infill->surface_type == stInternal);
@@ -2119,25 +2060,6 @@
 #endif
                 }
             }
-=======
-            #ifdef SLIC3R_DEBUG
-            printf("Bridging %zu internal areas at layer %zu\n", to_bridge.size(), layer->id());
-            #endif
-            
-            // compute the remaning internal solid surfaces as difference
-            ExPolygons not_to_bridge = diff_ex(internal_solid, to_bridge, ApplySafetyOffset::Yes);
-            to_bridge = intersection_ex(to_bridge, internal_solid, ApplySafetyOffset::Yes);
-            // build the new collection of fill_surfaces
-            for (ExPolygon &ex : to_bridge)
-                layerm->m_fill_surfaces.surfaces.push_back(Surface(stInternalBridge, std::move(ex)));
-            for (ExPolygon &ex : not_to_bridge)
-                layerm->m_fill_surfaces.surfaces.push_back(Surface(stInternalSolid, std::move(ex)));
-#ifdef SLIC3R_DEBUG_SLICE_PROCESSING
-            layerm->export_region_slices_to_svg_debug("7_bridge_over_infill");
-            layerm->export_region_fill_surfaces_to_svg_debug("7_bridge_over_infill");
-#endif /* SLIC3R_DEBUG_SLICE_PROCESSING */
-            m_print->throw_if_canceled();
->>>>>>> 978f5c8b
         }
         });
 
@@ -2209,135 +2131,6 @@
         BOOST_LOG_TRIVIAL(info) << "Bridge over infill - End" << log_memory_info();
 
 } // void PrintObject::bridge_over_infill()
-
-// void a()
-// {
-//     std::vector<int> sparse_infill_regions;
-//     for (size_t region_id = 0; region_id < this->num_printing_regions(); ++ region_id)
-//         if (const PrintRegion &region = this->printing_region(region_id); region.config().fill_density.value < 100)
-//             sparse_infill_regions.emplace_back(region_id);
-//     if (this->layer_count() < 2 || sparse_infill_regions.empty())
-//         return;
-
-//     // Collect sum of all internal (sparse infill) regions, because
-//     //     1) layerm->fill_surfaces.will be modified in parallel.
-//     //     2) the parallel loop works on a sum of surfaces over regions anyways, thus collecting the sparse infill surfaces
-//     //        up front is an optimization.
-//     std::vector<Polygons> internals;
-//     internals.reserve(this->layer_count());
-//     for (Layer *layer : m_layers) {
-//         Polygons sum;
-//         for (const LayerRegion *layerm : layer->m_regions)
-//             layerm->fill_surfaces().filter_by_type(stInternal, &sum);
-//         internals.emplace_back(std::move(sum));
-//     }
-
-//     // Process all regions and layers in parallel.
-//     tbb::parallel_for(tbb::blocked_range<size_t>(0, sparse_infill_regions.size() * (this->layer_count() - 1), sparse_infill_regions.size()),
-//         [this, &sparse_infill_regions, &internals]
-//         (const tbb::blocked_range<size_t> &range) {
-//         for (size_t task_id = range.begin(); task_id != range.end(); ++ task_id) {
-//             const size_t layer_id    = (task_id / sparse_infill_regions.size()) + 1;
-//             const size_t region_id   = sparse_infill_regions[task_id % sparse_infill_regions.size()];
-//             Layer       *layer       = this->get_layer(layer_id);
-//             LayerRegion *layerm      = layer->m_regions[region_id];
-//             Flow         bridge_flow = layerm->bridging_flow(frSolidInfill);
-
-//             // Extract the stInternalSolid surfaces that might be transformed into bridges.
-//             ExPolygons internal_solid;
-//             layerm->m_fill_surfaces.remove_type(stInternalSolid, &internal_solid);
-//             if (internal_solid.empty())
-//                 // No internal solid -> no new bridges for this layer region.
-//                 continue;
-
-//             // check whether the lower area is deep enough for absorbing the extra flow
-//             // (for obvious physical reasons but also for preventing the bridge extrudates
-//             // from overflowing in 3D preview)
-//             ExPolygons to_bridge;
-//             {
-//                 Polygons to_bridge_pp = to_polygons(internal_solid);
-//                 // Iterate through lower layers spanned by bridge_flow.
-//                 double bottom_z = layer->print_z - bridge_flow.height() - EPSILON;
-//                 for (auto i = int(layer_id) - 1; i >= 0; -- i) {
-//                     // Stop iterating if layer is lower than bottom_z.
-//                     if (m_layers[i]->print_z < bottom_z)
-//                         break;
-//                     // Intersect lower sparse infills with the candidate solid surfaces.
-//                     to_bridge_pp = intersection(to_bridge_pp, internals[i]);
-//                 }
-//                 // there's no point in bridging too thin/short regions
-//                 //FIXME Vojtech: The offset2 function is not a geometric offset, 
-//                 // therefore it may create 1) gaps, and 2) sharp corners, which are outside the original contour.
-//                 // The gaps will be filled by a separate region, which makes the infill less stable and it takes longer.
-//                 {
-//                     float min_width = float(bridge_flow.scaled_width()) * 3.f;
-//                     to_bridge_pp = opening(to_bridge_pp, min_width);
-//                 }
-                
-//                 if (to_bridge_pp.empty()) {
-//                     // Restore internal_solid surfaces. 
-//                     for (ExPolygon &ex : internal_solid)
-//                         layerm->m_fill_surfaces.surfaces.push_back(Surface(stInternalSolid, std::move(ex)));
-//                     continue;
-//                 }
-//                 // convert into ExPolygons
-//                 to_bridge = union_ex(to_bridge_pp);
-//             }
-
-// #ifdef SLIC3R_DEBUG
-//             printf("Bridging %zu internal areas at layer %zu\n", to_bridge.size(), layer->id());
-//             #endif
-            
-//             // compute the remaning internal solid surfaces as difference
-//             ExPolygons not_to_bridge = diff_ex(internal_solid, to_bridge, ApplySafetyOffset::Yes);
-//             to_bridge = intersection_ex(to_bridge, internal_solid, ApplySafetyOffset::Yes);
-//             // build the new collection of fill_surfaces
-//             for (ExPolygon &ex : to_bridge)
-//                 layerm->m_fill_surfaces.surfaces.push_back(Surface(stInternalBridge, std::move(ex)));
-//             for (ExPolygon &ex : not_to_bridge)
-//                 layerm->m_fill_surfaces.surfaces.push_back(Surface(stInternalSolid, std::move(ex)));
-//                         /*
-//                         # exclude infill from the layers below if needed
-//                         # see discussion at https://github.com/alexrj/Slic3r/issues/240
-//                         # Update: do not exclude any infill. Sparse infill is able to absorb the excess material.
-//                         if (0) {
-//                             my $excess = $layerm->extruders->{infill}->bridge_flow->width - $layerm->height;
-//                             for (my $i = $layer_id-1; $excess >= $self->get_layer($i)->height; $i--) {
-//                                 Slic3r::debugf "  skipping infill below those areas at layer %d\n", $i;
-//                                 foreach my $lower_layerm (@{$self->get_layer($i)->regions}) {
-//                                     my @new_surfaces = ();
-//                                     # subtract the area from all types of surfaces
-//                                     foreach my $group (@{$lower_layerm->fill_surfaces->group}) {
-//                                         push @new_surfaces, map $group->[0]->clone(expolygon => $_),
-//                                             @{diff_ex(
-//                                                 [ map $_->p, @$group ],
-//                                                 [ map @$_, @$to_bridge ],
-//                                             )};
-//                                         push @new_surfaces, map Slic3r::Surface->new(
-//                                             expolygon       => $_,
-//                                             surface_type    => stInternalVoid,
-//                                         ), @{intersection_ex(
-//                                             [ map $_->p, @$group ],
-//                                             [ map @$_, @$to_bridge ],
-//                                         )};
-//                                     }
-//                                     $lower_layerm->fill_surfaces->clear;
-//                                     $lower_layerm->fill_surfaces->append($_) for @new_surfaces;
-//                                 }
-
-//                                 $excess -= $self->get_layer($i)->height;
-//                             }
-//                         }
-//                         */
-// #ifdef SLIC3R_DEBUG_SLICE_PROCESSING
-//             layerm->export_region_slices_to_svg_debug("7_bridge_over_infill");
-//             layerm->export_region_fill_surfaces_to_svg_debug("7_bridge_over_infill");
-// #endif /* SLIC3R_DEBUG_SLICE_PROCESSING */
-//             m_print->throw_if_canceled();
-//         }
-//     });
-
-// } // void PrintObject::bridge_over_infill()
 
 static void clamp_exturder_to_default(ConfigOptionInt &opt, size_t num_extruders)
 {
