--- conflicted
+++ resolved
@@ -761,12 +761,8 @@
             || opt_key == "bottom_fill_pattern"
             || opt_key == "external_fill_link_max_length"
             || opt_key == "fill_angle"
-<<<<<<< HEAD
             || opt_key == "top_fill_angle"
             || opt_key == "bottom_fill_angle"
-            || opt_key == "fill_pattern"
-=======
->>>>>>> 49306cdf
             || opt_key == "infill_anchor"
             || opt_key == "infill_anchor_max"
             || opt_key == "top_infill_extrusion_width"
