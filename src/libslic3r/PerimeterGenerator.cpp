#include "PerimeterGenerator.hpp"

#include "BridgeDetector.hpp"
#include "ClipperUtils.hpp"
#include "ExtrusionEntityCollection.hpp"
#include "Geometry.hpp"
#include "ShortestPath.hpp"
#include <cmath>
#include <cassert>
#include <vector>

#include "BoundingBox.hpp"
#include "ExPolygon.hpp"
#include "Geometry.hpp"
#include "Milling/MillingPostProcess.hpp"
#include "Polygon.hpp"
#include "Line.hpp"
#include "ClipperUtils.hpp"
#include "SVG.hpp"
#include "polypartition.h"
#include "poly2tri/poly2tri.h"
#include <algorithm>
#include <cassert>
#include <list>

namespace Slic3r {

<<<<<<< HEAD
    PerimeterGeneratorLoops get_all_Childs(PerimeterGeneratorLoop loop) {
        PerimeterGeneratorLoops ret;
        for (PerimeterGeneratorLoop &child : loop.children) {
            ret.push_back(child);
            PerimeterGeneratorLoops vals = get_all_Childs(child);
            ret.insert(ret.end(), vals.begin(), vals.end());
=======
static ExtrusionEntityCollection traverse_loops(const PerimeterGenerator &perimeter_generator, const PerimeterGeneratorLoops &loops, ThickPolylines &thin_walls)
{
    // loops is an arrayref of ::Loop objects
    // turn each one into an ExtrusionLoop object
    ExtrusionEntityCollection coll;
    for (const PerimeterGeneratorLoop &loop : loops) {
        bool is_external = loop.is_external();
        
        ExtrusionRole role;
        ExtrusionLoopRole loop_role;
        role = is_external ? erExternalPerimeter : erPerimeter;
        if (loop.is_internal_contour()) {
            // Note that we set loop role to ContourInternalPerimeter
            // also when loop is both internal and external (i.e.
            // there's only one contour loop).
            loop_role = elrContourInternalPerimeter;
        } else {
            loop_role = elrDefault;
        }
        
        // detect overhanging/bridging perimeters
        ExtrusionPaths paths;
        if (perimeter_generator.config->overhangs && perimeter_generator.layer_id > 0
            && !(perimeter_generator.object_config->support_material && perimeter_generator.object_config->support_material_contact_distance.value == 0)) {
            // get non-overhang paths by intersecting this loop with the grown lower slices
            extrusion_paths_append(
                paths,
                intersection_pl((Polygons)loop.polygon, perimeter_generator.lower_slices_polygons()),
                role,
                is_external ? perimeter_generator.ext_mm3_per_mm()          : perimeter_generator.mm3_per_mm(),
                is_external ? perimeter_generator.ext_perimeter_flow.width  : perimeter_generator.perimeter_flow.width,
                (float)perimeter_generator.layer_height);
            
            // get overhang paths by checking what parts of this loop fall 
            // outside the grown lower slices (thus where the distance between
            // the loop centerline and original lower slices is >= half nozzle diameter
            extrusion_paths_append(
                paths,
                diff_pl((Polygons)loop.polygon, perimeter_generator.lower_slices_polygons()),
                erOverhangPerimeter,
                perimeter_generator.mm3_per_mm_overhang(),
                perimeter_generator.overhang_flow.width,
                perimeter_generator.overhang_flow.height);
            
            // Reapply the nearest point search for starting point.
            // We allow polyline reversal because Clipper may have randomly reversed polylines during clipping.
            chain_and_reorder_extrusion_paths(paths, &paths.front().first_point());
        } else {
            ExtrusionPath path(role);
            path.polyline   = loop.polygon.split_at_first_point();
            path.mm3_per_mm = is_external ? perimeter_generator.ext_mm3_per_mm()          : perimeter_generator.mm3_per_mm();
            path.width      = is_external ? perimeter_generator.ext_perimeter_flow.width  : perimeter_generator.perimeter_flow.width;
            path.height     = (float)perimeter_generator.layer_height;
            paths.push_back(path);
>>>>>>> 30d7ef2c
        }
        return ret;
    }

void PerimeterGenerator::process()
{
    //set spacing
    this->perimeter_flow.spacing_ratio = this->config->perimeter_overlap.get_abs_value(1);
    this->ext_perimeter_flow.spacing_ratio = this->config->external_perimeter_overlap.get_abs_value(1);

    // other perimeters
    this->_mm3_per_mm               = this->perimeter_flow.mm3_per_mm();
    coord_t perimeter_width         = this->perimeter_flow.scaled_width();
    //spacing between internal perimeters
    coord_t perimeter_spacing       = this->perimeter_flow.scaled_spacing();
    
    // external perimeters
    this->_ext_mm3_per_mm           = this->ext_perimeter_flow.mm3_per_mm();
    coord_t ext_perimeter_width     = this->ext_perimeter_flow.scaled_width();
    //spacing between two external perimeter (where you don't have the space to add other loops)
    coord_t ext_perimeter_spacing   = this->ext_perimeter_flow.scaled_spacing();
    //spacing between external perimeter and the second
    coord_t ext_perimeter_spacing2  = this->ext_perimeter_flow.scaled_spacing(this->perimeter_flow);

    // overhang perimeters
    this->_mm3_per_mm_overhang = this->overhang_flow.mm3_per_mm();

    //gap fill
    coord_t gap_fill_spacing = this->config->gap_fill_overlap.get_abs_value(this->perimeter_flow.scaled_spacing())  
        + this->perimeter_flow.scaled_width() * (100 - this->config->gap_fill_overlap.value) / 100.;

    // solid infill
    coord_t solid_infill_spacing = this->solid_infill_flow.scaled_spacing();

    //infill / perimeter
    coord_t infill_peri_overlap = (coord_t)scale_(this->config->get_abs_value("infill_overlap", unscale<coordf_t>(perimeter_spacing + solid_infill_spacing) / 2));
    // infill gap to add vs perimeter (useful if using perimeter bonding)
    coord_t infill_gap = 0;


    // nozzle diameter
    const double nozzle_diameter = this->print_config->nozzle_diameter.get_at(this->config->perimeter_extruder - 1);

    // perimeter conding set.
    if (this->perimeter_flow.spacing_ratio == 1
        && this->ext_perimeter_flow.spacing_ratio == 1
        && this->config->external_perimeters_first
        && this->object_config->perimeter_bonding.value > 0) {
        infill_gap = (1 - this->object_config->perimeter_bonding.get_abs_value(1)) * ext_perimeter_spacing;
        ext_perimeter_spacing2 -= infill_gap;
    }
    
    // Calculate the minimum required spacing between two adjacent traces.
    // This should be equal to the nominal flow spacing but we experiment
    // with some tolerance in order to avoid triggering medial axis when
    // some squishing might work. Loops are still spaced by the entire
    // flow spacing; this only applies to collapsing parts.
    // For ext_min_spacing we use the ext_perimeter_spacing calculated for two adjacent
    // external loops (which is the correct way) instead of using ext_perimeter_spacing2
    // which is the spacing between external and internal, which is not correct
    // and would make the collapsing (thus the details resolution) dependent on 
    // internal flow which is unrelated. <- i don't undertand, so revert to ext_perimeter_spacing2
    coord_t min_spacing     = (coord_t)( perimeter_spacing      * (1 - 0.05/*INSET_OVERLAP_TOLERANCE*/) );
    coord_t ext_min_spacing = (coord_t)( ext_perimeter_spacing2  * (1 - 0.05/*INSET_OVERLAP_TOLERANCE*/) );
    
    // prepare grown lower layer slices for overhang detection
    if (this->lower_slices != NULL && this->config->overhangs_width.value > 0) {
        // We consider overhang any part where the entire nozzle diameter is not supported by the
        // lower layer, so we take lower slices and offset them by overhangs_width of the nozzle diameter used 
        // in the current layer
        double offset_val = double(scale_(config->overhangs_width.get_abs_value(nozzle_diameter))) - (float)(ext_perimeter_width / 2);
        this->_lower_slices_bridge_flow = offset(*this->lower_slices, offset_val);
    }
    if (this->lower_slices != NULL && this->config->overhangs_width_speed.value > 0) {
        double offset_val = double(scale_(config->overhangs_width_speed.get_abs_value(nozzle_diameter))) - (float)(ext_perimeter_width / 2);
        this->_lower_slices_bridge_speed = offset(*this->lower_slices, offset_val);
    }

    // have to grown the perimeters if mill post-process
    MillingPostProcess miller(this->slices, this->lower_slices, config, object_config, print_config);
    bool have_to_grow_for_miller =  miller.can_be_milled(layer) && config->milling_extra_size.get_abs_value(1) > 0;
    ExPolygons unmillable;
    coord_t mill_extra_size = 0;
    if (have_to_grow_for_miller) {
        unmillable = miller.get_unmillable_areas(layer);
        double spacing_vs_width = ext_perimeter_flow.width - ext_perimeter_flow.spacing();
        mill_extra_size = scale_(config->milling_extra_size.get_abs_value(spacing_vs_width));
        have_to_grow_for_miller = mill_extra_size > SCALED_EPSILON;
    }

    
    // we need to process each island separately because we might have different
    // extra perimeters for each one
    int surface_idx = 0;
    Surfaces all_surfaces = this->slices->surfaces;

    //store surface for bridge infill to avoid unsupported perimeters (but the first one, this one is always good)
    if (this->config->no_perimeter_unsupported_algo != npuaNone
        && this->lower_slices != NULL && !this->lower_slices->empty()) {

        for (surface_idx = 0; surface_idx < all_surfaces.size(); surface_idx++) {
            Surface *surface = &all_surfaces[surface_idx];
            ExPolygons last = union_ex(surface->expolygon.simplify_p(SCALED_RESOLUTION));
            //compute our unsupported surface
            ExPolygons unsupported = diff_ex(last, *this->lower_slices, true);
            if (!unsupported.empty()) {
                //remove small overhangs
                ExPolygons unsupported_filtered = offset2_ex(unsupported, double(-perimeter_spacing), double(perimeter_spacing));
                if (!unsupported_filtered.empty()) {
                    //to_draw.insert(to_draw.end(), last.begin(), last.end());
                    //extract only the useful part of the lower layer. The safety offset is really needed here.
                    ExPolygons support = diff_ex(last, unsupported, true);
                    if (!unsupported.empty()) {
                        //only consider the part that can be bridged (really, by the bridge algorithm)
                        //first, separate into islands (ie, each ExPlolygon)
                        int numploy = 0;
                        //only consider the bottom layer that intersect unsupported, to be sure it's only on our island.
                        ExPolygonCollection lower_island(support);
                        BridgeDetector detector{ unsupported_filtered,
                            lower_island.expolygons,
                            perimeter_spacing };
                        if (detector.detect_angle(Geometry::deg2rad(this->config->bridge_angle.value))) {
                            ExPolygons bridgeable = union_ex(detector.coverage(-1, true));
                            if (!bridgeable.empty()) {
                                //check if we get everything or just the bridgeable area
                                if (this->config->no_perimeter_unsupported_algo == npuaNoPeri || this->config->no_perimeter_unsupported_algo == npuaFilled) {
                                    //we bridge everything, even the not-bridgeable bits
                                    for (size_t i = 0; i < unsupported_filtered.size();) {
                                        ExPolygon &poly_unsupp = *(unsupported_filtered.begin() + i);
                                        Polygons contour_simplified = poly_unsupp.contour.simplify(perimeter_spacing);
                                        ExPolygon poly_unsupp_bigger = poly_unsupp;
                                        Polygons contour_bigger = offset(poly_unsupp_bigger.contour, perimeter_spacing);
                                        if (contour_bigger.size() == 1) poly_unsupp_bigger.contour = contour_bigger[0];

                                        //check convex, has some bridge, not overhang
                                        if (contour_simplified.size() == 1 && contour_bigger.size() == 1 && contour_simplified[0].concave_points().size() == 0
                                            && intersection_ex(bridgeable, { poly_unsupp }).size() > 0
                                            && diff_ex({ poly_unsupp_bigger }, last, true).size() == 0) {
                                            //ok, keep it
                                            i++;
                                        } else {
                                            unsupported_filtered.erase(unsupported_filtered.begin() + i);
                                        }
                                    }
                                    unsupported_filtered = intersection_ex(last,
                                        offset2_ex(unsupported_filtered, double(-perimeter_spacing / 2), double(perimeter_spacing * 3 / 2)));
                                    if (this->config->no_perimeter_unsupported_algo == npuaFilled) {
                                        for (ExPolygon &expol : unsupported_filtered) {
                                            //check if the holes won't be covered by the upper layer
                                            //TODO: if we want to do that, we must modify the geometry before making perimeters.
                                            //if (this->upper_slices != nullptr && !this->upper_slices->expolygons.empty()) {
                                            //    for (Polygon &poly : expol.holes) poly.make_counter_clockwise();
                                            //    float perimeterwidth = this->config->perimeters == 0 ? 0 : (this->ext_perimeter_flow.scaled_width() + (this->config->perimeters - 1) + this->perimeter_flow.scaled_spacing());
                                            //    std::cout << "test upper slices with perimeterwidth=" << perimeterwidth << "=>" << offset_ex(this->upper_slices->expolygons, -perimeterwidth).size();
                                            //    if (intersection(Polygons() = { expol.holes }, to_polygons(offset_ex(this->upper_slices->expolygons, -this->ext_perimeter_flow.scaled_width() / 2))).empty()) {
                                            //        std::cout << " EMPTY§";
                                            //        expol.holes.clear();
                                            //    } else {
                                            //    }
                                            //    std::cout << "\n";
                                            //} else {
                                                expol.holes.clear();
                                            //}

                                            //detect inside volume
                                            for (size_t surface_idx_other = 0; surface_idx_other < all_surfaces.size(); surface_idx_other++) {
                                                if (surface_idx == surface_idx_other) continue;
                                                if (intersection_ex(ExPolygons() = { expol }, ExPolygons() = { all_surfaces[surface_idx_other].expolygon }).size() > 0) {
                                                    //this means that other_surf was inside an expol holes
                                                    //as we removed them, we need to add a new one
                                                    ExPolygons new_poly = offset2_ex(all_surfaces[surface_idx_other].expolygon, double(-perimeter_spacing * 2), double(perimeter_spacing));
                                                    if (new_poly.size() == 1) {
                                                        all_surfaces[surface_idx_other].expolygon = new_poly[0];
                                                        expol.holes.push_back(new_poly[0].contour);
                                                        expol.holes.back().make_clockwise();
                                                    } else {
                                                        for (size_t idx = 0; idx < new_poly.size(); idx++) {
                                                            Surface new_surf = all_surfaces[surface_idx_other];
                                                            new_surf.expolygon = new_poly[idx];
                                                            all_surfaces.push_back(new_surf);
                                                            expol.holes.push_back(new_poly[idx].contour);
                                                            expol.holes.back().make_clockwise();
                                                        }
                                                        all_surfaces.erase(all_surfaces.begin() + surface_idx_other);
                                                        if (surface_idx_other < surface_idx) {
                                                            surface_idx--;
                                                            surface = &all_surfaces[surface_idx];
                                                        }
                                                        surface_idx_other--;
                                                    }
                                                }
                                            }
                                        }

                                    }
                                    //TODO: add other polys as holes inside this one (-margin)
                                } else if (this->config->no_perimeter_unsupported_algo == npuaBridgesOverhangs || this->config->no_perimeter_unsupported_algo == npuaBridges){
                                    //simplify to avoid most of artefacts from printing lines.
                                    ExPolygons bridgeable_simplified;
                                    for (ExPolygon &poly : bridgeable) {
                                        poly.simplify(perimeter_spacing, &bridgeable_simplified);
                                    }
                                    bridgeable_simplified = offset2_ex(bridgeable_simplified, -ext_perimeter_width, ext_perimeter_width);
                                    //bridgeable_simplified = intersection_ex(bridgeable_simplified, unsupported_filtered);
                                    //offset by perimeter spacing because the simplify may have reduced it a bit.
                                    //it's not dangerous as it will be intersected by 'unsupported' later
                                    //FIXME: add overlap in this->fill_surfaces->append
                                    //FIXME: it overlap inside unsuppported not-bridgeable area!

                                    //bridgeable_simplified = offset2_ex(bridgeable_simplified, (double)-perimeter_spacing, (double)perimeter_spacing * 2);
                                    //ExPolygons unbridgeable = offset_ex(diff_ex(unsupported, bridgeable_simplified), perimeter_spacing * 3 / 2);
                                    //ExPolygons unbridgeable = intersection_ex(unsupported, diff_ex(unsupported_filtered, offset_ex(bridgeable_simplified, ext_perimeter_width / 2)));
                                    //unbridgeable = offset2_ex(unbridgeable, -ext_perimeter_width, ext_perimeter_width);


                                    if (this->config->no_perimeter_unsupported_algo == npuaBridges) {
                                        ExPolygons unbridgeable = unsupported_filtered;
                                        for (ExPolygon &expol : unbridgeable)
                                            expol.holes.clear();
                                        unbridgeable = diff_ex(unbridgeable, bridgeable_simplified);
                                        unbridgeable = offset2_ex(unbridgeable, -ext_perimeter_width*2, ext_perimeter_width*2);
                                        ExPolygons bridges_temp = intersection_ex(last, diff_ex(unsupported_filtered, unbridgeable));
                                        //remove the overhangs section from the surface polygons
                                        ExPolygons reference = last;
                                        last = diff_ex(last, unsupported_filtered);
                                        //ExPolygons no_bridge = diff_ex(offset_ex(unbridgeable, ext_perimeter_width * 3 / 2), last);
                                        //bridges_temp = diff_ex(bridges_temp, no_bridge);
                                        unsupported_filtered = diff_ex(offset_ex(bridges_temp, ext_perimeter_width * 3 / 2), offset_ex(unbridgeable, ext_perimeter_width * 2, jtSquare));
                                        unsupported_filtered = intersection_ex(unsupported_filtered, reference);
                                    } else {
                                        ExPolygons unbridgeable = intersection_ex(unsupported, diff_ex(unsupported_filtered, offset_ex(bridgeable_simplified, ext_perimeter_width / 2)));
                                        unbridgeable = offset2_ex(unbridgeable, -ext_perimeter_width, ext_perimeter_width);
                                        unsupported_filtered = unbridgeable;

                                        ////put the bridge area inside the unsupported_filtered variable
                                        //unsupported_filtered = intersection_ex(last,
                                        //    diff_ex(
                                        //    offset_ex(bridgeable_simplified, (double)perimeter_spacing / 2),
                                        //    unbridgeable
                                        //    )
                                        //    );
                                    }
                                }
                            } else {
                                unsupported_filtered.clear();
                            }
                        } else {
                            unsupported_filtered.clear();
                        }
                    }

                    if (!unsupported_filtered.empty()) {

                        //add this directly to the infill list.
                        // this will avoid to throw wrong offsets into a good polygons
                        this->fill_surfaces->append(
                            unsupported_filtered,
                            stPosInternal | stDensSparse);

                        // store the results
                        last = diff_ex(last, unsupported_filtered, true);
                        //remove "thin air" polygons (note: it assumes that all polygons below will be extruded)
                        for (int i = 0; i < last.size(); i++) {
                            if (intersection_ex(support, ExPolygons() = { last[i] }).empty()) {
                                this->fill_surfaces->append(
                                    ExPolygons() = { last[i] },
                                    stPosInternal | stDensSparse);
                                last.erase(last.begin() + i);
                                i--;
                            }
                        }
                    }
                }
            }
            if (last.size() == 0) {
                all_surfaces.erase(all_surfaces.begin() + surface_idx);
                surface_idx--;
            } else {
                surface->expolygon = last[0];
                for (size_t idx = 1; idx < last.size(); idx++) {
                    all_surfaces.emplace_back(*surface, last[idx]);
                }
            }
        }
    }

    surface_idx = 0;
    const int extra_odd_perimeter = (config->extra_perimeters_odd_layers && layer->id() % 2 == 1 ? 1:0);
    for (const Surface &surface : all_surfaces) {
        // detect how many perimeters must be generated for this island
        int        loop_number = this->config->perimeters + surface.extra_perimeters - 1 + extra_odd_perimeter;  // 0-indexed loops
        surface_idx++;

        if (this->config->only_one_perimeter_top && loop_number > 0 && this->upper_slices == NULL){
            loop_number = 0;
        }
        
        ExPolygons gaps;
        //this var store infill surface removed from last to not add any more perimeters to it.
        ExPolygons top_fills;
        ExPolygons fill_clip;
        ExPolygons last        = union_ex(surface.expolygon.simplify_p(SCALED_RESOLUTION));

        if (loop_number >= 0) {

            //increase surface for milling_post-process
            if (have_to_grow_for_miller) {
                if (unmillable.empty())
                    last = offset_ex(last, mill_extra_size);
                else {
                    ExPolygons growth = diff_ex(offset_ex(last, mill_extra_size), unmillable, true);
                    last.insert(last.end(), growth.begin(), growth.end());
                    last = union_ex(last);
                }
            }


            // Add perimeters on overhangs : initialization
            ExPolygons overhangs_unsupported;
            if ( (this->config->extra_perimeters_overhangs || (this->config->overhangs_reverse && this->layer->id() % 2 == 1))
                && !last.empty()  && this->lower_slices != NULL  && !this->lower_slices->empty()) {
                //remove holes from lower layer, we only ant that for overhangs, not bridges!
                ExPolygons lower_without_holes;
                for (const ExPolygon &exp : *this->lower_slices)
                    lower_without_holes.emplace_back(to_expolygon(exp.contour));
                overhangs_unsupported = offset2_ex(diff_ex(last, lower_without_holes, true), -SCALED_RESOLUTION, SCALED_RESOLUTION);
                if (!overhangs_unsupported.empty()) {
                    //only consider overhangs and let bridges alone
                    //only consider the part that can be bridged (really, by the bridge algorithm)
                    //first, separate into islands (ie, each ExPlolygon)
                    //only consider the bottom layer that intersect unsupported, to be sure it's only on our island.
                    const ExPolygonCollection lower_island(diff_ex(last, overhangs_unsupported));
                    BridgeDetector detector{ overhangs_unsupported,
                        lower_island.expolygons,
                        perimeter_spacing };
                    if (detector.detect_angle(Geometry::deg2rad(this->config->bridge_angle.value))) {
                        const ExPolygons bridgeable = union_ex(detector.coverage(-1, true));
                        if (!bridgeable.empty()) {
                            //simplify to avoid most of artefacts from printing lines.
                            ExPolygons bridgeable_simplified;
                            for (const ExPolygon &poly : bridgeable) {
                                poly.simplify(perimeter_spacing / 2, &bridgeable_simplified);
                            }

                            if (!bridgeable_simplified.empty())
                                bridgeable_simplified = offset_ex(bridgeable_simplified, double(perimeter_spacing) / 1.9);
                            if (!bridgeable_simplified.empty()) {
                                //offset by perimeter spacing because the simplify may have reduced it a bit.
                                overhangs_unsupported = diff_ex(overhangs_unsupported, bridgeable_simplified, true);
                            }
                        }
                    }
                }
            }
            bool has_steep_overhang = false;
            if (this->layer->id() % 2 == 1 && this->config->overhangs_reverse //check if my option is set and good layer
                && !last.empty() && !overhangs_unsupported.empty() //has something to work with
                ) {
                coord_t offset = scale_(config->overhangs_reverse_threshold.get_abs_value(this->perimeter_flow.width));
                //version with °: scale_(std::tan(PI * (0.5f / 90) * config->overhangs_reverse_threshold.value ) * this->layer->height)

                if (offset_ex(overhangs_unsupported, -offset / 2.).size() > 0) {
                    //allow this loop to be printed in reverse
                    has_steep_overhang = true;
                }
            }

            // In case no perimeters are to be generated, loop_number will equal to -1.            
            std::vector<PerimeterGeneratorLoops> contours(loop_number+1);    // depth => loops
            std::vector<PerimeterGeneratorLoops> holes(loop_number+1);       // depth => loops
            ThickPolylines thin_walls;
            // we loop one time more than needed in order to find gaps after the last perimeter was applied
            for (int i = 0;; ++ i) {  // outer loop is 0

                // We can add more perimeters if there are uncovered overhangs
                // improvement for future: find a way to add perimeters only where it's needed.
                bool has_overhang = false;
                if ( this->config->extra_perimeters_overhangs && !last.empty() && !overhangs_unsupported.empty()) {
                    overhangs_unsupported = intersection_ex(overhangs_unsupported, last, true);
                    if (overhangs_unsupported.size() > 0) {
                        //please don't stop adding perimeter yet.
                        has_overhang = true;
                    }
                }

                // allow this perimeter to overlap itself?
                bool thin_perimeter = this->config->thin_perimeters && (i == 0 || this->config->thin_perimeters_all);

                // Calculate next onion shell of perimeters.
                //this variable stored the next onion
                ExPolygons next_onion;
                if (i == 0) {
                    // compute next onion
                        // the minimum thickness of a single loop is:
                        // ext_width/2 + ext_spacing/2 + spacing/2 + width/2
                    if (thin_perimeter)
                        next_onion = offset_ex(
                            last,
                            -(float)(ext_perimeter_width / 2));
                    else
                        next_onion = offset2_ex(
                            last,
                            -(float)(ext_perimeter_width / 2 + ext_min_spacing / 2 - 1),
                            +(float)(ext_min_spacing / 2 - 1));

                    // look for thin walls
                     if (this->config->thin_walls) {
                        // detect edge case where a curve can be split in multiple small chunks.
                        std::vector<float> divs = { 2.1f, 1.9f, 2.2f, 1.75f, 1.5f}; //don't go too far, it's not possible to print thin wall after that
                        size_t idx_div = 0;
                        while (next_onion.size() > last.size() && idx_div < divs.size()) {
                            float div = divs[idx_div];
                            //use a sightly bigger spacing to try to drastically improve the split, that can lead to very thick gapfill
                            ExPolygons next_onion_secondTry = offset2_ex(
                                last,
                                -(float)((ext_perimeter_width / 2) + (ext_min_spacing / div) - 1),
                                +(float)((ext_min_spacing / div) - 1));
                            if (next_onion.size() > next_onion_secondTry.size() * 1.2 && next_onion.size() > next_onion_secondTry.size() + 2) {
                                next_onion = next_onion_secondTry;
                            }
                            idx_div++;
                        }

                        // the following offset2 ensures almost nothing in @thin_walls is narrower than $min_width
                        // (actually, something larger than that still may exist due to mitering or other causes)
                        coord_t min_width = (coord_t)scale_(this->config->thin_walls_min_width.get_abs_value(this->ext_perimeter_flow.nozzle_diameter));
                        
                        ExPolygons no_thin_zone = offset_ex(next_onion, double(ext_perimeter_width / 2), jtSquare);
                        // medial axis requires non-overlapping geometry
                        ExPolygons thin_zones = diff_ex(last, no_thin_zone, true);
                        //don't use offset2_ex, because we don't want to merge the zones that have been separated.
                            //a very little bit of overlap can be created here with other thin polygons, but it's more useful than worisome.
                        ExPolygons half_thins = offset_ex(thin_zones, double(-min_width / 2));
                        //simplify them
                        for (ExPolygon &half_thin : half_thins) {
                            half_thin.remove_point_too_near((coord_t)SCALED_RESOLUTION);
                        }
                        //we push the bits removed and put them into what we will use as our anchor
                        if (half_thins.size() > 0) {
                            no_thin_zone = diff_ex(last, offset_ex(half_thins, double(min_width / 2 - SCALED_EPSILON)), true);
                        }
                        ExPolygons thins;
                        // compute a bit of overlap to anchor thin walls inside the print.
                        for (ExPolygon &half_thin : half_thins) {
                            //growing back the polygon
                            ExPolygons thin = offset_ex(half_thin, double(min_width / 2));
                            assert(thin.size() <= 1);
                            if (thin.empty()) continue;
                            coord_t thin_walls_overlap = (coord_t)scale_(this->config->thin_walls_overlap.get_abs_value(this->ext_perimeter_flow.nozzle_diameter));
                            ExPolygons anchor = intersection_ex(offset_ex(half_thin, double(min_width / 2) +
                                (float)(thin_walls_overlap), jtSquare), no_thin_zone, true);
                            ExPolygons bounds = union_ex(thin, anchor, true);
                            for (ExPolygon &bound : bounds) {
                                if (!intersection_ex(thin[0], bound).empty()) {
                                    //be sure it's not too small to extrude reliably
                                    thin[0].remove_point_too_near((coord_t)SCALED_RESOLUTION);
                                    if (thin[0].area() > min_width*(ext_perimeter_width + ext_perimeter_spacing)) {
                                        thins.push_back(thin[0]);
                                        bound.remove_point_too_near((coord_t)SCALED_RESOLUTION);
                                        // the maximum thickness of our thin wall area is equal to the minimum thickness of a single loop (*1.2 because of circles approx. and enlrgment from 'div')
                                        Slic3r::MedialAxis ma{ thin[0], (coord_t)((ext_perimeter_width + ext_perimeter_spacing)*1.2),
                                            min_width, coord_t(this->layer->height) };
                                        ma.use_bounds(bound)
                                            .use_min_real_width((coord_t)scale_(this->ext_perimeter_flow.nozzle_diameter))
                                            .use_tapers(thin_walls_overlap)
                                            .build(thin_walls);
                                    }
                                    break;
                                }
                            }
                        }
                        // use perimeters to extrude area that can't be printed by thin walls
                        // it's a bit like re-add thin area in to perimeter area.
                        // it can over-extrude a bit, but it's for a better good.
                        {
                            if (thin_perimeter)
                                next_onion = union_ex(next_onion, offset_ex(diff_ex(last, thins, true),
                                    -(float)(ext_perimeter_width / 2)));
                            else
                                next_onion = union_ex(next_onion, offset2_ex(diff_ex(last, thins, true),
                                    -(float)((ext_perimeter_width / 2) + (ext_min_spacing / 4)), 
                                    (float)(ext_min_spacing / 4)));
                        }
                    }
                } else {
                    //FIXME Is this offset correct if the line width of the inner perimeters differs
                    // from the line width of the infill?
                    coord_t good_spacing = (i == 1) ? ext_perimeter_spacing2 : perimeter_spacing;
                    if (!thin_perimeter) {
                        // This path will ensure, that the perimeters do not overfill, as in 
                        // prusa3d/Slic3r GH #32, but with the cost of rounding the perimeters
                        // excessively, creating gaps, which then need to be filled in by the not very 
                        // reliable gap fill algorithm.
                        // Also the offset2(perimeter, -x, x) may sometimes lead to a perimeter, which is larger than
                        // the original.
                        next_onion = offset2_ex(last,
                            -(float)(good_spacing + min_spacing / 2 - 1),
                            +(float)(min_spacing / 2 - 1));

                        ExPolygons no_thin_onion = offset_ex(last, double(-good_spacing));
                        std::vector<float> divs { 1.8f, 1.6f }; //don't over-extrude, so don't use divider >2
                        size_t idx_div = 0;
                        while (next_onion.size() > no_thin_onion.size() && idx_div < divs.size()) {
                            float div = divs[idx_div];
                            //use a sightly bigger spacing to try to drastically improve the split, that can lead to very thick gapfill
                            ExPolygons next_onion_secondTry = offset2_ex(
                                last,
                                -(float)(good_spacing + (min_spacing / div) - 1),
                                +(float)((min_spacing / div) - 1));
                            if (next_onion.size() > next_onion_secondTry.size() * 1.2  && next_onion.size() > next_onion_secondTry.size() + 2) {
                                next_onion = next_onion_secondTry;
                            }
                            idx_div++;
                        }

                    } else {
                        // If "overlapping_perimeters" is enabled, this paths will be entered, which 
                        // leads to overflows, as in prusa3d/Slic3r GH #32
                        next_onion = offset_ex(last, double( - good_spacing));
                    }
                    // look for gaps
                    if (this->config->gap_fill_speed.value > 0 && this->config->gap_fill 
                        //check if we are going to have an other perimeter
                        && (i <= loop_number || has_overhang || next_onion.empty()))
                        // not using safety offset here would "detect" very narrow gaps
                        // (but still long enough to escape the area threshold) that gap fill
                        // won't be able to fill but we'd still remove from infill area
                        append(gaps, diff_ex(
                            offset(last, -0.5f * gap_fill_spacing),
                            offset(next_onion, 0.5f * good_spacing + 10)));  // safety offset
                }

                if (next_onion.empty()) {
                    // Store the number of loops actually generated.
                    loop_number = i - 1;
                    // No region left to be filled in.
                    last.clear();
                    break;
                } else if (i > loop_number) {
                    if (has_overhang) {
                        loop_number++;
                        contours.emplace_back();
                        holes.emplace_back();
                    } else {
                        // If i > loop_number, we were looking just for gaps.
                        break;
                    }
                }

                for (const ExPolygon &expolygon : next_onion) {
                    //TODO: add width here to allow variable width (if we want to extrude a sightly bigger perimeter, see thin wall)
                    contours[i].emplace_back(expolygon.contour, i, true, has_steep_overhang);
                    if (! expolygon.holes.empty()) {
                        holes[i].reserve(holes[i].size() + expolygon.holes.size());
                        for (const Polygon &hole : expolygon.holes)
                            holes[i].emplace_back(hole, i, false, has_steep_overhang);
                    }
                }
                last = std::move(next_onion);
                    
                //store surface for top infill if only_one_perimeter_top
                if(i==0 && config->only_one_perimeter_top && this->upper_slices != NULL){
                    //split the polygons with top/not_top
                    //get the offset from solid surface anchor
                    coord_t offset_top_surface = scale_(config->external_infill_margin.get_abs_value(
                        config->perimeters.value == 0 ? 0. : unscaled(double(ext_perimeter_width + perimeter_spacing * int(int(config->perimeters.value) - int(1))))));
                    // if possible, try to not push the extra perimeters inside the sparse infill
                    if (offset_top_surface > 0.9 * (config->perimeters.value <= 1 ? 0. : (perimeter_spacing * (config->perimeters.value - 1))))
                        offset_top_surface -= coord_t(0.9 * (config->perimeters.value <= 1 ? 0. : (perimeter_spacing * (config->perimeters.value - 1))));
                    else offset_top_surface = 0;
                    //don't takes into account too thin areas
                    double min_width_top_surface = std::max(double(ext_perimeter_spacing / 2 + 10), this->config->min_width_top_surface.get_abs_value(double(perimeter_width)));
                    ExPolygons grown_upper_slices = offset_ex(*this->upper_slices, min_width_top_surface);
                    //set the clip to a virtual "second perimeter"
                    fill_clip = offset_ex(last, -double(ext_perimeter_spacing));
                    // get the real top surface
                    ExPolygons top_polygons = (!have_to_grow_for_miller) 
                        ? diff_ex(last, grown_upper_slices, true)
                        :(unmillable.empty())
                                ? diff_ex(last, offset_ex(grown_upper_slices, (double)mill_extra_size), true)
                                : diff_ex(last, diff_ex(offset_ex(grown_upper_slices, (double)mill_extra_size), unmillable, true));


                    //get the not-top surface, from the "real top" but enlarged by external_infill_margin (and the min_width_top_surface we removed a bit before)
                    ExPolygons inner_polygons = diff_ex(last, offset_ex(top_polygons, offset_top_surface + min_width_top_surface
                        //also remove the ext_perimeter_spacing/2 width because we are faking the external periemter, and we will remove ext_perimeter_spacing2
                        - double(ext_perimeter_spacing / 2)), true);
                    // get the enlarged top surface, by using inner_polygons instead of upper_slices, and clip it for it to be exactly the polygons to fill.
                    top_polygons = diff_ex(fill_clip, inner_polygons, true);
                    // increase by half peri the inner space to fill the frontier between last and stored.
                    top_fills = union_ex(top_fills, top_polygons);
                    //set the clip to the external wall but go bacjk inside by infill_extrusion_width/2 to be sure the extrusion won't go outside even with a 100% overlap.
                    fill_clip = offset_ex(last, double(ext_perimeter_spacing / 2) - this->config->infill_extrusion_width.get_abs_value(nozzle_diameter)/2);
                    ExPolygons oldLast = last;
                    last = intersection_ex(inner_polygons, last);
                    //{
                    //    std::stringstream stri;
                    //    stri << this->layer->id() << "_1_"<< i <<"_only_one_peri"<< ".svg";
                    //    SVG svg(stri.str());
                    //    svg.draw(to_polylines(top_fills), "green");
                    //    svg.draw(to_polylines(inner_polygons), "yellow");
                    //    svg.draw(to_polylines(top_polygons), "cyan");
                    //    svg.draw(to_polylines(oldLast), "orange");
                    //    svg.draw(to_polylines(last), "red");
                    //    svg.Close();
                    //}
                }
            }

            //{
            //std::stringstream stri;
            //stri << this->layer->id() << "_1p5_stored_" << this->layer->id() << ".svg";
            //SVG svg(stri.str());
            //svg.draw(to_polylines(last), "yellow");
            //svg.draw(to_polylines(top_fills), "green");
            //svg.Close();
            //}
            // check for extracting extra perimeters from gapfill
            if (!gaps.empty()) {
                // if needed, add it to the first empty contour list
                const size_t contours_size = loop_number + 1;
                //first, find loops and try to extract a perimeter from them.
                for (size_t i = 0; i < gaps.size(); i++) {
                    ExPolygon& expoly = gaps[i];
                    if (!expoly.holes.empty()) {
                        //this is a a sort of a loop
                        //try to see if it's possible to add a "perimeter"
                        Polygons small_peri = offset(expoly.contour, -(float)(perimeter_spacing), ClipperLib::jtMiter, 3);
                        Polygons small_holes = expoly.holes;
                        polygons_reverse(small_holes);
                        ExPolygons small_ex = diff_ex(small_peri, small_holes);
                        if (small_ex.size() == 1 && !small_ex.front().holes.empty()) {
                            //OK
                            Polygons perimeter_line = offset(expoly.contour, -(float)(perimeter_spacing/2), ClipperLib::jtMiter, 3);
                            if (perimeter_line.size() != 1)
                                continue;
                            // update list & variable to let the new perimeter be taken into account
                            loop_number = contours_size;
                            if (contours_size >= contours.size()) {
                                contours.emplace_back();
                                holes.emplace_back();
                            }
                            //Add the new periemter
                            contours[contours_size].emplace_back(perimeter_line.front(), contours_size, true, has_steep_overhang);
                            //create the new gapfills
                            ExPolygon perimeter_area;
                            perimeter_area.holes.emplace_back(small_ex.front().contour);
                            perimeter_area.holes.front().reverse();
                            perimeter_line = offset(perimeter_line.front(), (float)(perimeter_spacing / 2), ClipperLib::jtMiter, 3);
                            if (perimeter_line.size() != 1) // should never happen
                                perimeter_line = { expoly.contour };
                            perimeter_area.contour = perimeter_line.front();
                            ExPolygons to_add = diff_ex(expoly, perimeter_area);
                            //add the new gapfill
                            if (to_add.size() == 0)
                                expoly.clear();
                            else
                                expoly = to_add.front();
                            for (size_t j = 1; j < to_add.size(); j++)
                                gaps.emplace_back(to_add[j]);
                        }
                    }
                }
            }

            // nest loops: holes first
            for (int d = 0; d <= loop_number; ++d) {
                PerimeterGeneratorLoops &holes_d = holes[d];
                // loop through all holes having depth == d
                for (int i = 0; i < (int)holes_d.size(); ++i) {
                    const PerimeterGeneratorLoop &loop = holes_d[i];
                    // find the hole loop that contains this one, if any
                    for (int t = d+1; t <= loop_number; ++t) {
                        for (int j = 0; j < (int)holes[t].size(); ++j) {
                            PerimeterGeneratorLoop &candidate_parent = holes[t][j];
                            if (candidate_parent.polygon.contains(loop.polygon.first_point())) {
                                candidate_parent.children.push_back(loop);
                                holes_d.erase(holes_d.begin() + i);
                                --i;
                                goto NEXT_LOOP;
                            }
                        }
                    }
                    // if no hole contains this hole, find the contour loop that contains it
                    for (int t = loop_number; t >= 0; --t) {
                        for (int j = 0; j < (int)contours[t].size(); ++j) {
                            PerimeterGeneratorLoop &candidate_parent = contours[t][j];
                            if (candidate_parent.polygon.contains(loop.polygon.first_point())) {
                                candidate_parent.children.push_back(loop);
                                holes_d.erase(holes_d.begin() + i);
                                --i;
                                goto NEXT_LOOP;
                            }
                        }
                    }
                    NEXT_LOOP: ;
                }
            }
            // nest contour loops
            for (int d = loop_number; d >= 1; --d) {
                PerimeterGeneratorLoops &contours_d = contours[d];
                // loop through all contours having depth == d
                for (int i = 0; i < (int)contours_d.size(); ++i) {
                    const PerimeterGeneratorLoop &loop = contours_d[i];
                    // find the contour loop that contains it
                    for (int t = d - 1; t >= 0; -- t) {
                        for (size_t j = 0; j < contours[t].size(); ++ j) {
                            PerimeterGeneratorLoop &candidate_parent = contours[t][j];
                            if (candidate_parent.polygon.contains(loop.polygon.first_point())) {
                                candidate_parent.children.push_back(loop);
                                contours_d.erase(contours_d.begin() + i);
                                --i;
                                goto NEXT_CONTOUR;
                            }
                        }
                    }
                    NEXT_CONTOUR: ;
                }
            }
            // at this point, all loops should be in contours[0] (= contours.front() )
            // collection of loops to add into loops
            ExtrusionEntityCollection entities;
            if (config->perimeter_loop.value) {
                //onlyone_perimter = >fusion all perimeterLoops
                for (PerimeterGeneratorLoop &loop : contours.front()) {
                    ExtrusionLoop extr_loop = this->_traverse_and_join_loops(loop, get_all_Childs(loop), loop.polygon.points.front());
                    //ExtrusionLoop extr_loop = this->_traverse_and_join_loops_old(loop, loop.polygon.points.front(), true);
                    extr_loop.paths.back().polyline.points.push_back(extr_loop.paths.front().polyline.points.front());
                    entities.append(extr_loop);
                }

                // append thin walls
                if (!thin_walls.empty()) {
                    ExtrusionEntityCollection tw = thin_variable_width
                        (thin_walls, erThinWall, this->ext_perimeter_flow);

                    entities.append(tw.entities);
                    thin_walls.clear();
                }
            } else {
                if (this->object_config->thin_walls_merge) {
                    ThickPolylines no_thin_walls;
                    entities = this->_traverse_loops(contours.front(), no_thin_walls);
                    _merge_thin_walls(entities, thin_walls);
                } else {
                    entities = this->_traverse_loops(contours.front(), thin_walls);
                }
            }

            
            // if brim will be printed, reverse the order of perimeters so that
            // we continue inwards after having finished the brim
            // TODO: add test for perimeter order
            if (this->config->external_perimeters_first ||
                (this->layer->id() == 0 && this->object_config->brim_width.value > 0)) {
                if (this->config->external_perimeters_nothole.value ||
                    (this->layer->id() == 0 && this->object_config->brim_width.value > 0)) {
                    if (this->config->external_perimeters_hole.value ||
                        (this->layer->id() == 0 && this->object_config->brim_width.value > 0)) {
                        entities.reverse();
                    } else {
                        //reverse only not-hole perimeters
                        ExtrusionEntityCollection coll2;
                        for (const auto loop : entities.entities) {
                            if (loop->is_loop() && !(((ExtrusionLoop*)loop)->loop_role() & ExtrusionLoopRole::elrHole) != 0) {
                                coll2.entities.push_back(loop);
                            }
                        }
                        coll2.reverse();
                        for (const auto loop : entities.entities) {
                            if (!loop->is_loop() || (((ExtrusionLoop*)loop)->loop_role() & ExtrusionLoopRole::elrHole) != 0) {
                                coll2.entities.push_back(loop);
                            }
                        }
                        //note: this hacky thing is possible because coll2.entities contains in fact entities's entities
                        //if you does entities = coll2, you'll delete entities's entities and then you have nothing.
                        entities.entities = coll2.entities;
                        //and you have to empty coll2 or it will delete his content, hence crashing our hack
                        coll2.entities.clear();
                    }
                } else if (this->config->external_perimeters_hole.value) {
                    //reverse the hole, and put them in first place.
                    ExtrusionEntityCollection coll2;
                    for (const auto loop : entities.entities) {
                        if (loop->is_loop() && (((ExtrusionLoop*)loop)->loop_role() & ExtrusionLoopRole::elrHole) != 0) {
                            coll2.entities.push_back(loop);
                        }
                    }
                    coll2.reverse();
                    for (const auto loop : entities.entities) {
                        if (!loop->is_loop() || !(((ExtrusionLoop*)loop)->loop_role() & ExtrusionLoopRole::elrHole) != 0) {
                            coll2.entities.push_back(loop);
                        }
                    }
                    //note: this hacky thing is possible because coll2.entities contains in fact entities's entities
                    //if you does entities = coll2, you'll delete entities's entities and then you have nothing.
                    entities.entities = coll2.entities;
                    //and you have to empty coll2 or it will delete his content, hence crashing our hack
                    coll2.entities.clear();
                }

            }
            // append perimeters for this slice as a collection
            if (!entities.empty()) {
                //move it, to avoid to clone evrything and then delete it
                this->loops->entities.emplace_back( new ExtrusionEntityCollection(std::move(entities)));
            }
        } // for each loop of an island

        // fill gaps
        if (!gaps.empty()) {
            // collapse 
            double min = 0.2 * perimeter_width * (1 - INSET_OVERLAP_TOLERANCE);
            //be sure we don't gapfill where the perimeters are already touching each other (negative spacing).
            min = std::max(min, double(Flow::new_from_spacing(EPSILON, (float)nozzle_diameter, (float)this->layer->height, false).scaled_width()));
            double max = 2.2 * perimeter_spacing;
            //remove areas that are too big (shouldn't occur...)
            ExPolygons gaps_ex_to_test = diff_ex(
                gaps,
                offset2_ex(gaps, double(-max / 2), double(+max / 2)),
                true);
            ExPolygons gaps_ex;
            const double minarea = scale_(scale_(this->config->gap_fill_min_area.get_abs_value(unscaled((double)perimeter_width)*unscaled((double)perimeter_width))));
            // check each gapfill area to see if it's printable.
            for (const ExPolygon &expoly : gaps_ex_to_test) {
                //remove too small gaps that are too hard to fill.
                //ie one that are smaller than an extrusion with width of min and a length of max.
                if (expoly.area() > minarea) {
                    ExPolygons expoly_after_shrink_test = offset_ex(ExPolygons{ expoly }, double(-min * 0.5));
                    //if the shrink split the area in multipe bits
                    if (expoly_after_shrink_test.size() > 1) {
                        //remove too small bits
                        for (int i = 0; i < expoly_after_shrink_test.size(); i++) {
                            if (expoly_after_shrink_test[i].area() < (SCALED_EPSILON * SCALED_EPSILON * 4)) {
                                expoly_after_shrink_test.erase(expoly_after_shrink_test.begin() + i);
                                i--;
                            } else {
                                ExPolygons wider = offset_ex(ExPolygons{ expoly_after_shrink_test[i] }, min * 0.5);
                                if (wider.empty() || wider[0].area() < minarea) {
                                    expoly_after_shrink_test.erase(expoly_after_shrink_test.begin() + i);
                                    i--;
                                }
                            }
                        }
                        //maybe some areas are a just bit too thin, try with just a little more offset to remove them.
                        ExPolygons expoly_after_shrink_test2 = offset_ex(ExPolygons{ expoly }, double(-min *0.8));
                        for (int i = 0; i < expoly_after_shrink_test2.size(); i++) {
                            if (expoly_after_shrink_test2[i].area() < (SCALED_EPSILON * SCALED_EPSILON * 4)) {
                                expoly_after_shrink_test2.erase(expoly_after_shrink_test2.begin() + i);
                                i--;

                            }else{
                                ExPolygons wider = offset_ex(ExPolygons{ expoly_after_shrink_test2[i] }, min * 0.5);
                                if (wider.empty() || wider[0].area() < minarea) {
                                    expoly_after_shrink_test2.erase(expoly_after_shrink_test2.begin() + i);
                                    i--;
                                }
                            }
                        }
                        //it's better if there are significantly less extrusions
                        if (expoly_after_shrink_test.size()/1.42 > expoly_after_shrink_test2.size()) {
                            expoly_after_shrink_test2 = offset_ex(expoly_after_shrink_test2, double(min * 0.8));
                            //insert with move instead of copy
                            std::move(expoly_after_shrink_test2.begin(), expoly_after_shrink_test2.end(), std::back_inserter(gaps_ex));
                        } else {
                            expoly_after_shrink_test = offset_ex(expoly_after_shrink_test, double(min * 0.8));
                            std::move(expoly_after_shrink_test.begin(), expoly_after_shrink_test.end(), std::back_inserter(gaps_ex));
                        }
                    } else {
                        expoly_after_shrink_test = offset_ex(expoly_after_shrink_test, double(min * 0.8));
                        std::move(expoly_after_shrink_test.begin(), expoly_after_shrink_test.end(), std::back_inserter(gaps_ex));
                    }
                }
            }
            // create lines from the area
            ThickPolylines polylines;
            for (const ExPolygon &ex : gaps_ex) {
                    MedialAxis{ ex, coord_t(max*1.1), coord_t(min), coord_t(this->layer->height) }.build(polylines);
            }
            // create extrusion from lines
            if (!polylines.empty()) {
                ExtrusionEntityCollection gap_fill = thin_variable_width(polylines, 
                    erGapFill, this->solid_infill_flow);
                this->gap_fill->append(gap_fill.entities);
                /*  Make sure we don't infill narrow parts that are already gap-filled
                    (we only consider this surface's gaps to reduce the diff() complexity).
                    Growing actual extrusions ensures that gaps not filled by medial axis
                    are not subtracted from fill surfaces (they might be too short gaps
                    that medial axis skips but infill might join with other infill regions
                    and use zigzag).  */
                //FIXME Vojtech: This grows by a rounded extrusion width, not by line spacing,
                // therefore it may cover the area, but no the volume.
                last = diff_ex(to_polygons(last), gap_fill.polygons_covered_by_width(10.f));
            }
        }
        //TODO: if a gapfill extrusion is a loop and with width always >= perimeter width then change the type to perimeter and put it at the right place in the loops vector.

        // create one more offset to be used as boundary for fill
        // we offset by half the perimeter spacing (to get to the actual infill boundary)
        // and then we offset back and forth by half the infill spacing to only consider the
        // non-collapsing regions
        coord_t inset = 
            (loop_number < 0) ? 0 :
            (loop_number == 0) ?
            // one loop
                ext_perimeter_spacing / 2 :
                // two or more loops?
                perimeter_spacing / 2;
        // only apply infill overlap if we actually have one perimeter
        if (inset == 0) {
            infill_peri_overlap = 0;
        }
        // simplify infill contours according to resolution
        Polygons not_filled_p;
        for (ExPolygon &ex : last)
            ex.simplify_p(SCALED_RESOLUTION, &not_filled_p);
        ExPolygons not_filled_exp = union_ex(not_filled_p);
        // collapse too narrow infill areas
        coord_t min_perimeter_infill_spacing = (coord_t)( solid_infill_spacing * (1. - INSET_OVERLAP_TOLERANCE) );
        // append infill areas to fill_surfaces
        //auto it_surf = this->fill_surfaces->surfaces.end();
        ExPolygons infill_exp = offset2_ex(not_filled_exp,
            double(-inset - min_perimeter_infill_spacing / 2 + infill_peri_overlap - infill_gap),
            double(min_perimeter_infill_spacing / 2));
        //if any top_fills, grow them by ext_perimeter_spacing/2 to have the real un-anchored fill
        ExPolygons top_infill_exp = intersection_ex(fill_clip, offset_ex(top_fills, double(ext_perimeter_spacing / 2)));
        if (!top_fills.empty()) {
            infill_exp = union_ex(infill_exp, offset_ex(top_infill_exp, double(infill_peri_overlap)));
        }
        this->fill_surfaces->append(infill_exp, stPosInternal | stDensSparse);
            
        if (infill_peri_overlap != 0) {
            ExPolygons polyWithoutOverlap;
            if (min_perimeter_infill_spacing / 2 > infill_peri_overlap)
                polyWithoutOverlap = offset2_ex(
                    not_filled_exp,
                    double(-inset - infill_gap - min_perimeter_infill_spacing / 2 + infill_peri_overlap),
                    double(min_perimeter_infill_spacing / 2 - infill_peri_overlap));
            else
                polyWithoutOverlap = offset_ex(
                    not_filled_exp,
                    double(-inset - infill_gap));
            if (!top_fills.empty()) {
                polyWithoutOverlap = union_ex(polyWithoutOverlap, top_infill_exp);
            }
            this->fill_no_overlap.insert(this->fill_no_overlap.end(), polyWithoutOverlap.begin(), polyWithoutOverlap.end());
                /*{
                    std::stringstream stri;
                    stri << this->layer->id() << "_2_end_makeperimeter_" << this->layer->id() << ".svg";
                    SVG svg(stri.str());
                    svg.draw(to_polylines(infill_exp), "blue");
                    svg.draw(to_polylines(fill_no_overlap), "cyan");
                    svg.draw(to_polylines(not_filled_exp), "green");
                    svg.draw(to_polylines(last), "yellow");
                    svg.draw(to_polylines(offset_ex(fill_clip, ext_perimeter_spacing / 2)), "yellow");
                    svg.draw(to_polylines(top_infill_exp), "orange");
                    svg.Close();
                }*/
        }
    } // for each island
}

template<typename LINE>
ExtrusionPaths PerimeterGenerator::create_overhangs(LINE loop_polygons, ExtrusionRole role, bool is_external) const {
    ExtrusionPaths paths;
    double nozzle_diameter = this->print_config->nozzle_diameter.get_at(this->config->perimeter_extruder - 1);
    if (this->config->overhangs_width.get_abs_value(nozzle_diameter) ==0 && 0== this->config->overhangs_width_speed.get_abs_value(nozzle_diameter)) {
        //error
        return paths;
    
    } else if (this->config->overhangs_width.get_abs_value(nozzle_diameter) > this->config->overhangs_width_speed.get_abs_value(nozzle_diameter)) {
        //set the fan & speed before the flow

        // get non-overhang paths by intersecting this loop with the grown lower slices
        extrusion_paths_append(
            paths,
            (this->config->overhangs_width_speed.value > 0 ?
                intersection_pl(loop_polygons, this->_lower_slices_bridge_speed) :
                intersection_pl(loop_polygons, this->_lower_slices_bridge_flow)),
            role,
            is_external ? this->_ext_mm3_per_mm : this->_mm3_per_mm,
            is_external ? this->ext_perimeter_flow.width : this->perimeter_flow.width,
            (float)this->layer->height);

        // get overhang paths by checking what parts of this loop fall 
        // outside the grown lower slices
        Polylines poly_speed = 
            (this->config->overhangs_width_speed.value > 0 ?
                diff_pl(loop_polygons, this->_lower_slices_bridge_speed):
                Polylines{});
        if(this->config->overhangs_width_speed.value > 0)
            extrusion_paths_append(
                paths,
                intersection_pl(poly_speed, this->_lower_slices_bridge_flow),
                erOverhangPerimeter,
                is_external ? this->_ext_mm3_per_mm : this->_mm3_per_mm,
                is_external ? this->ext_perimeter_flow.width : this->perimeter_flow.width,
                (float)this->layer->height);

        extrusion_paths_append(
            paths,
            (this->config->overhangs_width_speed.value > 0 ?
                diff_pl(poly_speed, this->_lower_slices_bridge_flow):
                diff_pl(loop_polygons, this->_lower_slices_bridge_flow)),
            erOverhangPerimeter,
            this->_mm3_per_mm_overhang,
            this->overhang_flow.width,
            this->overhang_flow.height);

    } else {
        //can't set flow without fan & speed

        // get non-overhang paths by intersecting this loop with the grown lower slices
        extrusion_paths_append(
            paths,
            (this->config->overhangs_width.value > 0 ?
                intersection_pl(loop_polygons, this->_lower_slices_bridge_flow) :
                intersection_pl(loop_polygons, this->_lower_slices_bridge_speed) ),
            role,
            is_external ? this->_ext_mm3_per_mm : this->_mm3_per_mm,
            is_external ? this->ext_perimeter_flow.width : this->perimeter_flow.width,
            (float)this->layer->height);

        // get overhang paths by checking what parts of this loop fall 
        // outside the grown lower slices
        if (this->config->overhangs_width.value > 0) {
            extrusion_paths_append(
                paths,
                diff_pl(loop_polygons, this->_lower_slices_bridge_flow),
                erOverhangPerimeter,
                this->_mm3_per_mm_overhang,
                this->overhang_flow.width,
                this->overhang_flow.height);
        } else {
            extrusion_paths_append(
                paths,
                diff_pl(loop_polygons, this->_lower_slices_bridge_speed),
                erOverhangPerimeter,
                is_external ? this->_ext_mm3_per_mm : this->_mm3_per_mm,
                is_external ? this->ext_perimeter_flow.width : this->perimeter_flow.width,
                (float)this->layer->height);
        }
    }

    // reapply the nearest point search for starting point
    // We allow polyline reversal because Clipper may have randomly reversed polylines during clipping.
    if(!paths.empty())
        chain_and_reorder_extrusion_paths(paths, &paths.front().first_point());
    return paths;
}

ExtrusionEntityCollection PerimeterGenerator::_traverse_loops(
    const PerimeterGeneratorLoops &loops, ThickPolylines &thin_walls) const
{
    // loops is an arrayref of ::Loop objects
    // turn each one into an ExtrusionLoop object
    ExtrusionEntityCollection coll;
    for (const PerimeterGeneratorLoop &loop : loops) {
        bool is_external = loop.is_external();
        
        ExtrusionRole role;
        ExtrusionLoopRole loop_role = ExtrusionLoopRole::elrDefault;
        role = is_external ? erExternalPerimeter : erPerimeter;
        if (loop.is_internal_contour()) {
            // Note that we set loop role to ContourInternalPerimeter
            // also when loop is both internal and external (i.e.
            // there's only one contour loop).
            loop_role = ExtrusionLoopRole::elrInternal;
        }
        if (!loop.is_contour) {
            loop_role = (ExtrusionLoopRole)(loop_role | ExtrusionLoopRole::elrHole);
        }
        if (loop.children.empty()) {
            loop_role = ExtrusionLoopRole(loop_role | ExtrusionLoopRole::elrFirstLoop);
        }
        if (this->config->external_perimeters_vase.value && this->config->external_perimeters_first.value && is_external) {
            if ((loop.is_contour && this->config->external_perimeters_nothole.value) || (!loop.is_contour && this->config->external_perimeters_hole.value)) {
                loop_role = (ExtrusionLoopRole)(loop_role | ExtrusionLoopRole::elrVase);
            }
        }
        
        // detect overhanging/bridging perimeters
        ExtrusionPaths paths;
        if ( this->config->overhangs_width_speed.value > 0 && this->layer->id() > 0
            && !(this->object_config->support_material && this->object_config->support_material_contact_distance_type.value == zdNone)) {
            paths = this->create_overhangs(loop.polygon, role, is_external);
        } else {
            ExtrusionPath path(role);
            path.polyline   = loop.polygon.split_at_first_point();
            path.mm3_per_mm = is_external ? this->_ext_mm3_per_mm           : this->_mm3_per_mm;
            path.width      = is_external ? this->ext_perimeter_flow.width  : this->perimeter_flow.width;
            path.height     = (float) this->layer->height;
            paths.push_back(path);
        }

        coll.append(ExtrusionLoop(paths, loop_role));
    }
    
    // append thin walls to the nearest-neighbor search (only for first iteration)
    if (!thin_walls.empty()) {
        ExtrusionEntityCollection tw = thin_variable_width(thin_walls, erThinWall, this->ext_perimeter_flow);
        coll.append(tw.entities);
        thin_walls.clear();
    }

    // traverse children and build the final collection
    Point zero_point(0, 0);
    //result is  [idx, needReverse] ?
    std::vector<std::pair<size_t, bool>> chain = chain_extrusion_entities(coll.entities, &zero_point);
    ExtrusionEntityCollection coll_out;
    if (chain.empty()) return coll_out;

    //little check: if you have external holes with only one extrusion and internal things, please draw the internal first, just in case it can help print the hole better.
    std::vector<std::pair<size_t, bool>> better_chain;
    for (const std::pair<size_t, bool>& idx : chain) {
        if(idx.first < loops.size())
            if (!loops[idx.first].is_external() || (!loops[idx.first].is_contour && !loops[idx.first].children.empty()))
                better_chain.push_back(idx);
    }
    for (const std::pair<size_t, bool>& idx : chain) {
        if (idx.first < loops.size())
            if (idx.first < loops.size() && loops[idx.first].is_external() && !(!loops[idx.first].is_contour && !loops[idx.first].children.empty()))
                better_chain.push_back(idx);
    }
    //thin walls always last!
    for (const std::pair<size_t, bool>& idx : chain) {
        if (idx.first >= loops.size())
            better_chain.push_back(idx);
    }

    //move from coll to coll_out and getting children of each in the same time. (deep first)
    for (const std::pair<size_t, bool> &idx : better_chain) {
        
        if (idx.first >= loops.size()) {
            // this is a thin wall
            // let's get it from the sorted collection as it might have been reversed
            coll_out.entities.reserve(coll_out.entities.size() + 1);
            coll_out.entities.emplace_back(coll.entities[idx.first]);
            coll.entities[idx.first] = nullptr;
            if (idx.second)
                coll_out.entities.back()->reverse();
            //if thin extrusion is a loop, make it ccw like a normal contour.
            if (ExtrusionLoop* loop = dynamic_cast<ExtrusionLoop*>(coll_out.entities.back())) {
                loop->make_counter_clockwise();
            }
        } else {
            const PerimeterGeneratorLoop &loop = loops[idx.first];
            assert(thin_walls.empty());
            ExtrusionEntityCollection children = this->_traverse_loops(loop.children, thin_walls);
            coll_out.entities.reserve(coll_out.entities.size() + children.entities.size() + 1);
            ExtrusionLoop *eloop = static_cast<ExtrusionLoop*>(coll.entities[idx.first]);
            coll.entities[idx.first] = nullptr;
            if (loop.is_contour) {
                //note: this->layer->id() % 2 == 1 already taken into account in the is_steep_overhang compute (to save time).
                if (loop.is_steep_overhang && this->layer->id() % 2 == 1)
                    eloop->make_clockwise();
                else
                    eloop->make_counter_clockwise();
                coll_out.append(std::move(children.entities));
                coll_out.append(*eloop);
            } else {
                eloop->make_clockwise();
                coll_out.append(*eloop);
                coll_out.append(std::move(children.entities));
            }
        }
    }
    return coll_out;
}

void PerimeterGenerator::_merge_thin_walls(ExtrusionEntityCollection &extrusions, ThickPolylines &thin_walls) const {
    class ChangeFlow : public ExtrusionVisitor {
    public:
        float percent_extrusion;
        std::vector<ExtrusionPath> paths;
        virtual void use(ExtrusionPath &path) override {
            path.mm3_per_mm *= percent_extrusion;
            path.width *= percent_extrusion;
            paths.emplace_back(std::move(path));
        }
        virtual void use(ExtrusionPath3D &path3D) override { /*shouldn't happen*/ }
        virtual void use(ExtrusionMultiPath &multipath) override { /*shouldn't happen*/ }
        virtual void use(ExtrusionMultiPath3D &multipath) { /*shouldn't happen*/ }
        virtual void use(ExtrusionLoop &loop) override {
            for (ExtrusionPath &path : loop.paths)
                this->use(path);
        }
        virtual void use(ExtrusionEntityCollection &collection) override {
            for (ExtrusionEntity *entity : collection.entities)
                entity->visit(*this);
        }
    };
    struct BestPoint {
        //Point p;
        ExtrusionPath *path;
        size_t idx_path;
        ExtrusionLoop *loop;
        size_t idx_line;
        Line line;
        double dist;
        bool from_start;
    };
    //use a visitor to found the best point.
    class SearchBestPoint : public ExtrusionVisitor {
    public:
        ThickPolyline* thin_wall;
        BestPoint search_result;
        size_t idx_path;
        ExtrusionLoop *current_loop = nullptr;
        virtual void use(ExtrusionPath &path) override {
            //don't consider other thin walls.
            if (path.role() == erThinWall) return;
            //for each segment
            Lines lines = path.polyline.lines();
            for (size_t idx_line = 0; idx_line < lines.size(); idx_line++) {
                //look for nearest point
                double dist = lines[idx_line].distance_to_squared(thin_wall->points.front());
                if (dist < search_result.dist) {
                    search_result.path = &path;
                    search_result.idx_path = idx_path;
                    search_result.idx_line = idx_line;
                    search_result.line = lines[idx_line];
                    search_result.dist = dist;
                    search_result.from_start = true;
                    search_result.loop = current_loop;
                }
                dist = lines[idx_line].distance_to_squared(thin_wall->points.back());
                if (dist < search_result.dist) {
                    search_result.path = &path;
                    search_result.idx_path = idx_path;
                    search_result.idx_line = idx_line;
                    search_result.line = lines[idx_line];
                    search_result.dist = dist;
                    search_result.from_start = false;
                    search_result.loop = current_loop;
                }
            }
        }
        virtual void use(ExtrusionPath3D &path3D) override { /*shouldn't happen*/ }
        virtual void use(ExtrusionMultiPath &multipath) override { /*shouldn't happen*/ }
        virtual void use(ExtrusionMultiPath3D &multipath) { /*shouldn't happen*/ }
        virtual void use(ExtrusionLoop &loop) override {
            ExtrusionLoop * last_loop = current_loop;
            current_loop = &loop;
            //for each extrusion path
            idx_path = 0;
            for (ExtrusionPath &path : loop.paths) {
                this->use(path);
                idx_path++;
            }
            current_loop = last_loop;
        }
        virtual void use(ExtrusionEntityCollection &collection) override {
            collection.no_sort = false;
            //for each loop? (or other collections)
            for (ExtrusionEntity *entity : collection.entities)
                entity->visit(*this);
        }
    };
    //max dist to branch: ~half external periemeter width
    coord_t max_width = this->ext_perimeter_flow.scaled_width();
    SearchBestPoint searcher;
    ThickPolylines not_added;
    //search the best extusion/point to branch into
     //for each thin wall
    int idx = 0;
    for (ThickPolyline &tw : thin_walls) {
        searcher.thin_wall = &tw;
        searcher.search_result.dist = double(max_width);
        searcher.search_result.dist *= searcher.search_result.dist;
        searcher.search_result.path = nullptr;
        searcher.use(extrusions);
        idx++;
        //now insert thin wall if it has a point
        //it found a segment
        if (searcher.search_result.path != nullptr) {
            if (!searcher.search_result.from_start)
                tw.reverse();
            //get the point
            Point point = tw.points.front().projection_onto(searcher.search_result.line);
            //we have to create 3 paths: 1: thinwall extusion, 2: thinwall return, 3: end of the path
            //create new path : end of the path
            Polyline poly_after;
            poly_after.points.push_back(point);
            poly_after.points.insert(poly_after.points.end(),
                searcher.search_result.path->polyline.points.begin() + searcher.search_result.idx_line + 1,
                searcher.search_result.path->polyline.points.end());
            searcher.search_result.path->polyline.points.erase(
                searcher.search_result.path->polyline.points.begin() + searcher.search_result.idx_line + 1,
                searcher.search_result.path->polyline.points.end());
            searcher.search_result.loop->paths[searcher.search_result.idx_path].polyline.points.push_back(point);
            searcher.search_result.loop->paths.insert(searcher.search_result.loop->paths.begin() + 1 + searcher.search_result.idx_path, 
                ExtrusionPath(poly_after, *searcher.search_result.path));
            //create thin wall path exttrusion
            ExtrusionEntityCollection tws = thin_variable_width({ tw }, erThinWall, this->ext_perimeter_flow);
            ChangeFlow change_flow;
            if (tws.entities.size() == 1 && tws.entities[0]->is_loop()) {
                //loop, just add it 
                change_flow.percent_extrusion = 1;
                change_flow.use(tws);
                //add move back

                searcher.search_result.loop->paths.insert(searcher.search_result.loop->paths.begin() + 1 + searcher.search_result.idx_path,
                    change_flow.paths.begin(), change_flow.paths.end());
                //add move to

            } else {
                //first add the return path
                ExtrusionEntityCollection tws_second = tws;
                tws_second.reverse();
                change_flow.percent_extrusion = 0.1f;
                change_flow.use(tws_second);
                for (ExtrusionPath &path : change_flow.paths)
                    path.reverse();
                //std::reverse(change_flow.paths.begin(), change_flow.paths.end());
                searcher.search_result.loop->paths.insert(searcher.search_result.loop->paths.begin() + 1 + searcher.search_result.idx_path,
                    change_flow.paths.begin(), change_flow.paths.end());
                //add the real extrusion path
                change_flow.percent_extrusion = 0.9f;
                change_flow.paths = std::vector<ExtrusionPath>();
                change_flow.use(tws);
                searcher.search_result.loop->paths.insert(searcher.search_result.loop->paths.begin() + 1 + searcher.search_result.idx_path,
                    change_flow.paths.begin(), change_flow.paths.end());
            }
        } else {
            not_added.push_back(tw);
        }
    }

    //now add thinwalls that have no anchor (make them reversable)
    ExtrusionEntityCollection tws = thin_variable_width(not_added, erThinWall, this->ext_perimeter_flow);
    extrusions.append(tws.entities);
}

PerimeterIntersectionPoint
PerimeterGenerator::_get_nearest_point(const PerimeterGeneratorLoops &children, ExtrusionLoop &myPolylines, const coord_t dist_cut, const coord_t max_dist) const {
    //find best points of intersections
    PerimeterIntersectionPoint intersect;
    intersect.distance = 0x7FFFFFFF; // ! assumption on intersect type & max value
    intersect.idx_polyline_outter = -1;
    intersect.idx_children = -1;
    for (size_t idx_child = 0; idx_child < children.size(); idx_child++) {
        const PerimeterGeneratorLoop &child = children[idx_child];
        for (size_t idx_poly = 0; idx_poly < myPolylines.paths.size(); idx_poly++) {
            //if (myPolylines.paths[idx_poly].extruder_id == (unsigned int)-1) continue;
            if (myPolylines.paths[idx_poly].length() < dist_cut + SCALED_RESOLUTION) continue;

            if ((myPolylines.paths[idx_poly].role() == erExternalPerimeter || child.is_external() )
                && this->object_config->seam_position.value != SeamPosition::spRandom) {
                //first, try to find 2 point near enough
                for (size_t idx_point = 0; idx_point < myPolylines.paths[idx_poly].polyline.points.size(); idx_point++) {
                    const Point &p = myPolylines.paths[idx_poly].polyline.points[idx_point];
                    const Point &nearest_p = *child.polygon.closest_point(p);
                    const double dist = nearest_p.distance_to(p);
                    //Try to find a point in the far side, aligning them
                    if (dist + dist_cut / 20 < intersect.distance || 
                        (config->perimeter_loop_seam.value == spRear && (intersect.idx_polyline_outter <0 || p.y() > intersect.outter_best.y())
                            && dist <= max_dist && intersect.distance + dist_cut / 20)) {
                        //ok, copy the idx
                        intersect.distance = (coord_t)nearest_p.distance_to(p);
                        intersect.idx_children = idx_child;
                        intersect.idx_polyline_outter = idx_poly;
                        intersect.outter_best = p;
                        intersect.child_best = nearest_p;
                    }
                }
            } else {
                //first, try to find 2 point near enough
                for (size_t idx_point = 0; idx_point < myPolylines.paths[idx_poly].polyline.points.size(); idx_point++) {
                    const Point &p = myPolylines.paths[idx_poly].polyline.points[idx_point];
                    const Point &nearest_p = *child.polygon.closest_point(p);
                    const double dist = nearest_p.distance_to(p);
                    if (dist + SCALED_EPSILON < intersect.distance || 
                        (config->perimeter_loop_seam.value == spRear && (intersect.idx_polyline_outter<0 || p.y() < intersect.outter_best.y())
                            && dist <= max_dist && intersect.distance + dist_cut / 20)) {
                        //ok, copy the idx
                        intersect.distance = (coord_t)nearest_p.distance_to(p);
                        intersect.idx_children = idx_child;
                        intersect.idx_polyline_outter = idx_poly;
                        intersect.outter_best = p;
                        intersect.child_best = nearest_p;
                    }
                }
            }
        }
    }
    if (intersect.distance <= max_dist) {
        return intersect;
    }

    for (size_t idx_child = 0; idx_child < children.size(); idx_child++) {
        const PerimeterGeneratorLoop &child = children[idx_child];
        for (size_t idx_poly = 0; idx_poly < myPolylines.paths.size(); idx_poly++) {
            //if (myPolylines.paths[idx_poly].extruder_id == (unsigned int)-1) continue;
            if (myPolylines.paths[idx_poly].length() < dist_cut + SCALED_RESOLUTION) continue;

            //second, try to check from one of my points
            //don't check the last point, as it's used to go outter, can't use it to go inner.
            for (size_t idx_point = 1; idx_point < myPolylines.paths[idx_poly].polyline.points.size()-1; idx_point++) {
                const Point &p = myPolylines.paths[idx_poly].polyline.points[idx_point];
                Point nearest_p = child.polygon.point_projection(p);
                coord_t dist = (coord_t)nearest_p.distance_to(p);
                //if no projection, go to next
                if (dist == 0) continue;
                if (dist + SCALED_EPSILON / 2 < intersect.distance) {
                    //ok, copy the idx
                    intersect.distance = dist;
                    intersect.idx_children = idx_child;
                    intersect.idx_polyline_outter = idx_poly;
                    intersect.outter_best = p;
                    intersect.child_best = nearest_p;
                }
            }
        }
    }
    if (intersect.distance <= max_dist) {
        return intersect;
    }

    for (size_t idx_child = 0; idx_child < children.size(); idx_child++) {
        const PerimeterGeneratorLoop &child = children[idx_child];
        for (size_t idx_poly = 0; idx_poly < myPolylines.paths.size(); idx_poly++) {
            //if (myPolylines.paths[idx_poly].extruder_id == (unsigned int)-1) continue;
            if (myPolylines.paths[idx_poly].length() < dist_cut + SCALED_RESOLUTION) continue;

            //lastly, try to check from one of his points
            for (size_t idx_point = 0; idx_point < child.polygon.points.size(); idx_point++) {
                const Point &p = child.polygon.points[idx_point];
                Point nearest_p = myPolylines.paths[idx_poly].polyline.point_projection(p);
                coord_t dist = (coord_t)nearest_p.distance_to(p);
                //if no projection, go to next
                if (dist == 0) continue;
                if (dist + SCALED_EPSILON / 2 < intersect.distance) {
                    //ok, copy the idx
                    intersect.distance = dist;
                    intersect.idx_children = idx_child;
                    intersect.idx_polyline_outter = idx_poly;
                    intersect.outter_best = nearest_p;
                    intersect.child_best = p;
                }
            }
        }
    }
    return intersect;
}


ExtrusionLoop
PerimeterGenerator::_extrude_and_cut_loop(const PerimeterGeneratorLoop &loop, const Point entry_point, const Line &direction) const
{

    bool need_to_reverse = false;
    Polyline initial_polyline;
    const coord_t dist_cut = (coord_t)scale_(this->print_config->nozzle_diameter.get_at(this->config->perimeter_extruder - 1));


    if (loop.polygon.points.size() < 3) return ExtrusionLoop(elrDefault);
    if (loop.polygon.length() < dist_cut * 2) {
        ExtrusionLoop single_point(elrDefault);
        Polyline poly_point;
        poly_point.append(loop.polygon.centroid());
        single_point.paths.emplace_back(
            loop.is_external() ? erExternalPerimeter : erPerimeter,
            (double)(loop.is_external() ? this->_ext_mm3_per_mm : this->_mm3_per_mm),
            (float)(loop.is_external() ? this->ext_perimeter_flow.width : this->perimeter_flow.width),
            (float)(this->layer->height));
        single_point.paths.back().polyline = poly_point;
        return single_point;
    }
    const size_t idx_closest_from_entry_point = loop.polygon.closest_point_index(entry_point);
    if (loop.polygon.points[idx_closest_from_entry_point].distance_to(entry_point) > SCALED_EPSILON) {
        //create new Point
        //get first point
        size_t idx_before = -1;
        for (size_t idx_p_a = 0; idx_p_a < loop.polygon.points.size(); ++idx_p_a) {
            Line l(loop.polygon.points[idx_p_a], loop.polygon.points[(idx_p_a + 1 == loop.polygon.points.size()) ? 0 : (idx_p_a + 1)]);
            if (entry_point.distance_to(l) < SCALED_EPSILON) {
                idx_before = idx_p_a;
                break;
            }
        }
        if (idx_before == (size_t)-1) std::cerr << "ERROR: _traverse_and_join_loops : idx_before can't be finded to create new point\n";
        initial_polyline = loop.polygon.split_at_index(idx_before);
        initial_polyline.points.push_back(entry_point);
        initial_polyline.points[0] = entry_point;
    } else {
        initial_polyline = loop.polygon.split_at_index(idx_closest_from_entry_point);
    }
   

    //std::vector<PerimeterPolylineNode> myPolylines;
    ExtrusionLoop my_loop;

    //overhang / notoverhang
    {
        bool is_external = loop.is_external();

        ExtrusionRole role;
        ExtrusionLoopRole loop_role;
        role = is_external ? erExternalPerimeter : erPerimeter;
        if (loop.is_internal_contour()) {
            // Note that we set loop role to ContourInternalPerimeter
            // also when loop is both internal and external (i.e.
            // there's only one contour loop).
            loop_role = elrInternal;
        } else {
            loop_role = elrDefault;
        }
        if (!loop.is_contour) {
            loop_role = (ExtrusionLoopRole)(loop_role | elrHole);
        }

        // detect overhanging/bridging perimeters
        if ( this->config->overhangs_width_speed.value > 0 && this->layer->id() > 0
            && !(this->object_config->support_material && this->object_config->support_material_contact_distance_type.value == zdNone)) {
            ExtrusionPaths paths = this->create_overhangs(initial_polyline, role, is_external);
            
            if (direction.length() > 0) {
                Polyline direction_polyline;
                for (ExtrusionPath &path : paths) {
                    direction_polyline.points.insert(direction_polyline.points.end(), path.polyline.points.begin(), path.polyline.points.end());
                }
                direction_polyline.clip_start(SCALED_RESOLUTION);
                direction_polyline.clip_end(SCALED_RESOLUTION);
                coord_t dot = direction.dot(Line(direction_polyline.points.back(), direction_polyline.points.front()));
                need_to_reverse = dot>0;
            }
            if (need_to_reverse) {
                std::reverse(paths.begin(), paths.end());
            }
            //search for the first path
            size_t good_idx = 0; 
            for (size_t idx_path = 0; idx_path < paths.size(); idx_path++) {
                const ExtrusionPath &path = paths[idx_path];
                if (need_to_reverse) {
                    if (path.polyline.points.back().coincides_with_epsilon(initial_polyline.points.front())) {
                        good_idx = idx_path;
                        break;
                    }
                } else {
                    if (path.polyline.points.front().coincides_with_epsilon(initial_polyline.points.front())) {
                        good_idx = idx_path;
                        break;
                    }
                }
            }
            for (size_t idx_path = good_idx; idx_path < paths.size(); idx_path++) {
                ExtrusionPath &path = paths[idx_path];
                if (need_to_reverse) path.reverse();
                my_loop.paths.emplace_back(path);
            }
            for (size_t idx_path = 0; idx_path < good_idx; idx_path++) {
                ExtrusionPath &path = paths[idx_path];
                if (need_to_reverse) path.reverse();
                my_loop.paths.emplace_back(path);
            }
        } else {

            if (direction.length() > 0) {
                Polyline direction_polyline = initial_polyline;
                direction_polyline.clip_start(SCALED_RESOLUTION);
                direction_polyline.clip_end(SCALED_RESOLUTION);
                coord_t dot = direction.dot(Line(direction_polyline.points.back(), direction_polyline.points.front()));
                need_to_reverse = dot>0;
            }

            ExtrusionPath path(role);
            path.polyline = initial_polyline;
            if (need_to_reverse) path.polyline.reverse();
            path.mm3_per_mm = is_external ? this->_ext_mm3_per_mm : this->_mm3_per_mm;
            path.width = is_external ? this->ext_perimeter_flow.width : this->perimeter_flow.width;
            path.height = (float)(this->layer->height);
            my_loop.paths.emplace_back(path);
        }

    }
    
    return my_loop;
}

ExtrusionLoop
PerimeterGenerator::_traverse_and_join_loops(const PerimeterGeneratorLoop &loop, const PerimeterGeneratorLoops &children, const Point entry_point) const
{
    //std::cout << " === ==== _traverse_and_join_loops ==== ===\n";
    // other perimeters
    //this->_mm3_per_mm = this->perimeter_flow.mm3_per_mm();
    //coord_t perimeter_width = this->perimeter_flow.scaled_width();
    const coord_t perimeter_spacing = this->perimeter_flow.scaled_spacing();

    //// external perimeters
    //this->_ext_mm3_per_mm = this->ext_perimeter_flow.mm3_per_mm();
    //coord_t ext_perimeter_width = this->ext_perimeter_flow.scaled_width();
    const coord_t ext_perimeter_spacing = this->ext_perimeter_flow.scaled_spacing();
    //coord_t ext_perimeter_spacing2 = this->ext_perimeter_flow.scaled_spacing(this->perimeter_flow);

    //const coord_t dist_cut = (coord_t)scale_(this->print_config->nozzle_diameter.get_at(this->config->perimeter_extruder - 1));
    //TODO change this->external_perimeter_flow.scaled_width() if it's the first one!
    const coord_t max_width_extrusion = this->perimeter_flow.scaled_width();
    ExtrusionLoop my_loop = _extrude_and_cut_loop(loop, entry_point);

    int child_idx = 0;
    //Polylines myPolylines = { myPolyline };
    //iterate on each point ot find the best place to go into the child
    PerimeterGeneratorLoops childs = children;
    while (!childs.empty()) {
        child_idx++;
        PerimeterIntersectionPoint nearest = this->_get_nearest_point(childs, my_loop, coord_t(this->perimeter_flow.scaled_width()), coord_t(this->perimeter_flow.scaled_width()* 1.42));
        if (nearest.idx_children == (size_t)-1) {
            //return ExtrusionEntityCollection();
            break;
        } else {
            const PerimeterGeneratorLoop &child = childs[nearest.idx_children];
            //std::cout << "c." << child_idx << " === i have " << my_loop.paths.size() << " paths" << " == cut_path_is_ccw size " << path_is_ccw.size() << "\n";
            //std::cout << "change to child " << nearest.idx_children << " @ " << unscale(nearest.outter_best.x) << ":" << unscale(nearest.outter_best.y)
            //    << ", idxpolyline = " << nearest.idx_polyline_outter << "\n";
            //PerimeterGeneratorLoops less_childs = childs;
            //less_childs.erase(less_childs.begin() + nearest.idx_children);
            //create new node with recursive ask for the inner perimeter & COPY of the points, ready to be cut
            my_loop.paths.insert(my_loop.paths.begin() + nearest.idx_polyline_outter + 1, my_loop.paths[nearest.idx_polyline_outter]);

            ExtrusionPath *outer_start = &my_loop.paths[nearest.idx_polyline_outter];
            ExtrusionPath *outer_end = &my_loop.paths[nearest.idx_polyline_outter + 1];
            Line deletedSection;

            //cut our polyline
            //separate them
            size_t nearest_idx_outter = outer_start->polyline.closest_point_index(nearest.outter_best);
            if (outer_start->polyline.points[nearest_idx_outter].coincides_with_epsilon(nearest.outter_best)) {
                if (nearest_idx_outter < outer_start->polyline.points.size() - 1) {
                    outer_start->polyline.points.erase(outer_start->polyline.points.begin() + nearest_idx_outter + 1, outer_start->polyline.points.end());
                }
                if (nearest_idx_outter > 0) {
                    outer_end->polyline.points.erase(outer_end->polyline.points.begin(), outer_end->polyline.points.begin() + nearest_idx_outter);
                }
            } else {
                //get first point
                size_t idx_before = -1;
                for (size_t idx_p_a = 0; idx_p_a < outer_start->polyline.points.size() - 1; ++idx_p_a) {
                    Line l(outer_start->polyline.points[idx_p_a], outer_start->polyline.points[idx_p_a + 1]);
                    if (nearest.outter_best.distance_to(l) < SCALED_EPSILON) {
                        idx_before = idx_p_a;
                        break;
                    }
                }
                if (idx_before == (size_t)-1) {
                    std::cerr << "ERROR: idx_before can't be finded\n";
                    continue;
                }

                Points &my_polyline_points = outer_start->polyline.points;
                my_polyline_points.erase(my_polyline_points.begin() + idx_before + 1, my_polyline_points.end());
                my_polyline_points.push_back(nearest.outter_best);

                if (idx_before < outer_end->polyline.points.size()-1)
                    outer_end->polyline.points.erase(outer_end->polyline.points.begin(), outer_end->polyline.points.begin() + idx_before + 1);
                else
                    outer_end->polyline.points.erase(outer_end->polyline.points.begin()+1, outer_end->polyline.points.end());
                outer_end->polyline.points.insert(outer_end->polyline.points.begin(), nearest.outter_best);
            }
            Polyline to_reduce = outer_start->polyline;
            if (to_reduce.points.size()>1) to_reduce.clip_end(SCALED_RESOLUTION);
            deletedSection.a = to_reduce.points.back();
            to_reduce = outer_end->polyline;
            if (to_reduce.points.size()>1) to_reduce.clip_start(SCALED_RESOLUTION);
            deletedSection.b = to_reduce.points.front();
            
            //get the inner loop to connect to us.
            ExtrusionLoop child_loop = _extrude_and_cut_loop(child, nearest.child_best, deletedSection);

            const coord_t inner_child_spacing = child.is_external() ? ext_perimeter_spacing : perimeter_spacing;
            const coord_t outer_start_spacing = scale_(outer_start->width - outer_start->height * (1. - 0.25 * PI));
            const coord_t outer_end_spacing = scale_(outer_end->width - outer_end->height * (1. - 0.25 * PI));

            //FIXME: if child_loop has no point or 1 point or not enough space !!!!!!!
            const size_t child_paths_size = child_loop.paths.size();
            if (child_paths_size == 0) continue;
            my_loop.paths.insert(my_loop.paths.begin() + nearest.idx_polyline_outter + 1, child_loop.paths.begin(), child_loop.paths.end());
            
            //add paths into my_loop => need to re-get the refs
            outer_start = &my_loop.paths[nearest.idx_polyline_outter];
            outer_end = &my_loop.paths[nearest.idx_polyline_outter + child_paths_size + 1];
            ExtrusionPath *inner_start = &my_loop.paths[nearest.idx_polyline_outter+1];
            ExtrusionPath *inner_end = &my_loop.paths[nearest.idx_polyline_outter + child_paths_size];
            //TRIM
            //choose trim direction
            if (outer_start->polyline.points.size() == 1 && outer_end->polyline.points.size() == 1) {
                //do nothing
            } else if (outer_start->polyline.points.size() == 1) {
                outer_end->polyline.clip_start(double(outer_end_spacing));
                if (inner_end->polyline.length() > inner_child_spacing)
                    inner_end->polyline.clip_end(double(inner_child_spacing));
                else
                    inner_end->polyline.clip_end(inner_end->polyline.length() / 2);
            } else if (outer_end->polyline.points.size() == 1) {
                outer_start->polyline.clip_end(double(outer_start_spacing));
                if (inner_start->polyline.length() > inner_child_spacing)
                    inner_start->polyline.clip_start(double(inner_child_spacing));
                else
                    inner_start->polyline.clip_start(inner_start->polyline.length()/2);
            } else {
                coord_t length_poly_1 = (coord_t)outer_start->polyline.length();
                coord_t length_poly_2 = (coord_t)outer_end->polyline.length();
                coord_t length_trim_1 = outer_start_spacing / 2;
                coord_t length_trim_2 = outer_end_spacing / 2;
                if (length_poly_1 < length_trim_1) {
                    length_trim_2 = length_trim_1 + length_trim_2 - length_poly_1;
                }
                if (length_poly_2 < length_trim_1) {
                    length_trim_1 = length_trim_1 + length_trim_2 - length_poly_2;
                }
                if (length_poly_1 > length_trim_1) {
                    outer_start->polyline.clip_end(double(length_trim_1));
                } else {
                    outer_start->polyline.points.erase(outer_start->polyline.points.begin() + 1, outer_start->polyline.points.end());
                }
                if (length_poly_2 > length_trim_2) {
                    outer_end->polyline.clip_start(double(length_trim_2));
                } else {
                    outer_end->polyline.points.erase(outer_end->polyline.points.begin(), outer_end->polyline.points.end() - 1);
                }
                
                length_poly_1 = coord_t(inner_start->polyline.length());
                length_poly_2 = coord_t(inner_end->polyline.length());
                length_trim_1 = inner_child_spacing / 2;
                length_trim_2 = inner_child_spacing / 2;
                if (length_poly_1 < length_trim_1) {
                    length_trim_2 = length_trim_1 + length_trim_2 - length_poly_1;
                }
                if (length_poly_2 < length_trim_1) {
                    length_trim_1 = length_trim_1 + length_trim_2 - length_poly_2;
                }
                if (length_poly_1 > length_trim_1) {
                    inner_start->polyline.clip_start(double(length_trim_1));
                } else {
                    inner_start->polyline.points.erase(
                        inner_start->polyline.points.begin(), 
                        inner_start->polyline.points.end() - 1);
                }
                if (length_poly_2 > length_trim_2) {
                    inner_end->polyline.clip_end(double(length_trim_2));
                } else {
                    inner_end->polyline.points.erase(
                        inner_end->polyline.points.begin() + 1,
                        inner_end->polyline.points.end());
                }
            }

            //last check to see if we need a reverse
            {
                Line l1(outer_start->polyline.points.back(), inner_start->polyline.points.front());
                Line l2(inner_end->polyline.points.back(), outer_end->polyline.points.front());
                Point p_inter(0, 0);
                bool is_interect = l1.intersection(l2, &p_inter);
                if (is_interect && p_inter.distance_to(l1) < SCALED_EPSILON && p_inter.distance_to(l2) < SCALED_EPSILON) {
                    //intersection! need to reverse!
                    std::reverse(my_loop.paths.begin() + nearest.idx_polyline_outter + 1, my_loop.paths.begin() + nearest.idx_polyline_outter + child_paths_size + 1);
                    for (size_t idx = nearest.idx_polyline_outter + 1; idx < nearest.idx_polyline_outter + child_paths_size + 1; idx++) {
                        my_loop.paths[idx].reverse();
                    }
                    outer_start = &my_loop.paths[nearest.idx_polyline_outter];
                    inner_start = &my_loop.paths[nearest.idx_polyline_outter + 1];
                    inner_end = &my_loop.paths[nearest.idx_polyline_outter + child_paths_size];
                    outer_end = &my_loop.paths[nearest.idx_polyline_outter + child_paths_size + 1];
                }

            }

            //now add extrusionPAths to connect the two loops
            ExtrusionPaths travel_path_begin;// (ExtrusionRole::erNone, 0, outer_start->width, outer_start->height);
            //travel_path_begin.extruder_id = -1;
            ExtrusionPaths travel_path_end;// (ExtrusionRole::erNone, 0, outer_end->width, outer_end->height);
            //travel_path_end.extruder_id = -1;
            double dist_travel = outer_start->polyline.points.back().distance_to(inner_start->polyline.points.front());
            if (dist_travel > max_width_extrusion*1.5 && this->config->fill_density.value > 0) {
                travel_path_begin.emplace_back(ExtrusionRole::erPerimeter, outer_start->mm3_per_mm, outer_start->width, outer_start->height);
                travel_path_begin.emplace_back(ExtrusionRole::erNone, 0, outer_start->width, outer_start->height);
                travel_path_begin.emplace_back(ExtrusionRole::erPerimeter, outer_start->mm3_per_mm, outer_start->width, outer_start->height);
                //travel_path_begin[0].extruder_id = -1;
                //travel_path_begin[1].extruder_id = -1;
                //travel_path_begin[2].extruder_id = -1;
                Line line(outer_start->polyline.points.back(), inner_start->polyline.points.front());
                Point p_dist_cut_extrude = (line.b - line.a);
                p_dist_cut_extrude.x() = (coord_t)(p_dist_cut_extrude.x() * ((double)max_width_extrusion) / (line.length() * 2));
                p_dist_cut_extrude.y() = (coord_t)(p_dist_cut_extrude.y() * ((double)max_width_extrusion) / (line.length() * 2));
                //extrude a bit after the turn, to close the loop
                Point p_start_travel = line.a;
                p_start_travel += p_dist_cut_extrude;
                travel_path_begin[0].polyline.append(outer_start->polyline.points.back());
                travel_path_begin[0].polyline.append(p_start_travel);
                //extrude a bit before the final turn, to close the loop
                Point p_end_travel = line.b;
                p_end_travel -= p_dist_cut_extrude;
                travel_path_begin[2].polyline.append(p_end_travel);
                travel_path_begin[2].polyline.append(inner_start->polyline.points.front());
                //fake travel in the middle
                travel_path_begin[1].polyline.append(p_start_travel);
                travel_path_begin[1].polyline.append(p_end_travel);
            } else {
                // the path is small enough to extrude all along.
                double flow_mult = 1;
                if (dist_travel > max_width_extrusion && this->config->fill_density.value > 0) {
                    // the path is a bit too long, reduce the extrusion flow.
                    flow_mult = max_width_extrusion / dist_travel;
                }
                travel_path_begin.emplace_back(ExtrusionRole::erPerimeter, outer_start->mm3_per_mm * flow_mult, (float)(outer_start->width * flow_mult), outer_start->height);
                //travel_path_begin[0].extruder_id = -1;
                travel_path_begin[0].polyline.append(outer_start->polyline.points.back());
                travel_path_begin[0].polyline.append(inner_start->polyline.points.front());
            }
            dist_travel = inner_end->polyline.points.back().distance_to(outer_end->polyline.points.front());
            if (dist_travel > max_width_extrusion*1.5 && this->config->fill_density.value > 0) {
                travel_path_end.emplace_back(ExtrusionRole::erPerimeter, outer_end->mm3_per_mm, outer_end->width, outer_end->height);
                travel_path_end.emplace_back(ExtrusionRole::erNone, 0, outer_end->width, outer_end->height);
                travel_path_end.emplace_back(ExtrusionRole::erPerimeter, outer_end->mm3_per_mm, outer_end->width, outer_end->height);
                //travel_path_end[0].extruder_id = -1;
                //travel_path_end[1].extruder_id = -1;
                //travel_path_end[2].extruder_id = -1;
                Line line(inner_end->polyline.points.back(), outer_end->polyline.points.front());
                Point p_dist_cut_extrude = (line.b - line.a);
                p_dist_cut_extrude.x() = (coord_t)(p_dist_cut_extrude.x() * ((double)max_width_extrusion) / (line.length() * 2));
                p_dist_cut_extrude.y() = (coord_t)(p_dist_cut_extrude.y() * ((double)max_width_extrusion) / (line.length() * 2));
                //extrude a bit after the turn, to close the loop
                Point p_start_travel_2 = line.a;
                p_start_travel_2 += p_dist_cut_extrude;
                travel_path_end[0].polyline.append(inner_end->polyline.points.back());
                travel_path_end[0].polyline.append(p_start_travel_2);
                //extrude a bit before the final turn, to close the loop
                Point p_end_travel_2 = line.b;
                p_end_travel_2 -= p_dist_cut_extrude;
                travel_path_end[2].polyline.append(p_end_travel_2);
                travel_path_end[2].polyline.append(outer_end->polyline.points.front());
                //fake travel in the middle
                travel_path_end[1].polyline.append(p_start_travel_2);
                travel_path_end[1].polyline.append(p_end_travel_2);
            } else {
                // the path is small enough to extrude all along.
                double flow_mult = 1;
                if (dist_travel > max_width_extrusion && this->config->fill_density.value > 0) {
                    // the path is a bit too long, reduce the extrusion flow.
                    flow_mult = max_width_extrusion / dist_travel;
                }
                travel_path_end.emplace_back(ExtrusionRole::erPerimeter, outer_end->mm3_per_mm * flow_mult, (float)(outer_end->width * flow_mult), outer_end->height);
                //travel_path_end[0].extruder_id = -1;
                travel_path_end[0].polyline.append(inner_end->polyline.points.back());
                travel_path_end[0].polyline.append(outer_end->polyline.points.front());
            }
            //check if we add path or reuse bits
            //FIXME
            /*if (outer_start->polyline.points.size() == 1) {
                outer_start->polyline = travel_path_begin.front().polyline;
                travel_path_begin.erase(travel_path_begin.begin());
                outer_start->extruder_id = -1;
            } else if (outer_end->polyline.points.size() == 1) {
                outer_end->polyline = travel_path_end.back().polyline;
                travel_path_end.erase(travel_path_end.end() - 1);
                outer_end->extruder_id = -1;
            }*/
            //add paths into my_loop => after that all ref are wrong!
            for (size_t i = travel_path_end.size() - 1; i < travel_path_end.size(); i--) {
                my_loop.paths.insert(my_loop.paths.begin() + nearest.idx_polyline_outter + child_paths_size + 1, travel_path_end[i]);
            }
            for (size_t i = travel_path_begin.size() - 1; i < travel_path_begin.size(); i--) {
                my_loop.paths.insert(my_loop.paths.begin() + nearest.idx_polyline_outter + 1, travel_path_begin[i]);
            }
        }

        //update for next loop
        childs.erase(childs.begin() + nearest.idx_children);
    }

    return my_loop;
}

bool PerimeterGeneratorLoop::is_internal_contour() const
{
    // An internal contour is a contour containing no other contours
    if (! this->is_contour)
                return false;
    for (const PerimeterGeneratorLoop &loop : this->children)
        if (loop.is_contour)
            return false;
        return true;
    }

}<|MERGE_RESOLUTION|>--- conflicted
+++ resolved
@@ -25,69 +25,12 @@
 
 namespace Slic3r {
 
-<<<<<<< HEAD
     PerimeterGeneratorLoops get_all_Childs(PerimeterGeneratorLoop loop) {
         PerimeterGeneratorLoops ret;
         for (PerimeterGeneratorLoop &child : loop.children) {
             ret.push_back(child);
             PerimeterGeneratorLoops vals = get_all_Childs(child);
             ret.insert(ret.end(), vals.begin(), vals.end());
-=======
-static ExtrusionEntityCollection traverse_loops(const PerimeterGenerator &perimeter_generator, const PerimeterGeneratorLoops &loops, ThickPolylines &thin_walls)
-{
-    // loops is an arrayref of ::Loop objects
-    // turn each one into an ExtrusionLoop object
-    ExtrusionEntityCollection coll;
-    for (const PerimeterGeneratorLoop &loop : loops) {
-        bool is_external = loop.is_external();
-        
-        ExtrusionRole role;
-        ExtrusionLoopRole loop_role;
-        role = is_external ? erExternalPerimeter : erPerimeter;
-        if (loop.is_internal_contour()) {
-            // Note that we set loop role to ContourInternalPerimeter
-            // also when loop is both internal and external (i.e.
-            // there's only one contour loop).
-            loop_role = elrContourInternalPerimeter;
-        } else {
-            loop_role = elrDefault;
-        }
-        
-        // detect overhanging/bridging perimeters
-        ExtrusionPaths paths;
-        if (perimeter_generator.config->overhangs && perimeter_generator.layer_id > 0
-            && !(perimeter_generator.object_config->support_material && perimeter_generator.object_config->support_material_contact_distance.value == 0)) {
-            // get non-overhang paths by intersecting this loop with the grown lower slices
-            extrusion_paths_append(
-                paths,
-                intersection_pl((Polygons)loop.polygon, perimeter_generator.lower_slices_polygons()),
-                role,
-                is_external ? perimeter_generator.ext_mm3_per_mm()          : perimeter_generator.mm3_per_mm(),
-                is_external ? perimeter_generator.ext_perimeter_flow.width  : perimeter_generator.perimeter_flow.width,
-                (float)perimeter_generator.layer_height);
-            
-            // get overhang paths by checking what parts of this loop fall 
-            // outside the grown lower slices (thus where the distance between
-            // the loop centerline and original lower slices is >= half nozzle diameter
-            extrusion_paths_append(
-                paths,
-                diff_pl((Polygons)loop.polygon, perimeter_generator.lower_slices_polygons()),
-                erOverhangPerimeter,
-                perimeter_generator.mm3_per_mm_overhang(),
-                perimeter_generator.overhang_flow.width,
-                perimeter_generator.overhang_flow.height);
-            
-            // Reapply the nearest point search for starting point.
-            // We allow polyline reversal because Clipper may have randomly reversed polylines during clipping.
-            chain_and_reorder_extrusion_paths(paths, &paths.front().first_point());
-        } else {
-            ExtrusionPath path(role);
-            path.polyline   = loop.polygon.split_at_first_point();
-            path.mm3_per_mm = is_external ? perimeter_generator.ext_mm3_per_mm()          : perimeter_generator.mm3_per_mm();
-            path.width      = is_external ? perimeter_generator.ext_perimeter_flow.width  : perimeter_generator.perimeter_flow.width;
-            path.height     = (float)perimeter_generator.layer_height;
-            paths.push_back(path);
->>>>>>> 30d7ef2c
         }
         return ret;
     }
@@ -1065,8 +1008,8 @@
         extrusion_paths_append(
             paths,
             (this->config->overhangs_width_speed.value > 0 ?
-                intersection_pl(loop_polygons, this->_lower_slices_bridge_speed) :
-                intersection_pl(loop_polygons, this->_lower_slices_bridge_flow)),
+                intersection_pl(std::vector<LINE>{ loop_polygons }, this->_lower_slices_bridge_speed) :
+                intersection_pl(std::vector<LINE>{ loop_polygons }, this->_lower_slices_bridge_flow)),
             role,
             is_external ? this->_ext_mm3_per_mm : this->_mm3_per_mm,
             is_external ? this->ext_perimeter_flow.width : this->perimeter_flow.width,
@@ -1076,7 +1019,7 @@
         // outside the grown lower slices
         Polylines poly_speed = 
             (this->config->overhangs_width_speed.value > 0 ?
-                diff_pl(loop_polygons, this->_lower_slices_bridge_speed):
+                diff_pl(std::vector<LINE>{ loop_polygons }, this->_lower_slices_bridge_speed) :
                 Polylines{});
         if(this->config->overhangs_width_speed.value > 0)
             extrusion_paths_append(
@@ -1091,7 +1034,7 @@
             paths,
             (this->config->overhangs_width_speed.value > 0 ?
                 diff_pl(poly_speed, this->_lower_slices_bridge_flow):
-                diff_pl(loop_polygons, this->_lower_slices_bridge_flow)),
+                diff_pl(std::vector<LINE>{ loop_polygons }, this->_lower_slices_bridge_flow)),
             erOverhangPerimeter,
             this->_mm3_per_mm_overhang,
             this->overhang_flow.width,
@@ -1104,8 +1047,8 @@
         extrusion_paths_append(
             paths,
             (this->config->overhangs_width.value > 0 ?
-                intersection_pl(loop_polygons, this->_lower_slices_bridge_flow) :
-                intersection_pl(loop_polygons, this->_lower_slices_bridge_speed) ),
+                intersection_pl(std::vector<LINE>{ loop_polygons }, this->_lower_slices_bridge_flow) :
+                intersection_pl(std::vector<LINE>{ loop_polygons }, this->_lower_slices_bridge_speed)),
             role,
             is_external ? this->_ext_mm3_per_mm : this->_mm3_per_mm,
             is_external ? this->ext_perimeter_flow.width : this->perimeter_flow.width,
@@ -1116,7 +1059,7 @@
         if (this->config->overhangs_width.value > 0) {
             extrusion_paths_append(
                 paths,
-                diff_pl(loop_polygons, this->_lower_slices_bridge_flow),
+                diff_pl(std::vector<LINE>{ loop_polygons }, this->_lower_slices_bridge_flow),
                 erOverhangPerimeter,
                 this->_mm3_per_mm_overhang,
                 this->overhang_flow.width,
@@ -1124,7 +1067,7 @@
         } else {
             extrusion_paths_append(
                 paths,
-                diff_pl(loop_polygons, this->_lower_slices_bridge_speed),
+                diff_pl(std::vector<LINE>{ loop_polygons }, this->_lower_slices_bridge_speed),
                 erOverhangPerimeter,
                 is_external ? this->_ext_mm3_per_mm : this->_mm3_per_mm,
                 is_external ? this->ext_perimeter_flow.width : this->perimeter_flow.width,
