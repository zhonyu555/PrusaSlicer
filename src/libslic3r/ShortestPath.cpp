#if 0
	#pragma optimize("", off)
	#undef NDEBUG
	#undef assert
#endif

#include "clipper.hpp"
#include "ShortestPath.hpp"
#include "KDTreeIndirect.hpp"
#include "MutablePriorityQueue.hpp"
#include "Print.hpp"

#include <cmath>
#include <cassert>

namespace Slic3r {

// Naive implementation of the Traveling Salesman Problem, it works by always taking the next closest neighbor.
// This implementation will always produce valid result even if some segments cannot reverse.
template<typename EndPointType, typename KDTreeType, typename CouldReverseFunc>
std::vector<std::pair<size_t, bool>> chain_segments_closest_point(std::vector<EndPointType> &end_points, KDTreeType &kdtree, CouldReverseFunc &could_reverse_func, EndPointType &first_point)
{
	//check pair
	assert((end_points.size() & 1) == 0);
    size_t num_segments = end_points.size() / 2;
	assert(num_segments >= 2);
	//set all points to "ungrabbed"
	for (EndPointType &ep : end_points)
		ep.chain_id = 0;
	//create output struct idx_seg, reversed
	std::vector<std::pair<size_t, bool>> out;
	out.reserve(num_segments);
	//put first point (idx/2 = segment_id ; first_point_idx & 1 => 0 if seg_start, !0 if seg_end)
	size_t first_point_idx = &first_point - end_points.data();
	out.emplace_back(first_point_idx / 2, (first_point_idx & 1) != 0);
	//set the fisrt point as taken
	first_point.chain_id = 1;
	//now switch to the other end of the segment
	size_t this_idx = first_point_idx ^ 1;
	//add all other segments
	for (int iter = (int)num_segments - 2; iter >= 0; -- iter) {
		EndPointType &this_point = end_points[this_idx];
		//set the current point as taken
		this_point.chain_id = 1;
		// Find the closest point to this end_point, which lies on a different extrusion path (filtered by the lambda).
		// Ignore the starting point as the starting point is considered to be occupied, no end point coud connect to it.
		size_t next_idx = find_closest_point(kdtree, this_point.pos,
			[this_idx, &end_points, &could_reverse_func](size_t idx) {
            return
                // ????
                (idx ^ this_idx) > 1 &&
                // only consider untaken points
                end_points[idx].chain_id == 0
                // only consider seg_start if can't be reversed
                && ((idx & 1) == 0 || could_reverse_func(idx >> 1));
		});
		assert(next_idx < end_points.size());
		EndPointType &end_point = end_points[next_idx];
		//set the new entry point as taken
		end_point.chain_id = 1;
		assert((next_idx & 1) == 0 || could_reverse_func(next_idx >> 1));
		out.emplace_back(next_idx / 2, (next_idx & 1) != 0);
		//now switch to the other end of the segment
		this_idx = next_idx ^ 1;
	}
#ifndef NDEBUG
	assert(end_points[this_idx].chain_id == 0);
	for (EndPointType &ep : end_points)
		assert(&ep == &end_points[this_idx] || ep.chain_id == 1);
#endif /* NDEBUG */
	return out;
}

// Chain perimeters (always closed) and thin fills (closed or open) using a greedy algorithm.
// Solving a Traveling Salesman Problem (TSP) with the modification, that the sites are not always points, but points and segments.
// Solving using a greedy algorithm, where a shortest edge is added to the solution if it does not produce a bifurcation or a cycle.
// Return index and "reversed" flag.
// https://en.wikipedia.org/wiki/Multi-fragment_algorithm
// The algorithm builds a tour for the traveling salesman one edge at a time and thus maintains multiple tour fragments, each of which 
// is a simple path in the complete graph of cities. At each stage, the algorithm selects the edge of minimal cost that either creates 
// a new fragment, extends one of the existing paths or creates a cycle of length equal to the number of cities.
template<typename PointType, typename SegmentEndPointFunc, bool REVERSE_COULD_FAIL, typename CouldReverseFunc>
std::vector<std::pair<size_t, bool>> chain_segments_greedy_constrained_reversals_(SegmentEndPointFunc end_point_func, CouldReverseFunc could_reverse_func, size_t num_segments, const PointType *start_near)
{
	std::vector<std::pair<size_t, bool>> out;
    
	if (num_segments == 0) {
		// Nothing to do.
	} 
	else if (num_segments == 1)
	{
		// Just sort the end points so that the first point visited is closest to start_near.
		out.emplace_back(0, could_reverse_func(0) && start_near != nullptr && 
<<<<<<< HEAD
			(end_point_func(0, true) - *start_near).template cast<double>().squaredNorm() < (end_point_func(0, false) - *start_near).template cast<double>().squaredNorm());
=======
            (end_point_func(0, false) - *start_near).template cast<double>().squaredNorm() < (end_point_func(0, true) - *start_near).template cast<double>().squaredNorm());
>>>>>>> 215e845c
	} 
	else
	{
		// End points of segments for the KD tree closest point search.
		// A single end point is inserted into the search structure for loops, two end points are entered for open paths.
		struct EndPoint {
			EndPoint(const Vec2d &pos) : pos(pos) {}
			Vec2d     pos;
			// Identifier of the chain, to which this end point belongs. Zero means unassigned.
			size_t    chain_id = 0;
			// Link to the closest currently valid end point.
			EndPoint *edge_out = nullptr;
			// Distance to the next end point following the link.
			// Zero value -> start of the final path.
			double    distance_out = std::numeric_limits<double>::max();
			size_t    heap_idx = std::numeric_limits<size_t>::max();
		};
	    std::vector<EndPoint> end_points;
	    end_points.reserve(num_segments * 2);
	    for (size_t i = 0; i < num_segments; ++ i) {
            end_points.emplace_back(end_point_func(i, true ).template cast<double>());
            end_points.emplace_back(end_point_func(i, false).template cast<double>());
	    }

	    // Construct the closest point KD tree over end points of segments.
		auto coordinate_fn = [&end_points](size_t idx, size_t dimension) -> double { return end_points[idx].pos[dimension]; };
		KDTreeIndirect<2, double, decltype(coordinate_fn)> kdtree(coordinate_fn, end_points.size());

		// Helper to detect loops in already connected paths.
		// Unique chain IDs are assigned to paths. If paths are connected, end points will not have their chain IDs updated, but the chain IDs
		// will remember an "equivalent" chain ID, which is the lowest ID of all the IDs in the path, and the lowest ID is equivalent to itself.
		class EquivalentChains {
		public:
			// Zero'th chain ID is invalid.
			EquivalentChains(size_t reserve) { m_equivalent_with.reserve(reserve); m_equivalent_with.emplace_back(0); }
			// Generate next equivalence class.
			size_t 				next() {
				m_equivalent_with.emplace_back(++ m_last_chain_id);
				return m_last_chain_id;
			}
			// Get equivalence class for chain ID.
			size_t 				operator()(size_t chain_id) {
				if (chain_id != 0) {
					for (size_t last = chain_id;;) {
						size_t lower = m_equivalent_with[last];
						if (lower == last) {
							m_equivalent_with[chain_id] = lower;
							chain_id = lower;
							break;
						}
						last = lower;
					}
				}
				return chain_id;
			}
			size_t 			  	merge(size_t chain_id1, size_t chain_id2) {
				size_t chain_id = std::min((*this)(chain_id1), (*this)(chain_id2));
				m_equivalent_with[chain_id1] = chain_id;
				m_equivalent_with[chain_id2] = chain_id;
				return chain_id;
			}

#ifndef NDEBUG
			bool				validate()
			{
				assert(m_last_chain_id >= 0);
				assert(m_last_chain_id + 1 == m_equivalent_with.size());
				for (size_t i = 0; i < m_equivalent_with.size(); ++ i) {
					for (size_t last = i;;) {
						size_t lower = m_equivalent_with[last];
						assert(lower <= last);
						if (lower == last)
							break;
						last = lower;
					}
				}
				return true;
			}
#endif /* NDEBUG */

		private:
			// Unique chain ID assigned to chains of end points of segments.
			size_t              m_last_chain_id = 0;
			std::vector<size_t> m_equivalent_with;
		} equivalent_chain(num_segments);

		// Find the first end point closest to start_near.
		EndPoint *first_point = nullptr;
		size_t    first_point_idx = std::numeric_limits<size_t>::max();
		if (start_near != nullptr) {
            size_t idx = find_closest_point(kdtree, start_near->template cast<double>(),
                // Don't start with a reverse segment, if flipping of the segment is not allowed.
                [&could_reverse_func](size_t idx) { return idx != size_t(-1) && ( (idx & 1) == 0 || could_reverse_func(idx >> 1) ); });
			assert(idx < end_points.size());
			first_point = &end_points[idx];
			first_point->distance_out = 0.;
			first_point->chain_id = equivalent_chain.next();
			first_point_idx = idx;
		}
		EndPoint *initial_point = first_point;
#if 0
		EndPoint *last_point = nullptr;

		// Assign the closest point and distance to the end points.
		for (EndPoint &end_point : end_points) {
	    	assert(end_point.edge_out == nullptr);
	    	if (&end_point != first_point) {
		    	size_t this_idx = &end_point - &end_points.front();
		    	// Find the closest point to this end_point, which lies on a different extrusion path (filtered by the lambda).
		    	// Ignore the starting point as the starting point is considered to be occupied, no end point coud connect to it.
				size_t next_idx = find_closest_point(kdtree, end_point.pos, 
					[this_idx, first_point_idx, &could_reverse_func](size_t idx){ return idx != first_point_idx /*&& (idx ^ this_idx) > 1*/ && idx != size_t(-1) && ((idx & 1) == 0 || could_reverse_func(idx >> 1)); });
				assert(next_idx < end_points.size());
				EndPoint &end_point2 = end_points[next_idx];
				end_point.edge_out = &end_point2;
				end_point.distance_out = (end_point2.pos - end_point.pos).squaredNorm();
			}
		}

	    // Initialize a heap of end points sorted by the lowest distance to the next valid point of a path.
	    auto queue = make_mutable_priority_queue<EndPoint*, false>(
			[](EndPoint *ep, size_t idx){ ep->heap_idx = idx; }, 
	    	[](EndPoint *l, EndPoint *r){ return l->distance_out < r->distance_out; });
		queue.reserve(end_points.size() * 2 - 1);
	    for (EndPoint &ep : end_points)
	    	if (first_point != &ep)
				queue.push(&ep);

#ifndef NDEBUG
		auto validate_graph_and_queue = [&equivalent_chain, &end_points, &queue, first_point]() -> bool {
			assert(equivalent_chain.validate());
			for (EndPoint &ep : end_points) {
				if (ep.heap_idx < queue.size()) {
					// End point is on the heap.
					assert(*(queue.cbegin() + ep.heap_idx) == &ep);
					assert(ep.chain_id == 0);
				} else {
					// End point is NOT on the heap, therefore it is part of the output path.
					assert(ep.heap_idx == std::numeric_limits<size_t>::max());
					assert(ep.chain_id != 0);
					if (&ep == first_point) {
						assert(ep.edge_out == nullptr);
					} else {
						assert(ep.edge_out != nullptr);
						// Detect loops.
						for (EndPoint *pt = &ep; pt != nullptr;) {
							// Out of queue. It is a final point.
							assert(pt->heap_idx == std::numeric_limits<size_t>::max());
							EndPoint *pt_other = &end_points[(pt - &end_points.front()) ^ 1];
							if (pt_other->heap_idx < queue.size())
								// The other side of this segment is undecided yet.
								break;
							pt = pt_other->edge_out;
						}
					}
				}
			}
			for (EndPoint *ep : queue)
				// Points in the queue are not connected yet.
				assert(ep->chain_id == 0);
			return true;
		};
#endif /* NDEBUG */

	    // Chain the end points: find (num_segments - 1) shortest links not forming bifurcations or loops.
		assert(num_segments >= 2);
#ifndef NDEBUG
		double distance_taken_last = 0.;
#endif /* NDEBUG */
		for (int iter = int(num_segments) - 2;; -- iter) {
			assert(validate_graph_and_queue());
	    	// Take the first end point, for which the link points to the currently closest valid neighbor.
	    	EndPoint &end_point1 = *queue.top();
#ifndef NDEBUG
			// Each edge added shall be longer than the previous one taken.
			assert(end_point1.distance_out > distance_taken_last - SCALED_EPSILON);
			distance_taken_last = end_point1.distance_out;
#endif /* NDEBUG */
			assert(end_point1.edge_out != nullptr);
	    	// No point on the queue may be connected yet.
	    	assert(end_point1.chain_id == 0);
	    	// Take the closest end point to the first end point,
	    	EndPoint &end_point2 = *end_point1.edge_out;
	    	bool valid = true;
	    	size_t end_point1_other_chain_id = 0;
	    	size_t end_point2_other_chain_id = 0;
	    	if (end_point2.chain_id > 0) {
	    		// The other side is part of the output path. Don't connect to end_point2, update end_point1 and try another one.
	    		valid = false;
	    	} else {
				// End points of the opposite ends of the segments.
				end_point1_other_chain_id = equivalent_chain(end_points[(&end_point1 - &end_points.front()) ^ 1].chain_id);
				end_point2_other_chain_id = equivalent_chain(end_points[(&end_point2 - &end_points.front()) ^ 1].chain_id);
				if (end_point1_other_chain_id == end_point2_other_chain_id && end_point1_other_chain_id != 0)
					// This edge forms a loop. Update end_point1 and try another one.
					valid = false;
	    	}
	    	if (valid) {
		    	// Remove the first and second point from the queue.
				queue.pop();
		    	queue.remove(end_point2.heap_idx);
		    	assert(end_point1.edge_out = &end_point2);
		    	end_point2.edge_out = &end_point1;
		    	end_point2.distance_out = end_point1.distance_out;
		    	// Assign chain IDs to the newly connected end points, set equivalent_chain if two chains were merged.
		    	size_t chain_id =
					(end_point1_other_chain_id == 0) ?
						((end_point2_other_chain_id == 0) ? equivalent_chain.next() : end_point2_other_chain_id) :
						((end_point2_other_chain_id == 0) ? end_point1_other_chain_id : 
							(end_point1_other_chain_id == end_point2_other_chain_id) ? 
								end_point1_other_chain_id :
								equivalent_chain.merge(end_point1_other_chain_id, end_point2_other_chain_id));
				end_point1.chain_id = chain_id;
				end_point2.chain_id = chain_id;
				assert(validate_graph_and_queue());
				if (iter == 0) {
					// Last iteration. There shall be exactly one or two end points waiting to be connected.
					assert(queue.size() == ((first_point == nullptr) ? 2 : 1));
					if (first_point == nullptr) {
						first_point = queue.top();
						queue.pop();
						first_point->edge_out = nullptr;
					}
					last_point = queue.top();
					last_point->edge_out = nullptr;
					queue.pop();
					assert(queue.empty());
					break;
				}
	    	} else {
				// This edge forms a loop. Update end_point1 and try another one.
				++ iter;
				end_point1.edge_out = nullptr;
		    	// Update edge_out and distance.
		    	size_t this_idx = &end_point1 - &end_points.front();
		    	// Find the closest point to this end_point, which lies on a different extrusion path (filtered by the filter lambda).
				size_t next_idx = find_closest_point(kdtree, end_point1.pos, [&end_points, &equivalent_chain, this_idx](size_t idx) { 
			    	assert(end_points[this_idx].edge_out == nullptr);
			    	assert(end_points[this_idx].chain_id == 0);
					if ((idx ^ this_idx) <= 1 || end_points[idx].chain_id != 0)
						// Points of the same segment shall not be connected,
						// cannot connect to an already connected point (ideally those would be removed from the KD tree, but the update is difficult).
						return false;
			    	size_t chain1 = equivalent_chain(end_points[this_idx ^ 1].chain_id);
			    	size_t chain2 = equivalent_chain(end_points[idx      ^ 1].chain_id);
			    	return chain1 != chain2 || chain1 == 0;
				});
				assert(next_idx < end_points.size());
				end_point1.edge_out = &end_points[next_idx];
				end_point1.distance_out = (end_points[next_idx].pos - end_point1.pos).squaredNorm();
#ifndef NDEBUG
				// Each edge shall be longer than the last one removed from the queue.
				assert(end_point1.distance_out > distance_taken_last - SCALED_EPSILON);
#endif /* NDEBUG */
				// Update position of this end point in the queue based on the distance calculated at the line above.
				queue.update(end_point1.heap_idx);
		    	//FIXME Remove the other end point from the KD tree.
		    	// As the KD tree update is expensive, do it only after some larger number of points is removed from the queue.
				assert(validate_graph_and_queue());
	    	}
		}
		assert(queue.empty());

		// Now interconnect pairs of segments into a chain.
		assert(first_point != nullptr);
		out.reserve(num_segments);
		bool      failed = false;
		do {
			assert(out.size() < num_segments);
			size_t    		 first_point_id = first_point - &end_points.front();
			size_t           segment_id 	= first_point_id >> 1;
			bool             reverse        = (first_point_id & 1) != 0;
			EndPoint 		*second_point   = &end_points[first_point_id ^ 1];
			if (REVERSE_COULD_FAIL) {
				if (reverse && ! could_reverse_func(segment_id)) {
					failed = true;
					break;
				}
			} else {
				assert(! reverse || could_reverse_func(segment_id));
			}
			out.emplace_back(segment_id, reverse);
			first_point = second_point->edge_out;
		} while (first_point != nullptr);
		if (REVERSE_COULD_FAIL) {
			if (failed) {
				if (start_near == nullptr) {
					// We may try the reverse order.
					out.clear();
					first_point = last_point;
					failed = false;
					do {
						assert(out.size() < num_segments);
						size_t    		 first_point_id = first_point - &end_points.front();
						size_t           segment_id 	= first_point_id >> 1;
						bool             reverse        = (first_point_id & 1) != 0;
						EndPoint 		*second_point   = &end_points[first_point_id ^ 1];
						if (reverse && ! could_reverse_func(segment_id)) {
							failed = true;
							break;
						}
						out.emplace_back(segment_id, reverse);
						first_point = second_point->edge_out;
					} while (first_point != nullptr);
				}
			}
			if (failed)
				// As a last resort, try a dumb algorithm, which is not sensitive to edge reversal constraints.
				out = chain_segments_closest_point<EndPoint, decltype(kdtree), CouldReverseFunc>(end_points, kdtree, could_reverse_func, (initial_point != nullptr) ? *initial_point : end_points.front());
		} else {
			assert(! failed);
		}
#else
            out = chain_segments_closest_point<EndPoint, decltype(kdtree), CouldReverseFunc>(end_points, kdtree, could_reverse_func, (initial_point != nullptr) ? *initial_point : end_points.front());
#endif
	}
	assert(out.size() == num_segments);
	return out;
}

template<typename QueueType, typename KDTreeType, typename ChainsType, typename EndPointType>
void update_end_point_in_queue(QueueType &queue, const KDTreeType &kdtree, ChainsType &chains, std::vector<EndPointType> &end_points, EndPointType &end_point, size_t first_point_idx, const EndPointType *first_point)
{
	// Updating an end point or a 2nd from an end point.
	size_t this_idx = end_point.index(end_points);
	// If this segment is not the starting segment, then this end point or the opposite is unconnected.
	assert(first_point_idx == this_idx || first_point_idx == (this_idx ^ 1) || end_point.chain_id == 0 || end_point.opposite(end_points).chain_id == 0);
	end_point.edge_candidate = nullptr;
	if (first_point_idx == this_idx || (end_point.chain_id > 0 && first_point_idx == (this_idx ^ 1)))
	{
		// One may never flip the 1st edge, don't try it again.
		if (! end_point.heap_idx_invalid())
			queue.remove(end_point.heap_idx);
	}
	else
	{
		// Update edge_candidate and distance.
		size_t chain1a    = end_point.chain_id;
		size_t chain1b    = end_points[this_idx ^ 1].chain_id;
		size_t this_chain = chains.equivalent(std::max(chain1a, chain1b));
		// Find the closest point to this end_point, which lies on a different extrusion path (filtered by the filter lambda).
		size_t next_idx = find_closest_point(kdtree, end_point.pos, [&end_points, &chains, this_idx, first_point_idx, first_point, this_chain](size_t idx) {
	    	assert(end_points[this_idx].edge_candidate == nullptr);
	    	// Either this end of the edge or the other end of the edge is not yet connected.
	    	assert((end_points[this_idx    ].chain_id == 0 && end_points[this_idx    ].edge_out == nullptr) ||
	    		   (end_points[this_idx ^ 1].chain_id == 0 && end_points[this_idx ^ 1].edge_out == nullptr));
			if ((idx ^ this_idx) <= 1 || idx == first_point_idx)
				// Points of the same segment shall not be connected.
				// Don't connect to the first point, we must not flip the 1st edge.
				return false;
			size_t chain2a = end_points[idx].chain_id;
			size_t chain2b = end_points[idx ^ 1].chain_id;
			if (chain2a > 0 && chain2b > 0)
				// Only unconnected end point or a point next to an unconnected end point may be connected to.
				// Ideally those would be removed from the KD tree, but the update is difficult.
				return false;
	    	assert(chain2a == 0 || chain2b == 0);
	    	size_t chain2 = chains.equivalent(std::max(chain2a, chain2b));
	    	if (this_chain == chain2)
	    		// Don't connect back to the same chain, don't create a loop.
	    		return this_chain == 0;
	    	// Don't connect to a segment requiring flipping if the segment starts or ends with the first point.
			if (chain2a > 0) {
				// Chain requires flipping.
				assert(chain2b == 0);
				auto &chain = chains.chain(chain2);
				if (chain.begin == first_point || chain.end == first_point)
					return false;
			}
			// Everything is all right, try to connect.
			return true;
		});
		assert(next_idx < end_points.size());
		assert(chains.equivalent(end_points[next_idx].chain_id) != chains.equivalent(end_points[next_idx ^ 1].chain_id) || end_points[next_idx].chain_id == 0);
		end_point.edge_candidate = &end_points[next_idx];
		end_point.distance_out   = (end_points[next_idx].pos - end_point.pos).norm();
		if (end_point.chain_id > 0)
			end_point.distance_out += chains.chain_flip_penalty(this_chain);
		if (end_points[next_idx].chain_id > 0)
			// The candidate chain is flipped.
			end_point.distance_out += chains.chain_flip_penalty(end_points[next_idx].chain_id);
		// Update position of this end point in the queue based on the distance calculated at the line above.
		if (end_point.heap_idx_invalid())
			queue.push(&end_point);
		else
			queue.update(end_point.heap_idx);
	}
}

template<typename PointType, typename SegmentEndPointFunc, bool REVERSE_COULD_FAIL, typename CouldReverseFunc>
std::vector<std::pair<size_t, bool>> chain_segments_greedy_constrained_reversals2_(SegmentEndPointFunc end_point_func, CouldReverseFunc could_reverse_func, size_t num_segments, const PointType *start_near)
{
	std::vector<std::pair<size_t, bool>> out;

	if (num_segments == 0) {
		// Nothing to do.
	} 
	else if (num_segments == 1)
	{
		// Just sort the end points so that the first point visited is closest to start_near.
		out.emplace_back(0, start_near != nullptr && 
            (end_point_func(0, true) - *start_near).template cast<double>().squaredNorm() < (end_point_func(0, false) - *start_near).template cast<double>().squaredNorm());
	} 
	else
	{
		// End points of segments for the KD tree closest point search.
		// A single end point is inserted into the search structure for loops, two end points are entered for open paths.
		struct EndPoint {
			EndPoint(const Vec2d &pos) : pos(pos) {}
			Vec2d     pos;

			// Candidate for a new connection link.
			EndPoint *edge_candidate = nullptr;
			// Distance to the next end point following the link.
			// Zero value -> start of the final path.
			double    distance_out = std::numeric_limits<double>::max();

			size_t    heap_idx = std::numeric_limits<size_t>::max();
			bool 	  heap_idx_invalid() const { return this->heap_idx == std::numeric_limits<size_t>::max(); }

			// Identifier of the chain, to which this end point belongs. Zero means unassigned.
			size_t    chain_id = 0;
			// Double linked chain of segment end points in current path.
			EndPoint *edge_out = nullptr;

			size_t 				index(std::vector<EndPoint>          &endpoints) const { return this - endpoints.data(); }
			// Opposite end point of the same segment.
			EndPoint& 			opposite(std::vector<EndPoint>       &endpoints)       { return endpoints[(this - endpoints.data()) ^ 1]; }
			const EndPoint& 	opposite(const std::vector<EndPoint> &endpoints) const { return endpoints[(this - endpoints.data()) ^ 1]; }
		};

	    std::vector<EndPoint> end_points;
	    end_points.reserve(num_segments * 2);
	    for (size_t i = 0; i < num_segments; ++ i) {
            end_points.emplace_back(end_point_func(i, true ).template cast<double>());
            end_points.emplace_back(end_point_func(i, false).template cast<double>());
	    }

	    // Construct the closest point KD tree over end points of segments.
		auto coordinate_fn = [&end_points](size_t idx, size_t dimension) -> double { return end_points[idx].pos[dimension]; };
		KDTreeIndirect<2, double, decltype(coordinate_fn)> kdtree(coordinate_fn, end_points.size());

	    // Chained segments with their sum of connection lengths.
	    // The chain supports flipping all the segments, connecting the segments at the opposite ends.
	    // (this is a very useful path optimization for infill lines).
	    struct Chain {
	    	size_t		 num_segments	 = 0;
	    	double 		 cost 			 = 0.;
	    	double 		 cost_flipped	 = 0.;
	    	EndPoint 	*begin 			 = nullptr;
	    	EndPoint 	*end 			 = nullptr;
	    	size_t  	 equivalent_with = 0;

	    	// Flipping the chain has a time complexity of O(n).
	    	void flip(std::vector<EndPoint> &endpoints)
	    	{
				assert(this->num_segments > 1);
				assert(this->begin->edge_out == nullptr);
	    		assert(this->end  ->edge_out == nullptr);
				assert(this->begin->opposite(endpoints).edge_out != nullptr);
				assert(this->end  ->opposite(endpoints).edge_out != nullptr);
				// Start of the current segment processed.
	    		EndPoint *ept      = this->begin;
	    		// Previous end point to connect the other side of ept to.
	    		EndPoint *ept_prev = nullptr;
	    		do {
	    			EndPoint *ept_end      = &ept->opposite(endpoints);
	    			EndPoint *ept_next     = ept_end->edge_out;
	    			assert(ept_next == nullptr || ept_next->edge_out == ept_end);
	    			// Connect to the preceding segment.
	    			ept_end->edge_out = ept_prev;
	    			if (ept_prev != nullptr)
	    				ept_prev->edge_out = ept_end;
	    			ept_prev = ept;
	    			ept = ept_next;
	    		} while (ept != nullptr);
	    		ept_prev->edge_out = nullptr;
	    		// Swap the costs.
	    		std::swap(this->cost, this->cost_flipped);
				// Swap the ends.
				EndPoint *new_begin = &this->begin->opposite(endpoints);
				EndPoint *new_end   = &this->end->opposite(endpoints);
				std::swap(this->begin->chain_id, new_begin->chain_id);
				std::swap(this->end  ->chain_id, new_end  ->chain_id);
				this->begin = new_begin;
				this->end   = new_end;
				assert(this->begin->edge_out == nullptr);
	    		assert(this->end  ->edge_out == nullptr);
				assert(this->begin->opposite(endpoints).edge_out != nullptr);
				assert(this->end  ->opposite(endpoints).edge_out != nullptr);
			}

	    	double flip_penalty() const { return this->cost_flipped - this->cost; }
	    };

		// Helper to detect loops in already connected paths and to accomodate flipping of chains.
		//	
		// Unique chain IDs are assigned to paths. If paths are connected, end points will not have their chain IDs updated, but the chain IDs
		// will remember an "equivalent" chain ID, which is the lowest ID of all the IDs in the path, and the lowest ID is equivalent to itself.
		// Chain IDs are indexed starting with 1.
		// 
		// Chains remember their lengths and their lengths when each segment of the chain is flipped.
		class Chains {
		public:
			// Zero'th chain ID is invalid.
			Chains(size_t reserve) { 
				m_chains.reserve(reserve / 2);
				// Indexing starts with 1.
				m_chains.emplace_back();
			}

			// Generate next equivalence class.
			size_t 				next_id() {
				m_chains.emplace_back();
				m_chains.back().equivalent_with = ++ m_last_chain_id;
				return m_last_chain_id;
			}

			// Get equivalence class for chain ID, update the "equivalent_with" along the equivalence path.
			size_t 				equivalent(size_t chain_id) {
				if (chain_id != 0) {
					for (size_t last = chain_id;;) {
						size_t lower = m_chains[last].equivalent_with;
						if (lower == last) {
							m_chains[chain_id].equivalent_with = lower;
							chain_id = lower;
							break;
						}
						last = lower;
					}
				}
				return chain_id;
			}

			// Return a lowest chain ID of the two input chains.
			// Produce a new chain ID of both chain IDs are zero.
			size_t 			  	merge(size_t chain_id1, size_t chain_id2) {
				if (chain_id1 == 0)
					return (chain_id2 == 0) ? this->next_id() : chain_id2;
				if (chain_id2 == 0)
					return chain_id1;
				assert(m_chains[chain_id1].equivalent_with == chain_id1);
				assert(m_chains[chain_id2].equivalent_with == chain_id2);
				size_t chain_id = std::min(chain_id1, chain_id2);
				m_chains[chain_id1].equivalent_with = chain_id;
				m_chains[chain_id2].equivalent_with = chain_id;
				return chain_id;
			}

			Chain& 				chain(size_t chain_id) 		 { return m_chains[chain_id]; }
			const Chain&		chain(size_t chain_id) const { return m_chains[chain_id]; }

			double 				chain_flip_penalty(size_t chain_id) {
				chain_id = this->equivalent(chain_id);
				return m_chains[chain_id].flip_penalty();
			}

#ifndef NDEBUG
			bool				validate()
			{
				// Validate that the segments merged chain IDs make up a directed acyclic graph
				// with edges oriented towards the lower chain ID, therefore all ending up
				// in the lowest chain ID of all of them.
				assert(m_last_chain_id >= 0);
				assert(m_last_chain_id + 1 == m_chains.size());
				for (size_t i = 0; i < m_chains.size(); ++ i) {
					for (size_t last = i;;) {
						size_t lower = m_chains[last].equivalent_with;
						assert(lower <= last);
						if (lower == last)
							break;
						last = lower;
					}
				}
				return true;
			}
#endif /* NDEBUG */

		private:
			std::vector<Chain> 	m_chains;
			// Unique chain ID assigned to chains of end points of segments.
			size_t              m_last_chain_id = 0;
		} chains(num_segments);

		// Find the first end point closest to start_near.
		EndPoint *first_point = nullptr;
		size_t    first_point_idx = std::numeric_limits<size_t>::max();
		if (start_near != nullptr) {
            size_t idx = find_closest_point(kdtree, start_near->template cast<double>(),
                [&end_points, &could_reverse_func](size_t idx) { return idx != size_t(-1) && ((idx & 1) == 0 || could_reverse_func(idx >> 1)); });
			assert(idx < end_points.size());
			first_point = &end_points[idx];
			first_point->distance_out = 0.;
			first_point->chain_id = chains.next_id();
			Chain &chain = chains.chain(first_point->chain_id);
			chain.begin = first_point;
			chain.end   = &first_point->opposite(end_points);
			first_point_idx = idx;
		}
		EndPoint *initial_point = first_point;
		EndPoint *last_point = nullptr;

		// Assign the closest point and distance to the end points.
		for (EndPoint &end_point : end_points) {
	    	assert(end_point.edge_candidate == nullptr);
	    	if (&end_point != first_point) {
		    	size_t this_idx = end_point.index(end_points);
		    	// Find the closest point to this end_point, which lies on a different extrusion path (filtered by the lambda).
		    	// Ignore the starting point as the starting point is considered to be occupied, no end point coud connect to it.
                size_t next_idx = find_closest_point(kdtree, end_point.pos,
                    [this_idx, first_point_idx, &could_reverse_func](size_t idx) { return idx != first_point_idx && (idx ^ this_idx) > 1 && idx != size_t(-1) && ((idx & 1) == 0 || could_reverse_func(idx >> 1));  });
				assert(next_idx < end_points.size());
				EndPoint &end_point2 = end_points[next_idx];
				end_point.edge_candidate = &end_point2;
				end_point.distance_out = (end_point2.pos - end_point.pos).norm();
			}
		}

	    // Initialize a heap of end points sorted by the lowest distance to the next valid point of a path.
	    auto queue = make_mutable_priority_queue<EndPoint*, true>(
			[](EndPoint *ep, size_t idx){ ep->heap_idx = idx; }, 
	    	[](EndPoint *l, EndPoint *r){ return l->distance_out < r->distance_out; });
		queue.reserve(end_points.size() * 2);
	    for (EndPoint &ep : end_points)
	    	if (first_point != &ep)
				queue.push(&ep);

#ifndef NDEBUG
		auto validate_graph_and_queue = [&chains, &end_points, &queue, first_point]() -> bool {
			assert(chains.validate());
			for (EndPoint &ep : end_points) {
				if (ep.heap_idx < queue.size()) {
					// End point is on the heap.
					assert(*(queue.cbegin() + ep.heap_idx) == &ep);
					// One side or the other of the segment is not yet connected.
					assert(ep.chain_id == 0 || ep.opposite(end_points).chain_id == 0);
				} else {
					// End point is NOT on the heap, therefore it must part of the output path.
					assert(ep.heap_idx_invalid());
					assert(ep.chain_id != 0);
					if (&ep == first_point) {
						assert(ep.edge_out == nullptr);
					} else {
						assert(ep.edge_out != nullptr);
						// Detect loops.
						for (EndPoint *pt = &ep; pt != nullptr;) {
							// Out of queue. It is a final point.
							EndPoint *pt_other = &pt->opposite(end_points);
							if (pt_other->heap_idx < queue.size()) {
								// The other side of this segment is undecided yet.
								// assert(pt_other->edge_out == nullptr);
								break;
							}
							pt = pt_other->edge_out;
						}
					}
				}
			}
			for (EndPoint *ep : queue)
				// Points in the queue or the opposites of the same segment are not connected yet.
				assert(ep->chain_id == 0 || ep->opposite(end_points).chain_id == 0);
			return true;
		};
#endif /* NDEBUG */

	    // Chain the end points: find (num_segments - 1) shortest links not forming bifurcations or loops.
		assert(num_segments >= 2);
#ifndef NDEBUG
		double distance_taken_last = 0.;
#endif /* NDEBUG */
		// Some links stored onto the priority queue are being invalidated during the calculation and they are not
		// updated immediately. If such a situation is detected for an end point pulled from the priority queue,
		// the end point is being updated and re-inserted into the priority queue. Therefore the number of iterations
		// required is higher than expected (it would be the number of links, num_segments - 1).
		// The limit here may not be necessary, but it guards us against an endless loop if something goes wrong.
		size_t num_iter = num_segments * 16;
		for (size_t num_connections_to_end = num_segments - 1; num_iter > 0; -- num_iter) {
			assert(validate_graph_and_queue());
	    	// Take the first end point, for which the link points to the currently closest valid neighbor.
	    	EndPoint *end_point1       = queue.top();
	    	assert(end_point1 != first_point);
	    	EndPoint *end_point1_other = &end_point1->opposite(end_points);
	    	// true if end_point1 is not the end of its chain, but the 2nd point. When connecting to the 2nd point, this chain needs
	    	// to be flipped first.
	    	bool      chain1_flip      = end_point1->chain_id > 0;
	    	// Either this point at the queue is not connected, or it is the 2nd point of a chain.
	    	// If connecting to a 2nd point of a chain, the 1st point shall not yet be connected and this chain will need
	    	// to be flipped.
	    	assert(  chain1_flip || (end_point1->chain_id == 0 && end_point1->edge_out == nullptr));
	    	assert(! chain1_flip || (end_point1_other->chain_id == 0 && end_point1_other->edge_out == nullptr));
			assert(end_point1->edge_candidate != nullptr);
#ifndef NDEBUG 
			// Each edge added shall be longer than the previous one taken.
			//assert(end_point1->distance_out > distance_taken_last - SCALED_EPSILON);
			if (end_point1->distance_out < distance_taken_last - SCALED_EPSILON) {
//				printf("Warning: taking shorter length than previously is suspicious\n");
			}
			distance_taken_last = end_point1->distance_out;
#endif /* NDEBUG */
	    	// Take the closest end point to the first end point,
	    	EndPoint *end_point2 	   = end_point1->edge_candidate;
	    	EndPoint *end_point2_other = &end_point2->opposite(end_points);
	    	bool      chain2_flip      = end_point2->chain_id > 0;
	    	// Is the link from end_point1 to end_point2 still valid? If yes, the link may be taken. Otherwise the link needs to be refreshed.
	    	bool      valid            = true;
	    	size_t 	  end_point1_chain_id = 0;
	    	size_t    end_point2_chain_id = 0;
	    	if (end_point2->chain_id > 0 && end_point2_other->chain_id > 0) {
	    		// The other side is part of the output path. Don't connect to end_point2, update end_point1 and try another one.
	    		valid = false;
	    	} else {
				// End points of the opposite ends of the segments.
				end_point1_chain_id = chains.equivalent((chain1_flip ? end_point1 : end_point1_other)->chain_id);
				end_point2_chain_id = chains.equivalent((chain2_flip ? end_point2 : end_point2_other)->chain_id);
				if (end_point1_chain_id == end_point2_chain_id && end_point1_chain_id != 0)
					// This edge forms a loop. Update end_point1 and try another one.
					valid = false;
				else {
					// Verify whether end_point1.distance_out still matches the current state of the two end points to be connected and their chains.
					// Namely, the other chain may have been flipped in the meantime.
					double dist = (end_point2->pos - end_point1->pos).norm();
					if (chain1_flip)
						dist += chains.chain_flip_penalty(end_point1_chain_id);
					if (chain2_flip)
						dist += chains.chain_flip_penalty(end_point2_chain_id);
					if (std::abs(dist - end_point1->distance_out) > SCALED_EPSILON)
						// The distance changed due to flipping of one of the chains. Refresh this end point in the queue.
						valid = false;
				}
				if (valid && first_point != nullptr) {
					// Verify that a chain starting or ending with the first_point does not get flipped.
					if (chain1_flip) {
						Chain &chain = chains.chain(end_point1_chain_id);
						if (chain.begin == first_point || chain.end == first_point)
							valid = false;
					}
					if (valid && chain2_flip) {
						Chain &chain = chains.chain(end_point2_chain_id);
						if (chain.begin == first_point || chain.end == first_point)
							valid = false;
					}
				}
	    	}
	    	if (valid) {
		    	// Remove the first and second point from the queue.
				queue.pop();
		    	queue.remove(end_point2->heap_idx);
		    	assert(end_point1->edge_candidate == end_point2);
		    	end_point1->edge_candidate = nullptr;
		    	Chain *chain1 = (end_point1_chain_id == 0) ? nullptr : &chains.chain(end_point1_chain_id);
		    	Chain *chain2 = (end_point2_chain_id == 0) ? nullptr : &chains.chain(end_point2_chain_id);
				assert(chain1 == nullptr || (chain1_flip ? (chain1->begin == end_point1_other || chain1->end == end_point1_other) : (chain1->begin == end_point1 || chain1->end == end_point1)));
				assert(chain2 == nullptr || (chain2_flip ? (chain2->begin == end_point2_other || chain2->end == end_point2_other) : (chain2->begin == end_point2 || chain2->end == end_point2)));
				if (chain1_flip)
		    		chain1->flip(end_points);
		    	if (chain2_flip)
		    		chain2->flip(end_points);
				assert(chain1 == nullptr || chain1->begin == end_point1 || chain1->end == end_point1);
				assert(chain2 == nullptr || chain2->begin == end_point2 || chain2->end == end_point2);
		    	size_t chain_id = chains.merge(end_point1_chain_id, end_point2_chain_id);
				Chain &chain    = chains.chain(chain_id);
				{
				    Chain chain_dst;
					chain_dst.begin = (chain1 == nullptr) ? end_point1_other : (chain1->begin == end_point1) ? chain1->end : chain1->begin;
			    	chain_dst.end   = (chain2 == nullptr) ? end_point2_other : (chain2->begin == end_point2) ? chain2->end : chain2->begin;
			    	chain_dst.cost  = (chain1 == 0 ? 0. : chain1->cost) + (chain2 == 0 ? 0. : chain2->cost) + (end_point2->pos - end_point1->pos).norm();
			    	chain_dst.cost_flipped = (chain1 == 0 ? 0. : chain1->cost_flipped) + (chain2 == 0 ? 0. : chain2->cost_flipped) + (end_point2_other->pos - end_point1_other->pos).norm();
			    	chain_dst.num_segments = (chain1 == 0 ? 1 : chain1->num_segments) + (chain2 == 0 ? 1 : chain2->num_segments);
				    chain_dst.equivalent_with = chain_id;
					chain = chain_dst;
			    }
				if (chain.begin != end_point1_other && ! end_point1_other->heap_idx_invalid())
					queue.remove(end_point1_other->heap_idx);
				if (chain.end != end_point2_other && ! end_point2_other->heap_idx_invalid())
					queue.remove(end_point2_other->heap_idx);
				end_point1->edge_out = end_point2;
				end_point2->edge_out = end_point1;
				end_point1->chain_id = chain_id;
				end_point2->chain_id = chain_id;
				end_point1_other->chain_id = chain_id;
				end_point2_other->chain_id = chain_id;
				if (chain.begin != first_point)
					chain.begin->chain_id = 0;
				if (chain.end != first_point)
					chain.end->chain_id = 0;
				if (-- num_connections_to_end == 0) {
					assert(validate_graph_and_queue());
					// Last iteration. There shall be exactly one or two end points waiting to be connected.
					assert(queue.size() <= ((first_point == nullptr) ? 4 : 2));
					if (first_point == nullptr) {
						// Find the first remaining end point.
						do {
							first_point = queue.top();
							queue.pop();
						} while (first_point->edge_out != nullptr);
						assert(first_point->edge_out == nullptr);
					}
					// Find the first remaining end point.
					do {
						last_point = queue.top();
						queue.pop();
					} while (last_point->edge_out != nullptr);
					assert(last_point->edge_out == nullptr);
#ifndef NDEBUG
					while (! queue.empty()) {
						assert(queue.top()->edge_out != nullptr && queue.top()->chain_id > 0);
						queue.pop();
					}
#endif /* NDEBUG */
					break;
				} else {
					//FIXME update the 2nd end points on the queue.
					// Update end points of the flipped segments.
					update_end_point_in_queue(queue, kdtree, chains, end_points, chain.begin->opposite(end_points), first_point_idx, first_point);
					update_end_point_in_queue(queue, kdtree, chains, end_points, chain.end->opposite(end_points),   first_point_idx, first_point);
					if (chain1_flip)
						update_end_point_in_queue(queue, kdtree, chains, end_points, *chain.begin, first_point_idx, first_point);
					if (chain2_flip)
						update_end_point_in_queue(queue, kdtree, chains, end_points, *chain.end,   first_point_idx, first_point);
					// End points of chains shall certainly stay in the queue.
					assert(chain.begin == first_point || chain.begin->heap_idx < queue.size());
					assert(chain.end   == first_point || chain.end  ->heap_idx < queue.size());
					assert(&chain.begin->opposite(end_points) != first_point &&
						(chain.begin == first_point ? chain.begin->opposite(end_points).heap_idx_invalid() : chain.begin->opposite(end_points).heap_idx < queue.size()));
					assert(&chain.end  ->opposite(end_points) != first_point &&
						(chain.end   == first_point ? chain.end  ->opposite(end_points).heap_idx_invalid() : chain.end  ->opposite(end_points).heap_idx < queue.size()));

				}
			} else {
				// This edge forms a loop. Update end_point1 and try another one.
				update_end_point_in_queue(queue, kdtree, chains, end_points, *end_point1, first_point_idx, first_point);
#ifndef NDEBUG
				// Each edge shall be longer than the last one removed from the queue.
				//assert(end_point1->distance_out > distance_taken_last - SCALED_EPSILON);
				if (end_point1->distance_out < distance_taken_last - SCALED_EPSILON) {
//					printf("Warning: taking shorter length than previously is suspicious\n");
				}
#endif /* NDEBUG */
		    	//FIXME Remove the other end point from the KD tree.
		    	// As the KD tree update is expensive, do it only after some larger number of points is removed from the queue.
		    }
			assert(validate_graph_and_queue());
		}
		assert(queue.empty());

		// Now interconnect pairs of segments into a chain.
		assert(first_point != nullptr);
		out.reserve(num_segments);
		bool      failed = false;
		do {
			assert(out.size() < num_segments);
			size_t    		 first_point_id = first_point - &end_points.front();
			size_t           segment_id 	= first_point_id >> 1;
			bool             reverse        = (first_point_id & 1) != 0;
			EndPoint 		*second_point   = &end_points[first_point_id ^ 1];
			if (REVERSE_COULD_FAIL) {
				if (reverse && ! could_reverse_func(segment_id)) {
					failed = true;
					break;
				}
			} else {
				assert(! reverse || could_reverse_func(segment_id));
			}
			out.emplace_back(segment_id, reverse);
			first_point = second_point->edge_out;
		} while (first_point != nullptr);
		if (REVERSE_COULD_FAIL) {
			if (failed) {
				if (start_near == nullptr) {
					// We may try the reverse order.
					out.clear();
					first_point = last_point;
					failed = false;
					do {
						assert(out.size() < num_segments);
						size_t    		 first_point_id = first_point - &end_points.front();
						size_t           segment_id 	= first_point_id >> 1;
						bool             reverse        = (first_point_id & 1) != 0;
						EndPoint 		*second_point   = &end_points[first_point_id ^ 1];
						if (reverse && ! could_reverse_func(segment_id)) {
							failed = true;
							break;
						}
						out.emplace_back(segment_id, reverse);
						first_point = second_point->edge_out;
					} while (first_point != nullptr);
				}
			}
			if (failed)
				// As a last resort, try a dumb algorithm, which is not sensitive to edge reversal constraints.
				out = chain_segments_closest_point<EndPoint, decltype(kdtree), CouldReverseFunc>(end_points, kdtree, could_reverse_func, (initial_point != nullptr) ? *initial_point : end_points.front());
		} else {
			assert(! failed);
		}
	}

	assert(out.size() == num_segments);
	return out;
}

template<typename PointType, typename SegmentEndPointFunc, typename CouldReverseFunc>
std::vector<std::pair<size_t, bool>> chain_segments_greedy_constrained_reversals(SegmentEndPointFunc end_point_func, CouldReverseFunc could_reverse_func, size_t num_segments, const PointType *start_near)
{
	return chain_segments_greedy_constrained_reversals_<PointType, SegmentEndPointFunc, true, CouldReverseFunc>(end_point_func, could_reverse_func, num_segments, start_near);
}

template<typename PointType, typename SegmentEndPointFunc>
std::vector<std::pair<size_t, bool>> chain_segments_greedy(SegmentEndPointFunc end_point_func, size_t num_segments, const PointType *start_near)
{
	auto could_reverse_func = [](size_t /* idx */) -> bool { return true; };
	return chain_segments_greedy_constrained_reversals_<PointType, SegmentEndPointFunc, false, decltype(could_reverse_func)>(end_point_func, could_reverse_func, num_segments, start_near);
}

template<typename PointType, typename SegmentEndPointFunc, typename CouldReverseFunc>
std::vector<std::pair<size_t, bool>> chain_segments_greedy_constrained_reversals2(SegmentEndPointFunc end_point_func, CouldReverseFunc could_reverse_func, size_t num_segments, const PointType *start_near)
{
	return chain_segments_greedy_constrained_reversals2_<PointType, SegmentEndPointFunc, true, CouldReverseFunc>(end_point_func, could_reverse_func, num_segments, start_near);
}

template<typename PointType, typename SegmentEndPointFunc>
std::vector<std::pair<size_t, bool>> chain_segments_greedy2(SegmentEndPointFunc end_point_func, size_t num_segments, const PointType *start_near)
{
	auto could_reverse_func = [](size_t /* idx */) -> bool { return true; };
	return chain_segments_greedy_constrained_reversals2_<PointType, SegmentEndPointFunc, false, decltype(could_reverse_func)>(end_point_func, could_reverse_func, num_segments, start_near);
}

std::vector<std::pair<size_t, bool>> chain_extrusion_entities(std::vector<ExtrusionEntity*> &entities, const Point *start_near)
{
	auto segment_end_point = [&entities](size_t idx, bool first_point) -> const Point& { return first_point ? entities[idx]->first_point() : entities[idx]->last_point(); };
	auto could_reverse = [&entities](size_t idx) { const ExtrusionEntity *ee = entities[idx]; return ee->is_loop() || ee->can_reverse(); };
	std::vector<std::pair<size_t, bool>> out = chain_segments_greedy_constrained_reversals<Point, decltype(segment_end_point), decltype(could_reverse)>(segment_end_point, could_reverse, entities.size(), start_near);
	for (std::pair<size_t, bool> &segment : out) {
		ExtrusionEntity *ee = entities[segment.first];
		if (ee->is_loop())
			// Ignore reversals for loops, as the start point equals the end point.
			segment.second = false;
		// Is can_reverse() respected by the reversals?
		assert(ee->can_reverse() || ! segment.second);
	}
	return out;
}

void reorder_extrusion_entities(std::vector<ExtrusionEntity*> &entities, const std::vector<std::pair<size_t, bool>> &chain)
{
	assert(entities.size() == chain.size());
	std::vector<ExtrusionEntity*> out;
	out.reserve(entities.size());
    for (const std::pair<size_t, bool> &idx : chain) {
		assert(entities[idx.first] != nullptr);
        out.emplace_back(entities[idx.first]);
        if (idx.second)
			out.back()->reverse();
    }
    entities.swap(out);
}

void chain_and_reorder_extrusion_entities(std::vector<ExtrusionEntity*> &entities, const Point *start_near)
{
	reorder_extrusion_entities(entities, chain_extrusion_entities(entities, start_near));
}

std::vector<std::pair<size_t, bool>> chain_extrusion_paths(std::vector<ExtrusionPath> &extrusion_paths, const Point *start_near)
{
	auto segment_end_point = [&extrusion_paths](size_t idx, bool first_point) -> const Point& { return first_point ? extrusion_paths[idx].first_point() : extrusion_paths[idx].last_point(); };
	return chain_segments_greedy<Point, decltype(segment_end_point)>(segment_end_point, extrusion_paths.size(), start_near);
}

void reorder_extrusion_paths(std::vector<ExtrusionPath> &extrusion_paths, const std::vector<std::pair<size_t, bool>> &chain)
{
	assert(extrusion_paths.size() == chain.size());
	std::vector<ExtrusionPath> out;
	out.reserve(extrusion_paths.size());
    for (const std::pair<size_t, bool> &idx : chain) {
        out.emplace_back(std::move(extrusion_paths[idx.first]));
        if (idx.second)
			out.back().reverse();
    }
    extrusion_paths.swap(out);
}

void chain_and_reorder_extrusion_paths(std::vector<ExtrusionPath> &extrusion_paths, const Point *start_near)
{
	reorder_extrusion_paths(extrusion_paths, chain_extrusion_paths(extrusion_paths, start_near));
}

std::vector<size_t> chain_points(const Points &points, Point *start_near)
{
	auto segment_end_point = [&points](size_t idx, bool /* first_point */) -> const Point& { return points[idx]; };
	std::vector<std::pair<size_t, bool>> ordered = chain_segments_greedy<Point, decltype(segment_end_point)>(segment_end_point, points.size(), start_near);
	std::vector<size_t> out;
	out.reserve(ordered.size());
	for (auto &segment_and_reversal : ordered)
		out.emplace_back(segment_and_reversal.first);
	return out;
}

#ifndef NDEBUG
	// #define DEBUG_SVG_OUTPUT
#endif /* NDEBUG */

#ifdef DEBUG_SVG_OUTPUT
void svg_draw_polyline_chain(const char *name, size_t idx, const Polylines &polylines)
{
	BoundingBox bbox = get_extents(polylines);
	SVG svg(debug_out_path("%s-%d.svg", name, idx).c_str(), bbox);
	svg.draw(polylines);
	for (size_t i = 1; i < polylines.size(); ++i)
		svg.draw(Line(polylines[i - 1].last_point(), polylines[i].first_point()), "red");
}
#endif /* DEBUG_SVG_OUTPUT */

#if 0
// Flip the sequences of polylines to lower the total length of connecting lines.
static inline void improve_ordering_by_segment_flipping(Polylines &polylines, bool fixed_start)
{
#ifndef NDEBUG
	auto cost = [&polylines]() {
		double sum = 0.;
		for (size_t i = 1; i < polylines.size(); ++i)
			sum += (polylines[i].first_point() - polylines[i - 1].last_point()).cast<double>().norm();
		return sum;
	};
	double cost_initial = cost();

	static int iRun = 0;
	++ iRun;
#ifdef DEBUG_SVG_OUTPUT
	svg_draw_polyline_chain("improve_ordering_by_segment_flipping-initial", iRun, polylines);
#endif /* DEBUG_SVG_OUTPUT */
#endif /* NDEBUG */

	struct Connection {
		Connection(size_t heap_idx = std::numeric_limits<size_t>::max(), bool flipped = false) : heap_idx(heap_idx), flipped(flipped) {}
		// Position of this object on MutablePriorityHeap.
		size_t 	heap_idx;
		// Is segment_idx flipped?
		bool   	flipped;

		double 			squaredNorm(const Polylines &polylines, const std::vector<Connection> &connections) const 
			{ return ((this + 1)->start_point(polylines, connections) - this->end_point(polylines, connections)).squaredNorm(); }
		double 			norm(const Polylines &polylines, const std::vector<Connection> &connections) const 
			{ return sqrt(this->squaredNorm(polylines, connections)); }
		double 			squaredNorm(const Polylines &polylines, const std::vector<Connection> &connections, bool try_flip1, bool try_flip2) const 
			{ return ((this + 1)->start_point(polylines, connections, try_flip2) - this->end_point(polylines, connections, try_flip1)).squaredNorm(); }
		double 			norm(const Polylines &polylines, const std::vector<Connection> &connections, bool try_flip1, bool try_flip2) const
			{ return sqrt(this->squaredNorm(polylines, connections, try_flip1, try_flip2)); }
		Vec2d			start_point(const Polylines &polylines, const std::vector<Connection> &connections, bool flip = false) const 
			{ const Polyline &pl = polylines[this - connections.data()]; return ((this->flipped == flip) ? pl.points.front() : pl.points.back()).cast<double>(); }
		Vec2d			end_point(const Polylines &polylines, const std::vector<Connection> &connections, bool flip = false) const 
			{ const Polyline &pl = polylines[this - connections.data()]; return ((this->flipped == flip) ? pl.points.back() : pl.points.front()).cast<double>(); }

		bool 			in_queue() const { return this->heap_idx != std::numeric_limits<size_t>::max(); }
		void 			flip() { this->flipped = ! this->flipped; }
	};
	std::vector<Connection> connections(polylines.size());

#ifndef NDEBUG
	auto cost_flipped = [fixed_start, &polylines, &connections]() {
		assert(! fixed_start || ! connections.front().flipped);
		double sum = 0.;
		for (size_t i = 1; i < polylines.size(); ++ i)
			sum += connections[i - 1].norm(polylines, connections);
		return sum;
	};
	double cost_prev = cost_flipped();
	assert(std::abs(cost_initial - cost_prev) < SCALED_EPSILON);

	auto print_statistics = [&polylines, &connections]() {
#if 0
		for (size_t i = 1; i < polylines.size(); ++ i)
			printf("Connecting %d with %d: Current length %lf flip(%d, %d), left flipped: %lf, right flipped: %lf, both flipped: %lf, \n",
				int(i - 1), int(i),
				unscale<double>(connections[i - 1].norm(polylines, connections)),
				int(connections[i - 1].flipped), int(connections[i].flipped),
				unscale<double>(connections[i - 1].norm(polylines, connections, true, false)),
				unscale<double>(connections[i - 1].norm(polylines, connections, false, true)),
				unscale<double>(connections[i - 1].norm(polylines, connections, true, true)));
#endif
	};
	print_statistics();
#endif /* NDEBUG */

    // Initialize a MutablePriorityHeap of connections between polylines.
    auto queue = make_mutable_priority_queue<Connection*, false>(
		[](Connection *connection, size_t idx){ connection->heap_idx = idx; },
		// Sort by decreasing connection distance.
    	[&polylines, &connections](Connection *l, Connection *r){ return l->squaredNorm(polylines, connections) > r->squaredNorm(polylines, connections); });
	queue.reserve(polylines.size() - 1);
    for (size_t i = 0; i + 1 < polylines.size(); ++ i)
		queue.push(&connections[i]);

	static constexpr size_t itercnt = 100;
	size_t iter = 0;
	for (; ! queue.empty() && iter < itercnt; ++ iter) {
		Connection &connection = *queue.top();
		queue.pop();
		connection.heap_idx = std::numeric_limits<size_t>::max();
		size_t idx_first = &connection - connections.data();
		// Try to flip segments starting with idx_first + 1 to the end.
		// Calculate the last segment to be flipped to improve the total path length.
		double length_current 			= connection.norm(polylines, connections);
		double length_flipped 			= connection.norm(polylines, connections, false, true);
		int    best_idx_forward			= int(idx_first);
		double best_improvement_forward = 0.;
		for (size_t i = idx_first + 1; i + 1 < connections.size(); ++ i) {
			length_current += connections[i].norm(polylines, connections);
			double this_improvement = length_current - length_flipped - connections[i].norm(polylines, connections, true, false);
			length_flipped += connections[i].norm(polylines, connections, true, true);
			if (this_improvement > best_improvement_forward) {
				best_improvement_forward = this_improvement;
				best_idx_forward = int(i);
			}
//			if (length_flipped > 1.5 * length_current)
//				break;
		}
		if (length_current - length_flipped > best_improvement_forward)
			// Best improvement by flipping up to the end.
			best_idx_forward = int(connections.size()) - 1;
		// Try to flip segments starting with idx_first - 1 to the start.
		// Calculate the last segment to be flipped to improve the total path length.
		length_current 					  = connection.norm(polylines, connections);
		length_flipped					  = connection.norm(polylines, connections, true, false);
		int    best_idx_backwards		  = int(idx_first);
		double best_improvement_backwards = 0.;
		for (int i = int(idx_first) - 1; i >= 0; -- i) {
			length_current += connections[i].norm(polylines, connections);
			double this_improvement = length_current - length_flipped - connections[i].norm(polylines, connections, false, true);
			length_flipped += connections[i].norm(polylines, connections, true, true);
			if (this_improvement > best_improvement_backwards) {
				best_improvement_backwards = this_improvement;
				best_idx_backwards = int(i);
			}
//			if (length_flipped > 1.5 * length_current)
//				break;
		}
		if (! fixed_start && length_current - length_flipped > best_improvement_backwards)
			// Best improvement by flipping up to the start including the first polyline.
			best_idx_backwards = -1;
		int update_begin = int(idx_first);
		int update_end   = best_idx_forward;
		if (best_improvement_backwards > 0. && best_improvement_backwards > best_improvement_forward) {
			// Flip the sequence of polylines from idx_first to best_improvement_forward + 1.
			update_begin = best_idx_backwards;
			update_end   = int(idx_first);
		}
		assert(update_begin <= update_end);
		if (update_begin == update_end)
			continue;
		for (int i = update_begin + 1; i <= update_end; ++ i)
			connections[i].flip();

#ifndef NDEBUG
		double cost = cost_flipped();
		assert(cost < cost_prev);
		cost_prev = cost;
		print_statistics();
#endif /* NDEBUG */

		update_end = std::min(update_end + 1, int(connections.size()) - 1);
		for (int i = std::max(0, update_begin); i < update_end; ++ i) {
			Connection &c = connections[i];
			if (c.in_queue())
				queue.update(c.heap_idx);
			else
				queue.push(&c);
		}
	}

	// Flip the segments based on the flip flag.
	for (Polyline &pl : polylines)
		if (connections[&pl - polylines.data()].flipped)
			pl.reverse();

#ifndef NDEBUG
	double cost_final = cost();
#ifdef DEBUG_SVG_OUTPUT
	svg_draw_polyline_chain("improve_ordering_by_segment_flipping-final", iRun, polylines);
#endif /* DEBUG_SVG_OUTPUT */
	assert(cost_final <= cost_prev);
	assert(cost_final <= cost_initial);
#endif /* NDEBUG */
}
#endif

struct FlipEdge {
	FlipEdge(const Vec2d &p1, const Vec2d &p2, size_t source_index) : p1(p1), p2(p2), source_index(source_index) {}
	void	flip() { std::swap(this->p1, this->p2); }
	Vec2d	p1;
	Vec2d	p2;
	size_t	source_index;
};

struct ConnectionCost {
	ConnectionCost(double cost, double cost_flipped) : cost(cost), cost_flipped(cost_flipped) {}
	ConnectionCost() : cost(0.), cost_flipped(0.) {}
	void	flip() { std::swap(this->cost, this->cost_flipped); }
	double	cost = 0;
	double	cost_flipped = 0;
};
static inline ConnectionCost operator-(const ConnectionCost &lhs, const ConnectionCost& rhs) { return ConnectionCost(lhs.cost - rhs.cost, lhs.cost_flipped - rhs.cost_flipped); }

static inline std::pair<double, size_t> minimum_crossover_cost(
	const std::vector<FlipEdge>		  &edges,
	const std::pair<size_t, size_t>   &span1, const ConnectionCost &cost1,
	const std::pair<size_t, size_t>   &span2, const ConnectionCost &cost2,
	const std::pair<size_t, size_t>   &span3, const ConnectionCost &cost3,
	const double					   cost_current)
{
	auto connection_cost = [&edges](
		const std::pair<size_t, size_t> &span1, const ConnectionCost &cost1, bool reversed1, bool flipped1,
		const std::pair<size_t, size_t> &span2, const ConnectionCost &cost2, bool reversed2, bool flipped2,
		const std::pair<size_t, size_t> &span3, const ConnectionCost &cost3, bool reversed3, bool flipped3) {
		auto first_point = [&edges](const std::pair<size_t, size_t> &span, bool flipped) { return flipped ? edges[span.first].p2 : edges[span.first].p1; };
		auto last_point  = [&edges](const std::pair<size_t, size_t> &span, bool flipped) { return flipped ? edges[span.second - 1].p1 : edges[span.second - 1].p2; };
		auto point       = [first_point, last_point](const std::pair<size_t, size_t> &span, bool start, bool flipped) { return start ? first_point(span, flipped) : last_point(span, flipped); };
		auto cost        = [](const ConnectionCost &acost, bool flipped) { 
			assert(acost.cost >= 0. && acost.cost_flipped >= 0.);
			return flipped ? acost.cost_flipped : acost.cost;
		};
		// Ignore reversed single segment spans.
		auto simple_span_ignore = [](const std::pair<size_t, size_t>& span, bool reversed) {
			return span.first + 1 == span.second && reversed;
		};
		assert(span1.first < span1.second);
		assert(span2.first < span2.second);
		assert(span3.first < span3.second);
		return 
			simple_span_ignore(span1, reversed1) || simple_span_ignore(span2, reversed2) || simple_span_ignore(span3, reversed3) ?
				// Don't perform unnecessary calculations simulating reversion of single segment spans.
				std::numeric_limits<double>::max() :
				// Calculate the cost of reverting chains and / or flipping segment orientations.
				cost(cost1, flipped1) + cost(cost2, flipped2) + cost(cost3, flipped3) +
					(point(span2, ! reversed2, flipped2) - point(span1, reversed1, flipped1)).norm() + 
					(point(span3, ! reversed3, flipped3) - point(span2, reversed2, flipped2)).norm();
	};

#ifndef NDEBUG
	{
		double c = connection_cost(span1, cost1, false, false, span2, cost2, false, false, span3, cost3, false, false);
		assert(std::abs(c - cost_current) < SCALED_EPSILON);
	}
#endif /* NDEBUG */

	double cost_min = cost_current;
	size_t flip_min = 0; // no flip, no improvement
	for (size_t i = 0; i < (1 << 6); ++ i) {
		// From the three combinations of 1,2,3 ordering, the other three are reversals of the first three.
		double c1 = (i == 0) ? cost_current : 
			        connection_cost(span1, cost1, (i & 1) != 0, (i & (1 << 1)) != 0, span2, cost2, (i & (1 << 2)) != 0, (i & (1 << 3)) != 0, span3, cost3, (i & (1 << 4)) != 0, (i & (1 << 5)) != 0);
		double c2 = connection_cost(span1, cost1, (i & 1) != 0, (i & (1 << 1)) != 0, span3, cost3, (i & (1 << 2)) != 0, (i & (1 << 3)) != 0, span2, cost2, (i & (1 << 4)) != 0, (i & (1 << 5)) != 0);
		double c3 = connection_cost(span2, cost2, (i & 1) != 0, (i & (1 << 1)) != 0, span1, cost1, (i & (1 << 2)) != 0, (i & (1 << 3)) != 0, span3, cost3, (i & (1 << 4)) != 0, (i & (1 << 5)) != 0);
		if (c1 < cost_min) {
			cost_min = c1;
			flip_min = i;
		}
		if (c2 < cost_min) {
			cost_min = c2;
			flip_min = i + (1 << 6);
		}
		if (c3 < cost_min) {
			cost_min = c3;
			flip_min = i + (2 << 6);
		}
	}
	return std::make_pair(cost_min, flip_min);
}

#if 0
static inline std::pair<double, size_t> minimum_crossover_cost(
	const std::vector<FlipEdge>		  &edges,
	const std::pair<size_t, size_t>   &span1, const ConnectionCost &cost1,
	const std::pair<size_t, size_t>   &span2, const ConnectionCost &cost2,
	const std::pair<size_t, size_t>   &span3, const ConnectionCost &cost3,
	const std::pair<size_t, size_t>   &span4, const ConnectionCost &cost4,
	const double					   cost_current)
{
	auto connection_cost = [&edges](
		const std::pair<size_t, size_t> &span1, const ConnectionCost &cost1, bool reversed1, bool flipped1,
		const std::pair<size_t, size_t> &span2, const ConnectionCost &cost2, bool reversed2, bool flipped2,
		const std::pair<size_t, size_t> &span3, const ConnectionCost &cost3, bool reversed3, bool flipped3,
		const std::pair<size_t, size_t> &span4, const ConnectionCost &cost4, bool reversed4, bool flipped4) {
		auto first_point = [&edges](const std::pair<size_t, size_t> &span, bool flipped) { return flipped ? edges[span.first].p2 : edges[span.first].p1; };
		auto last_point  = [&edges](const std::pair<size_t, size_t> &span, bool flipped) { return flipped ? edges[span.second - 1].p1 : edges[span.second - 1].p2; };
		auto point       = [first_point, last_point](const std::pair<size_t, size_t> &span, bool start, bool flipped) { return start ? first_point(span, flipped) : last_point(span, flipped); };
		auto cost        = [](const ConnectionCost &acost, bool flipped) { 
			assert(acost.cost >= 0. && acost.cost_flipped >= 0.);
			return flipped ? acost.cost_flipped : acost.cost;
		};
		// Ignore reversed single segment spans.
		auto simple_span_ignore = [](const std::pair<size_t, size_t>& span, bool reversed) {
			return span.first + 1 == span.second && reversed;
		};
		assert(span1.first < span1.second);
		assert(span2.first < span2.second);
		assert(span3.first < span3.second);
		assert(span4.first < span4.second);
		return 
			simple_span_ignore(span1, reversed1) || simple_span_ignore(span2, reversed2) || simple_span_ignore(span3, reversed3) || simple_span_ignore(span4, reversed4) ?
				// Don't perform unnecessary calculations simulating reversion of single segment spans.
				std::numeric_limits<double>::max() :
				// Calculate the cost of reverting chains and / or flipping segment orientations.
				cost(cost1, flipped1) + cost(cost2, flipped2) + cost(cost3, flipped3) + cost(cost4, flipped4) +
					(point(span2, ! reversed2, flipped2) - point(span1, reversed1, flipped1)).norm() + 
					(point(span3, ! reversed3, flipped3) - point(span2, reversed2, flipped2)).norm() +
					(point(span4, ! reversed4, flipped4) - point(span3, reversed3, flipped3)).norm();
	};

#ifndef NDEBUG
	{
		double c = connection_cost(span1, cost1, false, false, span2, cost2, false, false, span3, cost3, false, false, span4, cost4, false, false);
		assert(std::abs(c - cost_current) < SCALED_EPSILON);
	}
#endif /* NDEBUG */

	double cost_min = cost_current;
	size_t flip_min = 0; // no flip, no improvement
	for (size_t i = 0; i < (1 << 8); ++ i) {
		// From the three combinations of 1,2,3 ordering, the other three are reversals of the first three.
		size_t permutation = 0;
		for (double c : {
				(i == 0) ? cost_current : 
				connection_cost(span1, cost1, (i & 1) != 0, (i & (1 << 1)) != 0, span2, cost2, (i & (1 << 2)) != 0, (i & (1 << 3)) != 0, span3, cost3, (i & (1 << 4)) != 0, (i & (1 << 5)) != 0, span4, cost4, (i & (1 << 6)) != 0, (i & (1 << 7)) != 0),
				connection_cost(span1, cost1, (i & 1) != 0, (i & (1 << 1)) != 0, span2, cost2, (i & (1 << 2)) != 0, (i & (1 << 3)) != 0, span4, cost4, (i & (1 << 4)) != 0, (i & (1 << 5)) != 0, span3, cost3, (i & (1 << 6)) != 0, (i & (1 << 7)) != 0),
				connection_cost(span1, cost1, (i & 1) != 0, (i & (1 << 1)) != 0, span3, cost3, (i & (1 << 2)) != 0, (i & (1 << 3)) != 0, span2, cost2, (i & (1 << 4)) != 0, (i & (1 << 5)) != 0, span4, cost4, (i & (1 << 6)) != 0, (i & (1 << 7)) != 0),
				connection_cost(span1, cost1, (i & 1) != 0, (i & (1 << 1)) != 0, span3, cost3, (i & (1 << 2)) != 0, (i & (1 << 3)) != 0, span4, cost4, (i & (1 << 4)) != 0, (i & (1 << 5)) != 0, span2, cost2, (i & (1 << 6)) != 0, (i & (1 << 7)) != 0),
				connection_cost(span1, cost1, (i & 1) != 0, (i & (1 << 1)) != 0, span4, cost4, (i & (1 << 2)) != 0, (i & (1 << 3)) != 0, span2, cost2, (i & (1 << 4)) != 0, (i & (1 << 5)) != 0, span3, cost3, (i & (1 << 6)) != 0, (i & (1 << 7)) != 0),
				connection_cost(span1, cost1, (i & 1) != 0, (i & (1 << 1)) != 0, span4, cost4, (i & (1 << 2)) != 0, (i & (1 << 3)) != 0, span3, cost3, (i & (1 << 4)) != 0, (i & (1 << 5)) != 0, span2, cost2, (i & (1 << 6)) != 0, (i & (1 << 7)) != 0),
				connection_cost(span2, cost2, (i & 1) != 0, (i & (1 << 1)) != 0, span1, cost1, (i & (1 << 2)) != 0, (i & (1 << 3)) != 0, span3, cost3, (i & (1 << 4)) != 0, (i & (1 << 5)) != 0, span4, cost4, (i & (1 << 6)) != 0, (i & (1 << 7)) != 0),
				connection_cost(span2, cost2, (i & 1) != 0, (i & (1 << 1)) != 0, span1, cost1, (i & (1 << 2)) != 0, (i & (1 << 3)) != 0, span4, cost4, (i & (1 << 4)) != 0, (i & (1 << 5)) != 0, span3, cost3, (i & (1 << 6)) != 0, (i & (1 << 7)) != 0),
				connection_cost(span2, cost2, (i & 1) != 0, (i & (1 << 1)) != 0, span3, cost3, (i & (1 << 2)) != 0, (i & (1 << 3)) != 0, span1, cost1, (i & (1 << 4)) != 0, (i & (1 << 5)) != 0, span4, cost4, (i & (1 << 6)) != 0, (i & (1 << 7)) != 0),
				connection_cost(span2, cost2, (i & 1) != 0, (i & (1 << 1)) != 0, span4, cost4, (i & (1 << 2)) != 0, (i & (1 << 3)) != 0, span1, cost1, (i & (1 << 4)) != 0, (i & (1 << 5)) != 0, span3, cost3, (i & (1 << 6)) != 0, (i & (1 << 7)) != 0),
				connection_cost(span3, cost3, (i & 1) != 0, (i & (1 << 1)) != 0, span1, cost1, (i & (1 << 2)) != 0, (i & (1 << 3)) != 0, span2, cost2, (i & (1 << 4)) != 0, (i & (1 << 5)) != 0, span4, cost4, (i & (1 << 6)) != 0, (i & (1 << 7)) != 0),
				connection_cost(span3, cost3, (i & 1) != 0, (i & (1 << 1)) != 0, span2, cost2, (i & (1 << 2)) != 0, (i & (1 << 3)) != 0, span1, cost1, (i & (1 << 4)) != 0, (i & (1 << 5)) != 0, span4, cost4, (i & (1 << 6)) != 0, (i & (1 << 7)) != 0)
			}) {
			if (c < cost_min) {
				cost_min = c;
				flip_min = i + (permutation << 8);
			}
			++ permutation;
		}
	}
	return std::make_pair(cost_min, flip_min);
}
#endif

static inline void do_crossover(const std::vector<FlipEdge> &edges_in, std::vector<FlipEdge> &edges_out,
	const std::pair<size_t, size_t> &span1, const std::pair<size_t, size_t> &span2, const std::pair<size_t, size_t> &span3,
	size_t i)
{
	assert(edges_in.size() == edges_out.size());
	auto do_it = [&edges_in, &edges_out](
		const std::pair<size_t, size_t> &span1, bool reversed1, bool flipped1,
		const std::pair<size_t, size_t> &span2, bool reversed2, bool flipped2,
		const std::pair<size_t, size_t> &span3, bool reversed3, bool flipped3) {
		auto it_edges_out = edges_out.begin();
        auto copy_span = [&edges_in, &it_edges_out](std::pair<size_t, size_t> span, bool reversed, bool flipped) {
			assert(span.first < span.second);
			auto it = it_edges_out;
			if (reversed)
				std::reverse_copy(edges_in.begin() + span.first, edges_in.begin() + span.second, it_edges_out);
			else
				std::copy        (edges_in.begin() + span.first, edges_in.begin() + span.second, it_edges_out);
			it_edges_out += span.second - span.first;
			if (reversed != flipped) {
				for (; it != it_edges_out; ++ it)
					it->flip();
			}
		};
		copy_span(span1, reversed1, flipped1);
		copy_span(span2, reversed2, flipped2);
		copy_span(span3, reversed3, flipped3);
	};
	switch (i >> 6) {
	case 0:
		do_it(span1, (i & 1) != 0, (i & (1 << 1)) != 0, span2, (i & (1 << 2)) != 0, (i & (1 << 3)) != 0, span3, (i & (1 << 4)) != 0, (i & (1 << 5)) != 0);
		break;
	case 1:
		do_it(span1, (i & 1) != 0, (i & (1 << 1)) != 0, span3, (i & (1 << 2)) != 0, (i & (1 << 3)) != 0, span2, (i & (1 << 4)) != 0, (i & (1 << 5)) != 0);
		break;
	default:
		assert((i >> 6) == 2);
		do_it(span2, (i & 1) != 0, (i & (1 << 1)) != 0, span1, (i & (1 << 2)) != 0, (i & (1 << 3)) != 0, span3, (i & (1 << 4)) != 0, (i & (1 << 5)) != 0);
	}
	assert(edges_in.size() == edges_out.size());
}

#if 0
static inline void do_crossover(const std::vector<FlipEdge> &edges_in, std::vector<FlipEdge> &edges_out,
	const std::pair<size_t, size_t> &span1, const std::pair<size_t, size_t> &span2, const std::pair<size_t, size_t> &span3, const std::pair<size_t, size_t> &span4,
	size_t i)
{
	assert(edges_in.size() == edges_out.size());
	auto do_it = [&edges_in, &edges_out](
		const std::pair<size_t, size_t> &span1, bool reversed1, bool flipped1,
		const std::pair<size_t, size_t> &span2, bool reversed2, bool flipped2,
		const std::pair<size_t, size_t> &span3, bool reversed3, bool flipped3,
		const std::pair<size_t, size_t> &span4, bool reversed4, bool flipped4) {
		auto it_edges_out = edges_out.begin();
        auto copy_span = [&edges_in, &it_edges_out](std::pair<size_t, size_t> span, bool reversed, bool flipped) {
			assert(span.first < span.second);
			auto it = it_edges_out;
			if (reversed)
				std::reverse_copy(edges_in.begin() + span.first, edges_in.begin() + span.second, it_edges_out);
			else
				std::copy        (edges_in.begin() + span.first, edges_in.begin() + span.second, it_edges_out);
			it_edges_out += span.second - span.first;
			if (reversed != flipped) {
				for (; it != it_edges_out; ++ it)
					it->flip();
			}
		};
		copy_span(span1, reversed1, flipped1);
		copy_span(span2, reversed2, flipped2);
		copy_span(span3, reversed3, flipped3);
		copy_span(span4, reversed4, flipped4);
	};
	switch (i >> 8) {
	case 0:
		assert(i != 0); // otherwise it would be a no-op
		do_it(span1, (i & 1) != 0, (i & (1 << 1)) != 0, span2, (i & (1 << 2)) != 0, (i & (1 << 3)) != 0, span3, (i & (1 << 4)) != 0, (i & (1 << 5)) != 0, span4, (i & (1 << 6)) != 0, (i & (1 << 7)) != 0);
		break;
	case 1:
		do_it(span1, (i & 1) != 0, (i & (1 << 1)) != 0, span2, (i & (1 << 2)) != 0, (i & (1 << 3)) != 0, span4, (i & (1 << 4)) != 0, (i & (1 << 5)) != 0, span3, (i & (1 << 6)) != 0, (i & (1 << 7)) != 0);
		break;
	case 2:
		do_it(span1, (i & 1) != 0, (i & (1 << 1)) != 0, span3, (i & (1 << 2)) != 0, (i & (1 << 3)) != 0, span2, (i & (1 << 4)) != 0, (i & (1 << 5)) != 0, span4, (i & (1 << 6)) != 0, (i & (1 << 7)) != 0);
		break;
	case 3:
		do_it(span1, (i & 1) != 0, (i & (1 << 1)) != 0, span3, (i & (1 << 2)) != 0, (i & (1 << 3)) != 0, span4, (i & (1 << 4)) != 0, (i & (1 << 5)) != 0, span2, (i & (1 << 6)) != 0, (i & (1 << 7)) != 0);
		break;
	case 4:
		do_it(span1, (i & 1) != 0, (i & (1 << 1)) != 0, span4, (i & (1 << 2)) != 0, (i & (1 << 3)) != 0, span2, (i & (1 << 4)) != 0, (i & (1 << 5)) != 0, span3, (i & (1 << 6)) != 0, (i & (1 << 7)) != 0);
		break;
	case 5:
		do_it(span1, (i & 1) != 0, (i & (1 << 1)) != 0, span4, (i & (1 << 2)) != 0, (i & (1 << 3)) != 0, span3, (i & (1 << 4)) != 0, (i & (1 << 5)) != 0, span2, (i & (1 << 6)) != 0, (i & (1 << 7)) != 0);
		break;
	case 6:
		do_it(span2, (i & 1) != 0, (i & (1 << 1)) != 0, span1, (i & (1 << 2)) != 0, (i & (1 << 3)) != 0, span3, (i & (1 << 4)) != 0, (i & (1 << 5)) != 0, span4, (i & (1 << 6)) != 0, (i & (1 << 7)) != 0);
		break;
	case 7:
		do_it(span2, (i & 1) != 0, (i & (1 << 1)) != 0, span1, (i & (1 << 2)) != 0, (i & (1 << 3)) != 0, span4, (i & (1 << 4)) != 0, (i & (1 << 5)) != 0, span3, (i & (1 << 6)) != 0, (i & (1 << 7)) != 0);
		break;
	case 8:
		do_it(span2, (i & 1) != 0, (i & (1 << 1)) != 0, span3, (i & (1 << 2)) != 0, (i & (1 << 3)) != 0, span1, (i & (1 << 4)) != 0, (i & (1 << 5)) != 0, span4, (i & (1 << 6)) != 0, (i & (1 << 7)) != 0);
		break;
	case 9:
		do_it(span2, (i & 1) != 0, (i & (1 << 1)) != 0, span4, (i & (1 << 2)) != 0, (i & (1 << 3)) != 0, span1, (i & (1 << 4)) != 0, (i & (1 << 5)) != 0, span3, (i & (1 << 6)) != 0, (i & (1 << 7)) != 0);
		break;
	case 10:
		do_it(span3, (i & 1) != 0, (i & (1 << 1)) != 0, span1, (i & (1 << 2)) != 0, (i & (1 << 3)) != 0, span2, (i & (1 << 4)) != 0, (i & (1 << 5)) != 0, span4, (i & (1 << 6)) != 0, (i & (1 << 7)) != 0);
		break;
	default:
		assert((i >> 8) == 11);
		do_it(span3, (i & 1) != 0, (i & (1 << 1)) != 0, span2, (i & (1 << 2)) != 0, (i & (1 << 3)) != 0, span1, (i & (1 << 4)) != 0, (i & (1 << 5)) != 0, span4, (i & (1 << 6)) != 0, (i & (1 << 7)) != 0);
		break;
	}
	assert(edges_in.size() == edges_out.size());
}
#endif

// Worst time complexity:    O(min(n, 100) * (n * log n + n^2)
// Expected time complexity: O(min(n, 100) * (n * log n + k * n)
// where n is the number of edges and k is the number of connection_lengths candidates after the first one
// is found that improves the total cost.
//FIXME there are likley better heuristics to lower the time complexity.
static inline void reorder_by_two_exchanges_with_segment_flipping(std::vector<FlipEdge> &edges)
{
	if (edges.size() < 2)
		return;

	std::vector<ConnectionCost> 			connections(edges.size());
	std::vector<FlipEdge> 					edges_tmp(edges);
	std::vector<std::pair<double, size_t>>	connection_lengths(edges.size() - 1, std::pair<double, size_t>(0., 0));
	std::vector<char>						connection_tried(edges.size(), false);
	const size_t 							max_iterations = std::min(edges.size(), size_t(100));
	for (size_t iter = 0; iter < max_iterations; ++ iter) {
		// Initialize connection costs and connection lengths.
		for (size_t i = 1; i < edges.size(); ++ i) {
			const FlipEdge   	 &e1 = edges[i - 1];
			const FlipEdge   	 &e2 = edges[i];
			ConnectionCost	     &c  = connections[i];
			c = connections[i - 1];
			double l = (e2.p1 - e1.p2).norm();
			c.cost += l;
			c.cost_flipped += (e2.p2 - e1.p1).norm();
			connection_lengths[i - 1] = std::make_pair(l, i);
		}
		std::sort(connection_lengths.begin(), connection_lengths.end(), [](const std::pair<double, size_t> &l, const std::pair<double, size_t> &r) { return l.first > r.first; });
		std::fill(connection_tried.begin(), connection_tried.end(), false);
		size_t crossover1_pos_final = std::numeric_limits<size_t>::max();
		size_t crossover2_pos_final = std::numeric_limits<size_t>::max();
		size_t crossover_flip_final = 0;
        for (const std::pair<double, size_t>& first_crossover_candidate : connection_lengths) {
            size_t longest_connection_idx = first_crossover_candidate.second;
			connection_tried[longest_connection_idx] = true;
			// Find the second crossover connection with the lowest total chain cost.
			size_t crossover_pos_min  = std::numeric_limits<size_t>::max();
			double crossover_cost_min = connections.back().cost;
			size_t crossover_flip_min = 0;
			for (size_t j = 1; j < connections.size(); ++ j)
				if (! connection_tried[j]) {
					size_t a = j;
					size_t b = longest_connection_idx;
					if (a > b)
						std::swap(a, b);
					std::pair<double, size_t> cost_and_flip = minimum_crossover_cost(edges, 
						std::make_pair(size_t(0), a), connections[a - 1], std::make_pair(a, b), connections[b - 1] - connections[a], std::make_pair(b, edges.size()), connections.back() - connections[b],
						connections.back().cost);
					if (cost_and_flip.second > 0 && cost_and_flip.first < crossover_cost_min) {
						crossover_pos_min  = j;
						crossover_cost_min = cost_and_flip.first;
						crossover_flip_min = cost_and_flip.second;
						assert(crossover_cost_min < connections.back().cost + EPSILON);
					}
				}
			if (crossover_cost_min < connections.back().cost) {
				// The cost of the chain with the proposed two crossovers has a lower total cost than the current chain. Apply the crossover.
				crossover1_pos_final = longest_connection_idx;
				crossover2_pos_final = crossover_pos_min;
				crossover_flip_final = crossover_flip_min;
				break;
			} else {
				// Continue with another long candidate edge.
			}
		}
		if (crossover_flip_final > 0) {
			// Pair of cross over positions and flip / reverse constellation has been found, which improves the total cost of the connection.
			// Perform a crossover.
			if (crossover1_pos_final > crossover2_pos_final)
				std::swap(crossover1_pos_final, crossover2_pos_final);
			do_crossover(edges, edges_tmp, std::make_pair(size_t(0), crossover1_pos_final), std::make_pair(crossover1_pos_final, crossover2_pos_final), std::make_pair(crossover2_pos_final, edges.size()), crossover_flip_final);
			edges.swap(edges_tmp);
		} else {
			// No valid pair of cross over positions was found improving the total cost. Giving up.
			break;
		}
	}
}

#if 0
// Currently not used, too slow.
static inline void reorder_by_three_exchanges_with_segment_flipping(std::vector<FlipEdge> &edges)
{
	if (edges.size() < 3) {
		reorder_by_two_exchanges_with_segment_flipping(edges);
		return;
	}

	std::vector<ConnectionCost> 			connections(edges.size());
	std::vector<FlipEdge> 					edges_tmp(edges);
	std::vector<std::pair<double, size_t>>	connection_lengths(edges.size() - 1, std::pair<double, size_t>(0., 0));
	std::vector<char>						connection_tried(edges.size(), false);
	for (size_t iter = 0; iter < edges.size(); ++ iter) {
		// Initialize connection costs and connection lengths.
		for (size_t i = 1; i < edges.size(); ++ i) {
			const FlipEdge   	 &e1 = edges[i - 1];
			const FlipEdge   	 &e2 = edges[i];
			ConnectionCost	     &c  = connections[i];
			c = connections[i - 1];
			double l = (e2.p1 - e1.p2).norm();
			c.cost += l;
			c.cost_flipped += (e2.p2 - e1.p1).norm();
			connection_lengths[i - 1] = std::make_pair(l, i);
		}
		std::sort(connection_lengths.begin(), connection_lengths.end(), [](const std::pair<double, size_t> &l, const std::pair<double, size_t> &r) { return l.first > r.first; });
		std::fill(connection_tried.begin(), connection_tried.end(), false);
		size_t crossover1_pos_final = std::numeric_limits<size_t>::max();
		size_t crossover2_pos_final = std::numeric_limits<size_t>::max();
		size_t crossover3_pos_final = std::numeric_limits<size_t>::max();
		size_t crossover_flip_final = 0;
        for (const std::pair<double, size_t> &first_crossover_candidate : connection_lengths) {
            size_t longest_connection_idx = first_crossover_candidate.second;
            connection_tried[longest_connection_idx] = true;
			// Find the second crossover connection with the lowest total chain cost.
			double crossover_cost_min = connections.back().cost;
			for (size_t j = 1; j < connections.size(); ++ j)
				if (! connection_tried[j]) {
					for (size_t k = j + 1; k < connections.size(); ++ k)
						if (! connection_tried[k]) {
							size_t a = longest_connection_idx;
							size_t b = j;
							size_t c = k;
							if (a > c)
								std::swap(a, c);
							if (a > b)
								std::swap(a, b);
							if (b > c)
								std::swap(b, c);
							std::pair<double, size_t> cost_and_flip = minimum_crossover_cost(edges, 
								std::make_pair(size_t(0), a), connections[a - 1], std::make_pair(a, b), connections[b - 1] - connections[a], 
								std::make_pair(b, c), connections[c - 1] - connections[b], std::make_pair(c, edges.size()), connections.back() - connections[c],
								connections.back().cost);
							if (cost_and_flip.second > 0 && cost_and_flip.first < crossover_cost_min) {
								crossover_cost_min   = cost_and_flip.first;
								crossover1_pos_final = a;
								crossover2_pos_final = b;
								crossover3_pos_final = c;
								crossover_flip_final = cost_and_flip.second;
								assert(crossover_cost_min < connections.back().cost + EPSILON);
							}
						}
				}
			if (crossover_flip_final > 0) {
				// The cost of the chain with the proposed two crossovers has a lower total cost than the current chain. Apply the crossover.
				break;
			} else {
				// Continue with another long candidate edge.
			}
		}
		if (crossover_flip_final > 0) {
			// Pair of cross over positions and flip / reverse constellation has been found, which improves the total cost of the connection.
			// Perform a crossover.
			do_crossover(edges, edges_tmp, std::make_pair(size_t(0), crossover1_pos_final), std::make_pair(crossover1_pos_final, crossover2_pos_final), 
				std::make_pair(crossover2_pos_final, crossover3_pos_final), std::make_pair(crossover3_pos_final, edges.size()), crossover_flip_final);
			edges.swap(edges_tmp);
		} else {
			// No valid pair of cross over positions was found improving the total cost. Giving up.
			break;
		}
	}
}
#endif

typedef Eigen::Matrix<double, Eigen::Dynamic, Eigen::Dynamic, Eigen::DontAlign> Matrixd;

class FourOptCosts {
public:
	FourOptCosts(const ConnectionCost &c1, const ConnectionCost &c2, const ConnectionCost &c3, const ConnectionCost &c4) : costs { &c1, &c2, &c3, &c4 } {}

	double operator()(size_t piece_idx, bool flipped) const { return flipped ? costs[piece_idx]->cost_flipped : costs[piece_idx]->cost; }

private:
	const ConnectionCost* costs[4];
};

#if 0
static inline std::pair<double, size_t> minimum_crossover_cost(
	const FourOptCosts				  &segment_costs,
	const Matrixd 					  &segment_end_point_distance_matrix,
	const double					   cost_current)
{
	// Distance from the end of span1 to the start of span2.
	auto end_point_distance = [&segment_end_point_distance_matrix](size_t span1, bool reversed1, bool flipped1, size_t span2, bool reversed2, bool flipped2) {
		return segment_end_point_distance_matrix(span1 * 4 + (! reversed1) * 2 + flipped1, span2 * 4 + reversed2 * 2 + flipped2);
	};
	auto connection_cost = [&segment_costs, end_point_distance](
		const size_t span1, bool reversed1, bool flipped1,
		const size_t span2, bool reversed2, bool flipped2,
		const size_t span3, bool reversed3, bool flipped3,
		const size_t span4, bool reversed4, bool flipped4) {
		// Calculate the cost of reverting chains and / or flipping segment orientations.
		return segment_costs(span1, flipped1) + segment_costs(span2, flipped2) + segment_costs(span3, flipped3) + segment_costs(span4, flipped4) +
			   end_point_distance(span1, reversed1, flipped1, span2, reversed2, flipped2) +
			   end_point_distance(span2, reversed2, flipped2, span3, reversed3, flipped3) +
			   end_point_distance(span3, reversed3, flipped3, span4, reversed4, flipped4);
	};

#ifndef NDEBUG
	{
		double c = connection_cost(0, false, false, 1, false, false, 2, false, false, 3, false, false);
		assert(std::abs(c - cost_current) < SCALED_EPSILON);
	}
#endif /* NDEBUG */

	double cost_min = cost_current;
	size_t flip_min = 0; // no flip, no improvement
	for (size_t i = 0; i < (1 << 8); ++ i) {
		// From the three combinations of 1,2,3 ordering, the other three are reversals of the first three.
		size_t permutation = 0;
		for (double c : {
				(i == 0) ? cost_current : 
				connection_cost(0, (i & 1) != 0, (i & (1 << 1)) != 0, 1, (i & (1 << 2)) != 0, (i & (1 << 3)) != 0, 2, (i & (1 << 4)) != 0, (i & (1 << 5)) != 0, 3, (i & (1 << 6)) != 0, (i & (1 << 7)) != 0),
				connection_cost(0, (i & 1) != 0, (i & (1 << 1)) != 0, 1, (i & (1 << 2)) != 0, (i & (1 << 3)) != 0, 3, (i & (1 << 4)) != 0, (i & (1 << 5)) != 0, 2, (i & (1 << 6)) != 0, (i & (1 << 7)) != 0),
				connection_cost(0, (i & 1) != 0, (i & (1 << 1)) != 0, 2, (i & (1 << 2)) != 0, (i & (1 << 3)) != 0, 1, (i & (1 << 4)) != 0, (i & (1 << 5)) != 0, 3, (i & (1 << 6)) != 0, (i & (1 << 7)) != 0),
				connection_cost(0, (i & 1) != 0, (i & (1 << 1)) != 0, 2, (i & (1 << 2)) != 0, (i & (1 << 3)) != 0, 3, (i & (1 << 4)) != 0, (i & (1 << 5)) != 0, 1, (i & (1 << 6)) != 0, (i & (1 << 7)) != 0),
				connection_cost(0, (i & 1) != 0, (i & (1 << 1)) != 0, 3, (i & (1 << 2)) != 0, (i & (1 << 3)) != 0, 1, (i & (1 << 4)) != 0, (i & (1 << 5)) != 0, 2, (i & (1 << 6)) != 0, (i & (1 << 7)) != 0),
				connection_cost(0, (i & 1) != 0, (i & (1 << 1)) != 0, 3, (i & (1 << 2)) != 0, (i & (1 << 3)) != 0, 2, (i & (1 << 4)) != 0, (i & (1 << 5)) != 0, 1, (i & (1 << 6)) != 0, (i & (1 << 7)) != 0),
				connection_cost(1, (i & 1) != 0, (i & (1 << 1)) != 0, 0, (i & (1 << 2)) != 0, (i & (1 << 3)) != 0, 2, (i & (1 << 4)) != 0, (i & (1 << 5)) != 0, 3, (i & (1 << 6)) != 0, (i & (1 << 7)) != 0),
				connection_cost(1, (i & 1) != 0, (i & (1 << 1)) != 0, 0, (i & (1 << 2)) != 0, (i & (1 << 3)) != 0, 3, (i & (1 << 4)) != 0, (i & (1 << 5)) != 0, 2, (i & (1 << 6)) != 0, (i & (1 << 7)) != 0),
				connection_cost(1, (i & 1) != 0, (i & (1 << 1)) != 0, 2, (i & (1 << 2)) != 0, (i & (1 << 3)) != 0, 0, (i & (1 << 4)) != 0, (i & (1 << 5)) != 0, 3, (i & (1 << 6)) != 0, (i & (1 << 7)) != 0),
				connection_cost(1, (i & 1) != 0, (i & (1 << 1)) != 0, 3, (i & (1 << 2)) != 0, (i & (1 << 3)) != 0, 0, (i & (1 << 4)) != 0, (i & (1 << 5)) != 0, 2, (i & (1 << 6)) != 0, (i & (1 << 7)) != 0),
				connection_cost(2, (i & 1) != 0, (i & (1 << 1)) != 0, 0, (i & (1 << 2)) != 0, (i & (1 << 3)) != 0, 1, (i & (1 << 4)) != 0, (i & (1 << 5)) != 0, 3, (i & (1 << 6)) != 0, (i & (1 << 7)) != 0),
				connection_cost(2, (i & 1) != 0, (i & (1 << 1)) != 0, 1, (i & (1 << 2)) != 0, (i & (1 << 3)) != 0, 0, (i & (1 << 4)) != 0, (i & (1 << 5)) != 0, 3, (i & (1 << 6)) != 0, (i & (1 << 7)) != 0)
			}) {
			if (c < cost_min) {
				cost_min = c;
				flip_min = i + (permutation << 8);
			}
			++ permutation;
		}
	}
	return std::make_pair(cost_min, flip_min);
}

<<<<<<< HEAD
#if 0
=======
>>>>>>> 215e845c
// Currently not used, too slow.
static inline void reorder_by_three_exchanges_with_segment_flipping2(std::vector<FlipEdge> &edges)
{
	if (edges.size() < 3) {
		reorder_by_two_exchanges_with_segment_flipping(edges);
		return;
	}

	std::vector<ConnectionCost> 			connections(edges.size());
	std::vector<FlipEdge> 					edges_tmp(edges);
	std::vector<std::pair<double, size_t>>	connection_lengths(edges.size() - 1, std::pair<double, size_t>(0., 0));
	std::vector<char>						connection_tried(edges.size(), false);
	for (size_t iter = 0; iter < edges.size(); ++ iter) {
		// Initialize connection costs and connection lengths.
		for (size_t i = 1; i < edges.size(); ++ i) {
			const FlipEdge   	 &e1 = edges[i - 1];
			const FlipEdge   	 &e2 = edges[i];
			ConnectionCost	     &c  = connections[i];
			c = connections[i - 1];
			double l = (e2.p1 - e1.p2).norm();
			c.cost += l;
			c.cost_flipped += (e2.p2 - e1.p1).norm();
			connection_lengths[i - 1] = std::make_pair(l, i);
		}
		std::sort(connection_lengths.begin(), connection_lengths.end(), [](const std::pair<double, size_t> &l, const std::pair<double, size_t> &r) { return l.first > r.first; });
		std::fill(connection_tried.begin(), connection_tried.end(), false);
		size_t crossover1_pos_final = std::numeric_limits<size_t>::max();
		size_t crossover2_pos_final = std::numeric_limits<size_t>::max();
		size_t crossover3_pos_final = std::numeric_limits<size_t>::max();
		size_t crossover_flip_final = 0;
		// Distances between the end points of the four pieces of the current segment sequence.
#ifdef NDEBUG
		Matrixd segment_end_point_distance_matrix(4 * 4, 4 * 4);
#else /* NDEBUG */
		Matrixd segment_end_point_distance_matrix = Matrixd::Constant(4 * 4, 4 * 4, std::numeric_limits<double>::max());
#endif /* NDEBUG */
        for (const std::pair<double, size_t> &first_crossover_candidate : connection_lengths) {
            size_t longest_connection_idx = first_crossover_candidate.second;
            connection_tried[longest_connection_idx] = true;
            // Find the second crossover connection with the lowest total chain cost.
			double crossover_cost_min = connections.back().cost;
			for (size_t j = 1; j < connections.size(); ++ j)
				if (! connection_tried[j]) {
					for (size_t k = j + 1; k < connections.size(); ++ k)
						if (! connection_tried[k]) {
							size_t a = longest_connection_idx;
							size_t b = j;
							size_t c = k;
							if (a > c)
								std::swap(a, c);
							if (a > b)
								std::swap(a, b);
							if (b > c)
								std::swap(b, c);
							const Vec2d* endpts[16] = {
								&edges[0].p1, &edges[0].p2, &edges[a - 1].p2, &edges[a - 1].p1,
								&edges[a].p1, &edges[a].p2, &edges[b - 1].p2, &edges[b - 1].p1,
								&edges[b].p1, &edges[b].p2, &edges[c - 1].p2, &edges[c - 1].p1,
								&edges[c].p1, &edges[c].p2, &edges.back().p2, &edges.back().p1 };
							for (size_t v = 0; v < 16; ++ v) {
								const Vec2d &p1 = *endpts[v];
								for (size_t u = (v & (~3)) + 4; u < 16; ++ u)
									segment_end_point_distance_matrix(u, v) = segment_end_point_distance_matrix(v, u) = (*endpts[u] - p1).norm();
							}
							FourOptCosts segment_costs(connections[a - 1], connections[b - 1] - connections[a], connections[c - 1] - connections[b],  connections.back() - connections[c]);
							std::pair<double, size_t> cost_and_flip = minimum_crossover_cost(segment_costs, segment_end_point_distance_matrix, connections.back().cost);
							if (cost_and_flip.second > 0 && cost_and_flip.first < crossover_cost_min) {
								crossover_cost_min   = cost_and_flip.first;
								crossover1_pos_final = a;
								crossover2_pos_final = b;
								crossover3_pos_final = c;
								crossover_flip_final = cost_and_flip.second;
								assert(crossover_cost_min < connections.back().cost + EPSILON);
							}
						}
				}
			if (crossover_flip_final > 0) {
				// The cost of the chain with the proposed two crossovers has a lower total cost than the current chain. Apply the crossover.
				break;
			} else {
				// Continue with another long candidate edge.
			}
		}
		if (crossover_flip_final > 0) {
			// Pair of cross over positions and flip / reverse constellation has been found, which improves the total cost of the connection.
			// Perform a crossover.
			do_crossover(edges, edges_tmp, std::make_pair(size_t(0), crossover1_pos_final), std::make_pair(crossover1_pos_final, crossover2_pos_final), 
				std::make_pair(crossover2_pos_final, crossover3_pos_final), std::make_pair(crossover3_pos_final, edges.size()), crossover_flip_final);
			edges.swap(edges_tmp);
		} else {
			// No valid pair of cross over positions was found improving the total cost. Giving up.
			break;
		}
	}
}
#endif

// Flip the sequences of polylines to lower the total length of connecting lines.
// Used by the infill generator if the infill is not connected with perimeter lines
// and to order the brim lines.
static inline void improve_ordering_by_two_exchanges_with_segment_flipping(Polylines &polylines, bool fixed_start)
{
#ifndef NDEBUG
	auto cost = [&polylines]() {
		double sum = 0.;
		for (size_t i = 1; i < polylines.size(); ++i)
			sum += (polylines[i].first_point() - polylines[i - 1].last_point()).cast<double>().norm();
		return sum;
	};
	double cost_initial = cost();

	static int iRun = 0;
	++ iRun;
#ifdef DEBUG_SVG_OUTPUT
	svg_draw_polyline_chain("improve_ordering_by_two_exchanges_with_segment_flipping-initial", iRun, polylines);
#endif /* DEBUG_SVG_OUTPUT */
#endif /* NDEBUG */

	std::vector<FlipEdge> edges;
	edges.reserve(polylines.size());
    std::transform(polylines.begin(), polylines.end(), std::back_inserter(edges), 
    	[&polylines](const Polyline &pl){ return FlipEdge(pl.first_point().cast<double>(), pl.last_point().cast<double>(), &pl - polylines.data()); });
#if 1
	reorder_by_two_exchanges_with_segment_flipping(edges);
#else
	// reorder_by_three_exchanges_with_segment_flipping(edges);
	reorder_by_three_exchanges_with_segment_flipping2(edges);
#endif
	Polylines out;
	out.reserve(polylines.size());
	for (const FlipEdge &edge : edges) {
		Polyline &pl = polylines[edge.source_index];
		out.emplace_back(std::move(pl));
		if (edge.p2 == pl.first_point().cast<double>()) {
			// Polyline is flipped.
			out.back().reverse();
		} else {
			// Polyline is not flipped.
			assert(edge.p1 == pl.first_point().cast<double>());
		}
	}

#ifndef NDEBUG
	double cost_final = cost();
#ifdef DEBUG_SVG_OUTPUT
	svg_draw_polyline_chain("improve_ordering_by_two_exchanges_with_segment_flipping-final", iRun, out);
#endif /* DEBUG_SVG_OUTPUT */
	assert(cost_final <= cost_initial);
#endif /* NDEBUG */
}

// Used to optimize order of infill lines and brim lines.
Polylines chain_polylines(Polylines &&polylines, const Point *start_near)
{
#ifdef DEBUG_SVG_OUTPUT
	static int iRun = 0;
	++ iRun;
	svg_draw_polyline_chain("chain_polylines-initial", iRun, polylines);
#endif /* DEBUG_SVG_OUTPUT */

	Polylines out;
	if (! polylines.empty()) {
		auto segment_end_point = [&polylines](size_t idx, bool first_point) -> const Point& { return first_point ? polylines[idx].first_point() : polylines[idx].last_point(); };
		std::vector<std::pair<size_t, bool>> ordered = chain_segments_greedy2<Point, decltype(segment_end_point)>(segment_end_point, polylines.size(), start_near);
		out.reserve(polylines.size()); 
		for (auto &segment_and_reversal : ordered) {
			out.emplace_back(std::move(polylines[segment_and_reversal.first]));
			if (segment_and_reversal.second)
				out.back().reverse();
		}
		if (out.size() > 1 && start_near == nullptr) {
			improve_ordering_by_two_exchanges_with_segment_flipping(out, start_near != nullptr);
			//improve_ordering_by_segment_flipping(out, start_near != nullptr);
		}
	}

#ifdef DEBUG_SVG_OUTPUT
	svg_draw_polyline_chain("chain_polylines-final", iRun, out);
#endif /* DEBUG_SVG_OUTPUT */
	return out;
}

template<class T> static inline T chain_path_items(const Points &points, const T &items)
{
	auto segment_end_point = [&points](size_t idx, bool /* first_point */) -> const Point& { return points[idx]; };
	std::vector<std::pair<size_t, bool>> ordered = chain_segments_greedy<Point, decltype(segment_end_point)>(segment_end_point, points.size(), nullptr);
	T out;
	out.reserve(items.size());
	for (auto &segment_and_reversal : ordered)
		out.emplace_back(items[segment_and_reversal.first]);
	return out;
}

ClipperLib::PolyNodes chain_clipper_polynodes(const Points &points, const ClipperLib::PolyNodes &items)
{
	return chain_path_items(points, items);
}

std::vector<const PrintInstance*> chain_print_object_instances(const Print &print)
{
    // Order objects using a nearest neighbor search.
    Points object_reference_points;
    std::vector<std::pair<size_t, size_t>> instances;
    for (size_t i = 0; i < print.objects().size(); ++ i) {
    	const PrintObject &object = *print.objects()[i];
    	for (size_t j = 0; j < object.instances().size(); ++ j) {
    		// Sliced PrintObjects are centered, object.instances()[j].shift is the center of the PrintObject in G-code coordinates.
        	object_reference_points.emplace_back(object.instances()[j].shift);
        	instances.emplace_back(i, j);
        }
    }
	auto segment_end_point = [&object_reference_points](size_t idx, bool /* first_point */) -> const Point& { return object_reference_points[idx]; };
	std::vector<std::pair<size_t, bool>> ordered = chain_segments_greedy<Point, decltype(segment_end_point)>(segment_end_point, instances.size(), nullptr);
    std::vector<const PrintInstance*> out;
	out.reserve(instances.size());
	for (auto &segment_and_reversal : ordered) {
		const std::pair<size_t, size_t> &inst = instances[segment_and_reversal.first];
		out.emplace_back(&print.objects()[inst.first]->instances()[inst.second]);
	}
	return out;
}

Polylines chain_lines(const std::vector<Line> &lines, const double point_distance_epsilon)
{
    // Create line end point lookup.
    struct LineEnd {
        LineEnd(const Line *line, bool start) : line(line), start(start) {}
        const Line      *line;
        // Is it the start or end point?
        bool             start;
        const Point&     point() const { return start ? line->a : line->b; }
        const Point&     other_point() const { return start ? line->b : line->a; }
        LineEnd          other_end() const { return LineEnd(line, ! start); }
        bool operator==(const LineEnd &rhs) const { return this->line == rhs.line && this->start == rhs.start; }
    };
    struct LineEndAccessor {
        const Point* operator()(const LineEnd &pt) const { return &pt.point(); }
    };
    typedef ClosestPointInRadiusLookup<LineEnd, LineEndAccessor> ClosestPointLookupType;
    ClosestPointLookupType closest_end_point_lookup(point_distance_epsilon);
    for (const Line &line : lines) {
        closest_end_point_lookup.insert(LineEnd(&line, true));
        closest_end_point_lookup.insert(LineEnd(&line, false));
    }

    // Chain the lines.
    std::vector<char> line_consumed(lines.size(), false);
    static const double point_distance_epsilon2 = point_distance_epsilon * point_distance_epsilon;
    Polylines out;
    for (const Line &seed : lines)
        if (! line_consumed[&seed - lines.data()]) {
            line_consumed[&seed - lines.data()] = true;
            closest_end_point_lookup.erase(LineEnd(&seed, false));
            closest_end_point_lookup.erase(LineEnd(&seed, true));
            Polyline pl { seed.a, seed.b };
            for (size_t round = 0; round < 2; ++ round) {
                for (;;) {
                    auto [line_end, dist2] = closest_end_point_lookup.find(pl.last_point());
                    if (line_end == nullptr || dist2 >= point_distance_epsilon2)
                        // Cannot extent in this direction.
                        break;
                    // Average the last point.
                    pl.points.back() = (0.5 * (pl.points.back().cast<double>() + line_end->point().cast<double>())).cast<coord_t>();
                    // and extend with the new line segment.
                    pl.points.emplace_back(line_end->other_point());
                    closest_end_point_lookup.erase(*line_end);
                    closest_end_point_lookup.erase(line_end->other_end());
                    line_consumed[line_end->line - lines.data()] = true;
                }
                // reverse and try the oter direction.
                pl.reverse();
            }
            out.emplace_back(std::move(pl));
        }
    return out;
}

} // namespace Slic3r<|MERGE_RESOLUTION|>--- conflicted
+++ resolved
@@ -83,7 +83,7 @@
 std::vector<std::pair<size_t, bool>> chain_segments_greedy_constrained_reversals_(SegmentEndPointFunc end_point_func, CouldReverseFunc could_reverse_func, size_t num_segments, const PointType *start_near)
 {
 	std::vector<std::pair<size_t, bool>> out;
-    
+
 	if (num_segments == 0) {
 		// Nothing to do.
 	} 
@@ -91,11 +91,7 @@
 	{
 		// Just sort the end points so that the first point visited is closest to start_near.
 		out.emplace_back(0, could_reverse_func(0) && start_near != nullptr && 
-<<<<<<< HEAD
-			(end_point_func(0, true) - *start_near).template cast<double>().squaredNorm() < (end_point_func(0, false) - *start_near).template cast<double>().squaredNorm());
-=======
             (end_point_func(0, false) - *start_near).template cast<double>().squaredNorm() < (end_point_func(0, true) - *start_near).template cast<double>().squaredNorm());
->>>>>>> 215e845c
 	} 
 	else
 	{
@@ -1790,10 +1786,6 @@
 	return std::make_pair(cost_min, flip_min);
 }
 
-<<<<<<< HEAD
-#if 0
-=======
->>>>>>> 215e845c
 // Currently not used, too slow.
 static inline void reorder_by_three_exchanges_with_segment_flipping2(std::vector<FlipEdge> &edges)
 {
