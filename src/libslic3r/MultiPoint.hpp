--- conflicted
+++ resolved
@@ -79,14 +79,10 @@
 
     bool intersection(const Line& line, Point* intersection) const;
     bool first_intersection(const Line& line, Point* intersection) const;
-<<<<<<< HEAD
+    bool intersections(const Line &line, Points *intersections) const;
     // Projection of a point onto the lines defined by the points.
     virtual Point point_projection(const Point &point) const;
     
-=======
-    bool intersections(const Line &line, Points *intersections) const;
-
->>>>>>> 1076e077
     static Points _douglas_peucker(const Points &points, const double tolerance);
     static Points visivalingam(const Points& pts, const double& tolerance);
 };
