--- conflicted
+++ resolved
@@ -31,14 +31,12 @@
 // Use wxDataViewRender instead of wxDataViewCustomRenderer
 #define ENABLE_NONCUSTOM_DATA_VIEW_RENDERING (0 && ENABLE_1_42_0_ALPHA1)
 
+//#define DEBUG_EXTRUSION_OUTPUT 0
 
-<<<<<<< HEAD
-//#define DEBUG_EXTRUSION_OUTPUT 0
-=======
 //====================
 // 2.2.0.alpha1 techs
 //====================
-#define ENABLE_2_2_0_ALPHA1 1
+#define ENABLE_2_2_0_ALPHA1 0
 
 // Enable thumbnail generator
 // When removing this technology, remove it also from stable branch, 
@@ -49,5 +47,4 @@
 // Enable adaptive layer height profile
 #define ENABLE_ADAPTIVE_LAYER_HEIGHT_PROFILE (1 && ENABLE_2_2_0_ALPHA1)
 
->>>>>>> 5e3e5492
 #endif // _technologies_h_