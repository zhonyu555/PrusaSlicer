--- conflicted
+++ resolved
@@ -2074,11 +2074,7 @@
             if (!m_result.spiral_vase_layers.empty() && m_end_position[Z] == m_result.spiral_vase_layers.back().first)
                 m_result.spiral_vase_layers.back().second.second = move_id;
             else
-<<<<<<< HEAD
-                m_result.spiral_vase_layers.emplace_back(float(m_end_position[Z]), std::pair{ move_id, move_id });
-=======
-                m_result.spiral_vase_layers.push_back({ static_cast<float>(m_end_position[Z]), { move_id, move_id } });
->>>>>>> 54b2c67e
+                m_result.spiral_vase_layers.emplace_back( static_cast<float>(m_end_position[Z]), std::pair{ move_id, move_id });
         }
 #endif // ENABLE_SPIRAL_VASE_LAYERS
         return;
@@ -3536,11 +3532,7 @@
 #else
         Vec3f(float(m_end_position[X]), float(m_end_position[Y]), float(m_processing_start_custom_gcode ? m_first_layer_height : m_end_position[Z])) + m_extruder_offsets[m_extruder_id],
 #endif // ENABLE_Z_OFFSET_CORRECTION
-<<<<<<< HEAD
         float(m_end_position[E] - m_start_position[E]), // delta_extruder
-=======
-        static_cast<float>(m_end_position[E] - m_start_position[E]),
->>>>>>> 54b2c67e
         m_feedrate,
         m_width,
         m_height,
@@ -3548,7 +3540,7 @@
         m_fan_speed,
         m_extruder_temps[m_extruder_id],
         m_time_processor.machines[0].time, //time: set later
-        float(m_layer_id) //layer_duration: set later
+        static_cast<float>(m_layer_id) //layer_duration: set later
     );
 
     // stores stop time placeholders for later use
