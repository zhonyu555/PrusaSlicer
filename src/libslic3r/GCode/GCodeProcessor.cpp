#include "libslic3r/libslic3r.h"
#include "libslic3r/Utils.hpp"
#include "libslic3r/Print.hpp"
#include "GCodeProcessor.hpp"

#include <boost/log/trivial.hpp>
#if ENABLE_VALIDATE_CUSTOM_GCODE
#include <boost/algorithm/string/predicate.hpp>
#endif // ENABLE_VALIDATE_CUSTOM_GCODE
#include <boost/nowide/fstream.hpp>
#include <boost/nowide/cstdio.hpp>
#if ENABLE_GCODE_WINDOW
#include <boost/filesystem/path.hpp>
#endif // ENABLE_GCODE_WINDOW

#include <float.h>
#include <assert.h>

#if __has_include(<charconv>)
    #include <charconv>
    #include <utility>
#endif

#include <chrono>

static const float INCHES_TO_MM = 25.4f;
static const float MMMIN_TO_MMSEC = 1.0f / 60.0f;
static const float DEFAULT_ACCELERATION = 1500.0f; // Prusa Firmware 1_75mm_MK2
static const float DEFAULT_TRAVEL_ACCELERATION = 1250.0f;

namespace Slic3r {

#if ENABLE_VALIDATE_CUSTOM_GCODE
const std::vector<std::string> GCodeProcessor::Reserved_Tags = {
    "TYPE:",
    "WIPE_START",
    "WIPE_END",
    "HEIGHT:",
    "WIDTH:",
    "LAYER_CHANGE",
    "COLOR_CHANGE",
    "PAUSE_PRINT",
    "CUSTOM_GCODE",
    "_GP_FIRST_LINE_M73_PLACEHOLDER",
    "_GP_LAST_LINE_M73_PLACEHOLDER",
    "_GP_ESTIMATED_PRINTING_TIME_PLACEHOLDER"
};
#else
const std::string GCodeProcessor::Extrusion_Role_Tag = "TYPE:";
const std::string GCodeProcessor::Wipe_Start_Tag     = "WIPE_START";
const std::string GCodeProcessor::Wipe_End_Tag       = "WIPE_END";
const std::string GCodeProcessor::Height_Tag         = "HEIGHT:";
const std::string GCodeProcessor::Width_Tag          = "WIDTH:";
const std::string GCodeProcessor::Layer_Change_Tag   = "LAYER_CHANGE";
const std::string GCodeProcessor::Color_Change_Tag   = "COLOR_CHANGE";
const std::string GCodeProcessor::Pause_Print_Tag    = "PAUSE_PRINT";
const std::string GCodeProcessor::Custom_Code_Tag    = "CUSTOM_GCODE";

const std::string GCodeProcessor::First_Line_M73_Placeholder_Tag          = "; _GP_FIRST_LINE_M73_PLACEHOLDER";
const std::string GCodeProcessor::Last_Line_M73_Placeholder_Tag           = "; _GP_LAST_LINE_M73_PLACEHOLDER";
const std::string GCodeProcessor::Estimated_Printing_Time_Placeholder_Tag = "; _GP_ESTIMATED_PRINTING_TIME_PLACEHOLDER";
#endif // ENABLE_VALIDATE_CUSTOM_GCODE

const float GCodeProcessor::Wipe_Width = 0.05f;
const float GCodeProcessor::Wipe_Height = 0.05f;

#if ENABLE_GCODE_VIEWER_DATA_CHECKING
const std::string GCodeProcessor::Mm3_Per_Mm_Tag = "MM3_PER_MM:";
#endif // ENABLE_GCODE_VIEWER_DATA_CHECKING

static void set_option_value(ConfigOptionFloats& option, size_t id, float value)
{
    if (id < option.values.size())
        option.values[id] = static_cast<double>(value);
};

static float get_option_value(const ConfigOptionFloats& option, size_t id)
{
    return option.values.empty() ? 0.0f :
        ((id < option.values.size()) ? static_cast<float>(option.values[id]) : static_cast<float>(option.values.back()));
}

static float estimated_acceleration_distance(float initial_rate, float target_rate, float acceleration)
{
    return (acceleration == 0.0f) ? 0.0f : (sqr(target_rate) - sqr(initial_rate)) / (2.0f * acceleration);
}

static float intersection_distance(float initial_rate, float final_rate, float acceleration, float distance)
{
    return (acceleration == 0.0f) ? 0.0f : (2.0f * acceleration * distance - sqr(initial_rate) + sqr(final_rate)) / (4.0f * acceleration);
}

static float speed_from_distance(float initial_feedrate, float distance, float acceleration)
{
    // to avoid invalid negative numbers due to numerical errors 
    float value = std::max(0.0f, sqr(initial_feedrate) + 2.0f * acceleration * distance);
    return ::sqrt(value);
}

// Calculates the maximum allowable speed at this point when you must be able to reach target_velocity using the 
// acceleration within the allotted distance.
static float max_allowable_speed(float acceleration, float target_velocity, float distance)
{
    // to avoid invalid negative numbers due to numerical errors 
    float value = std::max(0.0f, sqr(target_velocity) - 2.0f * acceleration * distance);
    return std::sqrt(value);
}

static float acceleration_time_from_distance(float initial_feedrate, float distance, float acceleration)
{
    return (acceleration != 0.0f) ? (speed_from_distance(initial_feedrate, distance, acceleration) - initial_feedrate) / acceleration : 0.0f;
}

void GCodeProcessor::CachedPosition::reset()
{
    std::fill(position.begin(), position.end(), FLT_MAX);
    feedrate = FLT_MAX;
}

void GCodeProcessor::CpColor::reset()
{
    counter = 0;
    current = 0;
}

float GCodeProcessor::Trapezoid::acceleration_time(float entry_feedrate, float acceleration) const
{
    return acceleration_time_from_distance(entry_feedrate, accelerate_until, acceleration);
}

float GCodeProcessor::Trapezoid::cruise_time() const
{
    return (cruise_feedrate != 0.0f) ? cruise_distance() / cruise_feedrate : 0.0f;
}

float GCodeProcessor::Trapezoid::deceleration_time(float distance, float acceleration) const
{
    return acceleration_time_from_distance(cruise_feedrate, (distance - decelerate_after), -acceleration);
}

float GCodeProcessor::Trapezoid::cruise_distance() const
{
    return decelerate_after - accelerate_until;
}

void GCodeProcessor::TimeBlock::calculate_trapezoid()
{
    trapezoid.cruise_feedrate = feedrate_profile.cruise;

    float accelerate_distance = std::max(0.0f, estimated_acceleration_distance(feedrate_profile.entry, feedrate_profile.cruise, acceleration));
    float decelerate_distance = std::max(0.0f, estimated_acceleration_distance(feedrate_profile.cruise, feedrate_profile.exit, -acceleration));
    float cruise_distance = distance - accelerate_distance - decelerate_distance;

    // Not enough space to reach the nominal feedrate.
    // This means no cruising, and we'll have to use intersection_distance() to calculate when to abort acceleration 
    // and start braking in order to reach the exit_feedrate exactly at the end of this block.
    if (cruise_distance < 0.0f) {
        accelerate_distance = std::clamp(intersection_distance(feedrate_profile.entry, feedrate_profile.exit, acceleration, distance), 0.0f, distance);
        cruise_distance = 0.0f;
        trapezoid.cruise_feedrate = speed_from_distance(feedrate_profile.entry, accelerate_distance, acceleration);
    }

    trapezoid.accelerate_until = accelerate_distance;
    trapezoid.decelerate_after = accelerate_distance + cruise_distance;
}

float GCodeProcessor::TimeBlock::time() const
{
    return trapezoid.acceleration_time(feedrate_profile.entry, acceleration)
        + trapezoid.cruise_time()
        + trapezoid.deceleration_time(distance, acceleration);
}

void GCodeProcessor::TimeMachine::State::reset()
{
    feedrate = 0.0f;
    safe_feedrate = 0.0f;
    axis_feedrate = { 0.0f, 0.0f, 0.0f, 0.0f };
    abs_axis_feedrate = { 0.0f, 0.0f, 0.0f, 0.0f };
}

void GCodeProcessor::TimeMachine::CustomGCodeTime::reset()
{
    needed = false;
    cache = 0.0f;
    times = std::vector<std::pair<CustomGCode::Type, float>>();
}

void GCodeProcessor::TimeMachine::reset()
{
    enabled = false;
    acceleration = 0.0f;
    max_acceleration = 0.0f;
    travel_acceleration = 0.0f;
    max_travel_acceleration = 0.0f;
    extrude_factor_override_percentage = 1.0f;
    time = 0.0f;
#if ENABLE_EXTENDED_M73_LINES
    stop_times = std::vector<StopTime>();
#endif // ENABLE_EXTENDED_M73_LINES
    curr.reset();
    prev.reset();
    gcode_time.reset();
    blocks = std::vector<TimeBlock>();
    g1_times_cache = std::vector<G1LinesCacheItem>();
    std::fill(moves_time.begin(), moves_time.end(), 0.0f);
    std::fill(roles_time.begin(), roles_time.end(), 0.0f);
    layers_time = std::vector<float>();
}

void GCodeProcessor::TimeMachine::simulate_st_synchronize(float additional_time)
{
    if (!enabled)
        return;

    time += additional_time;
    gcode_time.cache += additional_time;
    calculate_time();
}

static void planner_forward_pass_kernel(GCodeProcessor::TimeBlock& prev, GCodeProcessor::TimeBlock& curr)
{
    // If the previous block is an acceleration block, but it is not long enough to complete the
    // full speed change within the block, we need to adjust the entry speed accordingly. Entry
    // speeds have already been reset, maximized, and reverse planned by reverse planner.
    // If nominal length is true, max junction speed is guaranteed to be reached. No need to recheck.
    if (!prev.flags.nominal_length) {
        if (prev.feedrate_profile.entry < curr.feedrate_profile.entry) {
            float entry_speed = std::min(curr.feedrate_profile.entry, max_allowable_speed(-prev.acceleration, prev.feedrate_profile.entry, prev.distance));

            // Check for junction speed change
            if (curr.feedrate_profile.entry != entry_speed) {
                curr.feedrate_profile.entry = entry_speed;
                curr.flags.recalculate = true;
            }
        }
    }
}

void planner_reverse_pass_kernel(GCodeProcessor::TimeBlock& curr, GCodeProcessor::TimeBlock& next)
{
    // If entry speed is already at the maximum entry speed, no need to recheck. Block is cruising.
    // If not, block in state of acceleration or deceleration. Reset entry speed to maximum and
    // check for maximum allowable speed reductions to ensure maximum possible planned speed.
    if (curr.feedrate_profile.entry != curr.max_entry_speed) {
        // If nominal length true, max junction speed is guaranteed to be reached. Only compute
        // for max allowable speed if block is decelerating and nominal length is false.
        if (!curr.flags.nominal_length && curr.max_entry_speed > next.feedrate_profile.entry)
            curr.feedrate_profile.entry = std::min(curr.max_entry_speed, max_allowable_speed(-curr.acceleration, next.feedrate_profile.entry, curr.distance));
        else
            curr.feedrate_profile.entry = curr.max_entry_speed;

        curr.flags.recalculate = true;
    }
}

static void recalculate_trapezoids(std::vector<GCodeProcessor::TimeBlock>& blocks)
{
    GCodeProcessor::TimeBlock* curr = nullptr;
    GCodeProcessor::TimeBlock* next = nullptr;

    for (size_t i = 0; i < blocks.size(); ++i) {
        GCodeProcessor::TimeBlock& b = blocks[i];

        curr = next;
        next = &b;

        if (curr != nullptr) {
            // Recalculate if current block entry or exit junction speed has changed.
            if (curr->flags.recalculate || next->flags.recalculate) {
                // NOTE: Entry and exit factors always > 0 by all previous logic operations.
                GCodeProcessor::TimeBlock block = *curr;
                block.feedrate_profile.exit = next->feedrate_profile.entry;
                block.calculate_trapezoid();
                curr->trapezoid = block.trapezoid;
                curr->flags.recalculate = false; // Reset current only to ensure next trapezoid is computed
            }
        }
    }

    // Last/newest block in buffer. Always recalculated.
    if (next != nullptr) {
        GCodeProcessor::TimeBlock block = *next;
        block.feedrate_profile.exit = next->safe_feedrate;
        block.calculate_trapezoid();
        next->trapezoid = block.trapezoid;
        next->flags.recalculate = false;
    }
}

void GCodeProcessor::TimeMachine::calculate_time(size_t keep_last_n_blocks)
{
    if (!enabled || blocks.size() < 2)
        return;

    assert(keep_last_n_blocks <= blocks.size());

    // forward_pass
    for (size_t i = 0; i + 1 < blocks.size(); ++i) {
        planner_forward_pass_kernel(blocks[i], blocks[i + 1]);
    }

    // reverse_pass
    for (int i = static_cast<int>(blocks.size()) - 1; i > 0; --i)
        planner_reverse_pass_kernel(blocks[i - 1], blocks[i]);

    recalculate_trapezoids(blocks);

    size_t n_blocks_process = blocks.size() - keep_last_n_blocks;
    for (size_t i = 0; i < n_blocks_process; ++i) {
        const TimeBlock& block = blocks[i];
        float block_time = block.time();
        time += block_time;
        gcode_time.cache += block_time;
        moves_time[static_cast<size_t>(block.move_type)] += block_time;
        roles_time[static_cast<size_t>(block.role)] += block_time;
        if (block.layer_id > 0) {
            if (block.layer_id >= layers_time.size()) {
                size_t curr_size = layers_time.size();
                layers_time.resize(block.layer_id);
                for (size_t i = curr_size; i < layers_time.size(); ++i) {
                    layers_time[i] = 0.0f;
                }
            }
            layers_time[block.layer_id - 1] += block_time;
        }
        g1_times_cache.push_back({ block.g1_line_id, time });
#if ENABLE_EXTENDED_M73_LINES
        // update times for remaining time to printer stop placeholders
        auto it_stop_time = std::lower_bound(stop_times.begin(), stop_times.end(), block.g1_line_id,
            [](const StopTime& t, unsigned int value) { return t.g1_line_id < value; });
        if (it_stop_time != stop_times.end() && it_stop_time->g1_line_id == block.g1_line_id)
            it_stop_time->elapsed_time = time;
#endif // ENABLE_EXTENDED_M73_LINES
    }

    if (keep_last_n_blocks)
        blocks.erase(blocks.begin(), blocks.begin() + n_blocks_process);
    else
        blocks.clear();
}

void GCodeProcessor::TimeProcessor::reset()
{
    extruder_unloaded = true;
    export_remaining_time_enabled = false;
    print_remaining_time_enabled = false;
    machine_envelope_processing_enabled = false;
    machine_limits = MachineEnvelopeConfig();
    filament_load_times = std::vector<float>();
    filament_unload_times = std::vector<float>();
    for (size_t i = 0; i < static_cast<size_t>(PrintEstimatedTimeStatistics::ETimeMode::Count); ++i) {
        machines[i].reset();
    }
    machines[static_cast<size_t>(PrintEstimatedTimeStatistics::ETimeMode::Normal)].enabled = true;
}

#if ENABLE_GCODE_LINES_ID_IN_H_SLIDER
void GCodeProcessor::TimeProcessor::post_process(const std::string& filename, const bool m73, const bool m117, std::vector<MoveVertex>& moves)
#else
void GCodeProcessor::TimeProcessor::post_process(const std::string& filename, const bool m73, const bool m117)
#endif // ENABLE_GCODE_LINES_ID_IN_H_SLIDER
{
    boost::nowide::ifstream in(filename);
    if (!in.good())
        throw Slic3r::RuntimeError(std::string("Time estimator post process export failed.\nCannot open file for reading.\n"));

    // temporary file to contain modified gcode
    std::string out_path = filename + ".postprocess";
    FILE* out = boost::nowide::fopen(out_path.c_str(), "wb");
    if (out == nullptr)
        throw Slic3r::RuntimeError(std::string("Time estimator post process export failed.\nCannot open file for writing.\n"));

    auto time_in_minutes = [](float time_in_seconds) {
        return int(::roundf(time_in_seconds / 60.0f));
    };

#if ENABLE_EXTENDED_M73_LINES
    auto time_in_last_minute = [](float time_in_seconds) {
        assert(time_in_seconds <= 60.0f);
        return time_in_seconds / 60.0f;
    };

    auto format_line_M73_main = [](const std::string& mask, int percent, int time) {
#else
    auto format_line_M73 = [](const std::string& mask, int percent, int time) {
#endif // ENABLE_EXTENDED_M73_LINES
        char line_M73[64];
        sprintf(line_M73, mask.c_str(),
            std::to_string(percent).c_str(),
            std::to_string(time).c_str());
        return std::string(line_M73);
    };

#if ENABLE_EXTENDED_M73_LINES
    auto format_line_M73_stop_int = [](const std::string& mask, int time) {
        char line_M73[64];
        sprintf(line_M73, mask.c_str(), std::to_string(time).c_str());
        return std::string(line_M73);
    };

    auto format_time_float = [](float time) {
        char time_str[64];
        sprintf(time_str, "%.2f", time);
        return std::string(time_str);
    };

    auto format_line_M73_stop_float = [format_time_float](const std::string& mask, float time) {
        char line_M73[64];
        sprintf(line_M73, mask.c_str(), format_time_float(time).c_str());
        return std::string(line_M73);
    };
#endif // ENABLE_EXTENDED_M73_LINES

    GCodeReader parser;
    std::string gcode_line;
    size_t g1_lines_counter = 0;
    // keeps track of last exported pair <percent, remaining time>
#if ENABLE_EXTENDED_M73_LINES
    std::array<std::pair<int, int>, static_cast<size_t>(PrintEstimatedTimeStatistics::ETimeMode::Count)> last_exported_main;
    for (size_t i = 0; i < static_cast<size_t>(PrintEstimatedTimeStatistics::ETimeMode::Count); ++i) {
        last_exported_main[i] = { 0, time_in_minutes(machines[i].time) };
    }

    // keeps track of last exported remaining time to next printer stop
    std::array<int, static_cast<size_t>(PrintEstimatedTimeStatistics::ETimeMode::Count)> last_exported_stop;
    for (size_t i = 0; i < static_cast<size_t>(PrintEstimatedTimeStatistics::ETimeMode::Count); ++i) {
        last_exported_stop[i] = time_in_minutes(machines[i].time);
    }
#else
    std::array<std::pair<int, int>, static_cast<size_t>(PrintEstimatedTimeStatistics::ETimeMode::Count)> last_exported;
    for (size_t i = 0; i < static_cast<size_t>(PrintEstimatedTimeStatistics::ETimeMode::Count); ++i) {
        last_exported[i] = { 0, time_in_minutes(machines[i].time) };
    }
#endif // ENABLE_EXTENDED_M73_LINES

    // buffer line to export only when greater than 64K to reduce writing calls
    std::string export_line;

    // replace placeholder lines with the proper final value
    auto process_placeholders = [&](const std::string& gcode_line) {
#if ENABLE_GCODE_LINES_ID_IN_H_SLIDER
        unsigned int extra_lines_count = 0;
#endif // ENABLE_GCODE_LINES_ID_IN_H_SLIDER

        // remove trailing '\n'
        std::string line = gcode_line.substr(0, gcode_line.length() - 1);

        std::string ret;
#if ENABLE_VALIDATE_CUSTOM_GCODE
        if (line.length() > 1) {
            line = line.substr(1);
            if ((export_remaining_time_enabled || print_remaining_time_enabled) &&
                (line == reserved_tag(ETags::First_Line_M73_Placeholder) || line == reserved_tag(ETags::Last_Line_M73_Placeholder))) {
                for (size_t i = 0; i < static_cast<size_t>(PrintEstimatedTimeStatistics::ETimeMode::Count); ++i) {
                    const TimeMachine& machine = machines[i];
                    if (machine.enabled) {
<<<<<<< HEAD
                    if (m73) {
                            ret += format_line_M73(machine.line_m73_mask.c_str(),
                                (line == reserved_tag(ETags::First_Line_M73_Placeholder)) ? 0 : 100,
                                (line == reserved_tag(ETags::First_Line_M73_Placeholder)) ? time_in_minutes(machine.time) : 0);
                    }
                    if (m117) {
                            ret += format_line_M73(machine.line_m117_mask.c_str(),
                                (line == reserved_tag(ETags::First_Line_M73_Placeholder)) ? 0 : 100,
                                (line == reserved_tag(ETags::First_Line_M73_Placeholder)) ? time_in_minutes(machine.time) : 0);
                    }
=======
#if ENABLE_EXTENDED_M73_LINES
                        // export pair <percent, remaining time>
                        ret += format_line_M73_main(machine.line_m73_main_mask.c_str(),
                            (line == reserved_tag(ETags::First_Line_M73_Placeholder)) ? 0 : 100,
                            (line == reserved_tag(ETags::First_Line_M73_Placeholder)) ? time_in_minutes(machine.time) : 0);
#if ENABLE_GCODE_LINES_ID_IN_H_SLIDER
                        ++extra_lines_count;
#endif // ENABLE_GCODE_LINES_ID_IN_H_SLIDER

                        // export remaining time to next printer stop
                        if (line == reserved_tag(ETags::First_Line_M73_Placeholder) && !machine.stop_times.empty()) {
                            int to_export_stop = time_in_minutes(machine.stop_times.front().elapsed_time);
                            ret += format_line_M73_stop_int(machine.line_m73_stop_mask.c_str(), to_export_stop);
                            last_exported_stop[i] = to_export_stop;
#if ENABLE_GCODE_LINES_ID_IN_H_SLIDER
                            ++extra_lines_count;
#endif // ENABLE_GCODE_LINES_ID_IN_H_SLIDER
                        }
#else
                        ret += format_line_M73(machine.line_m73_mask.c_str(),
                            (line == reserved_tag(ETags::First_Line_M73_Placeholder)) ? 0 : 100,
                            (line == reserved_tag(ETags::First_Line_M73_Placeholder)) ? time_in_minutes(machine.time) : 0);
>>>>>>> 8bf36c74
#if ENABLE_GCODE_LINES_ID_IN_H_SLIDER
                        ++extra_lines_count;
#endif // ENABLE_GCODE_LINES_ID_IN_H_SLIDER
#endif // ENABLE_EXTENDED_M73_LINES
                    }
                }
            }
            else if (line == reserved_tag(ETags::Estimated_Printing_Time_Placeholder)) {
#else
        if ((export_remaining_time_enabled || print_remaining_time_enabled) 
            && (line == First_Line_M73_Placeholder_Tag || line == Last_Line_M73_Placeholder_Tag)) {
            for (size_t i = 0; i < static_cast<size_t>(PrintEstimatedTimeStatistics::ETimeMode::Count); ++i) {
                const TimeMachine& machine = machines[i];
                if (machine.enabled) {
                    if (m73) {
                        ret += format_line_M73(machine.line_m73_mask.c_str(),
                            (line == First_Line_M73_Placeholder_Tag) ? 0 : 100,
                            (line == First_Line_M73_Placeholder_Tag) ? time_in_minutes(machines[i].time) : 0);
                    }
                    if (m117) {
                        ret += format_line_M73(machine.line_m117_mask.c_str(),
                            (line == First_Line_M73_Placeholder_Tag) ? 0 : 100,
                            (line == First_Line_M73_Placeholder_Tag) ? time_in_minutes(machines[i].time) : 0);
                    }
                }
            }
        }
        else if (line == Estimated_Printing_Time_Placeholder_Tag) {
#endif // ENABLE_VALIDATE_CUSTOM_GCODE
                for (size_t i = 0; i < static_cast<size_t>(PrintEstimatedTimeStatistics::ETimeMode::Count); ++i) {
                    const TimeMachine& machine = machines[i];
                    PrintEstimatedTimeStatistics::ETimeMode mode = static_cast<PrintEstimatedTimeStatistics::ETimeMode>(i);
                    if (mode == PrintEstimatedTimeStatistics::ETimeMode::Normal || machine.enabled) {
                        char buf[128];
                        sprintf(buf, "; estimated printing time (%s mode) = %s\n",
                            (mode == PrintEstimatedTimeStatistics::ETimeMode::Normal) ? "normal" : "silent",
                            get_time_dhms(machine.time).c_str());
                        ret += buf;
                    }
                }
            }
#if ENABLE_VALIDATE_CUSTOM_GCODE
        }
#endif // ENABLE_VALIDATE_CUSTOM_GCODE

#if ENABLE_GCODE_LINES_ID_IN_H_SLIDER
        return std::tuple(!ret.empty(), ret.empty() ? gcode_line : ret, (extra_lines_count == 0) ? extra_lines_count : extra_lines_count - 1);
#else
        return std::make_pair(!ret.empty(), ret.empty() ? gcode_line : ret);
#endif // ENABLE_GCODE_LINES_ID_IN_H_SLIDER
    };

    // check for temporary lines
    auto is_temporary_decoration = [](const std::string_view gcode_line) {
        // remove trailing '\n'
        assert(! gcode_line.empty());
        assert(gcode_line.back() == '\n');

        // return true for decorations which are used in processing the gcode but that should not be exported into the final gcode
        // i.e.:
        // bool ret = gcode_line.substr(0, gcode_line.length() - 1) == ";" + Layer_Change_Tag;
        // ...
        // return ret;
        return false;
    };

    // Iterators for the normal and silent cached time estimate entry recently processed, used by process_line_G1.
    auto g1_times_cache_it = Slic3r::reserve_vector<std::vector<TimeMachine::G1LinesCacheItem>::const_iterator>(machines.size());
    for (const auto& machine : machines)
        g1_times_cache_it.emplace_back(machine.g1_times_cache.begin());

    // add lines M73 to exported gcode
    auto process_line_G1 = [&]() {
#if ENABLE_GCODE_LINES_ID_IN_H_SLIDER
        unsigned int exported_lines_count = 0;
#endif // ENABLE_GCODE_LINES_ID_IN_H_SLIDER
        if (export_remaining_time_enabled || print_remaining_time_enabled) {
            for (size_t i = 0; i < static_cast<size_t>(PrintEstimatedTimeStatistics::ETimeMode::Count); ++i) {
                const TimeMachine& machine = machines[i];
                if (machine.enabled) {
                    // export pair <percent, remaining time>
                    // Skip all machine.g1_times_cache below g1_lines_counter.
                    auto& it = g1_times_cache_it[i];
                    while (it != machine.g1_times_cache.end() && it->id < g1_lines_counter)
                        ++it;
                    if (it != machine.g1_times_cache.end() && it->id == g1_lines_counter) {
#if ENABLE_EXTENDED_M73_LINES
                        std::pair<int, int> to_export_main = { int(100.0f * it->elapsed_time / machine.time),
                                                               time_in_minutes(machine.time - it->elapsed_time) };
                        if (last_exported_main[i] != to_export_main) {
                            export_line += format_line_M73_main(machine.line_m73_main_mask.c_str(),
                                to_export_main.first, to_export_main.second);
                            last_exported_main[i] = to_export_main;
#if ENABLE_GCODE_LINES_ID_IN_H_SLIDER
                            ++exported_lines_count;
#endif // ENABLE_GCODE_LINES_ID_IN_H_SLIDER
#else
                        float elapsed_time = it->elapsed_time;
                        std::pair<int, int> to_export = { int(100.0f * elapsed_time / machine.time),
                                                          time_in_minutes(machine.time - elapsed_time) };
                        if (last_exported[i] != to_export) {
                            if (m73) {
                                export_line += format_line_M73(machine.line_m73_mask.c_str(),
                                    to_export.first, to_export.second);
                                last_exported[i] = to_export;
                            }
                            if (m117) {
                                export_line += format_line_M73(machine.line_m117_mask.c_str(),
                                    to_export.first, to_export.second);
                            }
                            last_exported[i] = to_export;
#if ENABLE_GCODE_LINES_ID_IN_H_SLIDER
                            ++exported_lines_count;
#endif // ENABLE_GCODE_LINES_ID_IN_H_SLIDER
#endif // ENABLE_EXTENDED_M73_LINES
                        }
#if ENABLE_EXTENDED_M73_LINES
                        // export remaining time to next printer stop
                        auto it_stop = std::upper_bound(machine.stop_times.begin(), machine.stop_times.end(), it->elapsed_time,
                            [](float value, const TimeMachine::StopTime& t) { return value < t.elapsed_time; });
                        if (it_stop != machine.stop_times.end()) {
                            int to_export_stop = time_in_minutes(it_stop->elapsed_time - it->elapsed_time);
                            if (last_exported_stop[i] != to_export_stop) {
                                if (to_export_stop > 0) {
                                    if (last_exported_stop[i] != to_export_stop) {
                                        export_line += format_line_M73_stop_int(machine.line_m73_stop_mask.c_str(), to_export_stop);
                                        last_exported_stop[i] = to_export_stop;
#if ENABLE_GCODE_LINES_ID_IN_H_SLIDER
                                        ++exported_lines_count;
#endif // ENABLE_GCODE_LINES_ID_IN_H_SLIDER
                                    }
                                }
                                else {
                                    bool is_last = false;
                                    auto next_it = it + 1;
                                    is_last |= (next_it == machine.g1_times_cache.end());

                                    if (next_it != machine.g1_times_cache.end()) {
                                        auto next_it_stop = std::upper_bound(machine.stop_times.begin(), machine.stop_times.end(), next_it->elapsed_time,
                                            [](float value, const TimeMachine::StopTime& t) { return value < t.elapsed_time; });
                                        is_last |= (next_it_stop != it_stop);

                                        std::string time_float_str = format_time_float(time_in_last_minute(it_stop->elapsed_time - it->elapsed_time));
                                        std::string next_time_float_str = format_time_float(time_in_last_minute(it_stop->elapsed_time - next_it->elapsed_time));
                                        is_last |= (std::stof(time_float_str) > 0.0f && std::stof(next_time_float_str) == 0.0f);
                                    }

                                    if (is_last) {
                                        if (std::distance(machine.stop_times.begin(), it_stop) == static_cast<ptrdiff_t>(machine.stop_times.size() - 1))
                                            export_line += format_line_M73_stop_int(machine.line_m73_stop_mask.c_str(), to_export_stop);
                                        else
                                            export_line += format_line_M73_stop_float(machine.line_m73_stop_mask.c_str(), time_in_last_minute(it_stop->elapsed_time - it->elapsed_time));

                                        last_exported_stop[i] = to_export_stop;
#if ENABLE_GCODE_LINES_ID_IN_H_SLIDER
                                        ++exported_lines_count;
#endif // ENABLE_GCODE_LINES_ID_IN_H_SLIDER
                                    }
                                }
                            }
                        }
#endif // ENABLE_EXTENDED_M73_LINES
                    }
                }
            }
        }
#if ENABLE_GCODE_LINES_ID_IN_H_SLIDER
        return exported_lines_count;
#endif // ENABLE_GCODE_LINES_ID_IN_H_SLIDER
    };

    // helper function to write to disk
    auto write_string = [&](const std::string& str) {
        fwrite((const void*)export_line.c_str(), 1, export_line.length(), out);
        if (ferror(out)) {
            in.close();
            fclose(out);
            boost::nowide::remove(out_path.c_str());
            throw Slic3r::RuntimeError(std::string("Time estimator post process export failed.\nIs the disk full?\n"));
        }
        export_line.clear();
    };

#if ENABLE_GCODE_LINES_ID_IN_H_SLIDER
    unsigned int line_id = 0;
    std::vector<std::pair<unsigned int, unsigned int>> offsets;
#endif // ENABLE_GCODE_LINES_ID_IN_H_SLIDER

    while (std::getline(in, gcode_line)) {
        if (!in.good()) {
            fclose(out);
            throw Slic3r::RuntimeError(std::string("Time estimator post process export failed.\nError while reading from file.\n"));
        }

#if ENABLE_GCODE_LINES_ID_IN_H_SLIDER
        ++line_id;
#endif // ENABLE_GCODE_LINES_ID_IN_H_SLIDER

        gcode_line += "\n";
        // replace placeholder lines
#if ENABLE_GCODE_LINES_ID_IN_H_SLIDER
        auto [processed, result, lines_added_count] = process_placeholders(gcode_line);
        if (processed && lines_added_count > 0)
            offsets.push_back({ line_id, lines_added_count });
#else
        auto [processed, result] = process_placeholders(gcode_line);
#endif // ENABLE_GCODE_LINES_ID_IN_H_SLIDER
        gcode_line = result;
        if (!processed) {
            // remove temporary lines
            if (is_temporary_decoration(gcode_line))
                continue;

            // add lines M73 where needed
            parser.parse_line(gcode_line,
                [&](GCodeReader& reader, const GCodeReader::GCodeLine& line) {
                    if (line.cmd_is("G1")) {
#if ENABLE_GCODE_LINES_ID_IN_H_SLIDER
                        unsigned int extra_lines_count = process_line_G1();
                        ++g1_lines_counter;
                        if (extra_lines_count > 0)
                            offsets.push_back({ line_id, extra_lines_count });
#else
                        process_line_G1();
                        ++g1_lines_counter;
#endif // ENABLE_GCODE_LINES_ID_IN_H_SLIDER
                    }
                });
        }

        export_line += gcode_line;
        if (export_line.length() > 65535)
            write_string(export_line);
    }

    if (!export_line.empty())
        write_string(export_line);

    fclose(out);
    in.close();

#if ENABLE_GCODE_LINES_ID_IN_H_SLIDER
    // updates moves' gcode ids which have been modified by the insertion of the M73 lines
    unsigned int curr_offset_id = 0;
    unsigned int total_offset = 0;
    for (MoveVertex& move : moves) {
        while (curr_offset_id < static_cast<unsigned int>(offsets.size()) && offsets[curr_offset_id].first <= move.gcode_id) {
            total_offset += offsets[curr_offset_id].second;
            ++curr_offset_id;
        }
        move.gcode_id += total_offset;
    }
#endif // ENABLE_GCODE_LINES_ID_IN_H_SLIDER

    if (rename_file(out_path, filename))
        throw Slic3r::RuntimeError(std::string("Failed to rename the output G-code file from ") + out_path + " to " + filename + '\n' +
            "Is " + out_path + " locked?" + '\n');
}

const std::vector<std::pair<GCodeProcessor::EProducer, std::string>> GCodeProcessor::Producers = {
    { EProducer::PrusaSlicer, "PrusaSlicer" },
    { EProducer::Slic3rPE,    "Slic3r Prusa Edition" },
    { EProducer::Slic3r,      "Slic3r" },
    { EProducer::Cura,        "Cura_SteamEngine" },
    { EProducer::Simplify3D,  "Simplify3D" },
    { EProducer::CraftWare,   "CraftWare" },
    { EProducer::ideaMaker,   "ideaMaker" },
    { EProducer::KissSlicer,  "KISSlicer" }
};

unsigned int GCodeProcessor::s_result_id = 0;

#if ENABLE_VALIDATE_CUSTOM_GCODE
bool GCodeProcessor::contains_reserved_tag(const std::string& gcode, std::string& found_tag)
{
    bool ret = false;

    GCodeReader parser;
    parser.parse_buffer(gcode, [&ret, &found_tag](GCodeReader& parser, const GCodeReader::GCodeLine& line) {
        std::string comment = line.raw();
        if (comment.length() > 2 && comment.front() == ';') {
            comment = comment.substr(1);
            for (const std::string& s : Reserved_Tags) {
                if (boost::starts_with(comment, s)) {
                    ret = true;
                    found_tag = comment;
                    parser.quit_parsing();
                    return;
                }
            }
        }
        });

    return ret;
}

bool GCodeProcessor::contains_reserved_tags(const std::string& gcode, unsigned int max_count, std::vector<std::string>& found_tag)
{
    max_count = std::max(max_count, 1U);

    bool ret = false;

    GCodeReader parser;
    parser.parse_buffer(gcode, [&ret, &found_tag, max_count](GCodeReader& parser, const GCodeReader::GCodeLine& line) {
        std::string comment = line.raw();
        if (comment.length() > 2 && comment.front() == ';') {
            comment = comment.substr(1);
            for (const std::string& s : Reserved_Tags) {
                if (boost::starts_with(comment, s)) {
                    ret = true;
                    found_tag.push_back(comment);
                    if (found_tag.size() == max_count) {
                        parser.quit_parsing();
                        return;
                    }
                }
            }
        }
        });

    return ret;
}
#endif // ENABLE_VALIDATE_CUSTOM_GCODE

GCodeProcessor::GCodeProcessor()
{
    reset();
#if ENABLE_EXTENDED_M73_LINES
    m_time_processor.machines[static_cast<size_t>(PrintEstimatedTimeStatistics::ETimeMode::Normal)].line_m73_main_mask = "M73 P%s R%s\n";
    m_time_processor.machines[static_cast<size_t>(PrintEstimatedTimeStatistics::ETimeMode::Normal)].line_m73_stop_mask = "M73 C%s\n";
    m_time_processor.machines[static_cast<size_t>(PrintEstimatedTimeStatistics::ETimeMode::Stealth)].line_m73_main_mask = "M73 Q%s S%s\n";
    m_time_processor.machines[static_cast<size_t>(PrintEstimatedTimeStatistics::ETimeMode::Stealth)].line_m73_stop_mask = "M73 D%s\n";
#else
    m_time_processor.machines[static_cast<size_t>(PrintEstimatedTimeStatistics::ETimeMode::Normal)].line_m73_mask = "M73 P%s R%s\n";
    m_time_processor.machines[static_cast<size_t>(PrintEstimatedTimeStatistics::ETimeMode::Stealth)].line_m73_mask = "M73 Q%s S%s\n";
<<<<<<< HEAD
    m_time_processor.machines[static_cast<size_t>(PrintEstimatedTimeStatistics::ETimeMode::Normal)].line_m117_mask = "M117 %s%% %s min left\n";
=======
#endif // ENABLE_EXTENDED_M73_LINES
>>>>>>> 8bf36c74
}

void GCodeProcessor::apply_config(const PrintConfig& config)
{
    m_parser.apply_config(config);

    m_flavor = config.gcode_flavor;

    size_t extruders_count = config.nozzle_diameter.values.size();
    m_result.extruders_count = extruders_count;

    m_extruder_offsets.resize(extruders_count);
    for (size_t i = 0; i < extruders_count; ++i) {
        Vec2f offset = config.extruder_offset.get_at(i).cast<float>();
        m_extruder_offsets[i] = { offset(0), offset(1), 0.0f };
    }

    m_extruder_colors.resize(extruders_count);
    for (size_t i = 0; i < extruders_count; ++i) {
        m_extruder_colors[i] = static_cast<unsigned char>(i);
    }

    m_extruder_temps.resize(extruders_count);

    m_filament_diameters.resize(config.filament_diameter.values.size());
    for (size_t i = 0; i < config.filament_diameter.values.size(); ++i) {
        m_filament_diameters[i] = static_cast<float>(config.filament_diameter.values[i]);
    }

    if ((m_flavor == gcfMarlinLegacy || m_flavor == gcfMarlinFirmware) && config.machine_limits_usage.value != MachineLimitsUsage::Ignore) {
        m_time_processor.machine_limits = reinterpret_cast<const MachineEnvelopeConfig&>(config);
        if (m_flavor == gcfMarlinLegacy) {
            // Legacy Marlin does not have separate travel acceleration, it uses the 'extruding' value instead.
            m_time_processor.machine_limits.machine_max_acceleration_travel = m_time_processor.machine_limits.machine_max_acceleration_extruding;
        }
    }

    // Filament load / unload times are not specific to a firmware flavor. Let anybody use it if they find it useful.
    // As of now the fields are shown at the UI dialog in the same combo box as the ramming values, so they
    // are considered to be active for the single extruder multi-material printers only.
    m_time_processor.filament_load_times.resize(config.filament_load_time.values.size());
    for (size_t i = 0; i < config.filament_load_time.values.size(); ++i) {
        m_time_processor.filament_load_times[i] = static_cast<float>(config.filament_load_time.values[i]);
    }
    m_time_processor.filament_unload_times.resize(config.filament_unload_time.values.size());
    for (size_t i = 0; i < config.filament_unload_time.values.size(); ++i) {
        m_time_processor.filament_unload_times[i] = static_cast<float>(config.filament_unload_time.values[i]);
    }

    for (size_t i = 0; i < static_cast<size_t>(PrintEstimatedTimeStatistics::ETimeMode::Count); ++i) {
        float max_acceleration = get_option_value(m_time_processor.machine_limits.machine_max_acceleration_extruding, i);
        m_time_processor.machines[i].max_acceleration = max_acceleration;
        m_time_processor.machines[i].acceleration = (max_acceleration > 0.0f) ? max_acceleration : DEFAULT_ACCELERATION;
        float max_travel_acceleration = get_option_value(m_time_processor.machine_limits.machine_max_acceleration_travel, i);
        m_time_processor.machines[i].max_travel_acceleration = max_travel_acceleration;
        m_time_processor.machines[i].travel_acceleration = (max_travel_acceleration > 0.0f) ? max_travel_acceleration : DEFAULT_TRAVEL_ACCELERATION;
    }

    m_time_processor.export_remaining_time_enabled = config.remaining_times.value;
    m_time_processor.print_remaining_time_enabled = config.print_remaining_times.value;

    m_use_volumetric_e = config.use_volumetric_e;
}

void GCodeProcessor::apply_config(const DynamicPrintConfig& config)
{
    m_parser.apply_config(config);

    const ConfigOptionEnum<GCodeFlavor>* gcode_flavor = config.option<ConfigOptionEnum<GCodeFlavor>>("gcode_flavor");
    if (gcode_flavor != nullptr)
        m_flavor = gcode_flavor->value;

    const ConfigOptionPoints* bed_shape = config.option<ConfigOptionPoints>("bed_shape");
    if (bed_shape != nullptr)
        m_result.bed_shape = bed_shape->values;

    const ConfigOptionString* print_settings_id = config.option<ConfigOptionString>("print_settings_id");
    if (print_settings_id != nullptr)
        m_result.settings_ids.print = print_settings_id->value;

    const ConfigOptionStrings* filament_settings_id = config.option<ConfigOptionStrings>("filament_settings_id");
    if (filament_settings_id != nullptr)
        m_result.settings_ids.filament = filament_settings_id->values;

    const ConfigOptionString* printer_settings_id = config.option<ConfigOptionString>("printer_settings_id");
    if (printer_settings_id != nullptr)
        m_result.settings_ids.printer = printer_settings_id->value;

    const ConfigOptionFloats* filament_diameters = config.option<ConfigOptionFloats>("filament_diameter");
    if (filament_diameters != nullptr) {
        for (double diam : filament_diameters->values) {
            m_filament_diameters.push_back(static_cast<float>(diam));
        }
    }

    m_result.extruders_count = config.option<ConfigOptionFloats>("nozzle_diameter")->values.size();

    const ConfigOptionPoints* extruder_offset = config.option<ConfigOptionPoints>("extruder_offset");
    if (extruder_offset != nullptr) {
        m_extruder_offsets.resize(extruder_offset->values.size());
        for (size_t i = 0; i < extruder_offset->values.size(); ++i) {
            Vec2f offset = extruder_offset->values[i].cast<float>();
            m_extruder_offsets[i] = { offset(0), offset(1), 0.0f };
        }
    }

    const ConfigOptionStrings* extruder_colour = config.option<ConfigOptionStrings>("extruder_colour");
    if (extruder_colour != nullptr) {
        // takes colors from config
        m_result.extruder_colors = extruder_colour->values;
        // try to replace missing values with filament colors
        const ConfigOptionStrings* filament_colour = config.option<ConfigOptionStrings>("filament_colour");
        if (filament_colour != nullptr && filament_colour->values.size() == m_result.extruder_colors.size()) {
            for (size_t i = 0; i < m_result.extruder_colors.size(); ++i) {
                if (m_result.extruder_colors[i].empty())
                    m_result.extruder_colors[i] = filament_colour->values[i];
            }
        }
    }

    // replace missing values with default
    std::string default_color = "#FF8000";
    for (size_t i = 0; i < m_result.extruder_colors.size(); ++i) {
        if (m_result.extruder_colors[i].empty())
            m_result.extruder_colors[i] = default_color;
    }

    m_extruder_colors.resize(m_result.extruder_colors.size());
    for (size_t i = 0; i < m_result.extruder_colors.size(); ++i) {
        m_extruder_colors[i] = static_cast<unsigned char>(i);
    }

    m_extruder_temps.resize(m_result.extruders_count);

    const ConfigOptionFloats* filament_load_time = config.option<ConfigOptionFloats>("filament_load_time");
    if (filament_load_time != nullptr) {
        m_time_processor.filament_load_times.resize(filament_load_time->values.size());
        for (size_t i = 0; i < filament_load_time->values.size(); ++i) {
            m_time_processor.filament_load_times[i] = static_cast<float>(filament_load_time->values[i]);
        }
    }

    const ConfigOptionFloats* filament_unload_time = config.option<ConfigOptionFloats>("filament_unload_time");
    if (filament_unload_time != nullptr) {
        m_time_processor.filament_unload_times.resize(filament_unload_time->values.size());
        for (size_t i = 0; i < filament_unload_time->values.size(); ++i) {
            m_time_processor.filament_unload_times[i] = static_cast<float>(filament_unload_time->values[i]);
        }
    }

    if (m_flavor == gcfMarlinLegacy || m_flavor == gcfMarlinFirmware) {
        const ConfigOptionFloats* machine_max_acceleration_x = config.option<ConfigOptionFloats>("machine_max_acceleration_x");
        if (machine_max_acceleration_x != nullptr)
            m_time_processor.machine_limits.machine_max_acceleration_x.values = machine_max_acceleration_x->values;

        const ConfigOptionFloats* machine_max_acceleration_y = config.option<ConfigOptionFloats>("machine_max_acceleration_y");
        if (machine_max_acceleration_y != nullptr)
            m_time_processor.machine_limits.machine_max_acceleration_y.values = machine_max_acceleration_y->values;

        const ConfigOptionFloats* machine_max_acceleration_z = config.option<ConfigOptionFloats>("machine_max_acceleration_z");
        if (machine_max_acceleration_z != nullptr)
            m_time_processor.machine_limits.machine_max_acceleration_z.values = machine_max_acceleration_z->values;

        const ConfigOptionFloats* machine_max_acceleration_e = config.option<ConfigOptionFloats>("machine_max_acceleration_e");
        if (machine_max_acceleration_e != nullptr)
            m_time_processor.machine_limits.machine_max_acceleration_e.values = machine_max_acceleration_e->values;

        const ConfigOptionFloats* machine_max_feedrate_x = config.option<ConfigOptionFloats>("machine_max_feedrate_x");
        if (machine_max_feedrate_x != nullptr)
            m_time_processor.machine_limits.machine_max_feedrate_x.values = machine_max_feedrate_x->values;

        const ConfigOptionFloats* machine_max_feedrate_y = config.option<ConfigOptionFloats>("machine_max_feedrate_y");
        if (machine_max_feedrate_y != nullptr)
            m_time_processor.machine_limits.machine_max_feedrate_y.values = machine_max_feedrate_y->values;

        const ConfigOptionFloats* machine_max_feedrate_z = config.option<ConfigOptionFloats>("machine_max_feedrate_z");
        if (machine_max_feedrate_z != nullptr)
            m_time_processor.machine_limits.machine_max_feedrate_z.values = machine_max_feedrate_z->values;

        const ConfigOptionFloats* machine_max_feedrate_e = config.option<ConfigOptionFloats>("machine_max_feedrate_e");
        if (machine_max_feedrate_e != nullptr)
            m_time_processor.machine_limits.machine_max_feedrate_e.values = machine_max_feedrate_e->values;

        const ConfigOptionFloats* machine_max_jerk_x = config.option<ConfigOptionFloats>("machine_max_jerk_x");
        if (machine_max_jerk_x != nullptr)
            m_time_processor.machine_limits.machine_max_jerk_x.values = machine_max_jerk_x->values;

        const ConfigOptionFloats* machine_max_jerk_y = config.option<ConfigOptionFloats>("machine_max_jerk_y");
        if (machine_max_jerk_y != nullptr)
            m_time_processor.machine_limits.machine_max_jerk_y.values = machine_max_jerk_y->values;

        const ConfigOptionFloats* machine_max_jerk_z = config.option<ConfigOptionFloats>("machine_max_jerkz");
        if (machine_max_jerk_z != nullptr)
            m_time_processor.machine_limits.machine_max_jerk_z.values = machine_max_jerk_z->values;

        const ConfigOptionFloats* machine_max_jerk_e = config.option<ConfigOptionFloats>("machine_max_jerk_e");
        if (machine_max_jerk_e != nullptr)
            m_time_processor.machine_limits.machine_max_jerk_e.values = machine_max_jerk_e->values;

        const ConfigOptionFloats* machine_max_acceleration_extruding = config.option<ConfigOptionFloats>("machine_max_acceleration_extruding");
        if (machine_max_acceleration_extruding != nullptr)
            m_time_processor.machine_limits.machine_max_acceleration_extruding.values = machine_max_acceleration_extruding->values;

        const ConfigOptionFloats* machine_max_acceleration_retracting = config.option<ConfigOptionFloats>("machine_max_acceleration_retracting");
        if (machine_max_acceleration_retracting != nullptr)
            m_time_processor.machine_limits.machine_max_acceleration_retracting.values = machine_max_acceleration_retracting->values;


        // Legacy Marlin does not have separate travel acceleration, it uses the 'extruding' value instead.
        const ConfigOptionFloats* machine_max_acceleration_travel = config.option<ConfigOptionFloats>(m_flavor == gcfMarlinLegacy
                                                                                                    ? "machine_max_acceleration_extruding"
                                                                                                    : "machine_max_acceleration_travel");
        if (machine_max_acceleration_travel != nullptr)
            m_time_processor.machine_limits.machine_max_acceleration_travel.values = machine_max_acceleration_travel->values;


        const ConfigOptionFloats* machine_min_extruding_rate = config.option<ConfigOptionFloats>("machine_min_extruding_rate");
        if (machine_min_extruding_rate != nullptr)
            m_time_processor.machine_limits.machine_min_extruding_rate.values = machine_min_extruding_rate->values;

        const ConfigOptionFloats* machine_min_travel_rate = config.option<ConfigOptionFloats>("machine_min_travel_rate");
        if (machine_min_travel_rate != nullptr)
            m_time_processor.machine_limits.machine_min_travel_rate.values = machine_min_travel_rate->values;
    }

    for (size_t i = 0; i < static_cast<size_t>(PrintEstimatedTimeStatistics::ETimeMode::Count); ++i) {
        float max_acceleration = get_option_value(m_time_processor.machine_limits.machine_max_acceleration_extruding, i);
        m_time_processor.machines[i].max_acceleration = max_acceleration;
        m_time_processor.machines[i].acceleration = (max_acceleration > 0.0f) ? max_acceleration : DEFAULT_ACCELERATION;
        float max_travel_acceleration = get_option_value(m_time_processor.machine_limits.machine_max_acceleration_travel, i);
        m_time_processor.machines[i].max_travel_acceleration = max_travel_acceleration;
        m_time_processor.machines[i].travel_acceleration = (max_travel_acceleration > 0.0f) ? max_travel_acceleration : DEFAULT_TRAVEL_ACCELERATION;
    }

    if (m_time_processor.machine_limits.machine_max_acceleration_x.values.size() > 1)
        enable_stealth_time_estimator(true);

    const ConfigOptionBool* use_volumetric_e = config.option<ConfigOptionBool>("use_volumetric_e");
    if (use_volumetric_e != nullptr)
        m_use_volumetric_e = use_volumetric_e->value;
}

void GCodeProcessor::enable_stealth_time_estimator(bool enabled)
{
    m_time_processor.machines[static_cast<size_t>(PrintEstimatedTimeStatistics::ETimeMode::Stealth)].enabled = enabled;
}

void GCodeProcessor::reset()
{
    static const size_t Min_Extruder_Count = 5;

    m_units = EUnits::Millimeters;
    m_global_positioning_type = EPositioningType::Absolute;
    m_e_local_positioning_type = EPositioningType::Absolute;
    m_extruder_offsets = std::vector<Vec3f>(Min_Extruder_Count, Vec3f::Zero());
    m_flavor = gcfRepRapSprinter;

    m_start_position = { 0.0f, 0.0f, 0.0f, 0.0f };
    m_end_position = { 0.0f, 0.0f, 0.0f, 0.0f };
    m_origin = { 0.0f, 0.0f, 0.0f, 0.0f };
    m_cached_position.reset();
    m_wiping = false;

#if ENABLE_GCODE_LINES_ID_IN_H_SLIDER
    m_line_id = 0;
#endif // ENABLE_GCODE_LINES_ID_IN_H_SLIDER
    m_feedrate = 0.0f;
    m_width = 0.0f;
    m_height = 0.0f;
    m_forced_width = 0.0f;
    m_forced_height = 0.0f;
    m_mm3_per_mm = 0.0f;
    m_fan_speed = 0.0f;

    m_extrusion_role = erNone;
    m_extruder_id = 0;
    m_extruder_colors.resize(Min_Extruder_Count);
    for (size_t i = 0; i < Min_Extruder_Count; ++i) {
        m_extruder_colors[i] = static_cast<unsigned char>(i);
    }
    m_extruder_temps.resize(Min_Extruder_Count);
    for (size_t i = 0; i < Min_Extruder_Count; ++i) {
        m_extruder_temps[i] = 0.0f;
    }

    m_filament_diameters = std::vector<float>(Min_Extruder_Count, 1.75f);
    m_extruded_last_z = 0.0f;
    m_g1_line_id = 0;
    m_layer_id = 0;
    m_cp_color.reset();

    m_producer = EProducer::Unknown;
    m_producers_enabled = false;

    m_time_processor.reset();

    m_result.reset();
    m_result.id = ++s_result_id;

    m_use_volumetric_e = false;

#if ENABLE_GCODE_VIEWER_DATA_CHECKING
    m_mm3_per_mm_compare.reset();
    m_height_compare.reset();
    m_width_compare.reset();
#endif // ENABLE_GCODE_VIEWER_DATA_CHECKING
}

void GCodeProcessor::process_file(const std::string& filename, bool apply_postprocess, std::function<void()> cancel_callback)
{
    auto last_cancel_callback_time = std::chrono::high_resolution_clock::now();

#if ENABLE_GCODE_VIEWER_STATISTICS
    auto start_time = std::chrono::high_resolution_clock::now();
#endif // ENABLE_GCODE_VIEWER_STATISTICS

    // pre-processing
    // parse the gcode file to detect its producer
    if (m_producers_enabled) {
        m_parser.parse_file(filename, [this](GCodeReader& reader, const GCodeReader::GCodeLine& line) {
            const std::string_view cmd = line.cmd();
            if (cmd.length() == 0) {
                const std::string_view comment = line.comment();
                if (comment.length() > 1 && detect_producer(comment))
#if ENABLE_VALIDATE_CUSTOM_GCODE
                    m_parser.quit_parsing();
#else
                    m_parser.quit_parsing_file();
#endif // ENABLE_VALIDATE_CUSTOM_GCODE
            }
            });

        // if the gcode was produced by PrusaSlicer,
        // extract the config from it
        if (m_producer == EProducer::PrusaSlicer || m_producer == EProducer::Slic3rPE || m_producer == EProducer::Slic3r) {
            DynamicPrintConfig config;
            config.apply(FullPrintConfig::defaults());
            config.load_from_gcode_file(filename, false);
            apply_config(config);
        }
        else if (m_producer == EProducer::Simplify3D)
            apply_config_simplify3d(filename);
    }

    // process gcode
#if ENABLE_GCODE_WINDOW
    m_result.filename = filename;
#endif // ENABLE_GCODE_WINDOW
    m_result.id = ++s_result_id;
    // 1st move must be a dummy move
    m_result.moves.emplace_back(MoveVertex());
    m_parser.parse_file(filename, [this, cancel_callback, &last_cancel_callback_time](GCodeReader& reader, const GCodeReader::GCodeLine& line) {
        if (cancel_callback != nullptr) {
            // call the cancel callback every 100 ms
            auto curr_time = std::chrono::high_resolution_clock::now();
            if (std::chrono::duration_cast<std::chrono::milliseconds>(curr_time - last_cancel_callback_time).count() > 100) {
                cancel_callback();
                last_cancel_callback_time = curr_time;
            }
        }
        process_gcode_line(line);
        });

    // update width/height of wipe moves
    for (MoveVertex& move : m_result.moves) {
        if (move.type == EMoveType::Wipe) {
            move.width = Wipe_Width;
            move.height = Wipe_Height;
        }
    }

    // process the time blocks
    for (size_t i = 0; i < static_cast<size_t>(PrintEstimatedTimeStatistics::ETimeMode::Count); ++i) {
        TimeMachine& machine = m_time_processor.machines[i];
        TimeMachine::CustomGCodeTime& gcode_time = machine.gcode_time;
        machine.calculate_time();
        if (gcode_time.needed && gcode_time.cache != 0.0f)
            gcode_time.times.push_back({ CustomGCode::ColorChange, gcode_time.cache });
    }

    update_estimated_times_stats();

    // post-process to add M73 lines into the gcode
    if (apply_postprocess)
#if ENABLE_GCODE_LINES_ID_IN_H_SLIDER
        m_time_processor.post_process(filename, m_time_processor.export_remaining_time_enabled, m_time_processor.print_remaining_time_enabled, m_result.moves);
#else
        m_time_processor.post_process(filename, m_time_processor.export_remaining_time_enabled, m_time_processor.print_remaining_time_enabled);
#endif // ENABLE_GCODE_LINES_ID_IN_H_SLIDER

#if ENABLE_GCODE_VIEWER_DATA_CHECKING
    std::cout << "\n";
    m_mm3_per_mm_compare.output();
    m_height_compare.output();
    m_width_compare.output();
#endif // ENABLE_GCODE_VIEWER_DATA_CHECKING

#if ENABLE_GCODE_VIEWER_STATISTICS
    m_result.time = std::chrono::duration_cast<std::chrono::milliseconds>(std::chrono::high_resolution_clock::now() - start_time).count();
#endif // ENABLE_GCODE_VIEWER_STATISTICS
}

float GCodeProcessor::get_time(PrintEstimatedTimeStatistics::ETimeMode mode) const
{
    return (mode < PrintEstimatedTimeStatistics::ETimeMode::Count) ? m_time_processor.machines[static_cast<size_t>(mode)].time : 0.0f;
}

std::string GCodeProcessor::get_time_dhm(PrintEstimatedTimeStatistics::ETimeMode mode) const
{
    return (mode < PrintEstimatedTimeStatistics::ETimeMode::Count) ? short_time(get_time_dhms(m_time_processor.machines[static_cast<size_t>(mode)].time)) : std::string("N/A");
}

std::vector<std::pair<CustomGCode::Type, std::pair<float, float>>> GCodeProcessor::get_custom_gcode_times(PrintEstimatedTimeStatistics::ETimeMode mode, bool include_remaining) const
{
    std::vector<std::pair<CustomGCode::Type, std::pair<float, float>>> ret;
    if (mode < PrintEstimatedTimeStatistics::ETimeMode::Count) {
        const TimeMachine& machine = m_time_processor.machines[static_cast<size_t>(mode)];
        float total_time = 0.0f;
        for (const auto& [type, time] : machine.gcode_time.times) {
            float remaining = include_remaining ? machine.time - total_time : 0.0f;
            ret.push_back({ type, { time, remaining } });
            total_time += time;
        }
    }
    return ret;
}

std::vector<std::pair<EMoveType, float>> GCodeProcessor::get_moves_time(PrintEstimatedTimeStatistics::ETimeMode mode) const
{
    std::vector<std::pair<EMoveType, float>> ret;
    if (mode < PrintEstimatedTimeStatistics::ETimeMode::Count) {
        for (size_t i = 0; i < m_time_processor.machines[static_cast<size_t>(mode)].moves_time.size(); ++i) {
            float time = m_time_processor.machines[static_cast<size_t>(mode)].moves_time[i];
            if (time > 0.0f)
                ret.push_back({ static_cast<EMoveType>(i), time });
        }
    }
    return ret;
}

std::vector<std::pair<ExtrusionRole, float>> GCodeProcessor::get_roles_time(PrintEstimatedTimeStatistics::ETimeMode mode) const
{
    std::vector<std::pair<ExtrusionRole, float>> ret;
    if (mode < PrintEstimatedTimeStatistics::ETimeMode::Count) {
        for (size_t i = 0; i < m_time_processor.machines[static_cast<size_t>(mode)].roles_time.size(); ++i) {
            float time = m_time_processor.machines[static_cast<size_t>(mode)].roles_time[i];
            if (time > 0.0f)
                ret.push_back({ static_cast<ExtrusionRole>(i), time });
        }
    }
    return ret;
}

std::vector<float> GCodeProcessor::get_layers_time(PrintEstimatedTimeStatistics::ETimeMode mode) const
{
    return (mode < PrintEstimatedTimeStatistics::ETimeMode::Count) ?
        m_time_processor.machines[static_cast<size_t>(mode)].layers_time :
        std::vector<float>();
}

void GCodeProcessor::apply_config_simplify3d(const std::string& filename)
{
    struct BedSize
    {
        double x{ 0.0 };
        double y{ 0.0 };

        bool is_defined() const { return x > 0.0 && y > 0.0; }
    };

    BedSize bed_size;

    m_parser.parse_file(filename, [this, &bed_size](GCodeReader& reader, const GCodeReader::GCodeLine& line) {
        auto extract_float = [](const std::string& cmt, const std::string& key, double& out) {
            size_t pos = cmt.find(key);
            if (pos != cmt.npos) {
                pos = cmt.find(',', pos);
                if (pos != cmt.npos) {
                    out = std::stod(cmt.substr(pos + 1));
                    return true;
                }
            }
            return false;
        };

        const std::string& comment = line.raw();
        if (comment.length() > 2 && comment.front() == ';') {
            if (bed_size.x == 0.0)
                extract_float(comment, "strokeXoverride", bed_size.x);
            if (bed_size.y == 0.0)
                extract_float(comment, "strokeYoverride", bed_size.y);

            // check for early exit
            if (bed_size.is_defined()) {
#if ENABLE_VALIDATE_CUSTOM_GCODE
                m_parser.quit_parsing();
#else
                m_parser.quit_parsing_file();
#endif // ENABLE_VALIDATE_CUSTOM_GCODE
            }
        }
        });

    if (bed_size.is_defined()) {
        m_result.bed_shape = {
            { 0.0, 0.0 },
            { bed_size.x, 0.0 },
            { bed_size.x, bed_size.y },
            { 0.0, bed_size.y }
        };
    }
}

void GCodeProcessor::process_gcode_line(const GCodeReader::GCodeLine& line)
{
/* std::cout << line.raw() << std::endl; */

#if ENABLE_GCODE_LINES_ID_IN_H_SLIDER
    ++m_line_id;
#endif // ENABLE_GCODE_LINES_ID_IN_H_SLIDER

    // update start position
    m_start_position = m_end_position;

    const std::string_view cmd = line.cmd();
    if (cmd.length() > 1) {
        // process command lines
        switch (::toupper(cmd[0]))
        {
        case 'G':
            {
                switch (::atoi(&cmd[1]))
                {
                case 0:  { process_G0(line); break; }  // Move
                case 1:  { process_G1(line); break; }  // Move
                case 10: { process_G10(line); break; } // Retract
                case 11: { process_G11(line); break; } // Unretract
                case 20: { process_G20(line); break; } // Set Units to Inches
                case 21: { process_G21(line); break; } // Set Units to Millimeters
                case 22: { process_G22(line); break; } // Firmware controlled retract
                case 23: { process_G23(line); break; } // Firmware controlled unretract
                case 28: { process_G28(line); break; } // Move to origin
                case 90: { process_G90(line); break; } // Set to Absolute Positioning
                case 91: { process_G91(line); break; } // Set to Relative Positioning
                case 92: { process_G92(line); break; } // Set Position
                default: { break; }
                }
                break;
            }
        case 'M':
            {
                switch (::atoi(&cmd[1]))
                {
                case 1:   { process_M1(line); break; }   // Sleep or Conditional stop
                case 82:  { process_M82(line); break; }  // Set extruder to absolute mode
                case 83:  { process_M83(line); break; }  // Set extruder to relative mode
                case 104: { process_M104(line); break; } // Set extruder temperature
                case 106: { process_M106(line); break; } // Set fan speed
                case 107: { process_M107(line); break; } // Disable fan
                case 108: { process_M108(line); break; } // Set tool (Sailfish)
                case 109: { process_M109(line); break; } // Set extruder temperature and wait
                case 132: { process_M132(line); break; } // Recall stored home offsets
                case 135: { process_M135(line); break; } // Set tool (MakerWare)
                case 201: { process_M201(line); break; } // Set max printing acceleration
                case 203: { process_M203(line); break; } // Set maximum feedrate
                case 204: { process_M204(line); break; } // Set default acceleration
                case 205: { process_M205(line); break; } // Advanced settings
                case 221: { process_M221(line); break; } // Set extrude factor override percentage
                case 401: { process_M401(line); break; } // Repetier: Store x, y and z position
                case 402: { process_M402(line); break; } // Repetier: Go to stored position
                case 566: { process_M566(line); break; } // Set allowable instantaneous speed change
                case 702: { process_M702(line); break; } // Unload the current filament into the MK3 MMU2 unit at the end of print.
                default: { break; }
                }
                break;
            }
        case 'T':
            {
                process_T(line); // Select Tool
                break;
            }
        default: { break; }
        }
    }
    else {
        const std::string &comment = line.raw();
        if (comment.length() > 2 && comment.front() == ';')
            // Process tags embedded into comments. Tag comments always start at the start of a line
            // with a comment and continue with a tag without any whitespace separator.
            process_tags(comment.substr(1));
    }
}

#if __has_include(<charconv>)
    template <typename T, typename = void>
    struct is_from_chars_convertible : std::false_type {};
    template <typename T>
    struct is_from_chars_convertible<T, std::void_t<decltype(std::from_chars(std::declval<const char*>(), std::declval<const char*>(), std::declval<T&>()))>> : std::true_type {};
#endif

// Returns true if the number was parsed correctly into out and the number spanned the whole input string.
template<typename T>
[[nodiscard]] static inline bool parse_number(const std::string_view sv, T &out)
{
    // https://www.bfilipek.com/2019/07/detect-overload-from-chars.html#example-stdfromchars
#if __has_include(<charconv>)
    // Visual Studio 19 supports from_chars all right.
    // OSX compiler that we use only implements std::from_chars just for ints.
    // GCC that we compile on does not provide <charconv> at all.
    if constexpr (is_from_chars_convertible<T>::value) {
        auto str_end = sv.data() + sv.size();
        auto [end_ptr, error_code] = std::from_chars(sv.data(), str_end, out);
        return error_code == std::errc() && end_ptr == str_end;
    } 
    else
#endif
    {
        // Legacy conversion, which is costly due to having to make a copy of the string before conversion.
        try {
            assert(sv.size() < 1024);
	    assert(sv.data() != nullptr);
            std::string str { sv };
            size_t read = 0;
            if constexpr (std::is_same_v<T, int>)
                out = std::stoi(str, &read);
            else if constexpr (std::is_same_v<T, long>)
                out = std::stol(str, &read);
            else if constexpr (std::is_same_v<T, float>)
                out = std::stof(str, &read);
            else if constexpr (std::is_same_v<T, double>)
                out = std::stod(str, &read);
            return str.size() == read;
        } catch (...) {
            return false;
        }
    }
}

void GCodeProcessor::process_tags(const std::string_view comment)
{
    // producers tags
    if (m_producers_enabled && process_producers_tags(comment))
        return;

#if ENABLE_VALIDATE_CUSTOM_GCODE
    // extrusion role tag
    if (boost::starts_with(comment, reserved_tag(ETags::Role))) {
        m_extrusion_role = ExtrusionEntity::string_to_role(comment.substr(reserved_tag(ETags::Role).length()));
        return;
    }

    // wipe start tag
    if (boost::starts_with(comment, reserved_tag(ETags::Wipe_Start))) {
        m_wiping = true;
        return;
    }

    // wipe end tag
    if (boost::starts_with(comment, reserved_tag(ETags::Wipe_End))) {
        m_wiping = false;
        return;
    }
#else
    // extrusion role tag
    if (boost::starts_with(comment, Extrusion_Role_Tag)) {
        m_extrusion_role = ExtrusionEntity::string_to_role(comment.substr(Extrusion_Role_Tag.length()));
        return;
    }

    // wipe start tag
    if (boost::starts_with(comment, Wipe_Start_Tag)) {
        m_wiping = true;
        return;
    }

    // wipe end tag
    if (boost::starts_with(comment, Wipe_End_Tag)) {
        m_wiping = false;
        return;
    }
#endif // ENABLE_VALIDATE_CUSTOM_GCODE

    if (!m_producers_enabled || m_producer == EProducer::PrusaSlicer) {
#if ENABLE_VALIDATE_CUSTOM_GCODE
        // height tag
        if (boost::starts_with(comment, reserved_tag(ETags::Height))) {
            if (!parse_number(comment.substr(reserved_tag(ETags::Height).size()), m_forced_height))
                BOOST_LOG_TRIVIAL(error) << "GCodeProcessor encountered an invalid value for Height (" << comment << ").";
            return;
        }
        // width tag
        if (boost::starts_with(comment, reserved_tag(ETags::Width))) {
            if (!parse_number(comment.substr(reserved_tag(ETags::Width).size()), m_forced_width))
                BOOST_LOG_TRIVIAL(error) << "GCodeProcessor encountered an invalid value for Width (" << comment << ").";
            return;
        }
#else
        // height tag
        if (boost::starts_with(comment, Height_Tag)) {
            if (!parse_number(comment.substr(Height_Tag.size()), m_forced_height))
                BOOST_LOG_TRIVIAL(error) << "GCodeProcessor encountered an invalid value for Height (" << comment << ").";
            return;
        }
        // width tag
        if (boost::starts_with(comment, Width_Tag)) {
            if (!parse_number(comment.substr(Width_Tag.size()), m_forced_width))
                BOOST_LOG_TRIVIAL(error) << "GCodeProcessor encountered an invalid value for Width (" << comment << ").";
            return;
        }
#endif // ENABLE_VALIDATE_CUSTOM_GCODE
    }

#if ENABLE_VALIDATE_CUSTOM_GCODE
    // color change tag
    if (boost::starts_with(comment, reserved_tag(ETags::Color_Change))) {
        unsigned char extruder_id = 0;
        if (boost::starts_with(comment.substr(reserved_tag(ETags::Color_Change).size()), ",T")) {
            int eid;
            if (!parse_number(comment.substr(reserved_tag(ETags::Color_Change).size() + 2), eid) || eid < 0 || eid > 255) {
                BOOST_LOG_TRIVIAL(error) << "GCodeProcessor encountered an invalid value for Color_Change (" << comment << ").";
                return;
            }
            extruder_id = static_cast<unsigned char>(eid);
        }

        m_extruder_colors[extruder_id] = static_cast<unsigned char>(m_extruder_offsets.size()) + m_cp_color.counter; // color_change position in list of color for preview
        ++m_cp_color.counter;
        if (m_cp_color.counter == UCHAR_MAX)
            m_cp_color.counter = 0;

        if (m_extruder_id == extruder_id) {
            m_cp_color.current = m_extruder_colors[extruder_id];
            store_move_vertex(EMoveType::Color_change);
        }

        process_custom_gcode_time(CustomGCode::ColorChange);

        return;
    }

    // pause print tag
    if (comment == reserved_tag(ETags::Pause_Print)) {
        store_move_vertex(EMoveType::Pause_Print);
        process_custom_gcode_time(CustomGCode::PausePrint);
        return;
    }

    // custom code tag
    if (comment == reserved_tag(ETags::Custom_Code)) {
        store_move_vertex(EMoveType::Custom_GCode);
        return;
    }

    // layer change tag
    if (comment == reserved_tag(ETags::Layer_Change)) {
        ++m_layer_id;
        return;
    }
#else
    // color change tag
    if (boost::starts_with(comment, Color_Change_Tag)) {
        unsigned char extruder_id = 0;
        if (boost::starts_with(comment.substr(Color_Change_Tag.size()), ",T")) {
            int eid;
            if (! parse_number(comment.substr(Color_Change_Tag.size() + 2), eid) || eid < 0 || eid > 255) {
                BOOST_LOG_TRIVIAL(error) << "GCodeProcessor encountered an invalid value for Color_Change (" << comment << ").";
                return;
            }
            extruder_id = static_cast<unsigned char>(eid);
        }

        m_extruder_colors[extruder_id] = static_cast<unsigned char>(m_extruder_offsets.size()) + m_cp_color.counter; // color_change position in list of color for preview
        ++m_cp_color.counter;
        if (m_cp_color.counter == UCHAR_MAX)
            m_cp_color.counter = 0;

        if (m_extruder_id == extruder_id) {
            m_cp_color.current = m_extruder_colors[extruder_id];
            store_move_vertex(EMoveType::Color_change);
        }

        process_custom_gcode_time(CustomGCode::ColorChange);

        return;
    }

    // pause print tag
    if (comment == Pause_Print_Tag) {
        store_move_vertex(EMoveType::Pause_Print);
        process_custom_gcode_time(CustomGCode::PausePrint);
        return;
    }

    // custom code tag
    if (comment == Custom_Code_Tag) {
        store_move_vertex(EMoveType::Custom_GCode);
        return;
    }

    // layer change tag
    if (comment == Layer_Change_Tag) {
        ++m_layer_id;
        return;
    }
#endif // ENABLE_VALIDATE_CUSTOM_GCODE

#if ENABLE_GCODE_VIEWER_DATA_CHECKING
    // mm3_per_mm print tag
    if (boost::starts_with(comment, Mm3_Per_Mm_Tag)) {
        if (! parse_number(comment.substr(Mm3_Per_Mm_Tag.size()), m_mm3_per_mm_compare.last_tag_value))
            BOOST_LOG_TRIVIAL(error) << "GCodeProcessor encountered an invalid value for Mm3_Per_Mm (" << comment << ").";
        return;
    }
#endif // ENABLE_GCODE_VIEWER_DATA_CHECKING
}

bool GCodeProcessor::process_producers_tags(const std::string_view comment)
{
    switch (m_producer)
    {
    case EProducer::Slic3rPE:
    case EProducer::Slic3r: 
    case EProducer::PrusaSlicer: { return process_prusaslicer_tags(comment); }
    case EProducer::Cura:        { return process_cura_tags(comment); }
    case EProducer::Simplify3D:  { return process_simplify3d_tags(comment); }
    case EProducer::CraftWare:   { return process_craftware_tags(comment); }
    case EProducer::ideaMaker:   { return process_ideamaker_tags(comment); }
    case EProducer::KissSlicer:  { return process_kissslicer_tags(comment); }
    default:                     { return false; }
    }
}

bool GCodeProcessor::process_prusaslicer_tags(const std::string_view comment)
{
    return false;
}

bool GCodeProcessor::process_cura_tags(const std::string_view comment)
{
    // TYPE -> extrusion role
    std::string tag = "TYPE:";
    size_t pos = comment.find(tag);
    if (pos != comment.npos) {
        const std::string_view type = comment.substr(pos + tag.length());
        if (type == "SKIRT")
            m_extrusion_role = erSkirt;
        else if (type == "WALL-OUTER")
            m_extrusion_role = erExternalPerimeter;
        else if (type == "WALL-INNER")
            m_extrusion_role = erPerimeter;
        else if (type == "SKIN")
            m_extrusion_role = erSolidInfill;
        else if (type == "FILL")
            m_extrusion_role = erInternalInfill;
        else if (type == "SUPPORT")
            m_extrusion_role = erSupportMaterial;
        else if (type == "SUPPORT-INTERFACE")
            m_extrusion_role = erSupportMaterialInterface;
        else if (type == "PRIME-TOWER")
            m_extrusion_role = erWipeTower;
        else {
            m_extrusion_role = erNone;
            BOOST_LOG_TRIVIAL(warning) << "GCodeProcessor found unknown extrusion role: " << type;
        }

        return true;
    }

    // flavor
    tag = "FLAVOR:";
    pos = comment.find(tag);
    if (pos != comment.npos) {
        const std::string_view flavor = comment.substr(pos + tag.length());
        if (flavor == "BFB")
            m_flavor = gcfMarlinLegacy; // is this correct ?
        else if (flavor == "Mach3")
            m_flavor = gcfMach3;
        else if (flavor == "Makerbot")
            m_flavor = gcfMakerWare;
        else if (flavor == "UltiGCode")
            m_flavor = gcfMarlinLegacy; // is this correct ?
        else if (flavor == "Marlin(Volumetric)")
            m_flavor = gcfMarlinLegacy; // is this correct ?
        else if (flavor == "Griffin")
            m_flavor = gcfMarlinLegacy; // is this correct ?
        else if (flavor == "Repetier")
            m_flavor = gcfRepetier;
        else if (flavor == "RepRap")
            m_flavor = gcfRepRapFirmware;
        else if (flavor == "Marlin")
            m_flavor = gcfMarlinLegacy;
        else
            BOOST_LOG_TRIVIAL(warning) << "GCodeProcessor found unknown flavor: " << flavor;

        return true;
    }

    // layer
    tag = "LAYER:";
    pos = comment.find(tag);
    if (pos != comment.npos) {
        ++m_layer_id;
        return true;
    }

    return false;
}

bool GCodeProcessor::process_simplify3d_tags(const std::string_view comment)
{
    // extrusion roles

    // in older versions the comments did not contain the key 'feature'
    std::string_view cmt = comment;
    size_t pos = cmt.find(" feature");
    if (pos == 0)
        cmt.remove_prefix(8);

    // ; skirt
    pos = cmt.find(" skirt");
    if (pos == 0) {
        m_extrusion_role = erSkirt;
        return true;
    }
    
    // ; outer perimeter
    pos = cmt.find(" outer perimeter");
    if (pos == 0) {
        m_extrusion_role = erExternalPerimeter;
        return true;
    }

    // ; inner perimeter
    pos = cmt.find(" inner perimeter");
    if (pos == 0) {
        m_extrusion_role = erPerimeter;
        return true;
    }

    // ; gap fill
    pos = cmt.find(" gap fill");
    if (pos == 0) {
        m_extrusion_role = erGapFill;
        return true;
    }

    // ; infill
    pos = cmt.find(" infill");
    if (pos == 0) {
        m_extrusion_role = erInternalInfill;
        return true;
    }

    // ; solid layer
    pos = cmt.find(" solid layer");
    if (pos == 0) {
        m_extrusion_role = erSolidInfill;
        return true;
    }

    // ; bridge
    pos = cmt.find(" bridge");
    if (pos == 0) {
        m_extrusion_role = erBridgeInfill;
        return true;
    }

    // ; support
    pos = cmt.find(" support");
    if (pos == 0) {
        m_extrusion_role = erSupportMaterial;
        return true;
    }

    // ; dense support
    pos = cmt.find(" dense support");
    if (pos == 0) {
        m_extrusion_role = erSupportMaterialInterface;
        return true;
    }

    // ; prime pillar
    pos = cmt.find(" prime pillar");
    if (pos == 0) {
        m_extrusion_role = erWipeTower;
        return true;
    }

    // ; ooze shield
    pos = cmt.find(" ooze shield");
    if (pos == 0) {
        m_extrusion_role = erNone; // Missing mapping
        return true;
    }

    // ; raft
    pos = cmt.find(" raft");
    if (pos == 0) {
        m_extrusion_role = erSupportMaterial;
        return true;
    }

    // ; internal single extrusion
    pos = cmt.find(" internal single extrusion");
    if (pos == 0) {
        m_extrusion_role = erNone; // Missing mapping
        return true;
    }

    // geometry
    // ; tool
    std::string tag = " tool";
    pos = cmt.find(tag);
    if (pos == 0) {
        const std::string_view data = cmt.substr(pos + tag.length());
        std::string h_tag = "H";
        size_t h_start = data.find(h_tag);
        size_t h_end = data.find_first_of(' ', h_start);
        std::string w_tag = "W";
        size_t w_start = data.find(w_tag);
        size_t w_end = data.find_first_of(' ', w_start);
        if (h_start != data.npos) {
            if (!parse_number(data.substr(h_start + 1, (h_end != data.npos) ? h_end - h_start - 1 : h_end), m_forced_height))
                BOOST_LOG_TRIVIAL(error) << "GCodeProcessor encountered an invalid value for Height (" << comment << ").";
        }
        if (w_start != data.npos) {
            if (!parse_number(data.substr(w_start + 1, (w_end != data.npos) ? w_end - w_start - 1 : w_end), m_forced_width))
                BOOST_LOG_TRIVIAL(error) << "GCodeProcessor encountered an invalid value for Width (" << comment << ").";
        }

        return true;
    }

    // ; layer
    tag = " layer";
    pos = cmt.find(tag);
    if (pos == 0) {
        // skip lines "; layer end"
        const std::string_view data = cmt.substr(pos + tag.length());
        size_t end_start = data.find("end");
        if (end_start == data.npos)
            ++m_layer_id;

        return true;
    }

    return false;
}

bool GCodeProcessor::process_craftware_tags(const std::string_view comment)
{
    // segType -> extrusion role
    std::string tag = "segType:";
    size_t pos = comment.find(tag);
    if (pos != comment.npos) {
        const std::string_view type = comment.substr(pos + tag.length());
        if (type == "Skirt")
            m_extrusion_role = erSkirt;
        else if (type == "Perimeter")
            m_extrusion_role = erExternalPerimeter;
        else if (type == "HShell")
            m_extrusion_role = erNone; // <<<<<<<<<<<<<<<<<<<<<<<<<<<<<<<<<<<<<<<<<<<<<<<<<<
        else if (type == "InnerHair")
            m_extrusion_role = erNone; // <<<<<<<<<<<<<<<<<<<<<<<<<<<<<<<<<<<<<<<<<<<<<<<<<<
        else if (type == "Loop")
            m_extrusion_role = erNone; // <<<<<<<<<<<<<<<<<<<<<<<<<<<<<<<<<<<<<<<<<<<<<<<<<<
        else if (type == "Infill")
            m_extrusion_role = erInternalInfill;
        else if (type == "Raft")
            m_extrusion_role = erSkirt;
        else if (type == "Support")
            m_extrusion_role = erSupportMaterial;
        else if (type == "SupportTouch")
            m_extrusion_role = erSupportMaterial;
        else if (type == "SoftSupport")
            m_extrusion_role = erSupportMaterialInterface;
        else if (type == "Pillar")
            m_extrusion_role = erWipeTower;
        else {
            m_extrusion_role = erNone;
            BOOST_LOG_TRIVIAL(warning) << "GCodeProcessor found unknown extrusion role: " << type;
        }

        return true;
    }

    // layer
    pos = comment.find(" Layer #");
    if (pos == 0) {
        ++m_layer_id;
        return true;
    }

    return false;
}

bool GCodeProcessor::process_ideamaker_tags(const std::string_view comment)
{
    // TYPE -> extrusion role
    std::string tag = "TYPE:";
    size_t pos = comment.find(tag);
    if (pos != comment.npos) {
        const std::string_view type = comment.substr(pos + tag.length());
        if (type == "RAFT")
            m_extrusion_role = erSkirt;
        else if (type == "WALL-OUTER")
            m_extrusion_role = erExternalPerimeter;
        else if (type == "WALL-INNER")
            m_extrusion_role = erPerimeter;
        else if (type == "SOLID-FILL")
            m_extrusion_role = erSolidInfill;
        else if (type == "FILL")
            m_extrusion_role = erInternalInfill;
        else if (type == "BRIDGE")
            m_extrusion_role = erBridgeInfill;
        else if (type == "SUPPORT")
            m_extrusion_role = erSupportMaterial;
        else {
            m_extrusion_role = erNone;
            BOOST_LOG_TRIVIAL(warning) << "GCodeProcessor found unknown extrusion role: " << type;
        }
        return true;
    }

    // geometry
    // width
    tag = "WIDTH:";
    pos = comment.find(tag);
    if (pos != comment.npos) {
        if (!parse_number(comment.substr(pos + tag.length()), m_forced_width))
            BOOST_LOG_TRIVIAL(error) << "GCodeProcessor encountered an invalid value for Width (" << comment << ").";
        return true;
    }

    // height
    tag = "HEIGHT:";
    pos = comment.find(tag);
    if (pos != comment.npos) {
        if (!parse_number(comment.substr(pos + tag.length()), m_forced_height))
            BOOST_LOG_TRIVIAL(error) << "GCodeProcessor encountered an invalid value for Height (" << comment << ").";
        return true;
    }

    // layer
    pos = comment.find("LAYER:");
    if (pos == 0) {
        ++m_layer_id;
        return true;
    }

    return false;
}

bool GCodeProcessor::process_kissslicer_tags(const std::string_view comment)
{
    // extrusion roles

    // ; 'Raft Path'
    size_t pos = comment.find(" 'Raft Path'");
    if (pos == 0) {
        m_extrusion_role = erSkirt;
        return true;
    }

    // ; 'Support Interface Path'
    pos = comment.find(" 'Support Interface Path'");
    if (pos == 0) {
        m_extrusion_role = erSupportMaterialInterface;
        return true;
    }

    // ; 'Travel/Ironing Path'
    pos = comment.find(" 'Travel/Ironing Path'");
    if (pos == 0) {
        m_extrusion_role = erIroning;
        return true;
    }

    // ; 'Support (may Stack) Path'
    pos = comment.find(" 'Support (may Stack) Path'");
    if (pos == 0) {
        m_extrusion_role = erSupportMaterial;
        return true;
    }

    // ; 'Perimeter Path'
    pos = comment.find(" 'Perimeter Path'");
    if (pos == 0) {
        m_extrusion_role = erExternalPerimeter;
        return true;
    }

    // ; 'Pillar Path'
    pos = comment.find(" 'Pillar Path'");
    if (pos == 0) {
        m_extrusion_role = erNone; // <<<<<<<<<<<<<<<<<<<<<<<<<<<<<<<<<<<<<<<<<<<<<<<<<<
        return true;
    }

    // ; 'Destring/Wipe/Jump Path'
    pos = comment.find(" 'Destring/Wipe/Jump Path'");
    if (pos == 0) {
        m_extrusion_role = erNone; // <<<<<<<<<<<<<<<<<<<<<<<<<<<<<<<<<<<<<<<<<<<<<<<<<<
        return true;
    }

    // ; 'Prime Pillar Path'
    pos = comment.find(" 'Prime Pillar Path'");
    if (pos == 0) {
        m_extrusion_role = erNone; // <<<<<<<<<<<<<<<<<<<<<<<<<<<<<<<<<<<<<<<<<<<<<<<<<<
        return true;
    }

    // ; 'Loop Path'
    pos = comment.find(" 'Loop Path'");
    if (pos == 0) {
        m_extrusion_role = erNone; // <<<<<<<<<<<<<<<<<<<<<<<<<<<<<<<<<<<<<<<<<<<<<<<<<<
        return true;
    }

    // ; 'Crown Path'
    pos = comment.find(" 'Crown Path'");
    if (pos == 0) {
        m_extrusion_role = erNone; // <<<<<<<<<<<<<<<<<<<<<<<<<<<<<<<<<<<<<<<<<<<<<<<<<<
        return true;
    }

    // ; 'Solid Path'
    pos = comment.find(" 'Solid Path'");
    if (pos == 0) {
        m_extrusion_role = erNone;
        return true;
    }

    // ; 'Stacked Sparse Infill Path'
    pos = comment.find(" 'Stacked Sparse Infill Path'");
    if (pos == 0) {
        m_extrusion_role = erInternalInfill;
        return true;
    }

    // ; 'Sparse Infill Path'
    pos = comment.find(" 'Sparse Infill Path'");
    if (pos == 0) {
        m_extrusion_role = erSolidInfill;
        return true;
    }

    // geometry

    // layer
    pos = comment.find(" BEGIN_LAYER_");
    if (pos == 0) {
        ++m_layer_id;
        return true;
    }

    return false;
}

bool GCodeProcessor::detect_producer(const std::string_view comment)
{
    for (const auto& [id, search_string] : Producers) {
        size_t pos = comment.find(search_string);
        if (pos != comment.npos) {
            m_producer = id;
            BOOST_LOG_TRIVIAL(info) << "Detected gcode producer: " << search_string;
            return true;
        }
    }
    return false;
}

void GCodeProcessor::process_G0(const GCodeReader::GCodeLine& line)
{
    process_G1(line);
}

void GCodeProcessor::process_G1(const GCodeReader::GCodeLine& line)
{
    float filament_diameter = (static_cast<size_t>(m_extruder_id) < m_filament_diameters.size()) ? m_filament_diameters[m_extruder_id] : m_filament_diameters.back();
    float filament_radius = 0.5f * filament_diameter;
    float area_filament_cross_section = static_cast<float>(M_PI) * sqr(filament_radius);
    auto absolute_position = [this, area_filament_cross_section](Axis axis, const GCodeReader::GCodeLine& lineG1) {
        bool is_relative = (m_global_positioning_type == EPositioningType::Relative);
        if (axis == E)
            is_relative |= (m_e_local_positioning_type == EPositioningType::Relative);

        if (lineG1.has(Slic3r::Axis(axis))) {
            float lengthsScaleFactor = (m_units == EUnits::Inches) ? INCHES_TO_MM : 1.0f;
            float ret = lineG1.value(Slic3r::Axis(axis)) * lengthsScaleFactor;
            if (axis == E && m_use_volumetric_e)
                ret /= area_filament_cross_section;
            return is_relative ? m_start_position[axis] + ret : m_origin[axis] + ret;
        }
        else
            return m_start_position[axis];
    };

    auto move_type = [this](const AxisCoords& delta_pos) {
        EMoveType type = EMoveType::Noop;

        if (m_wiping)
            type = EMoveType::Wipe;
        else if (delta_pos[E] < 0.0f)
            type = (delta_pos[X] != 0.0f || delta_pos[Y] != 0.0f || delta_pos[Z] != 0.0f) ? EMoveType::Travel : EMoveType::Retract;
        else if (delta_pos[E] > 0.0f) {
            if (delta_pos[X] == 0.0f && delta_pos[Y] == 0.0f)
                type = (delta_pos[Z] == 0.0f) ? EMoveType::Unretract : EMoveType::Travel;
            else if (delta_pos[X] != 0.0f || delta_pos[Y] != 0.0f)
                type = EMoveType::Extrude;
        } 
        else if (delta_pos[X] != 0.0f || delta_pos[Y] != 0.0f || delta_pos[Z] != 0.0f)
            type = EMoveType::Travel;

        return type;
    };

    ++m_g1_line_id;

    // enable processing of lines M201/M203/M204/M205
    m_time_processor.machine_envelope_processing_enabled = true;

    // updates axes positions from line
    for (unsigned char a = X; a <= E; ++a) {
        m_end_position[a] = absolute_position((Axis)a, line);
    }

    // updates feedrate from line, if present
    if (line.has_f())
        m_feedrate = line.f() * MMMIN_TO_MMSEC;

    // calculates movement deltas
    float max_abs_delta = 0.0f;
    AxisCoords delta_pos;
    for (unsigned char a = X; a <= E; ++a) {
        delta_pos[a] = m_end_position[a] - m_start_position[a];
        max_abs_delta = std::max(max_abs_delta, std::abs(delta_pos[a]));
    }

    // no displacement, return
    if (max_abs_delta == 0.0f)
        return;

    EMoveType type = move_type(delta_pos);
    if (type == EMoveType::Extrude && m_end_position[Z] == 0.0f)
        type = EMoveType::Travel;

    if (type == EMoveType::Extrude) {
        float delta_xyz = std::sqrt(sqr(delta_pos[X]) + sqr(delta_pos[Y]) + sqr(delta_pos[Z]));
        float volume_extruded_filament = area_filament_cross_section * delta_pos[E];
        float area_toolpath_cross_section = volume_extruded_filament / delta_xyz;

        // volume extruded filament / tool displacement = area toolpath cross section
        m_mm3_per_mm = area_toolpath_cross_section;
#if ENABLE_GCODE_VIEWER_DATA_CHECKING
        m_mm3_per_mm_compare.update(area_toolpath_cross_section, m_extrusion_role);
#endif // ENABLE_GCODE_VIEWER_DATA_CHECKING

        if (m_forced_height > 0.0f)
            m_height = m_forced_height;
        else {
            if (m_end_position[Z] > m_extruded_last_z + EPSILON) {
                m_height = m_end_position[Z] - m_extruded_last_z;
                m_extruded_last_z = m_end_position[Z];
            }
        }

#if ENABLE_GCODE_VIEWER_DATA_CHECKING
        m_height_compare.update(m_height, m_extrusion_role);
#endif // ENABLE_GCODE_VIEWER_DATA_CHECKING

        if (m_forced_width > 0.0f)
            m_width = m_forced_width;
        else if (m_extrusion_role == erExternalPerimeter)
            // cross section: rectangle
            m_width = delta_pos[E] * static_cast<float>(M_PI * sqr(1.05f * filament_radius)) / (delta_xyz * m_height);
        else if (m_extrusion_role == erBridgeInfill || m_extrusion_role == erNone)
            // cross section: circle
            m_width = static_cast<float>(m_filament_diameters[m_extruder_id]) * std::sqrt(delta_pos[E] / delta_xyz);
        else
            // cross section: rectangle + 2 semicircles
            m_width = delta_pos[E] * static_cast<float>(M_PI * sqr(filament_radius)) / (delta_xyz * m_height) + static_cast<float>(1.0 - 0.25 * M_PI) * m_height;

        // clamp width to avoid artifacts which may arise from wrong values of m_height
        m_width = std::min(m_width, std::max(1.0f, 4.0f * m_height));

#if ENABLE_GCODE_VIEWER_DATA_CHECKING
        m_width_compare.update(m_width, m_extrusion_role);
#endif // ENABLE_GCODE_VIEWER_DATA_CHECKING
    }

    if (type == EMoveType::Extrude && (m_extrusion_role == erCustom || m_width == 0.0f || m_height == 0.0f))
        type = EMoveType::Travel;

    // time estimate section
    auto move_length = [](const AxisCoords& delta_pos) {
        float sq_xyz_length = sqr(delta_pos[X]) + sqr(delta_pos[Y]) + sqr(delta_pos[Z]);
        return (sq_xyz_length > 0.0f) ? std::sqrt(sq_xyz_length) : std::abs(delta_pos[E]);
    };

    auto is_extrusion_only_move = [](const AxisCoords& delta_pos) {
        return delta_pos[X] == 0.0f && delta_pos[Y] == 0.0f && delta_pos[Z] == 0.0f && delta_pos[E] != 0.0f;
    };

    float distance = move_length(delta_pos);
    assert(distance != 0.0f);
    float inv_distance = 1.0f / distance;

    for (size_t i = 0; i < static_cast<size_t>(PrintEstimatedTimeStatistics::ETimeMode::Count); ++i) {
        TimeMachine& machine = m_time_processor.machines[i];
        if (!machine.enabled)
            continue;

        TimeMachine::State& curr = machine.curr;
        TimeMachine::State& prev = machine.prev;
        std::vector<TimeBlock>& blocks = machine.blocks;

        curr.feedrate = (delta_pos[E] == 0.0f) ?
            minimum_travel_feedrate(static_cast<PrintEstimatedTimeStatistics::ETimeMode>(i), m_feedrate) :
            minimum_feedrate(static_cast<PrintEstimatedTimeStatistics::ETimeMode>(i), m_feedrate);

        TimeBlock block;
        block.move_type = type;
        block.role = m_extrusion_role;
        block.distance = distance;
        block.g1_line_id = m_g1_line_id;
        block.layer_id = m_layer_id;

        // calculates block cruise feedrate
        float min_feedrate_factor = 1.0f;
        for (unsigned char a = X; a <= E; ++a) {
            curr.axis_feedrate[a] = curr.feedrate * delta_pos[a] * inv_distance;
            if (a == E)
                curr.axis_feedrate[a] *= machine.extrude_factor_override_percentage;

            curr.abs_axis_feedrate[a] = std::abs(curr.axis_feedrate[a]);
            if (curr.abs_axis_feedrate[a] != 0.0f) {
                float axis_max_feedrate = get_axis_max_feedrate(static_cast<PrintEstimatedTimeStatistics::ETimeMode>(i), static_cast<Axis>(a));
                if (axis_max_feedrate != 0.0f)
                    min_feedrate_factor = std::min(min_feedrate_factor, axis_max_feedrate / curr.abs_axis_feedrate[a]);
            }
        }

        block.feedrate_profile.cruise = min_feedrate_factor * curr.feedrate;

        if (min_feedrate_factor < 1.0f) {
            for (unsigned char a = X; a <= E; ++a) {
                curr.axis_feedrate[a] *= min_feedrate_factor;
                curr.abs_axis_feedrate[a] *= min_feedrate_factor;
            }
        }

        // calculates block acceleration
        float acceleration = 
            (type == EMoveType::Travel) ? get_travel_acceleration(static_cast<PrintEstimatedTimeStatistics::ETimeMode>(i)) :
            (is_extrusion_only_move(delta_pos) ?
                get_retract_acceleration(static_cast<PrintEstimatedTimeStatistics::ETimeMode>(i)) :
                get_acceleration(static_cast<PrintEstimatedTimeStatistics::ETimeMode>(i)));

        for (unsigned char a = X; a <= E; ++a) {
            float axis_max_acceleration = get_axis_max_acceleration(static_cast<PrintEstimatedTimeStatistics::ETimeMode>(i), static_cast<Axis>(a));
            if (acceleration * std::abs(delta_pos[a]) * inv_distance > axis_max_acceleration)
                acceleration = axis_max_acceleration;
        }

        block.acceleration = acceleration;

        // calculates block exit feedrate
        curr.safe_feedrate = block.feedrate_profile.cruise;

        for (unsigned char a = X; a <= E; ++a) {
            float axis_max_jerk = get_axis_max_jerk(static_cast<PrintEstimatedTimeStatistics::ETimeMode>(i), static_cast<Axis>(a));
            if (curr.abs_axis_feedrate[a] > axis_max_jerk)
                curr.safe_feedrate = std::min(curr.safe_feedrate, axis_max_jerk);
        }

        block.feedrate_profile.exit = curr.safe_feedrate;

        static const float PREVIOUS_FEEDRATE_THRESHOLD = 0.0001f;

        // calculates block entry feedrate
        float vmax_junction = curr.safe_feedrate;
        if (!blocks.empty() && prev.feedrate > PREVIOUS_FEEDRATE_THRESHOLD) {
            bool prev_speed_larger = prev.feedrate > block.feedrate_profile.cruise;
            float smaller_speed_factor = prev_speed_larger ? (block.feedrate_profile.cruise / prev.feedrate) : (prev.feedrate / block.feedrate_profile.cruise);
            // Pick the smaller of the nominal speeds. Higher speed shall not be achieved at the junction during coasting.
            vmax_junction = prev_speed_larger ? block.feedrate_profile.cruise : prev.feedrate;

            float v_factor = 1.0f;
            bool limited = false;

            for (unsigned char a = X; a <= E; ++a) {
                // Limit an axis. We have to differentiate coasting from the reversal of an axis movement, or a full stop.
                float v_exit = prev.axis_feedrate[a];
                float v_entry = curr.axis_feedrate[a];

                if (prev_speed_larger)
                    v_exit *= smaller_speed_factor;

                if (limited) {
                    v_exit *= v_factor;
                    v_entry *= v_factor;
                }

                // Calculate the jerk depending on whether the axis is coasting in the same direction or reversing a direction.
                float jerk =
                    (v_exit > v_entry) ?
                    (((v_entry > 0.0f) || (v_exit < 0.0f)) ?
                        // coasting
                        (v_exit - v_entry) :
                        // axis reversal
                        std::max(v_exit, -v_entry)) :
                    // v_exit <= v_entry
                    (((v_entry < 0.0f) || (v_exit > 0.0f)) ?
                        // coasting
                        (v_entry - v_exit) :
                        // axis reversal
                        std::max(-v_exit, v_entry));

                float axis_max_jerk = get_axis_max_jerk(static_cast<PrintEstimatedTimeStatistics::ETimeMode>(i), static_cast<Axis>(a));
                if (jerk > axis_max_jerk) {
                    v_factor *= axis_max_jerk / jerk;
                    limited = true;
                }
            }

            if (limited)
                vmax_junction *= v_factor;

            // Now the transition velocity is known, which maximizes the shared exit / entry velocity while
            // respecting the jerk factors, it may be possible, that applying separate safe exit / entry velocities will achieve faster prints.
            float vmax_junction_threshold = vmax_junction * 0.99f;

            // Not coasting. The machine will stop and start the movements anyway, better to start the segment from start.
            if ((prev.safe_feedrate > vmax_junction_threshold) && (curr.safe_feedrate > vmax_junction_threshold))
                vmax_junction = curr.safe_feedrate;
        }

        float v_allowable = max_allowable_speed(-acceleration, curr.safe_feedrate, block.distance);
        block.feedrate_profile.entry = std::min(vmax_junction, v_allowable);

        block.max_entry_speed = vmax_junction;
        block.flags.nominal_length = (block.feedrate_profile.cruise <= v_allowable);
        block.flags.recalculate = true;
        block.safe_feedrate = curr.safe_feedrate;

        // calculates block trapezoid
        block.calculate_trapezoid();

        // updates previous
        prev = curr;

        blocks.push_back(block);

        if (blocks.size() > TimeProcessor::Planner::refresh_threshold)
            machine.calculate_time(TimeProcessor::Planner::queue_size);
    }

    // store move
    store_move_vertex(type);
}

void GCodeProcessor::process_G10(const GCodeReader::GCodeLine& line)
{
    // stores retract move
    store_move_vertex(EMoveType::Retract);
}

void GCodeProcessor::process_G11(const GCodeReader::GCodeLine& line)
{
    // stores unretract move
    store_move_vertex(EMoveType::Unretract);
}

void GCodeProcessor::process_G20(const GCodeReader::GCodeLine& line)
{
    m_units = EUnits::Inches;
}

void GCodeProcessor::process_G21(const GCodeReader::GCodeLine& line)
{
    m_units = EUnits::Millimeters;
}

void GCodeProcessor::process_G22(const GCodeReader::GCodeLine& line)
{
    // stores retract move
    store_move_vertex(EMoveType::Retract);
}

void GCodeProcessor::process_G23(const GCodeReader::GCodeLine& line)
{
    // stores unretract move
    store_move_vertex(EMoveType::Unretract);
}

void GCodeProcessor::process_G28(const GCodeReader::GCodeLine& line)
{
    std::string_view cmd = line.cmd();
    std::string new_line_raw = { cmd.data(), cmd.size() };
    bool found = false;
    if (line.has_x()) {
        new_line_raw += " X0";
        found = true;
    }
    if (line.has_y()) {
        new_line_raw += " Y0";
        found = true;
    }
    if (line.has_z()) {
        new_line_raw += " Z0";
        found = true;
    }
    if (!found)
        new_line_raw += " X0  Y0  Z0";

    GCodeReader::GCodeLine new_gline;
    GCodeReader reader;
    reader.parse_line(new_line_raw, [&](GCodeReader& reader, const GCodeReader::GCodeLine& gline) { new_gline = gline; });
    process_G1(new_gline);
}

void GCodeProcessor::process_G90(const GCodeReader::GCodeLine& line)
{
    m_global_positioning_type = EPositioningType::Absolute;
}

void GCodeProcessor::process_G91(const GCodeReader::GCodeLine& line)
{
    m_global_positioning_type = EPositioningType::Relative;
}

void GCodeProcessor::process_G92(const GCodeReader::GCodeLine& line)
{
    float lengths_scale_factor = (m_units == EUnits::Inches) ? INCHES_TO_MM : 1.0f;
    bool any_found = false;

    if (line.has_x()) {
        m_origin[X] = m_end_position[X] - line.x() * lengths_scale_factor;
        any_found = true;
    }

    if (line.has_y()) {
        m_origin[Y] = m_end_position[Y] - line.y() * lengths_scale_factor;
        any_found = true;
    }

    if (line.has_z()) {
        m_origin[Z] = m_end_position[Z] - line.z() * lengths_scale_factor;
        any_found = true;
    }

    if (line.has_e()) {
        // extruder coordinate can grow to the point where its float representation does not allow for proper addition with small increments,
        // we set the value taken from the G92 line as the new current position for it
        m_end_position[E] = line.e() * lengths_scale_factor;
        any_found = true;
    }
    else
        simulate_st_synchronize();

    if (!any_found && !line.has_unknown_axis()) {
        // The G92 may be called for axes that PrusaSlicer does not recognize, for example see GH issue #3510, 
        // where G92 A0 B0 is called although the extruder axis is till E.
        for (unsigned char a = X; a <= E; ++a) {
            m_origin[a] = m_end_position[a];
        }
    }
}

void GCodeProcessor::process_M1(const GCodeReader::GCodeLine& line)
{
    simulate_st_synchronize();
}

void GCodeProcessor::process_M82(const GCodeReader::GCodeLine& line)
{
    m_e_local_positioning_type = EPositioningType::Absolute;
}

void GCodeProcessor::process_M83(const GCodeReader::GCodeLine& line)
{
    m_e_local_positioning_type = EPositioningType::Relative;
}

void GCodeProcessor::process_M104(const GCodeReader::GCodeLine& line)
{
    float new_temp;
    if (line.has_value('S', new_temp))
        m_extruder_temps[m_extruder_id] = new_temp;
}

void GCodeProcessor::process_M106(const GCodeReader::GCodeLine& line)
{
    if (!line.has('P')) {
        // The absence of P means the print cooling fan, so ignore anything else.
        float new_fan_speed;
        if (line.has_value('S', new_fan_speed))
            m_fan_speed = (100.0f / 255.0f) * new_fan_speed;
        else
            m_fan_speed = 100.0f;
    }
}

void GCodeProcessor::process_M107(const GCodeReader::GCodeLine& line)
{
    m_fan_speed = 0.0f;
}

void GCodeProcessor::process_M108(const GCodeReader::GCodeLine& line)
{
    // These M-codes are used by Sailfish to change active tool.
    // They have to be processed otherwise toolchanges will be unrecognised
    // by the analyzer - see https://github.com/prusa3d/PrusaSlicer/issues/2566

    if (m_flavor != gcfSailfish)
        return;

    std::string cmd = line.raw();
    size_t pos = cmd.find("T");
    if (pos != std::string::npos)
        process_T(cmd.substr(pos));
}

void GCodeProcessor::process_M109(const GCodeReader::GCodeLine& line)
{
    float new_temp;
    if (line.has_value('R', new_temp)) {
        float val;
        if (line.has_value('T', val)) {
            size_t eid = static_cast<size_t>(val);
            if (eid < m_extruder_temps.size())
                m_extruder_temps[eid] = new_temp;
        }
        else
            m_extruder_temps[m_extruder_id] = new_temp;
    }
}

void GCodeProcessor::process_M132(const GCodeReader::GCodeLine& line)
{
    // This command is used by Makerbot to load the current home position from EEPROM
    // see: https://github.com/makerbot/s3g/blob/master/doc/GCodeProtocol.md
    // Using this command to reset the axis origin to zero helps in fixing: https://github.com/prusa3d/PrusaSlicer/issues/3082

    if (line.has_x())
        m_origin[X] = 0.0f;

    if (line.has_y())
        m_origin[Y] = 0.0f;

    if (line.has_z())
        m_origin[Z] = 0.0f;

    if (line.has_e())
        m_origin[E] = 0.0f;
}

void GCodeProcessor::process_M135(const GCodeReader::GCodeLine& line)
{
    // These M-codes are used by MakerWare to change active tool.
    // They have to be processed otherwise toolchanges will be unrecognised
    // by the analyzer - see https://github.com/prusa3d/PrusaSlicer/issues/2566

    if (m_flavor != gcfMakerWare)
        return;

    std::string cmd = line.raw();
    size_t pos = cmd.find("T");
    if (pos != std::string::npos)
        process_T(cmd.substr(pos));
}

void GCodeProcessor::process_M201(const GCodeReader::GCodeLine& line)
{
    // see http://reprap.org/wiki/G-code#M201:_Set_max_printing_acceleration
    float factor = ((m_flavor != gcfRepRapSprinter && m_flavor != gcfRepRapFirmware) && m_units == EUnits::Inches) ? INCHES_TO_MM : 1.0f;

    for (size_t i = 0; i < static_cast<size_t>(PrintEstimatedTimeStatistics::ETimeMode::Count); ++i) {
        if (static_cast<PrintEstimatedTimeStatistics::ETimeMode>(i) == PrintEstimatedTimeStatistics::ETimeMode::Normal ||
            m_time_processor.machine_envelope_processing_enabled) {
            if (line.has_x())
                set_option_value(m_time_processor.machine_limits.machine_max_acceleration_x, i, line.x() * factor);

            if (line.has_y())
                set_option_value(m_time_processor.machine_limits.machine_max_acceleration_y, i, line.y() * factor);

            if (line.has_z())
                set_option_value(m_time_processor.machine_limits.machine_max_acceleration_z, i, line.z() * factor);

            if (line.has_e())
                set_option_value(m_time_processor.machine_limits.machine_max_acceleration_e, i, line.e() * factor);
        }
    }
}

void GCodeProcessor::process_M203(const GCodeReader::GCodeLine& line)
{
    // see http://reprap.org/wiki/G-code#M203:_Set_maximum_feedrate
    if (m_flavor == gcfRepetier)
        return;

    // see http://reprap.org/wiki/G-code#M203:_Set_maximum_feedrate
    // http://smoothieware.org/supported-g-codes
    float factor = (m_flavor == gcfMarlinLegacy || m_flavor == gcfMarlinFirmware || m_flavor == gcfSmoothie) ? 1.0f : MMMIN_TO_MMSEC;

    for (size_t i = 0; i < static_cast<size_t>(PrintEstimatedTimeStatistics::ETimeMode::Count); ++i) {
        if (static_cast<PrintEstimatedTimeStatistics::ETimeMode>(i) == PrintEstimatedTimeStatistics::ETimeMode::Normal ||
            m_time_processor.machine_envelope_processing_enabled) {
            if (line.has_x())
                set_option_value(m_time_processor.machine_limits.machine_max_feedrate_x, i, line.x() * factor);

            if (line.has_y())
                set_option_value(m_time_processor.machine_limits.machine_max_feedrate_y, i, line.y() * factor);

            if (line.has_z())
                set_option_value(m_time_processor.machine_limits.machine_max_feedrate_z, i, line.z() * factor);

            if (line.has_e())
                set_option_value(m_time_processor.machine_limits.machine_max_feedrate_e, i, line.e() * factor);
        }
    }
}

void GCodeProcessor::process_M204(const GCodeReader::GCodeLine& line)
{
    float value;
    for (size_t i = 0; i < static_cast<size_t>(PrintEstimatedTimeStatistics::ETimeMode::Count); ++i) {
        if (static_cast<PrintEstimatedTimeStatistics::ETimeMode>(i) == PrintEstimatedTimeStatistics::ETimeMode::Normal ||
            m_time_processor.machine_envelope_processing_enabled) {
            if (line.has_value('S', value)) {
                // Legacy acceleration format. This format is used by the legacy Marlin, MK2 or MK3 firmware
                // It is also generated by PrusaSlicer to control acceleration per extrusion type
                // (perimeters, first layer etc) when 'Marlin (legacy)' flavor is used.
                set_acceleration(static_cast<PrintEstimatedTimeStatistics::ETimeMode>(i), value);
                set_travel_acceleration(static_cast<PrintEstimatedTimeStatistics::ETimeMode>(i), value);
                if (line.has_value('T', value))
                    set_option_value(m_time_processor.machine_limits.machine_max_acceleration_retracting, i, value);
            }
            else {
                // New acceleration format, compatible with the upstream Marlin.
                if (line.has_value('P', value))
                    set_acceleration(static_cast<PrintEstimatedTimeStatistics::ETimeMode>(i), value);
                if (line.has_value('R', value))
                    set_option_value(m_time_processor.machine_limits.machine_max_acceleration_retracting, i, value);
                if (line.has_value('T', value))
                    // Interpret the T value as the travel acceleration in the new Marlin format.
                    set_travel_acceleration(static_cast<PrintEstimatedTimeStatistics::ETimeMode>(i), value);
            }
        }
    }
}

void GCodeProcessor::process_M205(const GCodeReader::GCodeLine& line)
{
    for (size_t i = 0; i < static_cast<size_t>(PrintEstimatedTimeStatistics::ETimeMode::Count); ++i) {
        if (static_cast<PrintEstimatedTimeStatistics::ETimeMode>(i) == PrintEstimatedTimeStatistics::ETimeMode::Normal ||
            m_time_processor.machine_envelope_processing_enabled) {
            if (line.has_x()) {
                float max_jerk = line.x();
                set_option_value(m_time_processor.machine_limits.machine_max_jerk_x, i, max_jerk);
                set_option_value(m_time_processor.machine_limits.machine_max_jerk_y, i, max_jerk);
            }

            if (line.has_y())
                set_option_value(m_time_processor.machine_limits.machine_max_jerk_y, i, line.y());

            if (line.has_z())
                set_option_value(m_time_processor.machine_limits.machine_max_jerk_z, i, line.z());

            if (line.has_e())
                set_option_value(m_time_processor.machine_limits.machine_max_jerk_e, i, line.e());

            float value;
            if (line.has_value('S', value))
                set_option_value(m_time_processor.machine_limits.machine_min_extruding_rate, i, value);

            if (line.has_value('T', value))
                set_option_value(m_time_processor.machine_limits.machine_min_travel_rate, i, value);
        }
    }
}

void GCodeProcessor::process_M221(const GCodeReader::GCodeLine& line)
{
    float value_s;
    float value_t;
    if (line.has_value('S', value_s) && !line.has_value('T', value_t)) {
        value_s *= 0.01f;
        for (size_t i = 0; i < static_cast<size_t>(PrintEstimatedTimeStatistics::ETimeMode::Count); ++i) {
            m_time_processor.machines[i].extrude_factor_override_percentage = value_s;
        }
    }
}

void GCodeProcessor::process_M401(const GCodeReader::GCodeLine& line)
{
    if (m_flavor != gcfRepetier)
        return;

    for (unsigned char a = 0; a <= 3; ++a) {
        m_cached_position.position[a] = m_start_position[a];
    }
    m_cached_position.feedrate = m_feedrate;
}

void GCodeProcessor::process_M402(const GCodeReader::GCodeLine& line)
{
    if (m_flavor != gcfRepetier)
        return;

    // see for reference:
    // https://github.com/repetier/Repetier-Firmware/blob/master/src/ArduinoAVR/Repetier/Printer.cpp
    // void Printer::GoToMemoryPosition(bool x, bool y, bool z, bool e, float feed)

    bool has_xyz = !(line.has_x() || line.has_y() || line.has_z());

    float p = FLT_MAX;
    for (unsigned char a = X; a <= Z; ++a) {
        if (has_xyz || line.has(a)) {
            p = m_cached_position.position[a];
            if (p != FLT_MAX)
                m_start_position[a] = p;
        }
    }

    p = m_cached_position.position[E];
    if (p != FLT_MAX)
        m_start_position[E] = p;

    p = FLT_MAX;
    if (!line.has_value(4, p))
        p = m_cached_position.feedrate;

    if (p != FLT_MAX)
        m_feedrate = p;
}

void GCodeProcessor::process_M566(const GCodeReader::GCodeLine& line)
{
    for (size_t i = 0; i < static_cast<size_t>(PrintEstimatedTimeStatistics::ETimeMode::Count); ++i) {
        if (line.has_x())
            set_option_value(m_time_processor.machine_limits.machine_max_jerk_x, i, line.x() * MMMIN_TO_MMSEC);

        if (line.has_y())
            set_option_value(m_time_processor.machine_limits.machine_max_jerk_y, i, line.y() * MMMIN_TO_MMSEC);

        if (line.has_z())
            set_option_value(m_time_processor.machine_limits.machine_max_jerk_z, i, line.z() * MMMIN_TO_MMSEC);

        if (line.has_e())
            set_option_value(m_time_processor.machine_limits.machine_max_jerk_e, i, line.e() * MMMIN_TO_MMSEC);
    }
}

void GCodeProcessor::process_M702(const GCodeReader::GCodeLine& line)
{
    if (line.has('C')) {
        // MK3 MMU2 specific M code:
        // M702 C is expected to be sent by the custom end G-code when finalizing a print.
        // The MK3 unit shall unload and park the active filament into the MMU2 unit.
        m_time_processor.extruder_unloaded = true;
        simulate_st_synchronize(get_filament_unload_time(m_extruder_id));
    }
}

void GCodeProcessor::process_T(const GCodeReader::GCodeLine& line)
{
    process_T(line.cmd());
}

void GCodeProcessor::process_T(const std::string_view command)
{
    if (command.length() > 1) {
        int eid = 0;
        if (! parse_number(command.substr(1), eid) || eid < 0 || eid > 255) {
            // Specific to the MMU2 V2 (see https://www.help.prusa3d.com/en/article/prusa-specific-g-codes_112173):
            if ((m_flavor == gcfMarlinLegacy || m_flavor == gcfMarlinFirmware) && (command == "Tx" || command == "Tc" || command == "T?"))
                return;

            // T-1 is a valid gcode line for RepRap Firmwares (used to deselects all tools) see https://github.com/prusa3d/PrusaSlicer/issues/5677
            if ((m_flavor != gcfRepRapFirmware && m_flavor != gcfRepRapSprinter) || eid != -1)
                BOOST_LOG_TRIVIAL(error) << "GCodeProcessor encountered an invalid toolchange (" << command << ").";
        } else {
            unsigned char id = static_cast<unsigned char>(eid);
            if (m_extruder_id != id) {
                unsigned char extruders_count = static_cast<unsigned char>(m_extruder_offsets.size());
                if (id >= extruders_count)
                    BOOST_LOG_TRIVIAL(error) << "GCodeProcessor encountered an invalid toolchange, maybe from a custom gcode.";
                else {
                    unsigned char old_extruder_id = m_extruder_id;
                    m_extruder_id = id;
                    m_cp_color.current = m_extruder_colors[id];
                    // Specific to the MK3 MMU2:
                    // The initial value of extruder_unloaded is set to true indicating
                    // that the filament is parked in the MMU2 unit and there is nothing to be unloaded yet.
                    float extra_time = get_filament_unload_time(static_cast<size_t>(old_extruder_id));
                    m_time_processor.extruder_unloaded = false;
                    extra_time += get_filament_load_time(static_cast<size_t>(m_extruder_id));
                    simulate_st_synchronize(extra_time);
                }

                // store tool change move
                store_move_vertex(EMoveType::Tool_change);
            }
        }
    }
}

void GCodeProcessor::store_move_vertex(EMoveType type)
{
    MoveVertex vertex = {
#if ENABLE_GCODE_LINES_ID_IN_H_SLIDER
        (type == EMoveType::Color_change || type == EMoveType::Pause_Print || type == EMoveType::Custom_GCode) ? m_line_id + 1 : m_line_id,
#endif // ENABLE_GCODE_LINES_ID_IN_H_SLIDER
        type,
        m_extrusion_role,
        m_extruder_id,
        m_cp_color.current,
        Vec3f(m_end_position[X], m_end_position[Y], m_end_position[Z]) + m_extruder_offsets[m_extruder_id],
        m_end_position[E] - m_start_position[E],
        m_feedrate,
        m_width,
        m_height,
        m_mm3_per_mm,
        m_fan_speed,
        m_extruder_temps[m_extruder_id],
        static_cast<float>(m_result.moves.size())
    };
    m_result.moves.emplace_back(vertex);

#if ENABLE_EXTENDED_M73_LINES
    // stores stop time placeholders for later use
    if (type == EMoveType::Color_change || type == EMoveType::Pause_Print) {
        for (size_t i = 0; i < static_cast<size_t>(PrintEstimatedTimeStatistics::ETimeMode::Count); ++i) {
            TimeMachine& machine = m_time_processor.machines[i];
            if (!machine.enabled)
                continue;

            machine.stop_times.push_back({ m_g1_line_id, 0.0f });
        }
    }
#endif // ENABLE_EXTENDED_M73_LINES
}

float GCodeProcessor::minimum_feedrate(PrintEstimatedTimeStatistics::ETimeMode mode, float feedrate) const
{
    if (m_time_processor.machine_limits.machine_min_extruding_rate.empty())
        return feedrate;

    return std::max(feedrate, get_option_value(m_time_processor.machine_limits.machine_min_extruding_rate, static_cast<size_t>(mode)));
}

float GCodeProcessor::minimum_travel_feedrate(PrintEstimatedTimeStatistics::ETimeMode mode, float feedrate) const
{
    if (m_time_processor.machine_limits.machine_min_travel_rate.empty())
        return feedrate;

    return std::max(feedrate, get_option_value(m_time_processor.machine_limits.machine_min_travel_rate, static_cast<size_t>(mode)));
}

float GCodeProcessor::get_axis_max_feedrate(PrintEstimatedTimeStatistics::ETimeMode mode, Axis axis) const
{
    switch (axis)
    {
    case X: { return get_option_value(m_time_processor.machine_limits.machine_max_feedrate_x, static_cast<size_t>(mode)); }
    case Y: { return get_option_value(m_time_processor.machine_limits.machine_max_feedrate_y, static_cast<size_t>(mode)); }
    case Z: { return get_option_value(m_time_processor.machine_limits.machine_max_feedrate_z, static_cast<size_t>(mode)); }
    case E: { return get_option_value(m_time_processor.machine_limits.machine_max_feedrate_e, static_cast<size_t>(mode)); }
    default: { return 0.0f; }
    }
}

float GCodeProcessor::get_axis_max_acceleration(PrintEstimatedTimeStatistics::ETimeMode mode, Axis axis) const
{
    switch (axis)
    {
    case X: { return get_option_value(m_time_processor.machine_limits.machine_max_acceleration_x, static_cast<size_t>(mode)); }
    case Y: { return get_option_value(m_time_processor.machine_limits.machine_max_acceleration_y, static_cast<size_t>(mode)); }
    case Z: { return get_option_value(m_time_processor.machine_limits.machine_max_acceleration_z, static_cast<size_t>(mode)); }
    case E: { return get_option_value(m_time_processor.machine_limits.machine_max_acceleration_e, static_cast<size_t>(mode)); }
    default: { return 0.0f; }
    }
}

float GCodeProcessor::get_axis_max_jerk(PrintEstimatedTimeStatistics::ETimeMode mode, Axis axis) const
{
    switch (axis)
    {
    case X: { return get_option_value(m_time_processor.machine_limits.machine_max_jerk_x, static_cast<size_t>(mode)); }
    case Y: { return get_option_value(m_time_processor.machine_limits.machine_max_jerk_y, static_cast<size_t>(mode)); }
    case Z: { return get_option_value(m_time_processor.machine_limits.machine_max_jerk_z, static_cast<size_t>(mode)); }
    case E: { return get_option_value(m_time_processor.machine_limits.machine_max_jerk_e, static_cast<size_t>(mode)); }
    default: { return 0.0f; }
    }
}

float GCodeProcessor::get_retract_acceleration(PrintEstimatedTimeStatistics::ETimeMode mode) const
{
    return get_option_value(m_time_processor.machine_limits.machine_max_acceleration_retracting, static_cast<size_t>(mode));
}

float GCodeProcessor::get_acceleration(PrintEstimatedTimeStatistics::ETimeMode mode) const
{
    size_t id = static_cast<size_t>(mode);
    return (id < m_time_processor.machines.size()) ? m_time_processor.machines[id].acceleration : DEFAULT_ACCELERATION;
}

void GCodeProcessor::set_acceleration(PrintEstimatedTimeStatistics::ETimeMode mode, float value)
{
    size_t id = static_cast<size_t>(mode);
    if (id < m_time_processor.machines.size()) {
        m_time_processor.machines[id].acceleration = (m_time_processor.machines[id].max_acceleration == 0.0f) ? value :
            // Clamp the acceleration with the maximum.
            std::min(value, m_time_processor.machines[id].max_acceleration);
    }
}

float GCodeProcessor::get_travel_acceleration(PrintEstimatedTimeStatistics::ETimeMode mode) const
{
    size_t id = static_cast<size_t>(mode);
    return (id < m_time_processor.machines.size()) ? m_time_processor.machines[id].travel_acceleration : DEFAULT_TRAVEL_ACCELERATION;
}

void GCodeProcessor::set_travel_acceleration(PrintEstimatedTimeStatistics::ETimeMode mode, float value)
{
    size_t id = static_cast<size_t>(mode);
    if (id < m_time_processor.machines.size()) {
        m_time_processor.machines[id].travel_acceleration = (m_time_processor.machines[id].max_travel_acceleration == 0.0f) ? value :
            // Clamp the acceleration with the maximum.
            std::min(value, m_time_processor.machines[id].max_travel_acceleration);
    }
}

float GCodeProcessor::get_filament_load_time(size_t extruder_id)
{
    return (m_time_processor.filament_load_times.empty() || m_time_processor.extruder_unloaded) ?
        0.0f :
        ((extruder_id < m_time_processor.filament_load_times.size()) ?
            m_time_processor.filament_load_times[extruder_id] : m_time_processor.filament_load_times.front());
}

float GCodeProcessor::get_filament_unload_time(size_t extruder_id)
{
    return (m_time_processor.filament_unload_times.empty() || m_time_processor.extruder_unloaded) ?
        0.0f :
        ((extruder_id < m_time_processor.filament_unload_times.size()) ?
            m_time_processor.filament_unload_times[extruder_id] : m_time_processor.filament_unload_times.front());
}

void GCodeProcessor::process_custom_gcode_time(CustomGCode::Type code)
{
    for (size_t i = 0; i < static_cast<size_t>(PrintEstimatedTimeStatistics::ETimeMode::Count); ++i) {
        TimeMachine& machine = m_time_processor.machines[i];
        if (!machine.enabled)
            continue;

        TimeMachine::CustomGCodeTime& gcode_time = machine.gcode_time;
        gcode_time.needed = true;
        //FIXME this simulates st_synchronize! is it correct?
        // The estimated time may be longer than the real print time.
        machine.simulate_st_synchronize();
        if (gcode_time.cache != 0.0f) {
            gcode_time.times.push_back({ code, gcode_time.cache });
            gcode_time.cache = 0.0f;
        }
    }
}

void GCodeProcessor::simulate_st_synchronize(float additional_time)
{
    for (size_t i = 0; i < static_cast<size_t>(PrintEstimatedTimeStatistics::ETimeMode::Count); ++i) {
        m_time_processor.machines[i].simulate_st_synchronize(additional_time);
    }
}

void GCodeProcessor::update_estimated_times_stats()
{
    auto update_mode = [this](PrintEstimatedTimeStatistics::ETimeMode mode) {
        PrintEstimatedTimeStatistics::Mode& data = m_result.time_statistics.modes[static_cast<size_t>(mode)];
        data.time = get_time(mode);
        data.custom_gcode_times = get_custom_gcode_times(mode, true);
        data.moves_times = get_moves_time(mode);
        data.roles_times = get_roles_time(mode);
        data.layers_times = get_layers_time(mode);
    };

    update_mode(PrintEstimatedTimeStatistics::ETimeMode::Normal);
    if (m_time_processor.machines[static_cast<size_t>(PrintEstimatedTimeStatistics::ETimeMode::Stealth)].enabled)
        update_mode(PrintEstimatedTimeStatistics::ETimeMode::Stealth);
    else
        m_result.time_statistics.modes[static_cast<size_t>(PrintEstimatedTimeStatistics::ETimeMode::Stealth)].reset();
}

} /* namespace Slic3r */
<|MERGE_RESOLUTION|>--- conflicted
+++ resolved
@@ -455,43 +455,58 @@
                 for (size_t i = 0; i < static_cast<size_t>(PrintEstimatedTimeStatistics::ETimeMode::Count); ++i) {
                     const TimeMachine& machine = machines[i];
                     if (machine.enabled) {
-<<<<<<< HEAD
-                    if (m73) {
+#if ENABLE_EXTENDED_M73_LINES
+                        // export pair <percent, remaining time>
+                        if (m73) {
+                            ret += format_line_M73_main(machine.line_m73_main_mask.c_str(),
+                                (line == reserved_tag(ETags::First_Line_M73_Placeholder)) ? 0 : 100,
+                                (line == reserved_tag(ETags::First_Line_M73_Placeholder)) ? time_in_minutes(machine.time) : 0);
+                        }
+                        if (m117) {
+                            ret += format_line_M73_main(machine.line_m117_main_mask.c_str(),
+                                (line == reserved_tag(ETags::First_Line_M73_Placeholder)) ? 0 : 100,
+                                (line == reserved_tag(ETags::First_Line_M73_Placeholder)) ? time_in_minutes(machine.time) : 0);
+                        }
+#if ENABLE_GCODE_LINES_ID_IN_H_SLIDER
+                        if (m73)
+                            ++extra_lines_count;
+                        if (m117)
+                            ++extra_lines_count;
+#endif // ENABLE_GCODE_LINES_ID_IN_H_SLIDER
+
+                        // export remaining time to next printer stop
+                        if (line == reserved_tag(ETags::First_Line_M73_Placeholder) && !machine.stop_times.empty()) {
+                            int to_export_stop = time_in_minutes(machine.stop_times.front().elapsed_time);
+                            if (m73) {
+                                ret += format_line_M73_stop_int(machine.line_m73_stop_mask.c_str(), to_export_stop);
+                            }
+                            /*if (m117) {
+                                ret += format_line_M73_stop_int(machine.line_m117_stop_mask.c_str(), to_export_stop);
+                            }*/
+                            last_exported_stop[i] = to_export_stop;
+#if ENABLE_GCODE_LINES_ID_IN_H_SLIDER
+                            if (m73)
+                                ++extra_lines_count;
+                            /*if (m117)
+                                ++extra_lines_count;*/
+#endif // ENABLE_GCODE_LINES_ID_IN_H_SLIDER
+                        }
+#else
+                        if (m73) {
                             ret += format_line_M73(machine.line_m73_mask.c_str(),
                                 (line == reserved_tag(ETags::First_Line_M73_Placeholder)) ? 0 : 100,
                                 (line == reserved_tag(ETags::First_Line_M73_Placeholder)) ? time_in_minutes(machine.time) : 0);
-                    }
-                    if (m117) {
+                        }
+                        if (m117) {
                             ret += format_line_M73(machine.line_m117_mask.c_str(),
                                 (line == reserved_tag(ETags::First_Line_M73_Placeholder)) ? 0 : 100,
                                 (line == reserved_tag(ETags::First_Line_M73_Placeholder)) ? time_in_minutes(machine.time) : 0);
                     }
-=======
-#if ENABLE_EXTENDED_M73_LINES
-                        // export pair <percent, remaining time>
-                        ret += format_line_M73_main(machine.line_m73_main_mask.c_str(),
-                            (line == reserved_tag(ETags::First_Line_M73_Placeholder)) ? 0 : 100,
-                            (line == reserved_tag(ETags::First_Line_M73_Placeholder)) ? time_in_minutes(machine.time) : 0);
 #if ENABLE_GCODE_LINES_ID_IN_H_SLIDER
-                        ++extra_lines_count;
-#endif // ENABLE_GCODE_LINES_ID_IN_H_SLIDER
-
-                        // export remaining time to next printer stop
-                        if (line == reserved_tag(ETags::First_Line_M73_Placeholder) && !machine.stop_times.empty()) {
-                            int to_export_stop = time_in_minutes(machine.stop_times.front().elapsed_time);
-                            ret += format_line_M73_stop_int(machine.line_m73_stop_mask.c_str(), to_export_stop);
-                            last_exported_stop[i] = to_export_stop;
-#if ENABLE_GCODE_LINES_ID_IN_H_SLIDER
+                        if (m73)
                             ++extra_lines_count;
-#endif // ENABLE_GCODE_LINES_ID_IN_H_SLIDER
-                        }
-#else
-                        ret += format_line_M73(machine.line_m73_mask.c_str(),
-                            (line == reserved_tag(ETags::First_Line_M73_Placeholder)) ? 0 : 100,
-                            (line == reserved_tag(ETags::First_Line_M73_Placeholder)) ? time_in_minutes(machine.time) : 0);
->>>>>>> 8bf36c74
-#if ENABLE_GCODE_LINES_ID_IN_H_SLIDER
-                        ++extra_lines_count;
+                        if (m117)
+                            ++extra_lines_count;
 #endif // ENABLE_GCODE_LINES_ID_IN_H_SLIDER
 #endif // ENABLE_EXTENDED_M73_LINES
                     }
@@ -580,11 +595,20 @@
                         std::pair<int, int> to_export_main = { int(100.0f * it->elapsed_time / machine.time),
                                                                time_in_minutes(machine.time - it->elapsed_time) };
                         if (last_exported_main[i] != to_export_main) {
-                            export_line += format_line_M73_main(machine.line_m73_main_mask.c_str(),
-                                to_export_main.first, to_export_main.second);
+                            if (m73) {
+                                export_line += format_line_M73_main(machine.line_m73_main_mask.c_str(),
+                                    to_export_main.first, to_export_main.second);
+                            }
+                            if (m117) {
+                                export_line += format_line_M73_main(machine.line_m117_main_mask.c_str(),
+                                    to_export_main.first, to_export_main.second);
+                            }
                             last_exported_main[i] = to_export_main;
 #if ENABLE_GCODE_LINES_ID_IN_H_SLIDER
-                            ++exported_lines_count;
+                            if (m73)
+                                ++exported_lines_count;
+                            if (m117)
+                                ++exported_lines_count;
 #endif // ENABLE_GCODE_LINES_ID_IN_H_SLIDER
 #else
                         float elapsed_time = it->elapsed_time;
@@ -594,7 +618,6 @@
                             if (m73) {
                                 export_line += format_line_M73(machine.line_m73_mask.c_str(),
                                     to_export.first, to_export.second);
-                                last_exported[i] = to_export;
                             }
                             if (m117) {
                                 export_line += format_line_M73(machine.line_m117_mask.c_str(),
@@ -602,7 +625,10 @@
                             }
                             last_exported[i] = to_export;
 #if ENABLE_GCODE_LINES_ID_IN_H_SLIDER
-                            ++exported_lines_count;
+                            if (m73)
+                                ++exported_lines_count;
+                            if (m117)
+                                ++exported_lines_count;
 #endif // ENABLE_GCODE_LINES_ID_IN_H_SLIDER
 #endif // ENABLE_EXTENDED_M73_LINES
                         }
@@ -615,10 +641,18 @@
                             if (last_exported_stop[i] != to_export_stop) {
                                 if (to_export_stop > 0) {
                                     if (last_exported_stop[i] != to_export_stop) {
-                                        export_line += format_line_M73_stop_int(machine.line_m73_stop_mask.c_str(), to_export_stop);
+                                        if (m73) {
+                                            export_line += format_line_M73_stop_int(machine.line_m73_stop_mask.c_str(), to_export_stop);
+                                        }
+                                        if (m117) {
+                                            export_line += format_line_M73_stop_int(machine.line_m117_stop_mask.c_str(), to_export_stop);
+                                        }
                                         last_exported_stop[i] = to_export_stop;
 #if ENABLE_GCODE_LINES_ID_IN_H_SLIDER
-                                        ++exported_lines_count;
+                                        if (m73)
+                                            ++exported_lines_count;
+                                        if (m117)
+                                            ++exported_lines_count;
 #endif // ENABLE_GCODE_LINES_ID_IN_H_SLIDER
                                     }
                                 }
@@ -638,14 +672,25 @@
                                     }
 
                                     if (is_last) {
-                                        if (std::distance(machine.stop_times.begin(), it_stop) == static_cast<ptrdiff_t>(machine.stop_times.size() - 1))
-                                            export_line += format_line_M73_stop_int(machine.line_m73_stop_mask.c_str(), to_export_stop);
-                                        else
-                                            export_line += format_line_M73_stop_float(machine.line_m73_stop_mask.c_str(), time_in_last_minute(it_stop->elapsed_time - it->elapsed_time));
+                                        if (std::distance(machine.stop_times.begin(), it_stop) == static_cast<ptrdiff_t>(machine.stop_times.size() - 1)) {
+                                            if (m73)
+                                                export_line += format_line_M73_stop_int(machine.line_m73_stop_mask.c_str(), to_export_stop);
+                                            if (m117)
+                                                export_line += format_line_M73_stop_int(machine.line_m117_stop_mask.c_str(), to_export_stop);
+                                        }
+                                        else {
+                                            if (m73)
+                                                export_line += format_line_M73_stop_float(machine.line_m73_stop_mask.c_str(), time_in_last_minute(it_stop->elapsed_time - it->elapsed_time));
+                                            if (m117)
+                                                export_line += format_line_M73_stop_float(machine.line_m117_stop_mask.c_str(), time_in_last_minute(it_stop->elapsed_time - it->elapsed_time));
+                                        }
 
                                         last_exported_stop[i] = to_export_stop;
 #if ENABLE_GCODE_LINES_ID_IN_H_SLIDER
-                                        ++exported_lines_count;
+                                        if (m73)
+                                            ++exported_lines_count;
+                                        if (m117)
+                                            ++exported_lines_count;
 #endif // ENABLE_GCODE_LINES_ID_IN_H_SLIDER
                                     }
                                 }
@@ -822,14 +867,13 @@
     m_time_processor.machines[static_cast<size_t>(PrintEstimatedTimeStatistics::ETimeMode::Normal)].line_m73_stop_mask = "M73 C%s\n";
     m_time_processor.machines[static_cast<size_t>(PrintEstimatedTimeStatistics::ETimeMode::Stealth)].line_m73_main_mask = "M73 Q%s S%s\n";
     m_time_processor.machines[static_cast<size_t>(PrintEstimatedTimeStatistics::ETimeMode::Stealth)].line_m73_stop_mask = "M73 D%s\n";
+    m_time_processor.machines[static_cast<size_t>(PrintEstimatedTimeStatistics::ETimeMode::Normal)].line_m117_main_mask = "M117 %s%% %s min left\n";
+    m_time_processor.machines[static_cast<size_t>(PrintEstimatedTimeStatistics::ETimeMode::Normal)].line_m117_stop_mask = "M117 %s min to change\n";
 #else
     m_time_processor.machines[static_cast<size_t>(PrintEstimatedTimeStatistics::ETimeMode::Normal)].line_m73_mask = "M73 P%s R%s\n";
     m_time_processor.machines[static_cast<size_t>(PrintEstimatedTimeStatistics::ETimeMode::Stealth)].line_m73_mask = "M73 Q%s S%s\n";
-<<<<<<< HEAD
     m_time_processor.machines[static_cast<size_t>(PrintEstimatedTimeStatistics::ETimeMode::Normal)].line_m117_mask = "M117 %s%% %s min left\n";
-=======
 #endif // ENABLE_EXTENDED_M73_LINES
->>>>>>> 8bf36c74
 }
 
 void GCodeProcessor::apply_config(const PrintConfig& config)
