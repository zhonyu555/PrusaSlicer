// Ordering of the tools to minimize tool switches.

#ifndef slic3r_ToolOrdering_hpp_
#define slic3r_ToolOrdering_hpp_

#include "../libslic3r.h"

#include <utility>

#include <boost/container/small_vector.hpp>

namespace Slic3r {

class Print;
class PrintObject;
class LayerTools;
namespace CustomGCode { struct Item; }
class PrintRegion;

// Object of this class holds information about whether an extrusion is printed immediately
// after a toolchange (as part of infill/perimeter wiping) or not. One extrusion can be a part
// of several copies - this has to be taken into account.
class WipingExtrusions
{
public:
    bool is_anything_overridden() const {   // if there are no overrides, all the agenda can be skipped - this function can tell us if that's the case
        return something_overridden;
    }

    // When allocating extruder overrides of an object's ExtrusionEntity, overrides for maximum 3 copies are allocated in place.
    typedef boost::container::small_vector<int32_t, 3> ExtruderPerCopy;

    // This is called from GCode::process_layer - see implementation for further comments:
    const ExtruderPerCopy* get_extruder_overrides(const ExtrusionEntity* entity, int correct_extruder_id, size_t num_of_copies);

    // This function goes through all infill entities, decides which ones will be used for wiping and
    // marks them by the extruder id. Returns volume that remains to be wiped on the wipe tower:
    float mark_wiping_extrusions(const Print& print, uint16_t old_extruder, uint16_t new_extruder, float volume_to_wipe);

    void ensure_perimeters_infills_order(const Print& print);

    bool is_overriddable(const ExtrusionEntityCollection& ee, const PrintConfig& print_config, const PrintObject& object, const PrintRegion& region) const;
    bool is_overriddable_and_mark(const ExtrusionEntityCollection& ee, const PrintConfig& print_config, const PrintObject& object, const PrintRegion& region) {
    	bool out = this->is_overriddable(ee, print_config, object, region);
    	this->something_overridable |= out;
    	return out;
    }

    void set_layer_tools_ptr(const LayerTools* lt) { m_layer_tools = lt; }

private:
    int first_nonsoluble_extruder_on_layer(const PrintConfig& print_config) const;
    int last_nonsoluble_extruder_on_layer(const PrintConfig& print_config) const;

    // This function is called from mark_wiping_extrusions and sets extruder that it should be printed with (-1 .. as usual)
    void set_extruder_override(const ExtrusionEntity* entity, size_t copy_id, int extruder, size_t num_of_copies);

    // Returns true in case that entity is not printed with its usual extruder for a given copy:
    bool is_entity_overridden(const ExtrusionEntity* entity, size_t copy_id) const {
        auto it = entity_map.find(entity);
        return it == entity_map.end() ? false : it->second[copy_id] != -1;
    }

    std::map<const ExtrusionEntity*, ExtruderPerCopy> entity_map;  // to keep track of who prints what
    bool something_overridable = false;
    bool something_overridden = false;
    const LayerTools* m_layer_tools = nullptr;    // so we know which LayerTools object this belongs to
};

class LayerTools
{
public:
    LayerTools(const coordf_t z) : print_z(z) {}

    // Changing these operators to epsilon version can make a problem in cases where support and object layers get close to each other.
    // In case someone tries to do it, make sure you know what you're doing and test it properly (slice multiple objects at once with supports).
    bool operator< (const LayerTools &rhs) const { return print_z < rhs.print_z; }
    bool operator==(const LayerTools &rhs) const { return print_z == rhs.print_z; }

    bool is_extruder_order(uint16_t a, uint16_t b) const;
    bool has_extruder(uint16_t extruder) const { return std::find(this->extruders.begin(), this->extruders.end(), extruder) != this->extruders.end(); }

    // Return a zero based extruder from the region, or extruder_override if overriden.
    uint16_t perimeter_extruder(const PrintRegion &region) const;
    uint16_t infill_extruder(const PrintRegion &region) const;
    uint16_t solid_infill_extruder(const PrintRegion &region) const;
	// Returns a zero based extruder this eec should be printed with, according to PrintRegion config or extruder_override if overriden.
    uint16_t extruder(const ExtrusionEntityCollection &extrusions, const PrintRegion &region) const;

    coordf_t 					print_z	= 0.;
    bool 						has_object = false;
    bool						has_support = false;
    // Zero based extruder IDs, ordered to minimize tool switches.
    std::vector<uint16_t> 	    extruders;
    // If per layer extruder switches are inserted by the G-code preview slider, this value contains the new (1 based) extruder, with which the whole object layer is being printed with.
    // If not overriden, it is set to 0.
<<<<<<< HEAD
    uint16_t 				    extruder_override = 0;
=======
    unsigned int 				extruder_override = 0;
    // Should a skirt be printed at this layer?
    // Layers are marked for infinite skirt aka draft shield. Not all the layers have to be printed.
    bool                        has_skirt = false;
>>>>>>> 215e845c
    // Will there be anything extruded on this layer for the wipe tower?
    // Due to the support layers possibly interleaving the object layers,
    // wipe tower will be disabled for some support only layers.
    bool 						has_wipe_tower = false;
    // Number of wipe tower partitions to support the required number of tool switches
    // and to support the wipe tower partitions above this one.
    size_t                      wipe_tower_partitions = 0;
    coordf_t 					wipe_tower_layer_height = 0.;
    // Custom G-code (color change, extruder switch, pause) to be performed before this layer starts to print.
    const CustomGCode::Item    *custom_gcode = nullptr;

    WipingExtrusions& wiping_extrusions() {
        m_wiping_extrusions.set_layer_tools_ptr(this);
        return m_wiping_extrusions;
    }

private:
    // This object holds list of extrusion that will be used for extruder wiping
    WipingExtrusions m_wiping_extrusions;
};

class ToolOrdering
{
public:
    ToolOrdering() = default;

    // For the use case when each object is printed separately
    // (print.config.complete_objects is true).
    ToolOrdering(const PrintObject &object, uint16_t first_extruder, bool prime_multi_material = false);

    // For the use case when all objects are printed at once.
    // (print.config.complete_objects is false).
    ToolOrdering(const Print &print, uint16_t first_extruder, bool prime_multi_material = false);

    void 				clear() { m_layer_tools.clear(); }

    // Only valid for non-sequential print:
	// Assign a pointer to a custom G-code to the respective ToolOrdering::LayerTools.
	// Ignore color changes, which are performed on a layer and for such an extruder, that the extruder will not be printing above that layer.
	// If multiple events are planned over a span of a single layer, use the last one.
	void 				assign_custom_gcodes(const Print &print);

    // Get the first extruder printing, including the extruder priming areas, returns -1 if there is no layer printed.
    unsigned int   		first_extruder() const { return m_first_printing_extruder; }

    // Get the first extruder printing the layer_tools, returns -1 if there is no layer printed.
    unsigned int   		last_extruder() const { return m_last_printing_extruder; }

    // For a multi-material print, the printing extruders are ordered in the order they shall be primed.
    const std::vector<uint16_t>& all_extruders() const { return m_all_printing_extruders; }

    // Find LayerTools with the closest print_z.
    const LayerTools&	tools_for_layer(coordf_t print_z) const;
    LayerTools&			tools_for_layer(coordf_t print_z) { return const_cast<LayerTools&>(std::as_const(*this).tools_for_layer(print_z)); }

    const LayerTools&   front()       const { return m_layer_tools.front(); }
    const LayerTools&   back()        const { return m_layer_tools.back(); }
    std::vector<LayerTools>::const_iterator begin() const { return m_layer_tools.begin(); }
    std::vector<LayerTools>::const_iterator end()   const { return m_layer_tools.end(); }
    bool 				empty()       const { return m_layer_tools.empty(); }
    std::vector<LayerTools>& layer_tools() { return m_layer_tools; }
    bool 				has_wipe_tower() const { return ! m_layer_tools.empty() && m_first_printing_extruder != (uint16_t)-1 && m_layer_tools.front().wipe_tower_partitions > 0; }

private:
    void				initialize_layers(std::vector<coordf_t> &zs);
    void 				collect_extruders(const PrintObject &object, const std::vector<std::pair<double, uint16_t>> &per_layer_extruder_switches);
    void				reorder_extruders(uint16_t last_extruder_id);
    void 				fill_wipe_tower_partitions(const PrintConfig &config, coordf_t object_bottom_z, coordf_t max_layer_height);
    void                mark_skirt_layers(const PrintConfig &config, coordf_t max_layer_height);
    void 				collect_extruder_statistics(bool prime_multi_material);

    std::vector<LayerTools>     m_layer_tools;
    // First printing extruder, including the multi-material priming sequence.
    uint16_t                    m_first_printing_extruder = (uint16_t)-1;
    // Final printing extruder.
    uint16_t                    m_last_printing_extruder  = (uint16_t)-1;
    // All extruders, which extrude some material over m_layer_tools.
    std::vector<uint16_t>       m_all_printing_extruders;

    const PrintConfig*          m_print_config_ptr = nullptr;
};

} // namespace SLic3r

#endif /* slic3r_ToolOrdering_hpp_ */<|MERGE_RESOLUTION|>--- conflicted
+++ resolved
@@ -94,14 +94,10 @@
     std::vector<uint16_t> 	    extruders;
     // If per layer extruder switches are inserted by the G-code preview slider, this value contains the new (1 based) extruder, with which the whole object layer is being printed with.
     // If not overriden, it is set to 0.
-<<<<<<< HEAD
     uint16_t 				    extruder_override = 0;
-=======
-    unsigned int 				extruder_override = 0;
     // Should a skirt be printed at this layer?
     // Layers are marked for infinite skirt aka draft shield. Not all the layers have to be printed.
     bool                        has_skirt = false;
->>>>>>> 215e845c
     // Will there be anything extruded on this layer for the wipe tower?
     // Due to the support layers possibly interleaving the object layers,
     // wipe tower will be disabled for some support only layers.
