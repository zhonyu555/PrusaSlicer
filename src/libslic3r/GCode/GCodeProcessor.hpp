#ifndef slic3r_GCodeProcessor_hpp_
#define slic3r_GCodeProcessor_hpp_

#include "libslic3r/GCodeReader.hpp"
#include "libslic3r/Point.hpp"
#include "libslic3r/ExtrusionEntity.hpp"
#include "libslic3r/PrintConfig.hpp"
#include "libslic3r/CustomGCode.hpp"

#include <cstdint>
#include <array>
#include <vector>
#include <string>
#include <string_view>
#include <optional>

namespace Slic3r {

    enum class EMoveType : unsigned char
    {
        Noop,
        Retract,
        Unretract,
        Seam,
        Tool_change,
        Color_change,
        Pause_Print,
        Custom_GCode,
        Travel,
        Wipe,
        Extrude,
        Count
    };

    struct PrintEstimatedStatistics
    {
        enum class ETimeMode : unsigned char
        {
            Normal,
            Stealth,
            Count
        };

        struct Mode
        {
            float time;
            std::vector<std::pair<CustomGCode::Type, std::pair<float, float>>> custom_gcode_times;
            std::vector<std::pair<EMoveType, float>> moves_times;
            std::vector<std::pair<ExtrusionRole, float>> roles_times;
            std::vector<float> layers_times;

            void reset() {
                time = 0.0f;
                custom_gcode_times.clear();
                moves_times.clear();
                roles_times.clear();
                layers_times.clear();
            }
        };

        std::vector<double>                                 volumes_per_color_change;
        std::map<size_t, double>                            volumes_per_extruder;
        std::map<ExtrusionRole, std::pair<double, double>>  used_filaments_per_role;

        std::array<Mode, static_cast<size_t>(ETimeMode::Count)> modes;

        PrintEstimatedStatistics() { reset(); }

        void reset() {
            for (auto m : modes) {
                m.reset();
            }
            volumes_per_color_change.clear();
            volumes_per_extruder.clear();
            used_filaments_per_role.clear();
        }
    };

    class GCodeProcessor
    {
        static const std::vector<std::string> Reserved_Tags;

    public:
        enum class ETags : unsigned char
        {
            Role,
            Wipe_Start,
            Wipe_End,
            Height,
            Width,
            Layer_Change,
            Color_Change,
            Pause_Print,
            Custom_Code,
            First_Line_M73_Placeholder,
            Last_Line_M73_Placeholder,
            Estimated_Printing_Time_Placeholder
        };

        static const std::string& reserved_tag(ETags tag) { return Reserved_Tags[static_cast<unsigned char>(tag)]; }
        // checks the given gcode for reserved tags and returns true when finding the 1st (which is returned into found_tag) 
        static bool contains_reserved_tag(const std::string& gcode, std::string& found_tag);
        // checks the given gcode for reserved tags and returns true when finding any
        // (the first max_count found tags are returned into found_tag)
        static bool contains_reserved_tags(const std::string& gcode, unsigned int max_count, std::vector<std::string>& found_tag);

        static const float Wipe_Width;
        static const float Wipe_Height;

#if ENABLE_GCODE_VIEWER_DATA_CHECKING
        static const std::string Mm3_Per_Mm_Tag;
#endif // ENABLE_GCODE_VIEWER_DATA_CHECKING

    private:
        using AxisCoords = std::array<float, 4>;
        using ExtruderColors = std::vector<unsigned char>;
        using ExtruderTemps = std::vector<float>;

        enum class EUnits : unsigned char
        {
            Millimeters,
            Inches
        };

        enum class EPositioningType : unsigned char
        {
            Absolute,
            Relative
        };

        struct CachedPosition
        {
            AxisCoords position; // mm
            float feedrate; // mm/s

            void reset();
        };

        struct CpColor
        {
            unsigned char counter;
            unsigned char current;

            void reset();
        };

    public:
        struct FeedrateProfile
        {
            float entry{ 0.0f }; // mm/s
            float cruise{ 0.0f }; // mm/s
            float exit{ 0.0f }; // mm/s
        };

        struct Trapezoid
        {
            float accelerate_until{ 0.0f }; // mm
            float decelerate_after{ 0.0f }; // mm
            float cruise_feedrate{ 0.0f }; // mm/sec

            float acceleration_time(float entry_feedrate, float acceleration) const;
            float cruise_time() const;
            float deceleration_time(float distance, float acceleration) const;
            float cruise_distance() const;
        };

        struct TimeBlock
        {
            struct Flags
            {
                bool recalculate{ false };
                bool nominal_length{ false };
            };

            EMoveType move_type{ EMoveType::Noop };
            ExtrusionRole role{ erNone };
            unsigned int g1_line_id{ 0 };
            unsigned int layer_id{ 0 };
            float distance{ 0.0f }; // mm
            float acceleration{ 0.0f }; // mm/s^2
            float max_entry_speed{ 0.0f }; // mm/s
            float safe_feedrate{ 0.0f }; // mm/s
            Flags flags;
            FeedrateProfile feedrate_profile;
            Trapezoid trapezoid;

            // Calculates this block's trapezoid
            void calculate_trapezoid();

            float time() const;
        };

        struct MoveVertex
        {
            unsigned int gcode_id{ 0 };
            EMoveType type{ EMoveType::Noop };
            ExtrusionRole extrusion_role{ erNone };
            unsigned char extruder_id{ 0 };
            unsigned char cp_color_id{ 0 };
            Vec3f position{ Vec3f::Zero() }; // mm
            float delta_extruder{ 0.0f }; // mm
            float feedrate{ 0.0f }; // mm/s
            float width{ 0.0f }; // mm
            float height{ 0.0f }; // mm
            float mm3_per_mm{ 0.0f };
            float fan_speed{ 0.0f }; // percentage
            float temperature{ 0.0f }; // Celsius degrees
            float time{ 0.0f }; // s

            float volumetric_rate() const { return feedrate * mm3_per_mm; }
        };

    private:
        struct TimeMachine
        {
            struct State
            {
                float feedrate; // mm/s
                float safe_feedrate; // mm/s
                AxisCoords axis_feedrate; // mm/s
                AxisCoords abs_axis_feedrate; // mm/s

                void reset();
            };

            struct CustomGCodeTime
            {
                bool needed;
                float cache;
                std::vector<std::pair<CustomGCode::Type, float>> times;

                void reset();
            };

            struct G1LinesCacheItem
            {
                unsigned int id;
                float elapsed_time;
            };

            bool enabled;
            float acceleration; // mm/s^2
            // hard limit for the acceleration, to which the firmware will clamp.
            float max_acceleration; // mm/s^2
            float travel_acceleration; // mm/s^2
            // hard limit for the travel acceleration, to which the firmware will clamp.
            float max_travel_acceleration; // mm/s^2
            float extrude_factor_override_percentage;
            float time; // s
            struct StopTime
            {
                unsigned int g1_line_id;
                float elapsed_time;
            };
            std::vector<StopTime> stop_times;
            std::string line_m73_main_mask;
            std::string line_m73_stop_mask;
<<<<<<< HEAD
            std::string line_m117_main_mask;
            std::string line_m117_stop_mask;
#else
            std::string line_m73_mask;
            std::string line_m117_mask;
#endif // ENABLE_EXTENDED_M73_LINES
=======
>>>>>>> 0853a2a4
            State curr;
            State prev;
            CustomGCodeTime gcode_time;
            std::vector<TimeBlock> blocks;
            std::vector<G1LinesCacheItem> g1_times_cache;
            std::array<float, static_cast<size_t>(EMoveType::Count)> moves_time;
            std::array<float, static_cast<size_t>(ExtrusionRole::erCount)> roles_time;
            std::vector<float> layers_time;

            void reset();

            // Simulates firmware st_synchronize() call
            void simulate_st_synchronize(float additional_time = 0.0f);
            void calculate_time(size_t keep_last_n_blocks = 0);
        };

        struct TimeProcessor
        {
            struct Planner
            {
                // Size of the firmware planner queue. The old 8-bit Marlins usually just managed 16 trapezoidal blocks.
                // Let's be conservative and plan for newer boards with more memory.
                static constexpr size_t queue_size = 64;
                // The firmware recalculates last planner_queue_size trapezoidal blocks each time a new block is added.
                // We are not simulating the firmware exactly, we calculate a sequence of blocks once a reasonable number of blocks accumulate.
                static constexpr size_t refresh_threshold = queue_size * 4;
            };

            // extruder_id is currently used to correctly calculate filament load / unload times into the total print time.
            // This is currently only really used by the MK3 MMU2:
            // extruder_unloaded = true means no filament is loaded yet, all the filaments are parked in the MK3 MMU2 unit.
            bool extruder_unloaded;
            // whether or not to export post-process the gcode to export lines M73 in it
            bool export_remaining_time_enabled;
            // whether or not to export post-process the gcode to export M117 remaining time lines in it            
            bool print_remaining_time_enabled;
            // allow to skip the lines M201/M203/M204/M205 generated by GCode::print_machine_envelope() for non-Normal time estimate mode
            bool machine_envelope_processing_enabled;
            MachineEnvelopeConfig machine_limits;
            // Additional load / unload times for a filament exchange sequence.
            std::vector<float> filament_load_times;
            std::vector<float> filament_unload_times;
            std::array<TimeMachine, static_cast<size_t>(PrintEstimatedStatistics::ETimeMode::Count)> machines;

            void reset();

            // post process the file with the given filename to add remaining time lines M73
            // and updates moves' gcode ids accordingly
<<<<<<< HEAD
            void post_process(const std::string& filename, const bool m73, const bool m117, std::vector<MoveVertex>& moves);
#else
            void post_process(const std::string& filename, const bool m73, const bool m117);
#endif // ENABLE_GCODE_LINES_ID_IN_H_SLIDER
=======
            void post_process(const std::string& filename, std::vector<MoveVertex>& moves);
>>>>>>> 0853a2a4
        };

        struct UsedFilaments  // filaments per ColorChange
        {
            double color_change_cache;
            std::vector<double> volumes_per_color_change;

            double tool_change_cache;
            std::map<size_t, double> volumes_per_extruder;

            double role_cache;
            std::map<ExtrusionRole, std::pair<double, double>> filaments_per_role;

            void reset();

            void increase_caches(double extruded_volume);

            void process_color_change_cache();
            void process_extruder_cache(GCodeProcessor* processor);
            void process_role_cache(GCodeProcessor* processor);
            void process_caches(GCodeProcessor* processor);

            friend class GCodeProcessor;
        };

    public:
        struct Result
        {
            struct SettingsIds
            {
                std::string print;
                std::vector<std::string> filament;
                std::string printer;

                void reset() {
                    print = "";
                    filament = std::vector<std::string>();
                    printer = "";
                }
            };
            std::string filename;
            unsigned int id;
            std::vector<MoveVertex> moves;
            Pointfs bed_shape;
            SettingsIds settings_ids;
            size_t extruders_count;
            std::vector<std::string> extruder_colors;
            std::vector<float> filament_diameters;
            std::vector<float> filament_densities;
            PrintEstimatedStatistics print_statistics;

#if ENABLE_GCODE_VIEWER_STATISTICS
            int64_t time{ 0 };
#endif // ENABLE_GCODE_VIEWER_STATISTICS
            void reset();
        };

        class SeamsDetector
        {
            bool m_active{ false };
            std::optional<Vec3f> m_first_vertex;

        public:
            void activate(bool active) {
                if (m_active != active) {
                    m_active = active;
                    if (m_active)
                        m_first_vertex.reset();
                }
            }

            std::optional<Vec3f> get_first_vertex() const { return m_first_vertex; }
            void set_first_vertex(const Vec3f& vertex) { m_first_vertex = vertex; }

            bool is_active() const { return m_active; }
            bool has_first_vertex() const { return m_first_vertex.has_value(); }
        };

#if ENABLE_GCODE_VIEWER_DATA_CHECKING
        struct DataChecker
        {
            struct Error
            {
                float value;
                float tag_value;
                ExtrusionRole role;
            };

            std::string type;
            float threshold{ 0.01f };
            float last_tag_value{ 0.0f };
            unsigned int count{ 0 };
            std::vector<Error> errors;

            DataChecker(const std::string& type, float threshold)
                : type(type), threshold(threshold)
            {}

            void update(float value, ExtrusionRole role) {
                if (role != erCustom) {
                    ++count;
                    if (last_tag_value != 0.0f) {
                        if (std::abs(value - last_tag_value) / last_tag_value > threshold)
                            errors.push_back({ value, last_tag_value, role });
                    }
                }
            }

            void reset() { last_tag_value = 0.0f; errors.clear(); count = 0; }

            std::pair<float, float> get_min() const {
                float delta_min = FLT_MAX;
                float perc_min = 0.0f;
                for (const Error& e : errors) {
                    if (delta_min > e.value - e.tag_value) {
                        delta_min = e.value - e.tag_value;
                        perc_min = 100.0f * delta_min / e.tag_value;
                    }
                }
                return { delta_min, perc_min };
            }

            std::pair<float, float> get_max() const {
                float delta_max = -FLT_MAX;
                float perc_max = 0.0f;
                for (const Error& e : errors) {
                    if (delta_max < e.value - e.tag_value) {
                        delta_max = e.value - e.tag_value;
                        perc_max = 100.0f * delta_max / e.tag_value;
                    }
                }
                return { delta_max, perc_max };
            }

            void output() const {
                if (!errors.empty()) {
                    std::cout << type << ":\n";
                    std::cout << "Errors: " << errors.size() << " (" << 100.0f * float(errors.size()) / float(count) << "%)\n";
                    auto [min, perc_min] = get_min();
                    auto [max, perc_max] = get_max();
                    std::cout << "min: " << min << "(" << perc_min << "%) - max: " << max << "(" << perc_max << "%)\n";
                }
            }
        };
#endif // ENABLE_GCODE_VIEWER_DATA_CHECKING

    private:
        GCodeReader m_parser;

        EUnits m_units;
        EPositioningType m_global_positioning_type;
        EPositioningType m_e_local_positioning_type;
        std::vector<Vec3f> m_extruder_offsets;
        GCodeFlavor m_flavor;

        AxisCoords m_start_position; // mm
        AxisCoords m_end_position; // mm
        AxisCoords m_origin; // mm
        CachedPosition m_cached_position;
        bool m_wiping;

        unsigned int m_line_id;
        unsigned int m_last_line_id;
        float m_feedrate; // mm/s
        float m_width; // mm
        float m_height; // mm
        float m_forced_width; // mm
        float m_forced_height; // mm
        float m_mm3_per_mm;
        float m_fan_speed; // percentage
        ExtrusionRole m_extrusion_role;
        unsigned char m_extruder_id;
        ExtruderColors m_extruder_colors;
        ExtruderTemps m_extruder_temps;
        float m_extruded_last_z;
        float m_first_layer_height; // mm
        bool m_processing_start_custom_gcode;
        unsigned int m_g1_line_id;
        unsigned int m_layer_id;
        CpColor m_cp_color;
        bool m_use_volumetric_e;
        SeamsDetector m_seams_detector;

        enum class EProducer
        {
            Unknown,
            PrusaSlicer,
            Slic3rPE,
            Slic3r,
            Cura,
            Simplify3D,
            CraftWare,
            ideaMaker,
            KissSlicer
        };

        static const std::vector<std::pair<GCodeProcessor::EProducer, std::string>> Producers;
        EProducer m_producer;
        bool m_producers_enabled;

        TimeProcessor m_time_processor;
        UsedFilaments m_used_filaments;

        Result m_result;
        static unsigned int s_result_id;

#if ENABLE_GCODE_VIEWER_DATA_CHECKING
        DataChecker m_mm3_per_mm_compare{ "mm3_per_mm", 0.01f };
        DataChecker m_height_compare{ "height", 0.01f };
        DataChecker m_width_compare{ "width", 0.01f };
#endif // ENABLE_GCODE_VIEWER_DATA_CHECKING

    public:
        GCodeProcessor();

        void apply_config(const PrintConfig& config);
        void enable_stealth_time_estimator(bool enabled);
        bool is_stealth_time_estimator_enabled() const {
            return m_time_processor.machines[static_cast<size_t>(PrintEstimatedStatistics::ETimeMode::Stealth)].enabled;
        }
        void enable_machine_envelope_processing(bool enabled) { m_time_processor.machine_envelope_processing_enabled = enabled; }
        void enable_producers(bool enabled) { m_producers_enabled = enabled; }
        void reset();

        const Result& get_result() const { return m_result; }
        Result&& extract_result() { return std::move(m_result); }

        // Process the gcode contained in the file with the given filename
        // throws CanceledException through print->throw_if_canceled() (sent by the caller as callback).
        void process_file(const std::string& filename, bool apply_postprocess, std::function<void()> cancel_callback = nullptr);

        float get_time(PrintEstimatedStatistics::ETimeMode mode) const;
        std::string get_time_dhm(PrintEstimatedStatistics::ETimeMode mode) const;
        std::vector<std::pair<CustomGCode::Type, std::pair<float, float>>> get_custom_gcode_times(PrintEstimatedStatistics::ETimeMode mode, bool include_remaining) const;

        std::vector<std::pair<EMoveType, float>> get_moves_time(PrintEstimatedStatistics::ETimeMode mode) const;
        std::vector<std::pair<ExtrusionRole, float>> get_roles_time(PrintEstimatedStatistics::ETimeMode mode) const;
        std::vector<float> get_layers_time(PrintEstimatedStatistics::ETimeMode mode) const;

    private:
        void apply_config(const DynamicPrintConfig& config);
        void apply_config_simplify3d(const std::string& filename);
        void process_gcode_line(const GCodeReader::GCodeLine& line);

        // Process tags embedded into comments
        void process_tags(const std::string_view comment);
        bool process_producers_tags(const std::string_view comment);
        bool process_prusaslicer_tags(const std::string_view comment);
        bool process_cura_tags(const std::string_view comment);
        bool process_simplify3d_tags(const std::string_view comment);
        bool process_craftware_tags(const std::string_view comment);
        bool process_ideamaker_tags(const std::string_view comment);
        bool process_kissslicer_tags(const std::string_view comment);

        bool detect_producer(const std::string_view comment);

        // Move
        void process_G0(const GCodeReader::GCodeLine& line);
        void process_G1(const GCodeReader::GCodeLine& line);

        // Retract
        void process_G10(const GCodeReader::GCodeLine& line);

        // Unretract
        void process_G11(const GCodeReader::GCodeLine& line);

        // Set Units to Inches
        void process_G20(const GCodeReader::GCodeLine& line);

        // Set Units to Millimeters
        void process_G21(const GCodeReader::GCodeLine& line);

        // Firmware controlled Retract
        void process_G22(const GCodeReader::GCodeLine& line);

        // Firmware controlled Unretract
        void process_G23(const GCodeReader::GCodeLine& line);

        // Move to origin
        void process_G28(const GCodeReader::GCodeLine& line);

        // Set to Absolute Positioning
        void process_G90(const GCodeReader::GCodeLine& line);

        // Set to Relative Positioning
        void process_G91(const GCodeReader::GCodeLine& line);

        // Set Position
        void process_G92(const GCodeReader::GCodeLine& line);

        // Sleep or Conditional stop
        void process_M1(const GCodeReader::GCodeLine& line);

        // Set extruder to absolute mode
        void process_M82(const GCodeReader::GCodeLine& line);

        // Set extruder to relative mode
        void process_M83(const GCodeReader::GCodeLine& line);

        // Set extruder temperature
        void process_M104(const GCodeReader::GCodeLine& line);

        // Set fan speed
        void process_M106(const GCodeReader::GCodeLine& line);

        // Disable fan
        void process_M107(const GCodeReader::GCodeLine& line);

        // Set tool (Sailfish)
        void process_M108(const GCodeReader::GCodeLine& line);

        // Set extruder temperature and wait
        void process_M109(const GCodeReader::GCodeLine& line);

        // Recall stored home offsets
        void process_M132(const GCodeReader::GCodeLine& line);

        // Set tool (MakerWare)
        void process_M135(const GCodeReader::GCodeLine& line);

        // Set max printing acceleration
        void process_M201(const GCodeReader::GCodeLine& line);

        // Set maximum feedrate
        void process_M203(const GCodeReader::GCodeLine& line);

        // Set default acceleration
        void process_M204(const GCodeReader::GCodeLine& line);

        // Advanced settings
        void process_M205(const GCodeReader::GCodeLine& line);

        // Set extrude factor override percentage
        void process_M221(const GCodeReader::GCodeLine& line);

        // Repetier: Store x, y and z position
        void process_M401(const GCodeReader::GCodeLine& line);

        // Repetier: Go to stored position
        void process_M402(const GCodeReader::GCodeLine& line);

        // Set allowable instantaneous speed change
        void process_M566(const GCodeReader::GCodeLine& line);

        // Unload the current filament into the MK3 MMU2 unit at the end of print.
        void process_M702(const GCodeReader::GCodeLine& line);

        // Processes T line (Select Tool)
        void process_T(const GCodeReader::GCodeLine& line);
        void process_T(const std::string_view command);

        void store_move_vertex(EMoveType type);

        void set_extrusion_role(ExtrusionRole role);

        float minimum_feedrate(PrintEstimatedStatistics::ETimeMode mode, float feedrate) const;
        float minimum_travel_feedrate(PrintEstimatedStatistics::ETimeMode mode, float feedrate) const;
        float get_axis_max_feedrate(PrintEstimatedStatistics::ETimeMode mode, Axis axis) const;
        float get_axis_max_acceleration(PrintEstimatedStatistics::ETimeMode mode, Axis axis) const;
        float get_axis_max_jerk(PrintEstimatedStatistics::ETimeMode mode, Axis axis) const;
        float get_retract_acceleration(PrintEstimatedStatistics::ETimeMode mode) const;
        float get_acceleration(PrintEstimatedStatistics::ETimeMode mode) const;
        void  set_acceleration(PrintEstimatedStatistics::ETimeMode mode, float value);
        float get_travel_acceleration(PrintEstimatedStatistics::ETimeMode mode) const;
        void  set_travel_acceleration(PrintEstimatedStatistics::ETimeMode mode, float value);
        float get_filament_load_time(size_t extruder_id);
        float get_filament_unload_time(size_t extruder_id);

        void process_custom_gcode_time(CustomGCode::Type code);
        void process_filaments(CustomGCode::Type code);

        // Simulates firmware st_synchronize() call
        void simulate_st_synchronize(float additional_time = 0.0f);

        void update_estimated_times_stats();
   };

} /* namespace Slic3r */

#endif /* slic3r_GCodeProcessor_hpp_ */

<|MERGE_RESOLUTION|>--- conflicted
+++ resolved
@@ -255,15 +255,8 @@
             std::vector<StopTime> stop_times;
             std::string line_m73_main_mask;
             std::string line_m73_stop_mask;
-<<<<<<< HEAD
             std::string line_m117_main_mask;
             std::string line_m117_stop_mask;
-#else
-            std::string line_m73_mask;
-            std::string line_m117_mask;
-#endif // ENABLE_EXTENDED_M73_LINES
-=======
->>>>>>> 0853a2a4
             State curr;
             State prev;
             CustomGCodeTime gcode_time;
@@ -312,14 +305,7 @@
 
             // post process the file with the given filename to add remaining time lines M73
             // and updates moves' gcode ids accordingly
-<<<<<<< HEAD
             void post_process(const std::string& filename, const bool m73, const bool m117, std::vector<MoveVertex>& moves);
-#else
-            void post_process(const std::string& filename, const bool m73, const bool m117);
-#endif // ENABLE_GCODE_LINES_ID_IN_H_SLIDER
-=======
-            void post_process(const std::string& filename, std::vector<MoveVertex>& moves);
->>>>>>> 0853a2a4
         };
 
         struct UsedFilaments  // filaments per ColorChange
