--- conflicted
+++ resolved
@@ -265,13 +265,12 @@
             std::vector<StopTime> stop_times;
             std::string line_m73_main_mask;
             std::string line_m73_stop_mask;
+            std::string line_m117_main_mask;
+            std::string line_m117_stop_mask;
 #else
             std::string line_m73_mask;
-<<<<<<< HEAD
             std::string line_m117_mask;
-=======
 #endif // ENABLE_EXTENDED_M73_LINES
->>>>>>> 8bf36c74
             State curr;
             State prev;
             CustomGCodeTime gcode_time;
