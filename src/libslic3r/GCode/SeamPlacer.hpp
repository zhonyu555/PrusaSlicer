#ifndef libslic3r_SeamPlacer_hpp_
#define libslic3r_SeamPlacer_hpp_

#include <optional>

#include "libslic3r/Polygon.hpp"
#include "libslic3r/PrintConfig.hpp"
#include "libslic3r/BoundingBox.hpp"
#include "libslic3r/AABBTreeIndirect.hpp"

namespace Slic3r {

class PrintObject;
class ExtrusionLoop;
class Print;
class Layer;
namespace EdgeGrid { class Grid; }


class SeamHistory {
public:
    SeamHistory() { clear(); }
    std::optional<Point> get_last_seam(const PrintObject* po, size_t layer_id, const BoundingBox& island_bb);
    void add_seam(const PrintObject* po, const Point& pos, const BoundingBox& island_bb);
    void clear();

private:
    struct SeamPoint {
        Point m_pos;
        BoundingBox m_island_bb;
    };

    std::map<const PrintObject*, std::vector<SeamPoint>> m_data_last_layer;
    std::map<const PrintObject*, std::vector<SeamPoint>> m_data_this_layer;
    size_t m_layer_id;
};



class SeamPlacer {
public:
    void init(const Print& print);

<<<<<<< HEAD
    Point get_seam(const Layer *layer, const SeamPosition seam_position,
=======
    Point get_seam(const Layer& layer, const SeamPosition seam_position,
>>>>>>> 30d7ef2c
                   const ExtrusionLoop& loop, Point last_pos,
                   coordf_t nozzle_diameter, const PrintObject* po,
                   bool was_clockwise, const EdgeGrid::Grid* lower_layer_edge_grid);

    using TreeType = AABBTreeIndirect::Tree<2, coord_t>;
    using AlignedBoxType = Eigen::AlignedBox<TreeType::CoordType, TreeType::NumDimensions>;

private:

    struct CustomTrianglesPerLayer {
        Polygons polys;
        TreeType tree;
    };

    // Just a cache to save some lookups.
    const Layer* m_last_layer_po = nullptr;
    coordf_t m_last_print_z = -1.;
    const PrintObject* m_last_po = nullptr;

    bool m_last_loop_was_external = true;

    std::vector<std::vector<CustomTrianglesPerLayer>> m_enforcers;
    std::vector<std::vector<CustomTrianglesPerLayer>> m_blockers;
    std::vector<const PrintObject*> m_po_list;

    //std::map<const PrintObject*, Point>  m_last_seam_position;
    SeamHistory  m_seam_history;
    
    // if it's expected, we need to randomized at the external periemter.
    bool external_perimeters_first;

    // Get indices of points inside enforcers and blockers.
    void get_enforcers_and_blockers(size_t layer_id,
                                    const Polygon& polygon,
                                    size_t po_id,
                                    std::vector<size_t>& enforcers_idxs,
                                    std::vector<size_t>& blockers_idxs) const;

    // Apply penalties to points inside enforcers/blockers.
    void apply_custom_seam(const Polygon& polygon, size_t po_id,
                           std::vector<float>& penalties,
                           const std::vector<float>& lengths,
                           int layer_id, SeamPosition seam_position) const;

    // Return random point of a polygon. The distribution will be uniform
    // along the contour and account for enforcers and blockers.
    Point get_random_seam(size_t layer_idx, const Polygon& polygon, size_t po_id,
                          bool* saw_custom = nullptr) const;

    // Is there any enforcer/blocker on this layer?
    bool is_custom_seam_on_layer(size_t layer_id, size_t po_idx) const {
        return is_custom_enforcer_on_layer(layer_id, po_idx)
            || is_custom_blocker_on_layer(layer_id, po_idx);
    }

    bool is_custom_enforcer_on_layer(size_t layer_id, size_t po_idx) const {
        return (! m_enforcers.at(po_idx).empty() && ! m_enforcers.at(po_idx)[layer_id].polys.empty());
    }

    bool is_custom_blocker_on_layer(size_t layer_id, size_t po_idx) const {
        return (! m_blockers.at(po_idx).empty() && ! m_blockers.at(po_idx)[layer_id].polys.empty());
    }
};


}

#endif // libslic3r_SeamPlacer_hpp_<|MERGE_RESOLUTION|>--- conflicted
+++ resolved
@@ -41,11 +41,7 @@
 public:
     void init(const Print& print);
 
-<<<<<<< HEAD
-    Point get_seam(const Layer *layer, const SeamPosition seam_position,
-=======
-    Point get_seam(const Layer& layer, const SeamPosition seam_position,
->>>>>>> 30d7ef2c
+    Point get_seam(const Layer& layer, SeamPosition seam_position,
                    const ExtrusionLoop& loop, Point last_pos,
                    coordf_t nozzle_diameter, const PrintObject* po,
                    bool was_clockwise, const EdgeGrid::Grid* lower_layer_edge_grid);
