#ifndef slic3r_AvoidCrossingPerimeters_hpp_
#define slic3r_AvoidCrossingPerimeters_hpp_

#include "../libslic3r.h"
#include "../ExPolygon.hpp"
#include "../EdgeGrid.hpp"

namespace Slic3r {

// Forward declarations.
class GCode;
class Layer;
class Point;

class AvoidCrossingPerimeters
{
public:
    // Routing around the objects vs. inside a single object.
    void        use_external_mp(bool use = true) { m_use_external_mp = use; };
    void        use_external_mp_once()  { m_use_external_mp_once = true; }
    bool        used_external_mp_once() { return m_use_external_mp_once; }
    void        disable_once()          { m_disabled_once = true; }
    bool        disabled_once() const   { return m_disabled_once; }
    void        reset_once_modifiers()  { m_use_external_mp_once = false; m_disabled_once = false; }

    void        init_layer(const Layer &layer);
    bool        is_init() { return m_init; }

    Polyline    travel_to(const GCode& gcodegen, const Point& point)
    {
        bool could_be_wipe_disabled;
        return this->travel_to(gcodegen, point, &could_be_wipe_disabled);
    }

    Polyline    travel_to(const GCode& gcodegen, const Point& point, bool* could_be_wipe_disabled);

    struct Boundary {
        // Collection of boundaries used for detection of crossing perimeters for travels
        Polygons                        boundaries;
        // Bounding box of boundaries
        BoundingBoxf                    bbox;
        // Precomputed distances of all points in boundaries
        std::vector<std::vector<float>> boundaries_params;
        // Used for detection of intersection between line and any polygon from boundaries
<<<<<<< HEAD
        EdgeGrid::Grid grid;
        //used to move the point inside the boundary
        std::vector<std::pair<ExPolygon, ExPolygons>> boundary_growth;
=======
        EdgeGrid::Grid                  grid;
>>>>>>> 215e845c

        void clear()
        {
            boundaries.clear();
            boundaries_params.clear();
            boundary_growth.clear();
        }
    };

private:
    bool           m_use_external_mp { false };
    // just for the next travel move
    bool           m_use_external_mp_once { false };
    // this flag disables avoid_crossing_perimeters just for the next travel move
    // we enable it by default for the first travel move in print
    bool           m_disabled_once { true };

    bool m_init{ false };

    // Used for detection of line or polyline is inside of any polygon.
    EdgeGrid::Grid m_grid_lslice;
    // Store all needed data for travels inside object
    Boundary m_internal;
    // Store all needed data for travels outside object
    Boundary m_external;
};

} // namespace Slic3r

#endif // slic3r_AvoidCrossingPerimeters_hpp_<|MERGE_RESOLUTION|>--- conflicted
+++ resolved
@@ -42,13 +42,9 @@
         // Precomputed distances of all points in boundaries
         std::vector<std::vector<float>> boundaries_params;
         // Used for detection of intersection between line and any polygon from boundaries
-<<<<<<< HEAD
-        EdgeGrid::Grid grid;
+        EdgeGrid::Grid                  grid;
         //used to move the point inside the boundary
         std::vector<std::pair<ExPolygon, ExPolygons>> boundary_growth;
-=======
-        EdgeGrid::Grid                  grid;
->>>>>>> 215e845c
 
         void clear()
         {
