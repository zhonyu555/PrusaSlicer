--- conflicted
+++ resolved
@@ -861,14 +861,9 @@
 
     // Ram the hot material out of the melt zone, retract the filament into the cooling tubes and let it cool.
     if (tool != (unsigned int)-1){ 			// This is not the last change.
-<<<<<<< HEAD
-        int matl_temp = is_first_layer() ? m_filpar[tool].first_layer_temperature : m_filpar[tool].temperature;
-        toolchange_Unload(writer, cleaning_box, m_filpar[m_current_tool].material, matl_temp);
-=======
         toolchange_Unload(writer, cleaning_box, m_filpar[m_current_tool].material,
                           (is_first_layer() ? m_filpar[m_current_tool].first_layer_temperature : m_filpar[m_current_tool].temperature),
                           (is_first_layer() ? m_filpar[tool].first_layer_temperature : m_filpar[tool].temperature));
->>>>>>> a50dae53
         toolchange_Change(writer, tool, m_filpar[tool].material); // Change the tool, set a speed override for soluble and flex materials.
         toolchange_Load(writer, cleaning_box);
         writer.travel(writer.x(), writer.y()-m_perimeter_width); // cooling and loading were done a bit down the road
@@ -1018,22 +1013,14 @@
     // be already set and there is no need to change anything. Also, the temperature could be changed
     // for wrong extruder.
     if (m_semm) {
-<<<<<<< HEAD
         m_old_temperature = m_filpar[m_current_tool].temperature;
-        if (new_temperature != 0 && (new_temperature > m_old_temperature || is_first_layer()) ) { // Set the higher extruder temperature, but don't wait.
-            // If the required temperature is the same as last time, don't emit the M104 again (if user adjusted the value, it would be reset)
-            // However, always change temperatures on the first layer (this is to avoid issues with priming lines turned off).
-            writer.set_extruder_temp(new_temperature, false);
-=======
-        if (new_temperature != 0 && (new_temperature != m_old_temperature || is_first_layer() || cold_ramming) ) { 	// Set the extruder temperature, but don't wait.
+        if (new_temperature != 0 && (new_temperature > m_old_temperature || is_first_layer() || cold_ramming) ) { 	// Set the higher or first layer/ramming temperature, but don't wait.
             // If the required temperature is the same as last time, don't emit the M104 again (if user adjusted the value, it would be reset)
             // However, always change temperatures on the first layer (this is to avoid issues with priming lines turned off).
             if (cold_ramming && cooling_will_happen)
                 change_temp_later = true;
             else
                 writer.set_extruder_temp(new_temperature, false);
-            m_old_temperature = new_temperature;
->>>>>>> a50dae53
         }
     }
 
@@ -1255,16 +1242,12 @@
         m_left_to_right = !m_left_to_right;
 
     writer.set_extrusion_flow(m_extrusion_flow); // Reset the extrusion flow.
-<<<<<<< HEAD
-
+    writer.change_analyzer_line_width(m_perimeter_width);
     // Before starting to print with a single-extruder MMU, AND if cooling down,
     // wait for destination temperature to settle before resuming print.
     // If new temperature is higher, then it's already correct from before starting the wipe.
     if (m_semm && new_temperature != 0 && new_temperature < m_old_temperature)
         writer.set_extruder_temp(new_temperature, true);
-=======
-    writer.change_analyzer_line_width(m_perimeter_width);
->>>>>>> a50dae53
 }
 
 
