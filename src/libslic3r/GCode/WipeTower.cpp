--- conflicted
+++ resolved
@@ -1216,11 +1216,7 @@
     const float target_speed = is_first_layer() ? m_first_layer_speed * 60.f : 4800.f;
     float wipe_speed = 0.33f * target_speed;
     if (this->m_config->filament_max_speed.get_at(this->m_current_tool) > 0) {
-<<<<<<< HEAD
-        wipe_speed = std::min(wipe_speed, float(this->m_config->filament_max_speed.get_at(this->m_current_tool)) * 60.f);
-=======
-        wipe_speed = this->m_config->filament_max_speed.get_at(this->m_current_tool) * 60; // mm/s -> mm/min
->>>>>>> bee8247c
+        wipe_speed = std::min(wipe_speed, float(this->m_config->filament_max_speed.get_at(this->m_current_tool)) * 60.f); // mm/s -> mm/min
     }
 
     // if there is less than 2.5*m_perimeter_width to the edge, advance straightaway (there is likely a blob anyway)
