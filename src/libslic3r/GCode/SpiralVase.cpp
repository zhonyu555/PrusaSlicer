#include "SpiralVase.hpp"
#include "GCode.hpp"
#include <sstream>

namespace Slic3r {

std::string SpiralVase::process_layer(const std::string &gcode)
{
    /*  This post-processor relies on several assumptions:
        - all layers are processed through it, including those that are not supposed
          to be transformed, in order to update the reader with the XY positions
        - each call to this method includes a full layer, with a single Z move
          at the beginning
        - each layer is composed by suitable geometry (i.e. a single complete loop)
        - loops were not clipped before calling this method  */
    
    // If we're not going to modify G-code, just feed it to the reader
    // in order to update positions.
    if (! m_enabled) {
        m_reader.parse_buffer(gcode);
        return gcode;
    }
    
    // Get total XY length for this layer by summing all extrusion moves.
    float total_layer_length = 0;
    float layer_height = 0;
    float z = 0.f;
    
    {
        //FIXME Performance warning: This copies the GCodeConfig of the reader.
        GCodeReader r = m_reader;  // clone
        bool set_z = false;
        r.parse_buffer(gcode, [&total_layer_length, &layer_height, &z, &set_z]
            (GCodeReader &reader, const GCodeReader::GCodeLine &line) {
            if (line.cmd_is("G1")) {
                if (line.extruding(reader)) {
                    total_layer_length += line.dist_XY(reader);
                } else if (line.has(Z)) {
                    layer_height += line.dist_Z(reader);
                    if (!set_z) {
                        z = line.new_Z(reader);
                        set_z = true;
                    }
                }
            }
        });
    }
    
    // Remove layer height from initial Z.
    z -= layer_height;
    
    std::string new_gcode;
    //FIXME Tapering of the transition layer only works reliably with relative extruder distances.
    // For absolute extruder distances it will be switched off.
    // Tapering the absolute extruder distances requires to process every extrusion value after the first transition
    // layer.
<<<<<<< HEAD
    bool  transition = m_transition_layer && m_config.use_relative_e_distances.value;
=======
    bool  transition = m_transition_layer && m_config->use_relative_e_distances.value;
    if (transition)
        new_gcode += "; Began spiral\n";
    bool  keep_first_travel = m_transition_layer;
>>>>>>> 9667ed7d
    float layer_height_factor = layer_height / total_layer_length;
    float len = 0.f;
    m_reader.parse_buffer(gcode, [&keep_first_travel , &new_gcode, &z, total_layer_length, layer_height_factor, transition, &len]
        (GCodeReader &reader, GCodeReader::GCodeLine line) {
        if (line.cmd_is("G1")) {
            if (line.has_z()) {
                // If this is the initial Z move of the layer, replace it with a
                // (redundant) move to the last Z of previous layer.
                line.set(reader, Z, z);
                new_gcode += line.raw() + '\n';
                return;
            } else {
                float dist_XY = line.dist_XY(reader);
                if (dist_XY > 0) {
                    // horizontal move
                    if (line.extruding(reader)) {
                        keep_first_travel = false;
                        len += dist_XY;
                        line.set(reader, Z, z + len * layer_height_factor);
                        if (transition && line.has(E))
                            // Transition layer, modulate the amount of extrusion from zero to the final value.
                            line.set(reader, E, line.value(E) * len / total_layer_length);
                        new_gcode += line.raw() + '\n';
                    } else if (keep_first_travel) {
                        //we can travel until the first spiral extrusion
                        new_gcode += line.raw() + '\n';
                    }
                    return;
                
                    /*  Skip travel moves: the move to first perimeter point will
                        cause a visible seam when loops are not aligned in XY; by skipping
                        it we blend the first loop move in the XY plane (although the smoothness
                        of such blend depend on how long the first segment is; maybe we should
                        enforce some minimum length?).  */
                }
            }
        }
        new_gcode += line.raw() + '\n';
    });
    
    return new_gcode;
}

}<|MERGE_RESOLUTION|>--- conflicted
+++ resolved
@@ -54,14 +54,10 @@
     // For absolute extruder distances it will be switched off.
     // Tapering the absolute extruder distances requires to process every extrusion value after the first transition
     // layer.
-<<<<<<< HEAD
     bool  transition = m_transition_layer && m_config.use_relative_e_distances.value;
-=======
-    bool  transition = m_transition_layer && m_config->use_relative_e_distances.value;
     if (transition)
         new_gcode += "; Began spiral\n";
     bool  keep_first_travel = m_transition_layer;
->>>>>>> 9667ed7d
     float layer_height_factor = layer_height / total_layer_length;
     float len = 0.f;
     m_reader.parse_buffer(gcode, [&keep_first_travel , &new_gcode, &z, total_layer_length, layer_height_factor, transition, &len]
