--- conflicted
+++ resolved
@@ -3134,17 +3134,6 @@
         return false;
     }
 
-<<<<<<< HEAD
-    if (role == erSupportMaterial) {
-        const SupportLayer* support_layer = dynamic_cast<const SupportLayer*>(m_layer);
-        //FIXME support_layer->support_islands.contains should use some search structure!
-        if (support_layer != NULL && diff_pl(travel, support_layer->support_islands).empty())
-            // skip retraction if this is a travel move inside a support material island
-            //FIXME not retracting over a long path may cause oozing, which in turn may result in missing material
-            // at the end of the extrusion path!
-            return false;
-    }
-=======
     if (role == erSupportMaterial)
         if (const SupportLayer *support_layer = dynamic_cast<const SupportLayer*>(m_layer);
             support_layer != nullptr && ! support_layer->support_islands_bboxes.empty()) {
@@ -3165,7 +3154,6 @@
                     //bbox_travel = get_extents(trimmed);
                 }
         }
->>>>>>> bfbfdaed
 
     if (m_config.only_retract_when_crossing_perimeters && m_layer != nullptr &&
         m_config.fill_density.value > 0 && m_layer->any_internal_region_slice_contains(travel))
