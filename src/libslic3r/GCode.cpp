#include "libslic3r.h"
#include "I18N.hpp"
#include "GCode.hpp"
#include "Exception.hpp"
#include "ExtrusionEntity.hpp"
#include "EdgeGrid.hpp"
#include "Geometry.hpp"
#include "GCode/PrintExtents.hpp"
#include "GCode/WipeTower.hpp"
#include "ShortestPath.hpp"
#include "Print.hpp"
#include "Utils.hpp"
#include "ClipperUtils.hpp"
#include "libslic3r.h"
#include "LocalesUtils.hpp"

#include <algorithm>
#include <cstdlib>
#include <chrono>
#include <math.h>
#include <string_view>

#include <boost/algorithm/string.hpp>
#include <boost/algorithm/string/find.hpp>
#include <boost/foreach.hpp>
#include <boost/filesystem.hpp>
#include <boost/log/trivial.hpp>
#include <boost/beast/core/detail/base64.hpp>

#include <boost/nowide/iostream.hpp>
#include <boost/nowide/cstdio.hpp>
#include <boost/nowide/cstdlib.hpp>

#include "SVG.hpp"

#include <tbb/parallel_for.h>

#include <Shiny/Shiny.h>

#include "miniz_extension.hpp"

using namespace std::literals::string_view_literals;

#if 0
// Enable debugging and asserts, even in the release build.
#define DEBUG
#define _DEBUG
#undef NDEBUG
#endif

#include <assert.h>

namespace Slic3r {

    //! macro used to mark string used at localization,
    //! return same string
#define L(s) (s)
#define _(s) Slic3r::I18N::translate(s)

// Only add a newline in case the current G-code does not end with a newline.
    static inline void check_add_eol(std::string& gcode)
    {
        if (!gcode.empty() && gcode.back() != '\n')
            gcode += '\n';
    }


    // Return true if tch_prefix is found in custom_gcode
    static bool custom_gcode_changes_tool(const std::string& custom_gcode, const std::string& tch_prefix, unsigned next_extruder)
    {
        bool ok = false;
        size_t from_pos = 0;
        size_t pos = 0;
        while ((pos = custom_gcode.find(tch_prefix, from_pos)) != std::string::npos) {
            if (pos + 1 == custom_gcode.size())
                break;
            from_pos = pos + 1;
            // only whitespace is allowed before the command
            while (--pos < custom_gcode.size() && custom_gcode[pos] != '\n') {
                if (!std::isspace(custom_gcode[pos]))
                    goto NEXT;
            }
            {
                // we should also check that the extruder changes to what was expected
                std::istringstream ss(custom_gcode.substr(from_pos, std::string::npos));
                unsigned num = 0;
                if (ss >> num)
                    ok = (num == next_extruder);
            }
        NEXT:;
        }
        return ok;
    }

    std::string OozePrevention::pre_toolchange(GCode& gcodegen)
    {
        std::string gcode;

        // move to the nearest standby point
        if (!this->standby_points.empty()) {
            // get current position in print coordinates
            Vec3d writer_pos = gcodegen.writer().get_position();
            Point pos = Point::new_scale(writer_pos(0), writer_pos(1));

            // find standby point
            Point standby_point;
            pos.nearest_point(this->standby_points, &standby_point);

            /*  We don't call gcodegen.travel_to() because we don't need retraction (it was already
                triggered by the caller) nor avoid_crossing_perimeters and also because the coordinates
                of the destination point must not be transformed by origin nor current extruder offset.  */
            gcode += gcodegen.writer().travel_to_xy(unscale(standby_point),
                "move to standby position");
        }

        if (gcodegen.config().standby_temperature_delta.value != 0) {
            // we assume that heating is always slower than cooling, so no need to block
            gcode += gcodegen.writer().set_temperature
            (this->_get_temp(gcodegen) + gcodegen.config().standby_temperature_delta.value, false, gcodegen.writer().extruder()->id());
        }

        return gcode;
    }

    std::string OozePrevention::post_toolchange(GCode& gcodegen)
    {
        return (gcodegen.config().standby_temperature_delta.value != 0) ?
            gcodegen.writer().set_temperature(this->_get_temp(gcodegen), true, gcodegen.writer().extruder()->id()) :
            std::string();
    }

    int
        OozePrevention::_get_temp(GCode& gcodegen)
    {
        return (gcodegen.layer() != NULL && gcodegen.layer()->id() == 0)
            ? gcodegen.config().first_layer_temperature.get_at(gcodegen.writer().extruder()->id())
            : gcodegen.config().temperature.get_at(gcodegen.writer().extruder()->id());
    }

    std::string Wipe::wipe(GCode& gcodegen, bool toolchange)
    {
        std::string gcode;

        /*  Reduce feedrate a bit; travel speed is often too high to move on existing material.
            Too fast = ripping of existing material; too slow = short wipe path, thus more blob.  */
        double wipe_speed = gcodegen.writer().config.travel_speed.value * 0.8;

        // get the retraction length
        double length = toolchange
            ? gcodegen.writer().extruder()->retract_length_toolchange()
            : gcodegen.writer().extruder()->retract_length();
        // Shorten the retraction length by the amount already retracted before wipe.
        length *= (1. - gcodegen.writer().extruder()->retract_before_wipe());

        if (length > 0) {
            /*  Calculate how long we need to travel in order to consume the required
                amount of retraction. In other words, how far do we move in XY at wipe_speed
                for the time needed to consume retract_length at retract_speed?  */
            double wipe_dist = scale_(length / gcodegen.writer().extruder()->retract_speed() * wipe_speed);

            /*  Take the stored wipe path and replace first point with the current actual position
                (they might be different, for example, in case of loop clipping).  */
            Polyline wipe_path;
            wipe_path.append(gcodegen.last_pos());
            wipe_path.append(
                this->path.points.begin() + 1,
                this->path.points.end()
            );

            wipe_path.clip_end(wipe_path.length() - wipe_dist);

            // subdivide the retraction in segments
            if (!wipe_path.empty()) {
                // add tag for processor
                gcode += ";" + GCodeProcessor::reserved_tag(GCodeProcessor::ETags::Wipe_Start) + "\n";
                for (const Line& line : wipe_path.lines()) {
                    double segment_length = line.length();
                    /*  Reduce retraction length a bit to avoid effective retraction speed to be greater than the configured one
                        due to rounding (TODO: test and/or better math for this)  */
                    double dE = length * (segment_length / wipe_dist) * 0.95;
                    //FIXME one shall not generate the unnecessary G1 Fxxx commands, here wipe_speed is a constant inside this cycle.
                    // Is it here for the cooling markers? Or should it be outside of the cycle?
                    gcode += gcodegen.writer().set_speed(wipe_speed * 60, "", gcodegen.enable_cooling_markers() ? ";_WIPE" : "");
                    gcode += gcodegen.writer().extrude_to_xy(
                        gcodegen.point_to_gcode(line.b),
                        -dE,
                        "wipe and retract"
                    );
                }
                // add tag for processor
                gcode += ";" + GCodeProcessor::reserved_tag(GCodeProcessor::ETags::Wipe_End) + "\n";
                gcodegen.set_last_pos(wipe_path.points.back());
            }

            // prevent wiping again on same path
            this->reset_path();
        }

        return gcode;
    }

    static inline Point wipe_tower_point_to_object_point(GCode& gcodegen, const Vec2f& wipe_tower_pt)
    {
        return Point(scale_(wipe_tower_pt.x() - gcodegen.origin()(0)), scale_(wipe_tower_pt.y() - gcodegen.origin()(1)));
    }

    std::string WipeTowerIntegration::append_tcr(GCode& gcodegen, const WipeTower::ToolChangeResult& tcr, int new_extruder_id, double z) const
    {
        if (new_extruder_id != -1 && new_extruder_id != tcr.new_tool)
            throw Slic3r::InvalidArgument("Error: WipeTowerIntegration::append_tcr was asked to do a toolchange it didn't expect.");

        std::string gcode;

        // Toolchangeresult.gcode assumes the wipe tower corner is at the origin (except for priming lines)
        // We want to rotate and shift all extrusions (gcode postprocessing) and starting and ending position
        float alpha = m_wipe_tower_rotation / 180.f * float(M_PI);

        auto transform_wt_pt = [&alpha, this](const Vec2f& pt) -> Vec2f {
            Vec2f out = Eigen::Rotation2Df(alpha) * pt;
            out += m_wipe_tower_pos;
            return out;
        };

        Vec2f start_pos = tcr.start_pos;
        Vec2f end_pos = tcr.end_pos;
        if (! tcr.priming) {
            start_pos = transform_wt_pt(start_pos);
            end_pos = transform_wt_pt(end_pos);
        }

        Vec2f wipe_tower_offset = tcr.priming ? Vec2f::Zero() : m_wipe_tower_pos;
        float wipe_tower_rotation = tcr.priming ? 0.f : alpha;

        std::string tcr_rotated_gcode = post_process_wipe_tower_moves(tcr, wipe_tower_offset, wipe_tower_rotation);

        if (! tcr.priming) {
            // Move over the wipe tower.
            gcode += gcodegen.retract();
            gcodegen.m_avoid_crossing_perimeters.use_external_mp_once();
            gcode += gcodegen.travel_to(
                wipe_tower_point_to_object_point(gcodegen, start_pos),
                erMixed,
                "Travel to a Wipe Tower");
            gcode += gcodegen.unretract();
        }

        double current_z = gcodegen.writer().get_position().z();
        if (z == -1.) // in case no specific z was provided, print at current_z pos
            z = current_z;
        if (! is_approx(z, current_z)) {
            gcode += gcodegen.writer().retract();
            gcode += gcodegen.writer().travel_to_z(z, "Travel down to the last wipe tower layer.");
            gcode += gcodegen.writer().unretract();
        }


        // Process the end filament gcode.
        std::string end_filament_gcode_str;
        if (gcodegen.writer().extruder() != nullptr) {
            // Process the custom end_filament_gcode in case of single_extruder_multi_material.
            unsigned int        old_extruder_id = gcodegen.writer().extruder()->id();
            const std::string& end_filament_gcode = gcodegen.config().end_filament_gcode.get_at(old_extruder_id);
            if (gcodegen.writer().extruder() != nullptr && !end_filament_gcode.empty()) {
                end_filament_gcode_str = gcodegen.placeholder_parser_process("end_filament_gcode", end_filament_gcode, old_extruder_id);
                check_add_eol(end_filament_gcode_str);
            }
        }

        // Process the custom toolchange_gcode. If it is empty, provide a simple Tn command to change the filament.
        // Otherwise, leave control to the user completely.
        std::string toolchange_gcode_str;
        const std::string& toolchange_gcode = gcodegen.config().toolchange_gcode.value;
//        m_max_layer_z = std::max(m_max_layer_z, tcr.print_z);
        if (! toolchange_gcode.empty()) {
            DynamicConfig config;
            int previous_extruder_id = gcodegen.writer().extruder() ? (int)gcodegen.writer().extruder()->id() : -1;
            config.set_key_value("previous_extruder", new ConfigOptionInt(previous_extruder_id));
            config.set_key_value("next_extruder", new ConfigOptionInt((int)new_extruder_id));
            config.set_key_value("layer_num", new ConfigOptionInt(gcodegen.m_layer_index));
            config.set_key_value("layer_z", new ConfigOptionFloat(tcr.print_z));
            config.set_key_value("toolchange_z", new ConfigOptionFloat(z));
//            config.set_key_value("max_layer_z", new ConfigOptionFloat(m_max_layer_z));
            toolchange_gcode_str = gcodegen.placeholder_parser_process("toolchange_gcode", toolchange_gcode, new_extruder_id, &config);
            check_add_eol(toolchange_gcode_str);
        }

        std::string toolchange_command;
        if (tcr.priming || (new_extruder_id >= 0 && gcodegen.writer().need_toolchange(new_extruder_id)))
            toolchange_command = gcodegen.writer().toolchange(new_extruder_id);
        if (!custom_gcode_changes_tool(toolchange_gcode_str, gcodegen.writer().toolchange_prefix(), new_extruder_id))
            toolchange_gcode_str += toolchange_command;
        else {
            // We have informed the m_writer about the current extruder_id, we can ignore the generated G-code.
        }

        gcodegen.placeholder_parser().set("current_extruder", new_extruder_id);

        // Process the start filament gcode.
        std::string start_filament_gcode_str;
        const std::string& start_filament_gcode = gcodegen.config().start_filament_gcode.get_at(new_extruder_id);
        if (!start_filament_gcode.empty()) {
            // Process the start_filament_gcode for the active filament only.
            DynamicConfig config;
            config.set_key_value("filament_extruder_id", new ConfigOptionInt(new_extruder_id));
            start_filament_gcode_str = gcodegen.placeholder_parser_process("start_filament_gcode", start_filament_gcode, new_extruder_id, &config);
            check_add_eol(start_filament_gcode_str);
        }

        // Insert the end filament, toolchange, and start filament gcode into the generated gcode.
        DynamicConfig config;
        config.set_key_value("end_filament_gcode", new ConfigOptionString(end_filament_gcode_str));
        config.set_key_value("toolchange_gcode", new ConfigOptionString(toolchange_gcode_str));
        config.set_key_value("start_filament_gcode", new ConfigOptionString(start_filament_gcode_str));
        std::string tcr_gcode, tcr_escaped_gcode = gcodegen.placeholder_parser_process("tcr_rotated_gcode", tcr_rotated_gcode, new_extruder_id, &config);
        unescape_string_cstyle(tcr_escaped_gcode, tcr_gcode);
        gcode += tcr_gcode;
        check_add_eol(toolchange_gcode_str);


        // A phony move to the end position at the wipe tower.
        gcodegen.writer().travel_to_xy(end_pos.cast<double>());
        gcodegen.set_last_pos(wipe_tower_point_to_object_point(gcodegen, end_pos));
        if (!is_approx(z, current_z)) {
            gcode += gcodegen.writer().retract();
            gcode += gcodegen.writer().travel_to_z(current_z, "Travel back up to the topmost object layer.");
            gcode += gcodegen.writer().unretract();
        }

        else {
            // Prepare a future wipe.
            gcodegen.m_wipe.reset_path();
            for (const Vec2f& wipe_pt : tcr.wipe_path)
                gcodegen.m_wipe.path.points.emplace_back(wipe_tower_point_to_object_point(gcodegen, transform_wt_pt(wipe_pt)));
        }

        // Let the planner know we are traveling between objects.
        gcodegen.m_avoid_crossing_perimeters.use_external_mp_once();
        return gcode;
    }

    // This function postprocesses gcode_original, rotates and moves all G1 extrusions and returns resulting gcode
    // Starting position has to be supplied explicitely (otherwise it would fail in case first G1 command only contained one coordinate)
    std::string WipeTowerIntegration::post_process_wipe_tower_moves(const WipeTower::ToolChangeResult& tcr, const Vec2f& translation, float angle) const
    {
        Vec2f extruder_offset = m_extruder_offsets[tcr.initial_tool].cast<float>();

        std::istringstream gcode_str(tcr.gcode);
        std::string gcode_out;
        std::string line;
        Vec2f pos = tcr.start_pos;
        Vec2f transformed_pos = pos;
        Vec2f old_pos(-1000.1f, -1000.1f);

        while (gcode_str) {
            std::getline(gcode_str, line);  // we read the gcode line by line

            // All G1 commands should be translated and rotated. X and Y coords are
            // only pushed to the output when they differ from last time.
            // WT generator can override this by appending the never_skip_tag
            if (line.find("G1 ") == 0) {
                bool never_skip = false;
                auto it = line.find(WipeTower::never_skip_tag());
                if (it != std::string::npos) {
                    // remove the tag and remember we saw it
                    never_skip = true;
                    line.erase(it, it + WipeTower::never_skip_tag().size());
                }
                std::ostringstream line_out;
                std::istringstream line_str(line);
                line_str >> std::noskipws;  // don't skip whitespace
                char ch = 0;
                while (line_str >> ch) {
                    if (ch == 'X' || ch == 'Y')
                        line_str >> (ch == 'X' ? pos.x() : pos.y());
                    else
                        line_out << ch;
                }

                transformed_pos = Eigen::Rotation2Df(angle) * pos + translation;

                if (transformed_pos != old_pos || never_skip) {
                    line = line_out.str();
                    std::ostringstream oss;
                    oss << std::fixed << std::setprecision(3) << "G1 ";
                    if (transformed_pos.x() != old_pos.x() || never_skip)
                        oss << " X" << transformed_pos.x() - extruder_offset.x();
                    if (transformed_pos.y() != old_pos.y() || never_skip)
                        oss << " Y" << transformed_pos.y() - extruder_offset.y();
                    oss << " ";
                    line.replace(line.find("G1 "), 3, oss.str());
                    old_pos = transformed_pos;
                }
            }

            gcode_out += line + "\n";

            // If this was a toolchange command, we should change current extruder offset
            if (line == "[toolchange_gcode]") {
                extruder_offset = m_extruder_offsets[tcr.new_tool].cast<float>();

                // If the extruder offset changed, add an extra move so everything is continuous
                if (extruder_offset != m_extruder_offsets[tcr.initial_tool].cast<float>()) {
                    std::ostringstream oss;
                    oss << std::fixed << std::setprecision(3)
                        << "G1 X" << transformed_pos.x() - extruder_offset.x()
                        << " Y" << transformed_pos.y() - extruder_offset.y()
                        << "\n";
                    gcode_out += oss.str();
                }
            }
        }
        return gcode_out;
    }


    std::string WipeTowerIntegration::prime(GCode& gcodegen)
    {
        std::string gcode;
        for (const WipeTower::ToolChangeResult& tcr : m_priming) {
            if (! tcr.extrusions.empty())
                gcode += append_tcr(gcodegen, tcr, tcr.new_tool);
        }
        return gcode;
    }

    std::string WipeTowerIntegration::tool_change(GCode& gcodegen, int extruder_id, bool finish_layer)
    {
        std::string gcode;
        assert(m_layer_idx >= 0);
        if (gcodegen.writer().need_toolchange(extruder_id) || finish_layer) {
            if (m_layer_idx < (int)m_tool_changes.size()) {
                if (!(size_t(m_tool_change_idx) < m_tool_changes[m_layer_idx].size()))
                    throw Slic3r::RuntimeError("Wipe tower generation failed, possibly due to empty first layer.");

                // Calculate where the wipe tower layer will be printed. -1 means that print z will not change,
                // resulting in a wipe tower with sparse layers.
                double wipe_tower_z = -1;
                bool ignore_sparse = false;
                if (gcodegen.config().wipe_tower_no_sparse_layers.value) {
                    wipe_tower_z = m_last_wipe_tower_print_z;
                    ignore_sparse = (m_tool_changes[m_layer_idx].size() == 1 && m_tool_changes[m_layer_idx].front().initial_tool == m_tool_changes[m_layer_idx].front().new_tool);
                    if (m_tool_change_idx == 0 && !ignore_sparse)
                        wipe_tower_z = m_last_wipe_tower_print_z + m_tool_changes[m_layer_idx].front().layer_height;
                }

                if (!ignore_sparse) {
                    gcode += append_tcr(gcodegen, m_tool_changes[m_layer_idx][m_tool_change_idx++], extruder_id, wipe_tower_z);
                    m_last_wipe_tower_print_z = wipe_tower_z;
                }
            }
        }
        return gcode;
    }

    // Print is finished. Now it remains to unload the filament safely with ramming over the wipe tower.
    std::string WipeTowerIntegration::finalize(GCode& gcodegen)
    {
        std::string gcode;
        if (std::abs(gcodegen.writer().get_position()(2) - m_final_purge.print_z) > EPSILON)
            gcode += gcodegen.change_layer(m_final_purge.print_z);
        gcode += append_tcr(gcodegen, m_final_purge, -1);
        return gcode;
    }

    const std::vector<std::string> ColorPrintColors::Colors = { "#C0392B", "#E67E22", "#F1C40F", "#27AE60", "#1ABC9C", "#2980B9", "#9B59B6" };

#define EXTRUDER_CONFIG(OPT) m_config.OPT.get_at(m_writer.extruder()->id())

// Collect pairs of object_layer + support_layer sorted by print_z.
// object_layer & support_layer are considered to be on the same print_z, if they are not further than EPSILON.
std::vector<GCode::LayerToPrint> GCode::collect_layers_to_print(const PrintObject& object)
{
    std::vector<GCode::LayerToPrint> layers_to_print;
    layers_to_print.reserve(object.layers().size() + object.support_layers().size());

    // Calculate a minimum support layer height as a minimum over all extruders, but not smaller than 10um.
    // This is the same logic as in support generator.
    //FIXME should we use the printing extruders instead?
    double gap_over_supports = object.config().support_material_contact_distance;
    // FIXME should we test object.config().support_material_synchronize_layers ? Currently the support layers are synchronized with object layers iff soluble supports.
    assert(!object.has_support() || gap_over_supports != 0. || object.config().support_material_synchronize_layers);
    if (gap_over_supports != 0.) {
        gap_over_supports = std::max(0., gap_over_supports);
        // Not a soluble support,
        double support_layer_height_min = 1000000.;
        for (auto lh : object.print()->config().min_layer_height.values)
            support_layer_height_min = std::min(support_layer_height_min, std::max(0.01, lh));
        gap_over_supports += support_layer_height_min;
    }

    // Pair the object layers with the support layers by z.
    size_t idx_object_layer = 0;
    size_t idx_support_layer = 0;
    const LayerToPrint* last_extrusion_layer = nullptr;
    while (idx_object_layer < object.layers().size() || idx_support_layer < object.support_layers().size()) {
        LayerToPrint layer_to_print;
        layer_to_print.object_layer = (idx_object_layer < object.layers().size()) ? object.layers()[idx_object_layer++] : nullptr;
        layer_to_print.support_layer = (idx_support_layer < object.support_layers().size()) ? object.support_layers()[idx_support_layer++] : nullptr;
        if (layer_to_print.object_layer && layer_to_print.support_layer) {
            if (layer_to_print.object_layer->print_z < layer_to_print.support_layer->print_z - EPSILON) {
                layer_to_print.support_layer = nullptr;
                --idx_support_layer;
            }
            else if (layer_to_print.support_layer->print_z < layer_to_print.object_layer->print_z - EPSILON) {
                layer_to_print.object_layer = nullptr;
                --idx_object_layer;
            }
        }

        layers_to_print.emplace_back(layer_to_print);

        bool has_extrusions = (layer_to_print.object_layer && layer_to_print.object_layer->has_extrusions())
            || (layer_to_print.support_layer && layer_to_print.support_layer->has_extrusions());

        // Check that there are extrusions on the very first layer.
        if (layers_to_print.size() == 1u) {
            if (!has_extrusions)
                throw Slic3r::SlicingError(_(L("There is an object with no extrusions in the first layer.")) + "\n" +
                                           _(L("Object name")) + ": " + object.model_object()->name);
        }

        // In case there are extrusions on this layer, check there is a layer to lay it on.
        if ((layer_to_print.object_layer && layer_to_print.object_layer->has_extrusions())
            // Allow empty support layers, as the support generator may produce no extrusions for non-empty support regions.
            || (layer_to_print.support_layer /* && layer_to_print.support_layer->has_extrusions() */)) {
            double support_contact_z = (last_extrusion_layer && last_extrusion_layer->support_layer)
                ? gap_over_supports
                : 0.;
            double maximal_print_z = (last_extrusion_layer ? last_extrusion_layer->print_z() : 0.)
                + layer_to_print.layer()->height
                + support_contact_z;
            // Negative support_contact_z is not taken into account, it can result in false positives in cases
            // where previous layer has object extrusions too (https://github.com/prusa3d/PrusaSlicer/issues/2752)

            if (has_extrusions && layer_to_print.print_z() > maximal_print_z + 2. * EPSILON) {
                const_cast<Print*>(object.print())->active_step_add_warning(PrintStateBase::WarningLevel::CRITICAL,
                    _(L("Empty layers detected. Make sure the object is printable.")) + "\n" +
                    _(L("Object name")) + ": " + object.model_object()->name + "\n" + _(L("Print z")) + ": " +
                    std::to_string(layers_to_print.back().print_z()) + "\n\n" + _(L("This is "
                        "usually caused by negligibly small extrusions or by a faulty model. Try to repair "
                        "the model or change its orientation on the bed.")));
            }

            // Remember last layer with extrusions.
            if (has_extrusions)
                last_extrusion_layer = &layers_to_print.back();
        }
    }

    return layers_to_print;
}

// Prepare for non-sequential printing of multiple objects: Support resp. object layers with nearly identical print_z
// will be printed for  all objects at once.
// Return a list of <print_z, per object LayerToPrint> items.
std::vector<std::pair<coordf_t, std::vector<GCode::LayerToPrint>>> GCode::collect_layers_to_print(const Print& print)
{
    struct OrderingItem {
        coordf_t    print_z;
        size_t      object_idx;
        size_t      layer_idx;
    };

    std::vector<std::vector<LayerToPrint>>  per_object(print.objects().size(), std::vector<LayerToPrint>());
    std::vector<OrderingItem>               ordering;
    for (size_t i = 0; i < print.objects().size(); ++i) {
        per_object[i] = collect_layers_to_print(*print.objects()[i]);
        OrderingItem ordering_item;
        ordering_item.object_idx = i;
        ordering.reserve(ordering.size() + per_object[i].size());
        const LayerToPrint& front = per_object[i].front();
        for (const LayerToPrint& ltp : per_object[i]) {
            ordering_item.print_z = ltp.print_z();
            ordering_item.layer_idx = &ltp - &front;
            ordering.emplace_back(ordering_item);
        }
    }

    std::sort(ordering.begin(), ordering.end(), [](const OrderingItem& oi1, const OrderingItem& oi2) { return oi1.print_z < oi2.print_z; });

    std::vector<std::pair<coordf_t, std::vector<LayerToPrint>>> layers_to_print;

    // Merge numerically very close Z values.
    for (size_t i = 0; i < ordering.size();) {
        // Find the last layer with roughly the same print_z.
        size_t j = i + 1;
        coordf_t zmax = ordering[i].print_z + EPSILON;
        for (; j < ordering.size() && ordering[j].print_z <= zmax; ++j);
        // Merge into layers_to_print.
        std::pair<coordf_t, std::vector<LayerToPrint>> merged;
        // Assign an average print_z to the set of layers with nearly equal print_z.
        merged.first = 0.5 * (ordering[i].print_z + ordering[j - 1].print_z);
        merged.second.assign(print.objects().size(), LayerToPrint());
        for (; i < j; ++i) {
            const OrderingItem& oi = ordering[i];
            assert(merged.second[oi.object_idx].layer() == nullptr);
            merged.second[oi.object_idx] = std::move(per_object[oi.object_idx][oi.layer_idx]);
        }
        layers_to_print.emplace_back(std::move(merged));
    }

    return layers_to_print;
}

// free functions called by GCode::do_export()
namespace DoExport {
//    static void update_print_estimated_times_stats(const GCodeProcessor& processor, PrintStatistics& print_statistics)
//    {
//        const GCodeProcessor::Result& result = processor.get_result();
//        print_statistics.estimated_normal_print_time = get_time_dhms(result.print_statistics.modes[static_cast<size_t>(PrintEstimatedStatistics::ETimeMode::Normal)].time);
//        print_statistics.estimated_silent_print_time = processor.is_stealth_time_estimator_enabled() ?
//            get_time_dhms(result.print_statistics.modes[static_cast<size_t>(PrintEstimatedStatistics::ETimeMode::Stealth)].time) : "N/A";
//    }

    static void update_print_estimated_stats(const GCodeProcessor& processor, const std::vector<Extruder>& extruders, PrintStatistics& print_statistics)
    {
        const GCodeProcessor::Result& result = processor.get_result();
        print_statistics.estimated_normal_print_time = get_time_dhms(result.print_statistics.modes[static_cast<size_t>(PrintEstimatedStatistics::ETimeMode::Normal)].time);
        print_statistics.estimated_silent_print_time = processor.is_stealth_time_estimator_enabled() ?
            get_time_dhms(result.print_statistics.modes[static_cast<size_t>(PrintEstimatedStatistics::ETimeMode::Stealth)].time) : "N/A";

        // update filament statictics
        double total_extruded_volume = 0.0;
        double total_used_filament   = 0.0;
        double total_weight          = 0.0;
        double total_cost            = 0.0;
        for (auto volume : result.print_statistics.volumes_per_extruder) {
            total_extruded_volume += volume.second;

            size_t extruder_id = volume.first;
            auto extruder = std::find_if(extruders.begin(), extruders.end(), [extruder_id](const Extruder& extr) { return extr.id() == extruder_id; });
            if (extruder == extruders.end())
                continue;

            double s = PI * sqr(0.5* extruder->filament_diameter());
            double weight = volume.second * extruder->filament_density() * 0.001;
            total_used_filament += volume.second/s;
            total_weight        += weight;
            total_cost          += weight * extruder->filament_cost() * 0.001;
        }

        print_statistics.total_extruded_volume = total_extruded_volume;
        print_statistics.total_used_filament   = total_used_filament;
        print_statistics.total_weight          = total_weight;
        print_statistics.total_cost            = total_cost;

        print_statistics.filament_stats = result.print_statistics.volumes_per_extruder;
    }

    // if any reserved keyword is found, returns a std::vector containing the first MAX_COUNT keywords found
    // into pairs containing:
    // first: source
    // second: keyword
    // to be shown in the warning notification
    // The returned vector is empty if no keyword has been found
    static std::vector<std::pair<std::string, std::string>> validate_custom_gcode(const Print& print) {
        static const unsigned int MAX_TAGS_COUNT = 5;
        std::vector<std::pair<std::string, std::string>> ret;

        auto check = [&ret](const std::string& source, const std::string& gcode) {
            std::vector<std::string> tags;
            if (GCodeProcessor::contains_reserved_tags(gcode, MAX_TAGS_COUNT, tags)) {
                if (!tags.empty()) {
                    size_t i = 0;
                    while (ret.size() < MAX_TAGS_COUNT && i < tags.size()) {
                        ret.push_back({ source, tags[i] });
                        ++i;
                    }
                }
            }
        };

        const GCodeConfig& config = print.config();
        check(_(L("Start G-code")), config.start_gcode.value);
        if (ret.size() < MAX_TAGS_COUNT) check(_(L("End G-code")), config.end_gcode.value);
        if (ret.size() < MAX_TAGS_COUNT) check(_(L("Before layer change G-code")), config.before_layer_gcode.value);
        if (ret.size() < MAX_TAGS_COUNT) check(_(L("After layer change G-code")), config.layer_gcode.value);
        if (ret.size() < MAX_TAGS_COUNT) check(_(L("Tool change G-code")), config.toolchange_gcode.value);
        if (ret.size() < MAX_TAGS_COUNT) check(_(L("Between objects G-code (for sequential printing)")), config.between_objects_gcode.value);
        if (ret.size() < MAX_TAGS_COUNT) check(_(L("Color Change G-code")), config.color_change_gcode.value);
        if (ret.size() < MAX_TAGS_COUNT) check(_(L("Pause Print G-code")), config.pause_print_gcode.value);
        if (ret.size() < MAX_TAGS_COUNT) check(_(L("Template Custom G-code")), config.template_custom_gcode.value);
        if (ret.size() < MAX_TAGS_COUNT) {
            for (const std::string& value : config.start_filament_gcode.values) {
                check(_(L("Filament Start G-code")), value);
                if (ret.size() == MAX_TAGS_COUNT)
                    break;
            }
        }
        if (ret.size() < MAX_TAGS_COUNT) {
            for (const std::string& value : config.end_filament_gcode.values) {
                check(_(L("Filament End G-code")), value);
                if (ret.size() == MAX_TAGS_COUNT)
                    break;
            }
        }
        if (ret.size() < MAX_TAGS_COUNT) {
            const CustomGCode::Info& custom_gcode_per_print_z = print.model().custom_gcode_per_print_z;
            for (const auto& gcode : custom_gcode_per_print_z.gcodes) {
                check(_(L("Custom G-code")), gcode.extra);
                if (ret.size() == MAX_TAGS_COUNT)
                    break;
            }
        }

        return ret;
    }
} // namespace DoExport

void GCode::do_export(Print* print, const char* path, GCodeProcessor::Result* result, ThumbnailsGeneratorCallback thumbnail_cb)
{
    PROFILE_CLEAR();

    CNumericLocalesSetter locales_setter;

    // Does the file exist? If so, we hope that it is still valid.
    if (print->is_step_done(psGCodeExport) && boost::filesystem::exists(boost::filesystem::path(path)))
        return;

    print->set_started(psGCodeExport);

    // check if any custom gcode contains keywords used by the gcode processor to
    // produce time estimation and gcode toolpaths
    std::vector<std::pair<std::string, std::string>> validation_res = DoExport::validate_custom_gcode(*print);
    if (!validation_res.empty()) {
        std::string reports;
        for (const auto& [source, keyword] : validation_res) {
            reports += source + ": \"" + keyword + "\"\n";
        }
        print->active_step_add_warning(PrintStateBase::WarningLevel::NON_CRITICAL,
            _(L("Found reserved keyword(s) into custom g-code:")) + "\n" +
            reports +
            _(L("This may cause problems in g-code visualization and printing time estimation.")));
    }

    BOOST_LOG_TRIVIAL(info) << "Exporting G-code..." << log_memory_info();

    // Remove the old g-code if it exists.
    boost::nowide::remove(path);

    std::string path_tmp(path);
    path_tmp += ".tmp";

    FILE *file = boost::nowide::fopen(path_tmp.c_str(), "wb");
    if (file == nullptr)
        throw Slic3r::RuntimeError(std::string("G-code export to ") + path + " failed.\nCannot open the file for writing.\n");

    try {
        m_placeholder_parser_failed_templates.clear();
        this->_do_export(*print, file, thumbnail_cb);
        fflush(file);
        if (ferror(file)) {
            fclose(file);
            boost::nowide::remove(path_tmp.c_str());
            throw Slic3r::RuntimeError(std::string("G-code export to ") + path + " failed\nIs the disk full?\n");
        }
    } catch (std::exception & /* ex */) {
        // Rethrow on any exception. std::runtime_exception and CanceledException are expected to be thrown.
        // Close and remove the file.
        fclose(file);
        boost::nowide::remove(path_tmp.c_str());
        throw;
    }
    fclose(file);

    if (! m_placeholder_parser_failed_templates.empty()) {
        // G-code export proceeded, but some of the PlaceholderParser substitutions failed.
        //FIXME localize!
        std::string msg = std::string("G-code export to ") + path + " failed due to invalid custom G-code sections:\n\n";
        for (const auto &name_and_error : m_placeholder_parser_failed_templates)
            msg += name_and_error.first + "\n" + name_and_error.second + "\n";
        msg += "\nPlease inspect the file ";
        msg += path_tmp + " for error messages enclosed between\n";
        msg += "        !!!!! Failed to process the custom G-code template ...\n";
        msg += "and\n";
        msg += "        !!!!! End of an error report for the custom G-code template ...\n";
        msg += "for all macro processing errors.";
        throw Slic3r::PlaceholderParserError(msg);
    }

    BOOST_LOG_TRIVIAL(debug) << "Start processing gcode, " << log_memory_info();
    m_processor.process_file(path_tmp, true, [print]() { print->throw_if_canceled(); });
//    DoExport::update_print_estimated_times_stats(m_processor, print->m_print_statistics);
    DoExport::update_print_estimated_stats(m_processor, m_writer.extruders(), print->m_print_statistics);
    if (result != nullptr) {
        *result = std::move(m_processor.extract_result());
        // set the filename to the correct value
        result->filename = path;
    }
    BOOST_LOG_TRIVIAL(debug) << "Finished processing gcode, " << log_memory_info();

    if (rename_file(path_tmp, path))
        throw Slic3r::RuntimeError(
            std::string("Failed to rename the output G-code file from ") + path_tmp + " to " + path + '\n' +
            "Is " + path_tmp + " locked?" + '\n');

    BOOST_LOG_TRIVIAL(info) << "Exporting G-code finished" << log_memory_info();
    print->set_done(psGCodeExport);

    // Write the profiler measurements to file
    PROFILE_UPDATE();
    PROFILE_OUTPUT(debug_out_path("gcode-export-profile.txt").c_str());
}

// free functions called by GCode::_do_export()
namespace DoExport {
    static void init_gcode_processor(const PrintConfig& config, GCodeProcessor& processor, bool& silent_time_estimator_enabled)
    {
        silent_time_estimator_enabled = (config.gcode_flavor == gcfMarlinLegacy || config.gcode_flavor == gcfMarlinFirmware)
                                        && config.silent_mode;
        processor.reset();
        processor.apply_config(config);
        processor.enable_stealth_time_estimator(silent_time_estimator_enabled);
    }

	static double autospeed_volumetric_limit(const Print &print)
	{
	    // get the minimum cross-section used in the print
	    std::vector<double> mm3_per_mm;
	    for (auto object : print.objects()) {
	        for (size_t region_id = 0; region_id < object->num_printing_regions(); ++ region_id) {
	            const PrintRegion &region = object->printing_region(region_id);
	            for (auto layer : object->layers()) {
	                const LayerRegion* layerm = layer->regions()[region_id];
	                if (region.config().get_abs_value("perimeter_speed") == 0 ||
	                    region.config().get_abs_value("small_perimeter_speed") == 0 ||
	                    region.config().get_abs_value("external_perimeter_speed") == 0 ||
	                    region.config().get_abs_value("bridge_speed") == 0)
	                    mm3_per_mm.push_back(layerm->perimeters.min_mm3_per_mm());
	                if (region.config().get_abs_value("infill_speed") == 0 ||
	                    region.config().get_abs_value("solid_infill_speed") == 0 ||
	                    region.config().get_abs_value("top_solid_infill_speed") == 0 ||
                        region.config().get_abs_value("bridge_speed") == 0)
                    {
                        // Minimal volumetric flow should not be calculated over ironing extrusions.
                        // Use following lambda instead of the built-it method.
                        // https://github.com/prusa3d/PrusaSlicer/issues/5082
                        auto min_mm3_per_mm_no_ironing = [](const ExtrusionEntityCollection& eec) -> double {
                            double min = std::numeric_limits<double>::max();
                            for (const ExtrusionEntity* ee : eec.entities)
                                if (ee->role() != erIroning)
                                    min = std::min(min, ee->min_mm3_per_mm());
                            return min;
                        };

                        mm3_per_mm.push_back(min_mm3_per_mm_no_ironing(layerm->fills));
                    }
	            }
	        }
	        if (object->config().get_abs_value("support_material_speed") == 0 ||
	            object->config().get_abs_value("support_material_interface_speed") == 0)
	            for (auto layer : object->support_layers())
	                mm3_per_mm.push_back(layer->support_fills.min_mm3_per_mm());
	    }
	    // filter out 0-width segments
	    mm3_per_mm.erase(std::remove_if(mm3_per_mm.begin(), mm3_per_mm.end(), [](double v) { return v < 0.000001; }), mm3_per_mm.end());
	    double volumetric_speed = 0.;
	    if (! mm3_per_mm.empty()) {
	        // In order to honor max_print_speed we need to find a target volumetric
	        // speed that we can use throughout the print. So we define this target 
	        // volumetric speed as the volumetric speed produced by printing the 
	        // smallest cross-section at the maximum speed: any larger cross-section
	        // will need slower feedrates.
	        volumetric_speed = *std::min_element(mm3_per_mm.begin(), mm3_per_mm.end()) * print.config().max_print_speed.value;
	        // limit such volumetric speed with max_volumetric_speed if set
	        if (print.config().max_volumetric_speed.value > 0)
	            volumetric_speed = std::min(volumetric_speed, print.config().max_volumetric_speed.value);
	    }
	    return volumetric_speed;
	}


    static void init_ooze_prevention(const Print &print, OozePrevention &ooze_prevention)
	{
	    // Calculate wiping points if needed
	    if (print.config().ooze_prevention.value && ! print.config().single_extruder_multi_material) {
	        Points skirt_points;
	        for (const ExtrusionEntity *ee : print.skirt().entities)
	            for (const ExtrusionPath &path : dynamic_cast<const ExtrusionLoop*>(ee)->paths)
	                append(skirt_points, path.polyline.points);
	        if (! skirt_points.empty()) {
	            Polygon outer_skirt = Slic3r::Geometry::convex_hull(skirt_points);
	            Polygons skirts;
	            for (unsigned int extruder_id : print.extruders()) {
	                const Vec2d &extruder_offset = print.config().extruder_offset.get_at(extruder_id);
	                Polygon s(outer_skirt);
	                s.translate(Point::new_scale(-extruder_offset(0), -extruder_offset(1)));
	                skirts.emplace_back(std::move(s));
	            }
	            ooze_prevention.enable = true;
	            ooze_prevention.standby_points = offset(Slic3r::Geometry::convex_hull(skirts), float(scale_(3.))).front().equally_spaced_points(float(scale_(10.)));
	#if 0
	                require "Slic3r/SVG.pm";
	                Slic3r::SVG::output(
	                    "ooze_prevention.svg",
	                    red_polygons    => \@skirts,
	                    polygons        => [$outer_skirt],
	                    points          => $gcodegen->ooze_prevention->standby_points,
	                );
	#endif
	        }
	    }
	}

	template<typename WriteToOutput, typename ThrowIfCanceledCallback>
	static void export_thumbnails_to_file(ThumbnailsGeneratorCallback &thumbnail_cb, const std::vector<Vec2d> &sizes, WriteToOutput output, ThrowIfCanceledCallback throw_if_canceled)
	{
	    // Write thumbnails using base64 encoding
	    if (thumbnail_cb != nullptr)
	    {
	        const size_t max_row_length = 78;
	        ThumbnailsList thumbnails = thumbnail_cb(ThumbnailsParams{ sizes, true, true, true, true });
	        for (const ThumbnailData& data : thumbnails)
	        {
	            if (data.is_valid())
	            {
	                size_t png_size = 0;
	                void* png_data = tdefl_write_image_to_png_file_in_memory_ex((const void*)data.pixels.data(), data.width, data.height, 4, &png_size, MZ_DEFAULT_LEVEL, 1);
	                if (png_data != nullptr)
	                {
	                    std::string encoded;
	                    encoded.resize(boost::beast::detail::base64::encoded_size(png_size));
	                    encoded.resize(boost::beast::detail::base64::encode((void*)&encoded[0], (const void*)png_data, png_size));

	                    output((boost::format("\n;\n; thumbnail begin %dx%d %d\n") % data.width % data.height % encoded.size()).str().c_str());

	                    unsigned int row_count = 0;
	                    while (encoded.size() > max_row_length)
	                    {
	                        output((boost::format("; %s\n") % encoded.substr(0, max_row_length)).str().c_str());
	                        encoded = encoded.substr(max_row_length);
	                        ++row_count;
	                    }

	                    if (encoded.size() > 0)
	                    	output((boost::format("; %s\n") % encoded).str().c_str());

	                    output("; thumbnail end\n;\n");

	                    mz_free(png_data);
	                }
	            }
	            throw_if_canceled();
	        }
	    }
	}

	// Fill in print_statistics and return formatted string containing filament statistics to be inserted into G-code comment section.
    static std::string update_print_stats_and_format_filament_stats(
        const bool                   has_wipe_tower,
	    const WipeTowerData         &wipe_tower_data,
	    const std::vector<Extruder> &extruders,
		PrintStatistics 		    &print_statistics)
    {
		std::string filament_stats_string_out;

	    print_statistics.clear();
        print_statistics.total_toolchanges = std::max(0, wipe_tower_data.number_of_toolchanges);
	    if (! extruders.empty()) {
	        std::pair<std::string, unsigned int> out_filament_used_mm ("; filament used [mm] = ", 0);
	        std::pair<std::string, unsigned int> out_filament_used_cm3("; filament used [cm3] = ", 0);
	        std::pair<std::string, unsigned int> out_filament_used_g  ("; filament used [g] = ", 0);
	        std::pair<std::string, unsigned int> out_filament_cost    ("; filament cost = ", 0);
	        for (const Extruder &extruder : extruders) {
	            double used_filament   = extruder.used_filament() + (has_wipe_tower ? wipe_tower_data.used_filament[extruder.id()] : 0.f);
	            double extruded_volume = extruder.extruded_volume() + (has_wipe_tower ? wipe_tower_data.used_filament[extruder.id()] * 2.4052f : 0.f); // assumes 1.75mm filament diameter
	            double filament_weight = extruded_volume * extruder.filament_density() * 0.001;
	            double filament_cost   = filament_weight * extruder.filament_cost()    * 0.001;
                auto append = [&extruder](std::pair<std::string, unsigned int> &dst, const char *tmpl, double value) {
                    assert(is_decimal_separator_point());
	                while (dst.second < extruder.id()) {
	                    // Fill in the non-printing extruders with zeros.
	                    dst.first += (dst.second > 0) ? ", 0" : "0";
	                    ++ dst.second;
	                }
	                if (dst.second > 0)
	                    dst.first += ", ";
	                char buf[64];
					sprintf(buf, tmpl, value);
	                dst.first += buf;
	                ++ dst.second;
	            };
	            append(out_filament_used_mm,  "%.2lf", used_filament);
	            append(out_filament_used_cm3, "%.2lf", extruded_volume * 0.001);
	            if (filament_weight > 0.) {
	                print_statistics.total_weight = print_statistics.total_weight + filament_weight;
	                append(out_filament_used_g, "%.2lf", filament_weight);
	                if (filament_cost > 0.) {
	                    print_statistics.total_cost = print_statistics.total_cost + filament_cost;
	                    append(out_filament_cost, "%.2lf", filament_cost);
	                }
	            }
	            print_statistics.total_used_filament += used_filament;
	            print_statistics.total_extruded_volume += extruded_volume;
	            print_statistics.total_wipe_tower_filament += has_wipe_tower ? used_filament - extruder.used_filament() : 0.;
	            print_statistics.total_wipe_tower_cost += has_wipe_tower ? (extruded_volume - extruder.extruded_volume())* extruder.filament_density() * 0.001 * extruder.filament_cost() * 0.001 : 0.;
	        }
	        filament_stats_string_out += out_filament_used_mm.first;
            filament_stats_string_out += "\n" + out_filament_used_cm3.first;
            if (out_filament_used_g.second)
                filament_stats_string_out += "\n" + out_filament_used_g.first;
            if (out_filament_cost.second)
                filament_stats_string_out += "\n" + out_filament_cost.first;
        }
        return filament_stats_string_out;
    }
}

#if 0
// Sort the PrintObjects by their increasing Z, likely useful for avoiding colisions on Deltas during sequential prints.
static inline std::vector<const PrintInstance*> sort_object_instances_by_max_z(const Print &print)
{
    std::vector<const PrintObject*> objects(print.objects().begin(), print.objects().end());
    std::sort(objects.begin(), objects.end(), [](const PrintObject *po1, const PrintObject *po2) { return po1->height() < po2->height(); });
    std::vector<const PrintInstance*> instances;
    instances.reserve(objects.size());
    for (const PrintObject *object : objects)
        for (size_t i = 0; i < object->instances().size(); ++ i)
            instances.emplace_back(&object->instances()[i]);
    return instances;
}
#endif

// Produce a vector of PrintObjects in the order of their respective ModelObjects in print.model().
std::vector<const PrintInstance*> sort_object_instances_by_model_order(const Print& print)
{
    // Build up map from ModelInstance* to PrintInstance*
    std::vector<std::pair<const ModelInstance*, const PrintInstance*>> model_instance_to_print_instance;
    model_instance_to_print_instance.reserve(print.num_object_instances());
    for (const PrintObject *print_object : print.objects())
        for (const PrintInstance &print_instance : print_object->instances())
            model_instance_to_print_instance.emplace_back(print_instance.model_instance, &print_instance);
    std::sort(model_instance_to_print_instance.begin(), model_instance_to_print_instance.end(), [](auto &l, auto &r) { return l.first < r.first; });

    std::vector<const PrintInstance*> instances;
    instances.reserve(model_instance_to_print_instance.size());
    for (const ModelObject *model_object : print.model().objects)
        for (const ModelInstance *model_instance : model_object->instances) {
            auto it = std::lower_bound(model_instance_to_print_instance.begin(), model_instance_to_print_instance.end(), std::make_pair(model_instance, nullptr), [](auto &l, auto &r) { return l.first < r.first; });
            if (it != model_instance_to_print_instance.end() && it->first == model_instance)
                instances.emplace_back(it->second);
        }
    return instances;
}

void GCode::_do_export(Print& print, FILE* file, ThumbnailsGeneratorCallback thumbnail_cb)
{
    PROFILE_FUNC();

    // modifies m_silent_time_estimator_enabled
    DoExport::init_gcode_processor(print.config(), m_processor, m_silent_time_estimator_enabled);

    // resets analyzer's tracking data
    m_last_height  = 0.f;
    m_last_layer_z = 0.f;
    m_max_layer_z  = 0.f;
    m_last_width = 0.f;
#if ENABLE_GCODE_VIEWER_DATA_CHECKING
    m_last_mm3_per_mm = 0.;
#endif // ENABLE_GCODE_VIEWER_DATA_CHECKING

    // How many times will be change_layer() called?
    // change_layer() in turn increments the progress bar status.
    m_layer_count = 0;
    if (print.config().complete_objects.value) {
        // Add each of the object's layers separately.
        for (auto object : print.objects()) {
            std::vector<coordf_t> zs;
            zs.reserve(object->layers().size() + object->support_layers().size());
            for (auto layer : object->layers())
                zs.push_back(layer->print_z);
            for (auto layer : object->support_layers())
                zs.push_back(layer->print_z);
            std::sort(zs.begin(), zs.end());
            m_layer_count += (unsigned int)(object->instances().size() * (std::unique(zs.begin(), zs.end()) - zs.begin()));
        }
    } else {
        // Print all objects with the same print_z together.
        std::vector<coordf_t> zs;
        for (auto object : print.objects()) {
            zs.reserve(zs.size() + object->layers().size() + object->support_layers().size());
            for (auto layer : object->layers())
                zs.push_back(layer->print_z);
            for (auto layer : object->support_layers())
                zs.push_back(layer->print_z);
        }
        std::sort(zs.begin(), zs.end());
        m_layer_count = (unsigned int)(std::unique(zs.begin(), zs.end()) - zs.begin());
    }
    print.throw_if_canceled();

    m_enable_cooling_markers = true;
    this->apply_print_config(print.config());

    m_volumetric_speed = DoExport::autospeed_volumetric_limit(print);
    print.throw_if_canceled();

    m_cooling_buffer = make_unique<CoolingBuffer>(*this);
    if (print.config().spiral_vase.value)
        m_spiral_vase = make_unique<SpiralVase>(print.config());
#ifdef HAS_PRESSURE_EQUALIZER
    if (print.config().max_volumetric_extrusion_rate_slope_positive.value > 0 ||
        print.config().max_volumetric_extrusion_rate_slope_negative.value > 0)
        m_pressure_equalizer = make_unique<PressureEqualizer>(&print.config());
    m_enable_extrusion_role_markers = (bool)m_pressure_equalizer;
#else /* HAS_PRESSURE_EQUALIZER */
    m_enable_extrusion_role_markers = false;
#endif /* HAS_PRESSURE_EQUALIZER */

    // Write information on the generator.
    _write_format(file, "; %s\n\n", Slic3r::header_slic3r_generated().c_str());

    DoExport::export_thumbnails_to_file(thumbnail_cb, print.full_print_config().option<ConfigOptionPoints>("thumbnails")->values,
        [this, file](const char* sz) { this->_write(file, sz); },
        [&print]() { print.throw_if_canceled(); });

    // Write notes (content of the Print Settings tab -> Notes)
    {
        std::list<std::string> lines;
        boost::split(lines, print.config().notes.value, boost::is_any_of("\n"), boost::token_compress_off);
        for (auto line : lines) {
            // Remove the trailing '\r' from the '\r\n' sequence.
            if (! line.empty() && line.back() == '\r')
                line.pop_back();
            _write_format(file, "; %s\n", line.c_str());
        }
        if (! lines.empty())
            _write(file, "\n");
    }
    print.throw_if_canceled();

    // Write some terse information on the slicing parameters.
    const PrintObject *first_object         = print.objects().front();
    const double       layer_height         = first_object->config().layer_height.value;
    assert(! print.config().first_layer_height.percent);
    const double       first_layer_height   = print.config().first_layer_height.value;
    for (size_t region_id = 0; region_id < print.num_print_regions(); ++ region_id) {
        const PrintRegion &region = print.get_print_region(region_id);
        _write_format(file, "; external perimeters extrusion width = %.2fmm\n", region.flow(*first_object, frExternalPerimeter, layer_height).width());
        _write_format(file, "; perimeters extrusion width = %.2fmm\n",          region.flow(*first_object, frPerimeter,         layer_height).width());
        _write_format(file, "; infill extrusion width = %.2fmm\n",              region.flow(*first_object, frInfill,            layer_height).width());
        _write_format(file, "; solid infill extrusion width = %.2fmm\n",        region.flow(*first_object, frSolidInfill,       layer_height).width());
        _write_format(file, "; top infill extrusion width = %.2fmm\n",          region.flow(*first_object, frTopSolidInfill,    layer_height).width());
        if (print.has_support_material())
            _write_format(file, "; support material extrusion width = %.2fmm\n", support_material_flow(first_object).width());
        if (print.config().first_layer_extrusion_width.value > 0)
            _write_format(file, "; first layer extrusion width = %.2fmm\n",   region.flow(*first_object, frPerimeter, first_layer_height, true).width());
        _write_format(file, "\n");
    }
    print.throw_if_canceled();

    // adds tags for time estimators
<<<<<<< HEAD
    if (print.config().remaining_times.value || print.config().print_remaining_times.value)
#if ENABLE_VALIDATE_CUSTOM_GCODE
=======
    if (print.config().remaining_times.value)
>>>>>>> 0853a2a4
        _write_format(file, ";%s\n", GCodeProcessor::reserved_tag(GCodeProcessor::ETags::First_Line_M73_Placeholder).c_str());

    // Prepare the helper object for replacing placeholders in custom G-code and output filename.
    m_placeholder_parser = print.placeholder_parser();
    m_placeholder_parser.update_timestamp();
    m_placeholder_parser_context.rng = std::mt19937(std::chrono::high_resolution_clock::now().time_since_epoch().count());
    print.update_object_placeholders(m_placeholder_parser.config_writable(), ".gcode");

    // Get optimal tool ordering to minimize tool switches of a multi-exruder print.
    // For a print by objects, find the 1st printing object.
    ToolOrdering tool_ordering;
    unsigned int initial_extruder_id = (unsigned int)-1;
    unsigned int final_extruder_id   = (unsigned int)-1;
    bool         has_wipe_tower      = false;
    std::vector<const PrintInstance*> 					print_object_instances_ordering;
    std::vector<const PrintInstance*>::const_iterator 	print_object_instance_sequential_active;
    if (print.config().complete_objects.value) {
        // Order object instances for sequential print.
        print_object_instances_ordering = sort_object_instances_by_model_order(print);
//        print_object_instances_ordering = sort_object_instances_by_max_z(print);
        // Find the 1st printing object, find its tool ordering and the initial extruder ID.
        print_object_instance_sequential_active = print_object_instances_ordering.begin();
        for (; print_object_instance_sequential_active != print_object_instances_ordering.end(); ++ print_object_instance_sequential_active) {
            tool_ordering = ToolOrdering(*(*print_object_instance_sequential_active)->print_object, initial_extruder_id);
            if ((initial_extruder_id = tool_ordering.first_extruder()) != static_cast<unsigned int>(-1))
                break;
        }
        // We don't allow switching of extruders per layer by Model::custom_gcode_per_print_z in sequential mode.
        // Use the extruder IDs collected from Regions.
        this->set_extruders(print.extruders());
    } else {
        // Find tool ordering for all the objects at once, and the initial extruder ID.
        // If the tool ordering has been pre-calculated by Print class for wipe tower already, reuse it.
        tool_ordering = print.tool_ordering();
        tool_ordering.assign_custom_gcodes(print);
        has_wipe_tower = print.has_wipe_tower() && tool_ordering.has_wipe_tower();
        initial_extruder_id = (has_wipe_tower && ! print.config().single_extruder_multi_material_priming) ?
            // The priming towers will be skipped.
            tool_ordering.all_extruders().back() :
            // Don't skip the priming towers.
            tool_ordering.first_extruder();
        // In non-sequential print, the printing extruders may have been modified by the extruder switches stored in Model::custom_gcode_per_print_z.
        // Therefore initialize the printing extruders from there.
        this->set_extruders(tool_ordering.all_extruders());
        // Order object instances using a nearest neighbor search.
        print_object_instances_ordering = chain_print_object_instances(print);
    }
    if (initial_extruder_id == (unsigned int)-1) {
        // Nothing to print!
        initial_extruder_id = 0;
        final_extruder_id   = 0;
    } else {
        final_extruder_id = tool_ordering.last_extruder();
        assert(final_extruder_id != (unsigned int)-1);
    }
    print.throw_if_canceled();

    m_cooling_buffer->set_current_extruder(initial_extruder_id);

    // Emit machine envelope limits for the Marlin firmware.
    this->print_machine_envelope(file, print);

    // Disable fan.
    if (! print.config().cooling.get_at(initial_extruder_id) || print.config().disable_fan_first_layers.get_at(initial_extruder_id))
        _write(file, m_writer.set_fan(0, true));

    // Let the start-up script prime the 1st printing tool.
    m_placeholder_parser.set("initial_tool", initial_extruder_id);
    m_placeholder_parser.set("initial_extruder", initial_extruder_id);
    m_placeholder_parser.set("current_extruder", initial_extruder_id);
    //Set variable for total layer count so it can be used in custom gcode.
    m_placeholder_parser.set("total_layer_count", m_layer_count);
    // Useful for sequential prints.
    m_placeholder_parser.set("current_object_idx", 0);
    // For the start / end G-code to do the priming and final filament pull in case there is no wipe tower provided.
    m_placeholder_parser.set("has_wipe_tower", has_wipe_tower);
    m_placeholder_parser.set("has_single_extruder_multi_material_priming", has_wipe_tower && print.config().single_extruder_multi_material_priming);
    m_placeholder_parser.set("total_toolchanges", std::max(0, print.wipe_tower_data().number_of_toolchanges)); // Check for negative toolchanges (single extruder mode) and set to 0 (no tool change).
    {
        BoundingBoxf bbox(print.config().bed_shape.values);
        m_placeholder_parser.set("print_bed_min",  new ConfigOptionFloats({ bbox.min.x(), bbox.min.y() }));
        m_placeholder_parser.set("print_bed_max",  new ConfigOptionFloats({ bbox.max.x(), bbox.max.y() }));
        m_placeholder_parser.set("print_bed_size", new ConfigOptionFloats({ bbox.size().x(), bbox.size().y() }));
    }
    {
        // Convex hull of the 1st layer extrusions, for bed leveling and placing the initial purge line.
        // It encompasses the object extrusions, support extrusions, skirt, brim, wipe tower.
        // It does NOT encompass user extrusions generated by custom G-code,
        // therefore it does NOT encompass the initial purge line.
        // It does NOT encompass MMU/MMU2 starting (wipe) areas.
        auto pts = std::make_unique<ConfigOptionPoints>();
        pts->values.reserve(print.first_layer_convex_hull().size());
        for (const Point &pt : print.first_layer_convex_hull().points)
            pts->values.emplace_back(unscale(pt));
        BoundingBoxf bbox(pts->values);
        m_placeholder_parser.set("first_layer_print_convex_hull", pts.release());
        m_placeholder_parser.set("first_layer_print_min",  new ConfigOptionFloats({ bbox.min.x(), bbox.min.y() }));
        m_placeholder_parser.set("first_layer_print_max",  new ConfigOptionFloats({ bbox.max.x(), bbox.max.y() }));
        m_placeholder_parser.set("first_layer_print_size", new ConfigOptionFloats({ bbox.size().x(), bbox.size().y() }));
    }
    std::string start_gcode = this->placeholder_parser_process("start_gcode", print.config().start_gcode.value, initial_extruder_id);
    // Set bed temperature if the start G-code does not contain any bed temp control G-codes.
    this->_print_first_layer_bed_temperature(file, print, start_gcode, initial_extruder_id, true);
    // Set extruder(s) temperature before and after start G-code.
    this->_print_first_layer_extruder_temperatures(file, print, start_gcode, initial_extruder_id, false);

    // adds tag for processor
    _write_format(file, ";%s%s\n", GCodeProcessor::reserved_tag(GCodeProcessor::ETags::Role).c_str(), ExtrusionEntity::role_to_string(erCustom).c_str());

    // Write the custom start G-code
    _writeln(file, start_gcode);

    // Process filament-specific gcode.
   /* if (has_wipe_tower) {
        // Wipe tower will control the extruder switching, it will call the start_filament_gcode.
    } else {
            DynamicConfig config;
            config.set_key_value("filament_extruder_id", new ConfigOptionInt(int(initial_extruder_id)));
            _writeln(file, this->placeholder_parser_process("start_filament_gcode", print.config().start_filament_gcode.values[initial_extruder_id], initial_extruder_id, &config));
    }
*/
    this->_print_first_layer_extruder_temperatures(file, print, start_gcode, initial_extruder_id, true);
    print.throw_if_canceled();

    // Set other general things.
    _write(file, this->preamble());

    // Calculate wiping points if needed
    DoExport::init_ooze_prevention(print, m_ooze_prevention);
    print.throw_if_canceled();

    // Collect custom seam data from all objects.
    m_seam_placer.init(print);

    if (! (has_wipe_tower && print.config().single_extruder_multi_material_priming)) {
        // Set initial extruder only after custom start G-code.
        // Ugly hack: Do not set the initial extruder if the extruder is primed using the MMU priming towers at the edge of the print bed.
        _write(file, this->set_extruder(initial_extruder_id, 0.));
    }

    // Do all objects for each layer.
    if (print.config().complete_objects.value) {
        size_t finished_objects = 0;
        const PrintObject *prev_object = (*print_object_instance_sequential_active)->print_object;
        for (; print_object_instance_sequential_active != print_object_instances_ordering.end(); ++ print_object_instance_sequential_active) {
            const PrintObject &object = *(*print_object_instance_sequential_active)->print_object;
            if (&object != prev_object || tool_ordering.first_extruder() != final_extruder_id) {
                tool_ordering = ToolOrdering(object, final_extruder_id);
                unsigned int new_extruder_id = tool_ordering.first_extruder();
                if (new_extruder_id == (unsigned int)-1)
                    // Skip this object.
                    continue;
                initial_extruder_id = new_extruder_id;
                final_extruder_id   = tool_ordering.last_extruder();
                assert(final_extruder_id != (unsigned int)-1);
            }
            print.throw_if_canceled();
            this->set_origin(unscale((*print_object_instance_sequential_active)->shift));
            if (finished_objects > 0) {
                // Move to the origin position for the copy we're going to print.
                // This happens before Z goes down to layer 0 again, so that no collision happens hopefully.
                m_enable_cooling_markers = false; // we're not filtering these moves through CoolingBuffer
                m_avoid_crossing_perimeters.use_external_mp_once();
                _write(file, this->retract());
                _write(file, this->travel_to(Point(0, 0), erNone, "move to origin position for next object"));
                m_enable_cooling_markers = true;
                // Disable motion planner when traveling to first object point.
                m_avoid_crossing_perimeters.disable_once();
                // Ff we are printing the bottom layer of an object, and we have already finished
                // another one, set first layer temperatures. This happens before the Z move
                // is triggered, so machine has more time to reach such temperatures.
                m_placeholder_parser.set("current_object_idx", int(finished_objects));
                std::string between_objects_gcode = this->placeholder_parser_process("between_objects_gcode", print.config().between_objects_gcode.value, initial_extruder_id);
                // Set first layer bed and extruder temperatures, don't wait for it to reach the temperature.
                this->_print_first_layer_bed_temperature(file, print, between_objects_gcode, initial_extruder_id, false);
                this->_print_first_layer_extruder_temperatures(file, print, between_objects_gcode, initial_extruder_id, false);
                _writeln(file, between_objects_gcode);
            }
            // Reset the cooling buffer internal state (the current position, feed rate, accelerations).
            m_cooling_buffer->reset();
            m_cooling_buffer->set_current_extruder(initial_extruder_id);
            // Pair the object layers with the support layers by z, extrude them.
            std::vector<LayerToPrint> layers_to_print = collect_layers_to_print(object);
            for (const LayerToPrint &ltp : layers_to_print) {
                std::vector<LayerToPrint> lrs;
                lrs.emplace_back(std::move(ltp));
                this->process_layer(file, print, lrs, tool_ordering.tools_for_layer(ltp.print_z()), &ltp == &layers_to_print.back(), 
                    nullptr, *print_object_instance_sequential_active - object.instances().data());
                print.throw_if_canceled();
            }
#ifdef HAS_PRESSURE_EQUALIZER
            if (m_pressure_equalizer)
                _write(file, m_pressure_equalizer->process("", true));
#endif /* HAS_PRESSURE_EQUALIZER */
            ++ finished_objects;
            // Flag indicating whether the nozzle temperature changes from 1st to 2nd layer were performed.
            // Reset it when starting another object from 1st layer.
            m_second_layer_things_done = false;
            prev_object = &object;
        }
    } else {
        // Sort layers by Z.
        // All extrusion moves with the same top layer height are extruded uninterrupted.
        std::vector<std::pair<coordf_t, std::vector<LayerToPrint>>> layers_to_print = collect_layers_to_print(print);
        // Prusa Multi-Material wipe tower.
        if (has_wipe_tower && ! layers_to_print.empty()) {
            m_wipe_tower.reset(new WipeTowerIntegration(print.config(), *print.wipe_tower_data().priming.get(), print.wipe_tower_data().tool_changes, *print.wipe_tower_data().final_purge.get()));
            _write(file, m_writer.travel_to_z(first_layer_height + m_config.z_offset.value, "Move to the first layer height"));
            if (print.config().single_extruder_multi_material_priming) {
                _write(file, m_wipe_tower->prime(*this));
                // Verify, whether the print overaps the priming extrusions.
                BoundingBoxf bbox_print(get_print_extrusions_extents(print));
                coordf_t twolayers_printz = ((layers_to_print.size() == 1) ? layers_to_print.front() : layers_to_print[1]).first + EPSILON;
                for (const PrintObject *print_object : print.objects())
                    bbox_print.merge(get_print_object_extrusions_extents(*print_object, twolayers_printz));
                bbox_print.merge(get_wipe_tower_extrusions_extents(print, twolayers_printz));
                BoundingBoxf bbox_prime(get_wipe_tower_priming_extrusions_extents(print));
                bbox_prime.offset(0.5f);
                bool overlap = bbox_prime.overlap(bbox_print);

                if (print.config().gcode_flavor == gcfMarlinLegacy || print.config().gcode_flavor == gcfMarlinFirmware) {
                    _write(file, this->retract());
                    _write(file, "M300 S800 P500\n"); // Beep for 500ms, tone 800Hz.
                    if (overlap) {
                        // Wait for the user to remove the priming extrusions.
                        _write(file, "M1 Remove priming towers and click button.\n");
                    } else {
                        // Just wait for a bit to let the user check, that the priming succeeded.
                        //TODO Add a message explaining what the printer is waiting for. This needs a firmware fix.
                        _write(file, "M1 S10\n");
                    }
                } else {
                    // This is not Marlin, M1 command is probably not supported.
                    // (See https://github.com/prusa3d/PrusaSlicer/issues/5441.)
                    if (overlap) {
                        print.active_step_add_warning(PrintStateBase::WarningLevel::CRITICAL,
                            _(L("Your print is very close to the priming regions. "
                              "Make sure there is no collision.")));
                    } else {
                        // Just continue printing, no action necessary.
                    }

                }
            }
            print.throw_if_canceled();
        }
        // Extrude the layers.
        for (auto &layer : layers_to_print) {
            const LayerTools &layer_tools = tool_ordering.tools_for_layer(layer.first);
            if (m_wipe_tower && layer_tools.has_wipe_tower)
                m_wipe_tower->next_layer();
            this->process_layer(file, print, layer.second, layer_tools, &layer == &layers_to_print.back(), &print_object_instances_ordering, size_t(-1));
            print.throw_if_canceled();
        }
#ifdef HAS_PRESSURE_EQUALIZER
        if (m_pressure_equalizer)
            _write(file, m_pressure_equalizer->process("", true));
#endif /* HAS_PRESSURE_EQUALIZER */
        if (m_wipe_tower)
            // Purge the extruder, pull out the active filament.
            _write(file, m_wipe_tower->finalize(*this));
    }

    // Write end commands to file.
    _write(file, this->retract());
    _write(file, m_writer.set_fan(false));

    // adds tag for processor
    _write_format(file, ";%s%s\n", GCodeProcessor::reserved_tag(GCodeProcessor::ETags::Role).c_str(), ExtrusionEntity::role_to_string(erCustom).c_str());

    // Process filament-specific gcode in extruder order.
    {
        DynamicConfig config;
        config.set_key_value("layer_num", new ConfigOptionInt(m_layer_index));
        config.set_key_value("layer_z",   new ConfigOptionFloat(m_writer.get_position()(2) - m_config.z_offset.value));
        config.set_key_value("max_layer_z", new ConfigOptionFloat(m_max_layer_z));
        if (print.config().single_extruder_multi_material) {
            // Process the end_filament_gcode for the active filament only.
            int extruder_id = m_writer.extruder()->id();
            config.set_key_value("filament_extruder_id", new ConfigOptionInt(extruder_id));
            _writeln(file, this->placeholder_parser_process("end_filament_gcode", print.config().end_filament_gcode.get_at(extruder_id), extruder_id, &config));
        } else {
            for (const std::string &end_gcode : print.config().end_filament_gcode.values) {
                int extruder_id = (unsigned int)(&end_gcode - &print.config().end_filament_gcode.values.front());
                config.set_key_value("filament_extruder_id", new ConfigOptionInt(extruder_id));
                _writeln(file, this->placeholder_parser_process("end_filament_gcode", end_gcode, extruder_id, &config));
            }
        }
        _writeln(file, this->placeholder_parser_process("end_gcode", print.config().end_gcode, m_writer.extruder()->id(), &config));
    }
    _write(file, m_writer.update_progress(m_layer_count, m_layer_count, true)); // 100%
    _write(file, m_writer.postamble());

    // adds tags for time estimators
<<<<<<< HEAD
    if (print.config().remaining_times.value || print.config().print_remaining_times.value)
#if ENABLE_VALIDATE_CUSTOM_GCODE
=======
    if (print.config().remaining_times.value)
>>>>>>> 0853a2a4
        _write_format(file, ";%s\n", GCodeProcessor::reserved_tag(GCodeProcessor::ETags::Last_Line_M73_Placeholder).c_str());

    print.throw_if_canceled();

    // Get filament stats.
    _write(file, DoExport::update_print_stats_and_format_filament_stats(
    	// Const inputs
        has_wipe_tower, print.wipe_tower_data(),
        m_writer.extruders(),
        // Modifies
        print.m_print_statistics));
    _write(file, "\n");
    _write_format(file, "; total filament used [g] = %.2lf\n", print.m_print_statistics.total_weight);
    _write_format(file, "; total filament cost = %.2lf\n", print.m_print_statistics.total_cost);
    if (print.m_print_statistics.total_toolchanges > 0)
    	_write_format(file, "; total toolchanges = %i\n", print.m_print_statistics.total_toolchanges);
    _write_format(file, ";%s\n", GCodeProcessor::reserved_tag(GCodeProcessor::ETags::Estimated_Printing_Time_Placeholder).c_str());

    // Append full config.
    _write(file, "\n");
    {
        std::string full_config;
        append_full_config(print, full_config);
        if (!full_config.empty())
            _write(file, full_config);
    }
    print.throw_if_canceled();
}

std::string GCode::placeholder_parser_process(const std::string &name, const std::string &templ, unsigned int current_extruder_id, const DynamicConfig *config_override)
{
    try {
        return m_placeholder_parser.process(templ, current_extruder_id, config_override, &m_placeholder_parser_context);
    } catch (std::runtime_error &err) {
        // Collect the names of failed template substitutions for error reporting.
        auto it = m_placeholder_parser_failed_templates.find(name);
        if (it == m_placeholder_parser_failed_templates.end())
            // Only if there was no error reported for this template, store the first error message into the map to be reported.
            // We don't want to collect error message for each and every occurence of a single custom G-code section.
            m_placeholder_parser_failed_templates.insert(it, std::make_pair(name, std::string(err.what())));
        // Insert the macro error message into the G-code.
        return
            std::string("\n!!!!! Failed to process the custom G-code template ") + name + "\n" +
            err.what() +
            "!!!!! End of an error report for the custom G-code template " + name + "\n\n";
    }
}

// Parse the custom G-code, try to find mcode_set_temp_dont_wait and mcode_set_temp_and_wait or optionally G10 with temperature inside the custom G-code.
// Returns true if one of the temp commands are found, and try to parse the target temperature value into temp_out.
static bool custom_gcode_sets_temperature(const std::string &gcode, const int mcode_set_temp_dont_wait, const int mcode_set_temp_and_wait, const bool include_g10, int &temp_out)
{
    temp_out = -1;
    if (gcode.empty())
        return false;

    const char *ptr = gcode.data();
    bool temp_set_by_gcode = false;
    while (*ptr != 0) {
        // Skip whitespaces.
        for (; *ptr == ' ' || *ptr == '\t'; ++ ptr);
        if (*ptr == 'M' || // Line starts with 'M'. It is a machine command.
            (*ptr == 'G' && include_g10)) { // Only check for G10 if requested
            bool is_gcode = *ptr == 'G';
            ++ ptr;
            // Parse the M or G code value.
            char *endptr = nullptr;
            int mgcode = int(strtol(ptr, &endptr, 10));
            if (endptr != nullptr && endptr != ptr && 
                is_gcode ?
                    // G10 found
                    mgcode == 10 :
                    // M104/M109 or M140/M190 found.
                    (mgcode == mcode_set_temp_dont_wait || mgcode == mcode_set_temp_and_wait)) {
                ptr = endptr;
                if (! is_gcode)
                    // Let the caller know that the custom M-code sets the temperature.
                    temp_set_by_gcode = true;
                // Now try to parse the temperature value.
                // While not at the end of the line:
                while (strchr(";\r\n\0", *ptr) == nullptr) {
                    // Skip whitespaces.
                    for (; *ptr == ' ' || *ptr == '\t'; ++ ptr);
                    if (*ptr == 'S') {
                        // Skip whitespaces.
                        for (++ ptr; *ptr == ' ' || *ptr == '\t'; ++ ptr);
                        // Parse an int.
                        endptr = nullptr;
                        long temp_parsed = strtol(ptr, &endptr, 10);
                        if (endptr > ptr) {
                            ptr = endptr;
                            temp_out = temp_parsed;
                            // Let the caller know that the custom G-code sets the temperature
                            // Only do this after successfully parsing temperature since G10
                            // can be used for other reasons
                            temp_set_by_gcode = true;
                        }
                    } else {
                        // Skip this word.
                        for (; strchr(" \t;\r\n\0", *ptr) == nullptr; ++ ptr);
                    }
                }
            }
        }
        // Skip the rest of the line.
        for (; *ptr != 0 && *ptr != '\r' && *ptr != '\n'; ++ ptr);
        // Skip the end of line indicators.
        for (; *ptr == '\r' || *ptr == '\n'; ++ ptr);
    }
    return temp_set_by_gcode;
}

// Print the machine envelope G-code for the Marlin firmware based on the "machine_max_xxx" parameters.
// Do not process this piece of G-code by the time estimator, it already knows the values through another sources.
void GCode::print_machine_envelope(FILE *file, Print &print)
{
    if ((print.config().gcode_flavor.value == gcfMarlinLegacy || print.config().gcode_flavor.value == gcfMarlinFirmware)
     && print.config().machine_limits_usage.value == MachineLimitsUsage::EmitToGCode) {
        fprintf(file, "M201 X%d Y%d Z%d E%d ; sets maximum accelerations, mm/sec^2\n",
            int(print.config().machine_max_acceleration_x.values.front() + 0.5),
            int(print.config().machine_max_acceleration_y.values.front() + 0.5),
            int(print.config().machine_max_acceleration_z.values.front() + 0.5),
            int(print.config().machine_max_acceleration_e.values.front() + 0.5));
        fprintf(file, "M203 X%d Y%d Z%d E%d ; sets maximum feedrates, mm/sec\n",
            int(print.config().machine_max_feedrate_x.values.front() + 0.5),
            int(print.config().machine_max_feedrate_y.values.front() + 0.5),
            int(print.config().machine_max_feedrate_z.values.front() + 0.5),
            int(print.config().machine_max_feedrate_e.values.front() + 0.5));

        // Now M204 - acceleration. This one is quite hairy thanks to how Marlin guys care about
        // backwards compatibility: https://github.com/prusa3d/PrusaSlicer/issues/1089
        // Legacy Marlin should export travel acceleration the same as printing acceleration.
        // MarlinFirmware has the two separated.
        int travel_acc = print.config().gcode_flavor == gcfMarlinLegacy
                       ? int(print.config().machine_max_acceleration_extruding.values.front() + 0.5)
                       : int(print.config().machine_max_acceleration_travel.values.front() + 0.5);
        fprintf(file, "M204 P%d R%d T%d ; sets acceleration (P, T) and retract acceleration (R), mm/sec^2\n",
            int(print.config().machine_max_acceleration_extruding.values.front() + 0.5),
            int(print.config().machine_max_acceleration_retracting.values.front() + 0.5),
            travel_acc);

        assert(is_decimal_separator_point());
        fprintf(file, "M205 X%.2lf Y%.2lf Z%.2lf E%.2lf ; sets the jerk limits, mm/sec\n",
            print.config().machine_max_jerk_x.values.front(),
            print.config().machine_max_jerk_y.values.front(),
            print.config().machine_max_jerk_z.values.front(),
            print.config().machine_max_jerk_e.values.front());
        fprintf(file, "M205 S%d T%d ; sets the minimum extruding and travel feed rate, mm/sec\n",
            int(print.config().machine_min_extruding_rate.values.front() + 0.5),
            int(print.config().machine_min_travel_rate.values.front() + 0.5));
    }
}

// Write 1st layer bed temperatures into the G-code.
// Only do that if the start G-code does not already contain any M-code controlling an extruder temperature.
// M140 - Set Extruder Temperature
// M190 - Set Extruder Temperature and Wait
void GCode::_print_first_layer_bed_temperature(FILE *file, Print &print, const std::string &gcode, unsigned int first_printing_extruder_id, bool wait)
{
    // Initial bed temperature based on the first extruder.
    int  temp = print.config().first_layer_bed_temperature.get_at(first_printing_extruder_id);
    // Is the bed temperature set by the provided custom G-code?
    int  temp_by_gcode     = -1;
    bool temp_set_by_gcode = custom_gcode_sets_temperature(gcode, 140, 190, false, temp_by_gcode);
    if (temp_set_by_gcode && temp_by_gcode >= 0 && temp_by_gcode < 1000)
        temp = temp_by_gcode;
    // Always call m_writer.set_bed_temperature() so it will set the internal "current" state of the bed temp as if
    // the custom start G-code emited these.
    std::string set_temp_gcode = m_writer.set_bed_temperature(temp, wait);
    if (! temp_set_by_gcode)
        _write(file, set_temp_gcode);
}

// Write 1st layer extruder temperatures into the G-code.
// Only do that if the start G-code does not already contain any M-code controlling an extruder temperature.
// M104 - Set Extruder Temperature
// M109 - Set Extruder Temperature and Wait
// RepRapFirmware: G10 Sxx
void GCode::_print_first_layer_extruder_temperatures(FILE *file, Print &print, const std::string &gcode, unsigned int first_printing_extruder_id, bool wait)
{
    // Is the bed temperature set by the provided custom G-code?
    int  temp_by_gcode = -1;
    bool include_g10   = print.config().gcode_flavor == gcfRepRapFirmware;
    if (custom_gcode_sets_temperature(gcode, 104, 109, include_g10, temp_by_gcode)) {
        // Set the extruder temperature at m_writer, but throw away the generated G-code as it will be written with the custom G-code.
        int temp = print.config().first_layer_temperature.get_at(first_printing_extruder_id);
        if (temp_by_gcode >= 0 && temp_by_gcode < 1000)
            temp = temp_by_gcode;
        m_writer.set_temperature(temp, wait, first_printing_extruder_id);
    } else {
        // Custom G-code does not set the extruder temperature. Do it now.
        if (print.config().single_extruder_multi_material.value) {
            // Set temperature of the first printing extruder only.
            int temp = print.config().first_layer_temperature.get_at(first_printing_extruder_id);
            if (temp > 0)
                _write(file, m_writer.set_temperature(temp, wait, first_printing_extruder_id));
        } else {
            // Set temperatures of all the printing extruders.
            for (unsigned int tool_id : print.extruders()) {
                int temp = print.config().first_layer_temperature.get_at(tool_id);
                if (print.config().ooze_prevention.value)
                    temp += print.config().standby_temperature_delta.value;
                if (temp > 0)
                    _write(file, m_writer.set_temperature(temp, wait, tool_id));
            }
        }
    }
}

inline GCode::ObjectByExtruder& object_by_extruder(
    std::map<unsigned int, std::vector<GCode::ObjectByExtruder>> &by_extruder,
    unsigned int                                                  extruder_id,
    size_t                                                        object_idx,
    size_t                                                        num_objects)
{
    std::vector<GCode::ObjectByExtruder> &objects_by_extruder = by_extruder[extruder_id];
    if (objects_by_extruder.empty())
        objects_by_extruder.assign(num_objects, GCode::ObjectByExtruder());
    return objects_by_extruder[object_idx];
}

inline std::vector<GCode::ObjectByExtruder::Island>& object_islands_by_extruder(
    std::map<unsigned int, std::vector<GCode::ObjectByExtruder>>  &by_extruder,
    unsigned int                                                   extruder_id,
    size_t                                                         object_idx,
    size_t                                                         num_objects,
    size_t                                                         num_islands)
{
    std::vector<GCode::ObjectByExtruder::Island> &islands = object_by_extruder(by_extruder, extruder_id, object_idx, num_objects).islands;
    if (islands.empty())
        islands.assign(num_islands, GCode::ObjectByExtruder::Island());
    return islands;
}

std::vector<GCode::InstanceToPrint> GCode::sort_print_object_instances(
    std::vector<GCode::ObjectByExtruder> 		&objects_by_extruder,
    const std::vector<LayerToPrint> 			&layers,
    // Ordering must be defined for normal (non-sequential print).
    const std::vector<const PrintInstance*> 	*ordering,
    // For sequential print, the instance of the object to be printing has to be defined.
    const size_t                     		 	 single_object_instance_idx)
{
    std::vector<InstanceToPrint> out;

    if (ordering == nullptr) {
        // Sequential print, single object is being printed.
        for (ObjectByExtruder &object_by_extruder : objects_by_extruder) {
            const size_t       layer_id     = &object_by_extruder - objects_by_extruder.data();
            const PrintObject *print_object = layers[layer_id].object();
            if (print_object)
                out.emplace_back(object_by_extruder, layer_id, *print_object, single_object_instance_idx);
        }
    } else {
        // Create mapping from PrintObject* to ObjectByExtruder*.
        std::vector<std::pair<const PrintObject*, ObjectByExtruder*>> sorted;
        sorted.reserve(objects_by_extruder.size());
        for (ObjectByExtruder &object_by_extruder : objects_by_extruder) {
            const size_t       layer_id     = &object_by_extruder - objects_by_extruder.data();
            const PrintObject *print_object = layers[layer_id].object();
            if (print_object)
                sorted.emplace_back(print_object, &object_by_extruder);
        }
        std::sort(sorted.begin(), sorted.end());

        if (! sorted.empty()) {
            out.reserve(sorted.size());
            for (const PrintInstance *instance : *ordering) {
                const PrintObject &print_object = *instance->print_object;
                std::pair<const PrintObject*, ObjectByExtruder*> key(&print_object, nullptr);
                auto it = std::lower_bound(sorted.begin(), sorted.end(), key);
                if (it != sorted.end() && it->first == &print_object)
                    // ObjectByExtruder for this PrintObject was found.
                    out.emplace_back(*it->second, it->second - objects_by_extruder.data(), print_object, instance - print_object.instances().data());
            }
        }
    }
    return out;
}

namespace ProcessLayer
{

    static std::string emit_custom_gcode_per_print_z(
        GCode                                                   &gcodegen,
        const CustomGCode::Item 								*custom_gcode,
        unsigned int                                             current_extruder_id,
        // ID of the first extruder printing this layer.
        unsigned int                                             first_extruder_id,
        const PrintConfig                                       &config)
    {
        std::string gcode;
        bool single_extruder_printer = config.nozzle_diameter.size() == 1;

        if (custom_gcode != nullptr) {
            // Extruder switches are processed by LayerTools, they should be filtered out.
            assert(custom_gcode->type != CustomGCode::ToolChange);

            CustomGCode::Type   gcode_type   = custom_gcode->type;
            bool  				color_change = gcode_type == CustomGCode::ColorChange;
            bool 				tool_change  = gcode_type == CustomGCode::ToolChange;
            // Tool Change is applied as Color Change for a single extruder printer only.
            assert(! tool_change || single_extruder_printer);

            std::string pause_print_msg;
            int m600_extruder_before_layer = -1;
            if (color_change && custom_gcode->extruder > 0)
                m600_extruder_before_layer = custom_gcode->extruder - 1;
            else if (gcode_type == CustomGCode::PausePrint)
                pause_print_msg = custom_gcode->extra;

            // we should add or not colorprint_change in respect to nozzle_diameter count instead of really used extruders count
            if (color_change || tool_change)
            {
                assert(m600_extruder_before_layer >= 0);
		        // Color Change or Tool Change as Color Change.
                // add tag for processor
                gcode += ";" + GCodeProcessor::reserved_tag(GCodeProcessor::ETags::Color_Change) + ",T" + std::to_string(m600_extruder_before_layer) + "\n";

                if (!single_extruder_printer && m600_extruder_before_layer >= 0 && first_extruder_id != (unsigned)m600_extruder_before_layer
                    // && !MMU1
                    ) {
                    //! FIXME_in_fw show message during print pause
                    DynamicConfig cfg;
                    cfg.set_key_value("color_change_extruder", new ConfigOptionInt(m600_extruder_before_layer));
                    gcode += gcodegen.placeholder_parser_process("pause_print_gcode", config.pause_print_gcode, current_extruder_id, &cfg);
                    gcode += "\n";
                    gcode += "M117 Change filament for Extruder " + std::to_string(m600_extruder_before_layer) + "\n";
                }
                else {
                    gcode += gcodegen.placeholder_parser_process("color_change_gcode", config.color_change_gcode, current_extruder_id);
                    gcode += "\n";
                    //FIXME Tell G-code writer that M600 filled the extruder, thus the G-code writer shall reset the extruder to unretracted state after
                    // return from M600. Thus the G-code generated by the following line is ignored.
                    // see GH issue #6362
                    gcodegen.writer().unretract();
                }
	        } 
	        else {
	            if (gcode_type == CustomGCode::PausePrint) // Pause print
	            {
                    // add tag for processor
                    gcode += ";" + GCodeProcessor::reserved_tag(GCodeProcessor::ETags::Pause_Print) + "\n";
                    //! FIXME_in_fw show message during print pause
	                if (!pause_print_msg.empty())
	                    gcode += "M117 " + pause_print_msg + "\n";
                    gcode += gcodegen.placeholder_parser_process("pause_print_gcode", config.pause_print_gcode, current_extruder_id);
                }
	            else {
                    // add tag for processor
                    gcode += ";" + GCodeProcessor::reserved_tag(GCodeProcessor::ETags::Custom_Code) + "\n";
                    if (gcode_type == CustomGCode::Template)    // Template Custom Gcode
                        gcode += gcodegen.placeholder_parser_process("template_custom_gcode", config.template_custom_gcode, current_extruder_id);
                    else                                        // custom Gcode
                        gcode += custom_gcode->extra;

                }
                gcode += "\n";
            }
        }

        return gcode;
    }
} // namespace ProcessLayer

namespace Skirt {
    static void skirt_loops_per_extruder_all_printing(const Print &print, const LayerTools &layer_tools, std::map<unsigned int, std::pair<size_t, size_t>> &skirt_loops_per_extruder_out)
    {
        // Prime all extruders printing over the 1st layer over the skirt lines.
        size_t n_loops = print.skirt().entities.size();
        size_t n_tools = layer_tools.extruders.size();
        size_t lines_per_extruder = (n_loops + n_tools - 1) / n_tools;
        for (size_t i = 0; i < n_loops; i += lines_per_extruder)
            skirt_loops_per_extruder_out[layer_tools.extruders[i / lines_per_extruder]] = std::pair<size_t, size_t>(i, std::min(i + lines_per_extruder, n_loops));
    }

    static std::map<unsigned int, std::pair<size_t, size_t>> make_skirt_loops_per_extruder_1st_layer(
        const Print             				&print,
        const LayerTools                		&layer_tools,
        // Heights (print_z) at which the skirt has already been extruded.
        std::vector<coordf_t>  			    	&skirt_done)
    {
        // Extrude skirt at the print_z of the raft layers and normal object layers
        // not at the print_z of the interlaced support material layers.
        std::map<unsigned int, std::pair<size_t, size_t>> skirt_loops_per_extruder_out;
        //For sequential print, the following test may fail when extruding the 2nd and other objects.
        // assert(skirt_done.empty());
        if (skirt_done.empty() && print.has_skirt() && ! print.skirt().entities.empty() && layer_tools.has_skirt) {
            skirt_loops_per_extruder_all_printing(print, layer_tools, skirt_loops_per_extruder_out);
            skirt_done.emplace_back(layer_tools.print_z);
        }
        return skirt_loops_per_extruder_out;
    }

    static std::map<unsigned int, std::pair<size_t, size_t>> make_skirt_loops_per_extruder_other_layers(
        const Print 							&print,
        const LayerTools                		&layer_tools,
        // Heights (print_z) at which the skirt has already been extruded.
        std::vector<coordf_t>			    	&skirt_done)
    {
        // Extrude skirt at the print_z of the raft layers and normal object layers
        // not at the print_z of the interlaced support material layers.
        std::map<unsigned int, std::pair<size_t, size_t>> skirt_loops_per_extruder_out;
        if (print.has_skirt() && ! print.skirt().entities.empty() && layer_tools.has_skirt &&
            // Not enough skirt layers printed yet.
            //FIXME infinite or high skirt does not make sense for sequential print!
            (skirt_done.size() < (size_t)print.config().skirt_height.value || print.has_infinite_skirt())) {
            bool valid = ! skirt_done.empty() && skirt_done.back() < layer_tools.print_z - EPSILON;
            assert(valid);
            // This print_z has not been extruded yet (sequential print)
            // FIXME: The skirt_done should not be empty at this point. The check is a workaround
            // of https://github.com/prusa3d/PrusaSlicer/issues/5652, but it deserves a real fix.
            if (valid) {
#if 0
                // Prime just the first printing extruder. This is original Slic3r's implementation.
                skirt_loops_per_extruder_out[layer_tools.extruders.front()] = std::pair<size_t, size_t>(0, print.config().skirts.value);
#else
                // Prime all extruders planned for this layer, see
                // https://github.com/prusa3d/PrusaSlicer/issues/469#issuecomment-322450619
                skirt_loops_per_extruder_all_printing(print, layer_tools, skirt_loops_per_extruder_out);
#endif
                assert(!skirt_done.empty());
                skirt_done.emplace_back(layer_tools.print_z);
            }
        }
        return skirt_loops_per_extruder_out;
    }

} // namespace Skirt

// In sequential mode, process_layer is called once per each object and its copy,
// therefore layers will contain a single entry and single_object_instance_idx will point to the copy of the object.
// In non-sequential mode, process_layer is called per each print_z height with all object and support layers accumulated.
// For multi-material prints, this routine minimizes extruder switches by gathering extruder specific extrusion paths
// and performing the extruder specific extrusions together.
void GCode::process_layer(
    // Write into the output file.
    FILE                            		*file,
    const Print                    			&print,
    // Set of object & print layers of the same PrintObject and with the same print_z.
    const std::vector<LayerToPrint> 		&layers,
    const LayerTools        		        &layer_tools,
    const bool                               last_layer,
    // Pairs of PrintObject index and its instance index.
    const std::vector<const PrintInstance*> *ordering,
    // If set to size_t(-1), then print all copies of all objects.
    // Otherwise print a single copy of a single object.
    const size_t                     		 single_object_instance_idx)
{
    assert(! layers.empty());
    // Either printing all copies of all objects, or just a single copy of a single object.
    assert(single_object_instance_idx == size_t(-1) || layers.size() == 1);

    if (layer_tools.extruders.empty())
        // Nothing to extrude.
        return;

    // Extract 1st object_layer and support_layer of this set of layers with an equal print_z.
    const Layer         *object_layer  = nullptr;
    const SupportLayer  *support_layer = nullptr;
    for (const LayerToPrint &l : layers) {
        if (l.object_layer != nullptr && object_layer == nullptr)
            object_layer = l.object_layer;
        if (l.support_layer != nullptr && support_layer == nullptr)
            support_layer = l.support_layer;
    }
    const Layer         &layer         = (object_layer != nullptr) ? *object_layer : *support_layer;
    coordf_t             print_z       = layer.print_z;
    bool                 first_layer   = layer.id() == 0;
    unsigned int         first_extruder_id = layer_tools.extruders.front();

    // Initialize config with the 1st object to be printed at this layer.
    m_config.apply(layer.object()->config(), true);

    // Check whether it is possible to apply the spiral vase logic for this layer.
    // Just a reminder: A spiral vase mode is allowed for a single object, single material print only.
    m_enable_loop_clipping = true;
    if (m_spiral_vase && layers.size() == 1 && support_layer == nullptr) {
        bool enable = (layer.id() > 0 || !print.has_brim()) && (layer.id() >= (size_t)print.config().skirt_height.value && ! print.has_infinite_skirt());
        if (enable) {
            for (const LayerRegion *layer_region : layer.regions())
                if (size_t(layer_region->region().config().bottom_solid_layers.value) > layer.id() ||
                    layer_region->perimeters.items_count() > 1u ||
                    layer_region->fills.items_count() > 0) {
                    enable = false;
                    break;
                }
        }
        m_spiral_vase->enable(enable);
        // If we're going to apply spiralvase to this layer, disable loop clipping.
        m_enable_loop_clipping = !enable;
    }

    std::string gcode;
    assert(is_decimal_separator_point()); // for the sprintfs

    // add tag for processor
    gcode += ";" + GCodeProcessor::reserved_tag(GCodeProcessor::ETags::Layer_Change) + "\n";
    // export layer z
    char buf[64];
    sprintf(buf, ";Z:%g\n", print_z);
    gcode += buf;
    // export layer height
    float height = first_layer ? static_cast<float>(print_z) : static_cast<float>(print_z) - m_last_layer_z;
    sprintf(buf, ";%s%g\n", GCodeProcessor::reserved_tag(GCodeProcessor::ETags::Height).c_str(), height);
    gcode += buf;
    // update caches
    m_last_layer_z = static_cast<float>(print_z);
    m_max_layer_z  = std::max(m_max_layer_z, m_last_layer_z);
    m_last_height = height;

    // Set new layer - this will change Z and force a retraction if retract_layer_change is enabled.
    if (! print.config().before_layer_gcode.value.empty()) {
        DynamicConfig config;
        config.set_key_value("layer_num",   new ConfigOptionInt(m_layer_index + 1));
        config.set_key_value("layer_z",     new ConfigOptionFloat(print_z));
        config.set_key_value("max_layer_z", new ConfigOptionFloat(m_max_layer_z));
        gcode += this->placeholder_parser_process("before_layer_gcode",
            print.config().before_layer_gcode.value, m_writer.extruder()->id(), &config)
            + "\n";
    }
    gcode += this->change_layer(print_z);  // this will increase m_layer_index
    m_layer = &layer;
    if (! print.config().layer_gcode.value.empty()) {
        DynamicConfig config;
        config.set_key_value("layer_num", new ConfigOptionInt(m_layer_index));
        config.set_key_value("layer_z",   new ConfigOptionFloat(print_z));
        gcode += this->placeholder_parser_process("layer_gcode",
            print.config().layer_gcode.value, m_writer.extruder()->id(), &config)
            + "\n";
        config.set_key_value("max_layer_z", new ConfigOptionFloat(m_max_layer_z));
    }

    if (! first_layer && ! m_second_layer_things_done) {
        // Transition from 1st to 2nd layer. Adjust nozzle temperatures as prescribed by the nozzle dependent
        // first_layer_temperature vs. temperature settings.
        for (const Extruder &extruder : m_writer.extruders()) {
            if (print.config().single_extruder_multi_material.value && extruder.id() != m_writer.extruder()->id())
                // In single extruder multi material mode, set the temperature for the current extruder only.
                continue;
            int temperature = print.config().temperature.get_at(extruder.id());
            if (temperature > 0 && temperature != print.config().first_layer_temperature.get_at(extruder.id()))
                gcode += m_writer.set_temperature(temperature, false, extruder.id());
        }
        gcode += m_writer.set_bed_temperature(print.config().bed_temperature.get_at(first_extruder_id));
        // Mark the temperature transition from 1st to 2nd layer to be finished.
        m_second_layer_things_done = true;
    }

    // Map from extruder ID to <begin, end> index of skirt loops to be extruded with that extruder.
    std::map<unsigned int, std::pair<size_t, size_t>> skirt_loops_per_extruder;

    if (single_object_instance_idx == size_t(-1)) {
        // Normal (non-sequential) print.
        gcode += ProcessLayer::emit_custom_gcode_per_print_z(*this, layer_tools.custom_gcode, m_writer.extruder()->id(), first_extruder_id, print.config());
    }
    // Extrude skirt at the print_z of the raft layers and normal object layers
    // not at the print_z of the interlaced support material layers.
    skirt_loops_per_extruder = first_layer ?
        Skirt::make_skirt_loops_per_extruder_1st_layer(print, layer_tools, m_skirt_done) :
        Skirt::make_skirt_loops_per_extruder_other_layers(print, layer_tools, m_skirt_done);

    // Group extrusions by an extruder, then by an object, an island and a region.
    std::map<unsigned int, std::vector<ObjectByExtruder>> by_extruder;
    bool is_anything_overridden = const_cast<LayerTools&>(layer_tools).wiping_extrusions().is_anything_overridden();
    for (const LayerToPrint &layer_to_print : layers) {
        if (layer_to_print.support_layer != nullptr) {
            const SupportLayer &support_layer = *layer_to_print.support_layer;
            const PrintObject  &object = *support_layer.object();
            if (! support_layer.support_fills.entities.empty()) {
                ExtrusionRole   role               = support_layer.support_fills.role();
                bool            has_support        = role == erMixed || role == erSupportMaterial;
                bool            has_interface      = role == erMixed || role == erSupportMaterialInterface;
                // Extruder ID of the support base. -1 if "don't care".
                unsigned int    support_extruder   = object.config().support_material_extruder.value - 1;
                // Shall the support be printed with the active extruder, preferably with non-soluble, to avoid tool changes?
                bool            support_dontcare   = object.config().support_material_extruder.value == 0;
                // Extruder ID of the support interface. -1 if "don't care".
                unsigned int    interface_extruder = object.config().support_material_interface_extruder.value - 1;
                // Shall the support interface be printed with the active extruder, preferably with non-soluble, to avoid tool changes?
                bool            interface_dontcare = object.config().support_material_interface_extruder.value == 0;
                if (support_dontcare || interface_dontcare) {
                    // Some support will be printed with "don't care" material, preferably non-soluble.
                    // Is the current extruder assigned a soluble filament?
                    unsigned int dontcare_extruder = first_extruder_id;
                    if (print.config().filament_soluble.get_at(dontcare_extruder)) {
                        // The last extruder printed on the previous layer extrudes soluble filament.
                        // Try to find a non-soluble extruder on the same layer.
                        for (unsigned int extruder_id : layer_tools.extruders)
                            if (! print.config().filament_soluble.get_at(extruder_id)) {
                                dontcare_extruder = extruder_id;
                                break;
                            }
                    }
                    if (support_dontcare)
                        support_extruder = dontcare_extruder;
                    if (interface_dontcare)
                        interface_extruder = dontcare_extruder;
                }
                // Both the support and the support interface are printed with the same extruder, therefore
                // the interface may be interleaved with the support base.
                bool single_extruder = ! has_support || support_extruder == interface_extruder;
                // Assign an extruder to the base.
                ObjectByExtruder &obj = object_by_extruder(by_extruder, has_support ? support_extruder : interface_extruder, &layer_to_print - layers.data(), layers.size());
                obj.support = &support_layer.support_fills;
                obj.support_extrusion_role = single_extruder ? erMixed : erSupportMaterial;
                if (! single_extruder && has_interface) {
                    ObjectByExtruder &obj_interface = object_by_extruder(by_extruder, interface_extruder, &layer_to_print - layers.data(), layers.size());
                    obj_interface.support = &support_layer.support_fills;
                    obj_interface.support_extrusion_role = erSupportMaterialInterface;
                }
            }
        }
        if (layer_to_print.object_layer != nullptr) {
            const Layer &layer = *layer_to_print.object_layer;
            // We now define a strategy for building perimeters and fills. The separation
            // between regions doesn't matter in terms of printing order, as we follow
            // another logic instead:
            // - we group all extrusions by extruder so that we minimize toolchanges
            // - we start from the last used extruder
            // - for each extruder, we group extrusions by island
            // - for each island, we extrude perimeters first, unless user set the infill_first
            //   option
            // (Still, we have to keep track of regions because we need to apply their config)
            size_t n_slices = layer.lslices.size();
            const std::vector<BoundingBox> &layer_surface_bboxes = layer.lslices_bboxes;
            // Traverse the slices in an increasing order of bounding box size, so that the islands inside another islands are tested first,
            // so we can just test a point inside ExPolygon::contour and we may skip testing the holes.
            std::vector<size_t> slices_test_order;
            slices_test_order.reserve(n_slices);
            for (size_t i = 0; i < n_slices; ++ i)
                slices_test_order.emplace_back(i);
            std::sort(slices_test_order.begin(), slices_test_order.end(), [&layer_surface_bboxes](size_t i, size_t j) {
                const Vec2d s1 = layer_surface_bboxes[i].size().cast<double>();
                const Vec2d s2 = layer_surface_bboxes[j].size().cast<double>();
                return s1.x() * s1.y() < s2.x() * s2.y();
            });
            auto point_inside_surface = [&layer, &layer_surface_bboxes](const size_t i, const Point &point) {
                const BoundingBox &bbox = layer_surface_bboxes[i];
                return point(0) >= bbox.min(0) && point(0) < bbox.max(0) &&
                       point(1) >= bbox.min(1) && point(1) < bbox.max(1) &&
                       layer.lslices[i].contour.contains(point);
            };

            for (size_t region_id = 0; region_id < layer.regions().size(); ++ region_id) {
                const LayerRegion *layerm = layer.regions()[region_id];
                if (layerm == nullptr)
                    continue;
                // PrintObjects own the PrintRegions, thus the pointer to PrintRegion would be unique to a PrintObject, they would not
                // identify the content of PrintRegion accross the whole print uniquely. Translate to a Print specific PrintRegion.
                const PrintRegion &region = print.get_print_region(layerm->region().print_region_id());

                // Now we must process perimeters and infills and create islands of extrusions in by_region std::map.
                // It is also necessary to save which extrusions are part of MM wiping and which are not.
                // The process is almost the same for perimeters and infills - we will do it in a cycle that repeats twice:
                std::vector<unsigned int> printing_extruders;
                for (const ObjectByExtruder::Island::Region::Type entity_type : { ObjectByExtruder::Island::Region::INFILL, ObjectByExtruder::Island::Region::PERIMETERS }) {
                    for (const ExtrusionEntity *ee : (entity_type == ObjectByExtruder::Island::Region::INFILL) ? layerm->fills.entities : layerm->perimeters.entities) {
                        // extrusions represents infill or perimeter extrusions of a single island.
                        assert(dynamic_cast<const ExtrusionEntityCollection*>(ee) != nullptr);
                        const auto *extrusions = static_cast<const ExtrusionEntityCollection*>(ee);
                        if (extrusions->entities.empty()) // This shouldn't happen but first_point() would fail.
                            continue;

                        // This extrusion is part of certain Region, which tells us which extruder should be used for it:
                        int correct_extruder_id = layer_tools.extruder(*extrusions, region);

                        // Let's recover vector of extruder overrides:
                        const WipingExtrusions::ExtruderPerCopy *entity_overrides = nullptr;
                        if (! layer_tools.has_extruder(correct_extruder_id)) {
                            // this entity is not overridden, but its extruder is not in layer_tools - we'll print it
                            // by last extruder on this layer (could happen e.g. when a wiping object is taller than others - dontcare extruders are eradicated from layer_tools)
                            correct_extruder_id = layer_tools.extruders.back();
                        }
                        printing_extruders.clear();
                        if (is_anything_overridden) {
                            entity_overrides = const_cast<LayerTools&>(layer_tools).wiping_extrusions().get_extruder_overrides(extrusions, correct_extruder_id, layer_to_print.object()->instances().size());
                            if (entity_overrides == nullptr) {
                                printing_extruders.emplace_back(correct_extruder_id);
                            } else {
                                printing_extruders.reserve(entity_overrides->size());
                                for (int extruder : *entity_overrides)
                                    printing_extruders.emplace_back(extruder >= 0 ?
                                        // at least one copy is overridden to use this extruder
                                        extruder :
                                        // at least one copy would normally be printed with this extruder (see get_extruder_overrides function for explanation)
                                        static_cast<unsigned int>(- extruder - 1));
                                Slic3r::sort_remove_duplicates(printing_extruders);
                            }
                        } else
                            printing_extruders.emplace_back(correct_extruder_id);

                        // Now we must add this extrusion into the by_extruder map, once for each extruder that will print it:
                        for (unsigned int extruder : printing_extruders)
                        {
                            std::vector<ObjectByExtruder::Island> &islands = object_islands_by_extruder(
                                by_extruder,
                                extruder,
                                &layer_to_print - layers.data(),
                                layers.size(), n_slices+1);
                            for (size_t i = 0; i <= n_slices; ++ i) {
                                bool   last = i == n_slices;
                                size_t island_idx = last ? n_slices : slices_test_order[i];
                                if (// extrusions->first_point does not fit inside any slice
                                    last ||
                                    // extrusions->first_point fits inside ith slice
                                    point_inside_surface(island_idx, extrusions->first_point())) {
                                    if (islands[island_idx].by_region.empty())
                                        islands[island_idx].by_region.assign(print.num_print_regions(), ObjectByExtruder::Island::Region());
                                    islands[island_idx].by_region[region.print_region_id()].append(entity_type, extrusions, entity_overrides);
                                    break;
                                }
                            }
                        }
                    }
                }
            } // for regions
        }
    } // for objects

    // Extrude the skirt, brim, support, perimeters, infill ordered by the extruders.
    std::vector<std::unique_ptr<EdgeGrid::Grid>> lower_layer_edge_grids(layers.size());
    for (unsigned int extruder_id : layer_tools.extruders)
    {
        gcode += (layer_tools.has_wipe_tower && m_wipe_tower) ?
            m_wipe_tower->tool_change(*this, extruder_id, extruder_id == layer_tools.extruders.back()) :
            this->set_extruder(extruder_id, print_z);

        // let analyzer tag generator aware of a role type change
        if (layer_tools.has_wipe_tower && m_wipe_tower)
            m_last_processor_extrusion_role = erWipeTower;

        if (auto loops_it = skirt_loops_per_extruder.find(extruder_id); loops_it != skirt_loops_per_extruder.end()) {
            const std::pair<size_t, size_t> loops = loops_it->second;
            this->set_origin(0., 0.);
            m_avoid_crossing_perimeters.use_external_mp();
            Flow layer_skirt_flow = print.skirt_flow().with_height(float(m_skirt_done.back() - (m_skirt_done.size() == 1 ? 0. : m_skirt_done[m_skirt_done.size() - 2])));
            double mm3_per_mm = layer_skirt_flow.mm3_per_mm();
            for (size_t i = loops.first; i < loops.second; ++i) {
                // Adjust flow according to this layer's layer height.
                ExtrusionLoop loop = *dynamic_cast<const ExtrusionLoop*>(print.skirt().entities[i]);
                for (ExtrusionPath &path : loop.paths) {
                    path.height = layer_skirt_flow.height();
                    path.mm3_per_mm = mm3_per_mm;
                }
                //FIXME using the support_material_speed of the 1st object printed.
                gcode += this->extrude_loop(loop, "skirt", m_config.support_material_speed.value);
            }
            m_avoid_crossing_perimeters.use_external_mp(false);
            // Allow a straight travel move to the first object point if this is the first layer (but don't in next layers).
            if (first_layer && loops.first == 0)
                m_avoid_crossing_perimeters.disable_once();
        }

        // Extrude brim with the extruder of the 1st region.
        if (! m_brim_done) {
            this->set_origin(0., 0.);
            m_avoid_crossing_perimeters.use_external_mp();
            for (const ExtrusionEntity *ee : print.brim().entities) {
                gcode += this->extrude_entity(*ee, "brim", m_config.support_material_speed.value);
            }
            m_brim_done = true;
            m_avoid_crossing_perimeters.use_external_mp(false);
            // Allow a straight travel move to the first object point.
            m_avoid_crossing_perimeters.disable_once();
        }


        auto objects_by_extruder_it = by_extruder.find(extruder_id);
        if (objects_by_extruder_it == by_extruder.end())
            continue;

        std::vector<InstanceToPrint> instances_to_print = sort_print_object_instances(objects_by_extruder_it->second, layers, ordering, single_object_instance_idx);

        // We are almost ready to print. However, we must go through all the objects twice to print the the overridden extrusions first (infill/perimeter wiping feature):
        std::vector<ObjectByExtruder::Island::Region> by_region_per_copy_cache;
        for (int print_wipe_extrusions = is_anything_overridden; print_wipe_extrusions>=0; --print_wipe_extrusions) {
            if (is_anything_overridden && print_wipe_extrusions == 0)
                gcode+="; PURGING FINISHED\n";

            for (InstanceToPrint &instance_to_print : instances_to_print) {
                m_config.apply(instance_to_print.print_object.config(), true);
                m_layer = layers[instance_to_print.layer_id].layer();
                if (m_config.avoid_crossing_perimeters)
                    m_avoid_crossing_perimeters.init_layer(*m_layer);
                if (this->config().gcode_label_objects)
                    gcode += std::string("; printing object ") + instance_to_print.print_object.model_object()->name + " id:" + std::to_string(instance_to_print.layer_id) + " copy " + std::to_string(instance_to_print.instance_id) + "\n";
                // When starting a new object, use the external motion planner for the first travel move.
                const Point &offset = instance_to_print.print_object.instances()[instance_to_print.instance_id].shift;
                std::pair<const PrintObject*, Point> this_object_copy(&instance_to_print.print_object, offset);
                if (m_last_obj_copy != this_object_copy)
                    m_avoid_crossing_perimeters.use_external_mp_once();
                m_last_obj_copy = this_object_copy;
                this->set_origin(unscale(offset));
                if (instance_to_print.object_by_extruder.support != nullptr && !print_wipe_extrusions) {
                    m_layer = layers[instance_to_print.layer_id].support_layer;
                    gcode += this->extrude_support(
                        // support_extrusion_role is erSupportMaterial, erSupportMaterialInterface or erMixed for all extrusion paths.
                        instance_to_print.object_by_extruder.support->chained_path_from(m_last_pos, instance_to_print.object_by_extruder.support_extrusion_role));
                    m_layer = layers[instance_to_print.layer_id].layer();
                }
                //FIXME order islands?
                // Sequential tool path ordering of multiple parts within the same object, aka. perimeter tracking (#5511)
                for (ObjectByExtruder::Island &island : instance_to_print.object_by_extruder.islands) {
                    const auto& by_region_specific = is_anything_overridden ? island.by_region_per_copy(by_region_per_copy_cache, static_cast<unsigned int>(instance_to_print.instance_id), extruder_id, print_wipe_extrusions != 0) : island.by_region;
                    //FIXME the following code prints regions in the order they are defined, the path is not optimized in any way.
                    if (print.config().infill_first) {
                        gcode += this->extrude_infill(print, by_region_specific, false);
                        gcode += this->extrude_perimeters(print, by_region_specific, lower_layer_edge_grids[instance_to_print.layer_id]);
                    } else {
                        gcode += this->extrude_perimeters(print, by_region_specific, lower_layer_edge_grids[instance_to_print.layer_id]);
                        gcode += this->extrude_infill(print,by_region_specific, false);
                    }
                    // ironing
                    gcode += this->extrude_infill(print,by_region_specific, true);
                }
                if (this->config().gcode_label_objects)
                    gcode += std::string("; stop printing object ") + instance_to_print.print_object.model_object()->name + " id:" + std::to_string(instance_to_print.layer_id) + " copy " + std::to_string(instance_to_print.instance_id) + "\n";
            }
        }
    }

    // Apply spiral vase post-processing if this layer contains suitable geometry
    // (we must feed all the G-code into the post-processor, including the first
    // bottom non-spiral layers otherwise it will mess with positions)
    // we apply spiral vase at this stage because it requires a full layer.
    // Just a reminder: A spiral vase mode is allowed for a single object per layer, single material print only.
    if (m_spiral_vase)
        gcode = m_spiral_vase->process_layer(std::move(gcode));

    // Apply cooling logic; this may alter speeds.
    if (m_cooling_buffer)
        gcode = m_cooling_buffer->process_layer(std::move(gcode), layer.id(),
            // Flush the cooling buffer at each object layer or possibly at the last layer, even if it contains just supports (This should not happen).
            object_layer || last_layer);

#ifdef HAS_PRESSURE_EQUALIZER
    // Apply pressure equalization if enabled;
    // printf("G-code before filter:\n%s\n", gcode.c_str());
    if (m_pressure_equalizer)
        gcode = m_pressure_equalizer->process(gcode.c_str(), false);
    // printf("G-code after filter:\n%s\n", out.c_str());
#endif /* HAS_PRESSURE_EQUALIZER */

    _write(file, gcode);
    BOOST_LOG_TRIVIAL(trace) << "Exported layer " << layer.id() << " print_z " << print_z <<
    log_memory_info();
}

void GCode::apply_print_config(const PrintConfig &print_config)
{
    m_writer.apply_print_config(print_config);
    m_config.apply(print_config);
}

void GCode::append_full_config(const Print &print, std::string &str)
{
    const DynamicPrintConfig &cfg = print.full_print_config();
    // Sorted list of config keys, which shall not be stored into the G-code. Initializer list.
    static constexpr auto banned_keys = {
        "compatible_printers"sv,
        "compatible_prints"sv,
        //FIXME The print host keys should not be exported to full_print_config anymore. The following keys may likely be removed.
        "print_host"sv,
        "printhost_apikey"sv,
        "printhost_cafile"sv
    };
    assert(std::is_sorted(banned_keys.begin(), banned_keys.end()));
    auto is_banned = [](const std::string &key) {
        return std::binary_search(banned_keys.begin(), banned_keys.end(), key);
    };
    for (const std::string &key : cfg.keys())
        if (! is_banned(key) && ! cfg.option(key)->is_nil())
            str += "; " + key + " = " + cfg.opt_serialize(key) + "\n";
}

void GCode::set_extruders(const std::vector<unsigned int> &extruder_ids)
{
    m_writer.set_extruders(extruder_ids);

    // enable wipe path generation if any extruder has wipe enabled
    m_wipe.enable = false;
    for (auto id : extruder_ids)
        if (m_config.wipe.get_at(id)) {
            m_wipe.enable = true;
            break;
        }
}

void GCode::set_origin(const Vec2d &pointf)
{
    // if origin increases (goes towards right), last_pos decreases because it goes towards left
    const Point translate(
        scale_(m_origin(0) - pointf(0)),
        scale_(m_origin(1) - pointf(1))
    );
    m_last_pos += translate;
    m_wipe.path.translate(translate);
    m_origin = pointf;
}

std::string GCode::preamble()
{
    std::string gcode = m_writer.preamble();

    /*  Perform a *silent* move to z_offset: we need this to initialize the Z
        position of our writer object so that any initial lift taking place
        before the first layer change will raise the extruder from the correct
        initial Z instead of 0.  */
    m_writer.travel_to_z(m_config.z_offset.value);

    return gcode;
}

// called by GCode::process_layer()
std::string GCode::change_layer(coordf_t print_z)
{
    std::string gcode;
    if (m_layer_count > 0)
        // Increment a progress bar indicator.
        gcode += m_writer.update_progress(++ m_layer_index, m_layer_count);
    coordf_t z = print_z + m_config.z_offset.value;  // in unscaled coordinates
    if (EXTRUDER_CONFIG(retract_layer_change) && m_writer.will_move_z(z))
        gcode += this->retract();

    {
        std::ostringstream comment;
        comment << "move to next layer (" << m_layer_index << ")";
        gcode += m_writer.travel_to_z(z, comment.str());
    }

    // forget last wiping path as wiping after raising Z is pointless
    m_wipe.reset_path();

    return gcode;
}



std::string GCode::extrude_loop(ExtrusionLoop loop, std::string description, double speed, std::unique_ptr<EdgeGrid::Grid> *lower_layer_edge_grid)
{
    // get a copy; don't modify the orientation of the original loop object otherwise
    // next copies (if any) would not detect the correct orientation

    if (m_layer->lower_layer != nullptr && lower_layer_edge_grid != nullptr) {
        if (! *lower_layer_edge_grid) {
            // Create the distance field for a layer below.
            const coord_t distance_field_resolution = coord_t(scale_(1.) + 0.5);
            *lower_layer_edge_grid = make_unique<EdgeGrid::Grid>();
            (*lower_layer_edge_grid)->create(m_layer->lower_layer->lslices, distance_field_resolution);
            (*lower_layer_edge_grid)->calculate_sdf();
            #if 0
            {
                static int iRun = 0;
                BoundingBox bbox = (*lower_layer_edge_grid)->bbox();
                bbox.min(0) -= scale_(5.f);
                bbox.min(1) -= scale_(5.f);
                bbox.max(0) += scale_(5.f);
                bbox.max(1) += scale_(5.f);
                EdgeGrid::save_png(*(*lower_layer_edge_grid), bbox, scale_(0.1f), debug_out_path("GCode_extrude_loop_edge_grid-%d.png", iRun++));
            }
            #endif
        }
    }

    // extrude all loops ccw
    bool was_clockwise = loop.make_counter_clockwise();

    SeamPosition seam_position = m_config.seam_position;
    if (loop.loop_role() == elrSkirt)
        seam_position = spNearest;

    // find the point of the loop that is closest to the current extruder position
    // or randomize if requested
    Point last_pos = this->last_pos();
    if (m_config.spiral_vase) {
        loop.split_at(last_pos, false);
    } else {
        const EdgeGrid::Grid* edge_grid_ptr = (lower_layer_edge_grid && *lower_layer_edge_grid)
                                                ? lower_layer_edge_grid->get()
                                                : nullptr;
        Point seam = m_seam_placer.get_seam(*m_layer, seam_position, loop,
                         last_pos, EXTRUDER_CONFIG(nozzle_diameter),
                         (m_layer == NULL ? nullptr : m_layer->object()),
                         was_clockwise, edge_grid_ptr);
        // Split the loop at the point with a minium penalty.
        if (!loop.split_at_vertex(seam))
            // The point is not in the original loop. Insert it.
            loop.split_at(seam, true);
    }

    // clip the path to avoid the extruder to get exactly on the first point of the loop;
    // if polyline was shorter than the clipping distance we'd get a null polyline, so
    // we discard it in that case
    double clip_length = m_enable_loop_clipping ?
        scale_(EXTRUDER_CONFIG(nozzle_diameter)) * LOOP_CLIPPING_LENGTH_OVER_NOZZLE_DIAMETER :
        0;

    // get paths
    ExtrusionPaths paths;
    loop.clip_end(clip_length, &paths);
    if (paths.empty()) return "";

    // apply the small perimeter speed
    if (is_perimeter(paths.front().role()) && loop.length() <= SMALL_PERIMETER_LENGTH && speed == -1)
        speed = m_config.small_perimeter_speed.get_abs_value(m_config.perimeter_speed);

    // extrude along the path
    std::string gcode;
    for (ExtrusionPaths::iterator path = paths.begin(); path != paths.end(); ++path) {
//    description += ExtrusionLoop::role_to_string(loop.loop_role());
//    description += ExtrusionEntity::role_to_string(path->role);
        path->simplify(SCALED_RESOLUTION);
        gcode += this->_extrude(*path, description, speed);
    }

    // reset acceleration
    gcode += m_writer.set_acceleration((unsigned int)(m_config.default_acceleration.value + 0.5));

    if (m_wipe.enable)
        m_wipe.path = paths.front().polyline;  // TODO: don't limit wipe to last path

    // make a little move inwards before leaving loop
    if (paths.back().role() == erExternalPerimeter && m_layer != NULL && m_config.perimeters.value > 1 && paths.front().size() >= 2 && paths.back().polyline.points.size() >= 3) {
        // detect angle between last and first segment
        // the side depends on the original winding order of the polygon (left for contours, right for holes)
        //FIXME improve the algorithm in case the loop is tiny.
        //FIXME improve the algorithm in case the loop is split into segments with a low number of points (see the Point b query).
        Point a = paths.front().polyline.points[1];  // second point
        Point b = *(paths.back().polyline.points.end()-3);       // second to last point
        if (was_clockwise) {
            // swap points
            Point c = a; a = b; b = c;
        }

        double angle = paths.front().first_point().ccw_angle(a, b) / 3;

        // turn left if contour, turn right if hole
        if (was_clockwise) angle *= -1;

        // create the destination point along the first segment and rotate it
        // we make sure we don't exceed the segment length because we don't know
        // the rotation of the second segment so we might cross the object boundary
        Vec2d  p1 = paths.front().polyline.points.front().cast<double>();
        Vec2d  p2 = paths.front().polyline.points[1].cast<double>();
        Vec2d  v  = p2 - p1;
        double nd = scale_(EXTRUDER_CONFIG(nozzle_diameter));
        double l2 = v.squaredNorm();
        // Shift by no more than a nozzle diameter.
        //FIXME Hiding the seams will not work nicely for very densely discretized contours!
        Point  pt = ((nd * nd >= l2) ? p2 : (p1 + v * (nd / sqrt(l2)))).cast<coord_t>();
        pt.rotate(angle, paths.front().polyline.points.front());
        // generate the travel move
        gcode += m_writer.travel_to_xy(this->point_to_gcode(pt), "move inwards before travel");
    }

    return gcode;
}

std::string GCode::extrude_multi_path(ExtrusionMultiPath multipath, std::string description, double speed)
{
    // extrude along the path
    std::string gcode;
    for (ExtrusionPath path : multipath.paths) {
//    description += ExtrusionLoop::role_to_string(loop.loop_role());
//    description += ExtrusionEntity::role_to_string(path->role);
        path.simplify(SCALED_RESOLUTION);
        gcode += this->_extrude(path, description, speed);
    }
    if (m_wipe.enable) {
        m_wipe.path = std::move(multipath.paths.back().polyline);  // TODO: don't limit wipe to last path
        m_wipe.path.reverse();
    }
    // reset acceleration
    gcode += m_writer.set_acceleration((unsigned int)floor(m_config.default_acceleration.value + 0.5));
    return gcode;
}

std::string GCode::extrude_entity(const ExtrusionEntity &entity, std::string description, double speed, std::unique_ptr<EdgeGrid::Grid> *lower_layer_edge_grid)
{
    if (const ExtrusionPath* path = dynamic_cast<const ExtrusionPath*>(&entity))
        return this->extrude_path(*path, description, speed);
    else if (const ExtrusionMultiPath* multipath = dynamic_cast<const ExtrusionMultiPath*>(&entity))
        return this->extrude_multi_path(*multipath, description, speed);
    else if (const ExtrusionLoop* loop = dynamic_cast<const ExtrusionLoop*>(&entity))
        return this->extrude_loop(*loop, description, speed, lower_layer_edge_grid);
    else
        throw Slic3r::InvalidArgument("Invalid argument supplied to extrude()");
    return "";
}

std::string GCode::extrude_path(ExtrusionPath path, std::string description, double speed)
{
//    description += ExtrusionEntity::role_to_string(path.role());
    path.simplify(SCALED_RESOLUTION);
    std::string gcode = this->_extrude(path, description, speed);
    if (m_wipe.enable) {
        m_wipe.path = std::move(path.polyline);
        m_wipe.path.reverse();
    }
    // reset acceleration
    gcode += m_writer.set_acceleration((unsigned int)floor(m_config.default_acceleration.value + 0.5));
    return gcode;
}

// Extrude perimeters: Decide where to put seams (hide or align seams).
std::string GCode::extrude_perimeters(const Print &print, const std::vector<ObjectByExtruder::Island::Region> &by_region, std::unique_ptr<EdgeGrid::Grid> &lower_layer_edge_grid)
{
    std::string gcode;
    for (const ObjectByExtruder::Island::Region &region : by_region)
        if (! region.perimeters.empty()) {
            m_config.apply(print.get_print_region(&region - &by_region.front()).config());
            for (const ExtrusionEntity *ee : region.perimeters)
                gcode += this->extrude_entity(*ee, "perimeter", -1., &lower_layer_edge_grid);
        }
    return gcode;
}

// Chain the paths hierarchically by a greedy algorithm to minimize a travel distance.
std::string GCode::extrude_infill(const Print &print, const std::vector<ObjectByExtruder::Island::Region> &by_region, bool ironing)
{
    std::string 		 gcode;
    ExtrusionEntitiesPtr extrusions;
    const char*          extrusion_name = ironing ? "ironing" : "infill";
    for (const ObjectByExtruder::Island::Region &region : by_region)
        if (! region.infills.empty()) {
            extrusions.clear();
            extrusions.reserve(region.infills.size());
            for (ExtrusionEntity *ee : region.infills)
                if ((ee->role() == erIroning) == ironing)
                    extrusions.emplace_back(ee);
            if (! extrusions.empty()) {
                m_config.apply(print.get_print_region(&region - &by_region.front()).config());
                chain_and_reorder_extrusion_entities(extrusions, &m_last_pos);
                for (const ExtrusionEntity *fill : extrusions) {
                    auto *eec = dynamic_cast<const ExtrusionEntityCollection*>(fill);
                    if (eec) {
                        for (ExtrusionEntity *ee : eec->chained_path_from(m_last_pos).entities)
                            gcode += this->extrude_entity(*ee, extrusion_name);
                    } else
                        gcode += this->extrude_entity(*fill, extrusion_name);
                }
            }
        }
    return gcode;
}

std::string GCode::extrude_support(const ExtrusionEntityCollection &support_fills)
{
    static constexpr const char *support_label            = "support material";
    static constexpr const char *support_interface_label  = "support material interface";

    std::string gcode;
    if (! support_fills.entities.empty()) {
        const double  support_speed            = m_config.support_material_speed.value;
        const double  support_interface_speed  = m_config.support_material_interface_speed.get_abs_value(support_speed);
        for (const ExtrusionEntity *ee : support_fills.entities) {
            ExtrusionRole role = ee->role();
            assert(role == erSupportMaterial || role == erSupportMaterialInterface);
            const char  *label = (role == erSupportMaterial) ? support_label : support_interface_label;
            const double speed = (role == erSupportMaterial) ? support_speed : support_interface_speed;
            const ExtrusionPath *path = dynamic_cast<const ExtrusionPath*>(ee);
            if (path)
                gcode += this->extrude_path(*path, label, speed);
            else {
                const ExtrusionMultiPath *multipath = dynamic_cast<const ExtrusionMultiPath*>(ee);
                if (multipath)
                    gcode += this->extrude_multi_path(*multipath, label, speed);
                else {
                    const ExtrusionEntityCollection *eec = dynamic_cast<const ExtrusionEntityCollection*>(ee);
                    assert(eec);
                    if (eec)
                        gcode += this->extrude_support(*eec);
                }
            }
        }
    }
    return gcode;
}

void GCode::_write(FILE* file, const char *what)
{
    if (what != nullptr) {
        const char* gcode = what;
        // writes string to file
        fwrite(gcode, 1, ::strlen(gcode), file);
    }
}

void GCode::_writeln(FILE* file, const std::string &what)
{
    if (! what.empty())
        _write(file, (what.back() == '\n') ? what : (what + '\n'));
}

void GCode::_write_format(FILE* file, const char* format, ...)
{
    va_list args;
    va_start(args, format);

    int buflen;
    {
        va_list args2;
        va_copy(args2, args);
        buflen =
    #ifdef _MSC_VER
            ::_vscprintf(format, args2)
    #else
            ::vsnprintf(nullptr, 0, format, args2)
    #endif
            + 1;
        va_end(args2);
    }

    char buffer[1024];
    bool buffer_dynamic = buflen > 1024;
    char *bufptr = buffer_dynamic ? (char*)malloc(buflen) : buffer;
    int res = ::vsnprintf(bufptr, buflen, format, args);
    if (res > 0)
        _write(file, bufptr);

    if (buffer_dynamic)
        free(bufptr);

    va_end(args);
}

std::string GCode::_extrude(const ExtrusionPath &path, std::string description, double speed)
{
    std::string gcode;

    if (is_bridge(path.role()))
        description += " (bridge)";

    // go to first point of extrusion path
    if (!m_last_pos_defined || m_last_pos != path.first_point()) {
        gcode += this->travel_to(
            path.first_point(),
            path.role(),
            "move to first " + description + " point"
        );
    }

    // compensate retraction
    gcode += this->unretract();

    // adjust acceleration
    {
        double acceleration;
        if (this->on_first_layer() && m_config.first_layer_acceleration.value > 0) {
            acceleration = m_config.first_layer_acceleration.value;
        } else if (m_config.perimeter_acceleration.value > 0 && is_perimeter(path.role())) {
            acceleration = m_config.perimeter_acceleration.value;
        } else if (m_config.bridge_acceleration.value > 0 && is_bridge(path.role())) {
            acceleration = m_config.bridge_acceleration.value;
        } else if (m_config.infill_acceleration.value > 0 && is_infill(path.role())) {
            acceleration = m_config.infill_acceleration.value;
        } else {
            acceleration = m_config.default_acceleration.value;
        }
        gcode += m_writer.set_acceleration((unsigned int)floor(acceleration + 0.5));
    }

    // calculate extrusion length per distance unit
    double e_per_mm = m_writer.extruder()->e_per_mm3() * path.mm3_per_mm;
    if (m_writer.extrusion_axis().empty()) e_per_mm = 0;

    // set speed
    if (speed == -1) {
        if (path.role() == erPerimeter) {
            speed = m_config.get_abs_value("perimeter_speed");
        } else if (path.role() == erExternalPerimeter) {
            speed = m_config.get_abs_value("external_perimeter_speed");
        } else if (path.role() == erOverhangPerimeter || path.role() == erBridgeInfill) {
            speed = m_config.get_abs_value("bridge_speed");
        } else if (path.role() == erInternalInfill) {
            speed = m_config.get_abs_value("infill_speed");
        } else if (path.role() == erSolidInfill) {
            speed = m_config.get_abs_value("solid_infill_speed");
        } else if (path.role() == erTopSolidInfill) {
            speed = m_config.get_abs_value("top_solid_infill_speed");
        } else if (path.role() == erIroning) {
            speed = m_config.get_abs_value("ironing_speed");
        } else if (path.role() == erGapFill) {
            speed = m_config.get_abs_value("gap_fill_speed");
        } else {
            throw Slic3r::InvalidArgument("Invalid speed");
        }
    }
    if (m_volumetric_speed != 0. && speed == 0)
        speed = m_volumetric_speed / path.mm3_per_mm;
    if (this->on_first_layer())
        speed = m_config.get_abs_value("first_layer_speed", speed);
    if (m_config.max_volumetric_speed.value > 0) {
        // cap speed with max_volumetric_speed anyway (even if user is not using autospeed)
        speed = std::min(
            speed,
            m_config.max_volumetric_speed.value / path.mm3_per_mm
        );
    }
    if (EXTRUDER_CONFIG(filament_max_volumetric_speed) > 0) {
        // cap speed with max_volumetric_speed anyway (even if user is not using autospeed)
        speed = std::min(
            speed,
            EXTRUDER_CONFIG(filament_max_volumetric_speed) / path.mm3_per_mm
        );
    }
    double F = speed * 60;  // convert mm/sec to mm/min

    // extrude arc or line
    if (m_enable_extrusion_role_markers)
    {
        if (path.role() != m_last_extrusion_role)
        {
            m_last_extrusion_role = path.role();
            if (m_enable_extrusion_role_markers)
            {
                char buf[32];
                sprintf(buf, ";_EXTRUSION_ROLE:%d\n", int(m_last_extrusion_role));
                gcode += buf;
            }
        }
    }

    // adds processor tags and updates processor tracking data
    // PrusaMultiMaterial::Writer may generate GCodeProcessor::Height_Tag lines without updating m_last_height
    // so, if the last role was erWipeTower we force export of GCodeProcessor::Height_Tag lines
    bool last_was_wipe_tower = (m_last_processor_extrusion_role == erWipeTower);
    char buf[64];
    assert(is_decimal_separator_point());

    if (path.role() != m_last_processor_extrusion_role) {
        m_last_processor_extrusion_role = path.role();
        sprintf(buf, ";%s%s\n", GCodeProcessor::reserved_tag(GCodeProcessor::ETags::Role).c_str(), ExtrusionEntity::role_to_string(m_last_processor_extrusion_role).c_str());
        gcode += buf;
    }

    if (last_was_wipe_tower || m_last_width != path.width) {
        m_last_width = path.width;
        sprintf(buf, ";%s%g\n", GCodeProcessor::reserved_tag(GCodeProcessor::ETags::Width).c_str(), m_last_width);
        gcode += buf;
    }

#if ENABLE_GCODE_VIEWER_DATA_CHECKING
    if (last_was_wipe_tower || (m_last_mm3_per_mm != path.mm3_per_mm)) {
        m_last_mm3_per_mm = path.mm3_per_mm;
        sprintf(buf, ";%s%f\n", GCodeProcessor::Mm3_Per_Mm_Tag.c_str(), m_last_mm3_per_mm);
        gcode += buf;
    }
#endif // ENABLE_GCODE_VIEWER_DATA_CHECKING

    if (last_was_wipe_tower || std::abs(m_last_height - path.height) > EPSILON) {
        m_last_height = path.height;
        sprintf(buf, ";%s%g\n", GCodeProcessor::reserved_tag(GCodeProcessor::ETags::Height).c_str(), m_last_height);
        gcode += buf;
    }

    std::string comment;
    if (m_enable_cooling_markers) {
        if (is_bridge(path.role()))
            gcode += ";_BRIDGE_FAN_START\n";
        else
            comment = ";_EXTRUDE_SET_SPEED";
        if (path.role() == erExternalPerimeter)
            comment += ";_EXTERNAL_PERIMETER";
    }

    // F is mm per minute.
    gcode += m_writer.set_speed(F, "", comment);
    double path_length = 0.;
    {
        std::string comment = m_config.gcode_comments ? description : "";
        for (const Line &line : path.polyline.lines()) {
            const double line_length = line.length() * SCALING_FACTOR;
            path_length += line_length;
            gcode += m_writer.extrude_to_xy(
                this->point_to_gcode(line.b),
                e_per_mm * line_length,
                comment);
        }
    }
    if (m_enable_cooling_markers)
        gcode += is_bridge(path.role()) ? ";_BRIDGE_FAN_END\n" : ";_EXTRUDE_END\n";

    this->set_last_pos(path.last_point());
    return gcode;
}

// This method accepts &point in print coordinates.
std::string GCode::travel_to(const Point &point, ExtrusionRole role, std::string comment)
{
    /*  Define the travel move as a line between current position and the taget point.
        This is expressed in print coordinates, so it will need to be translated by
        this->origin in order to get G-code coordinates.  */
    Polyline travel { this->last_pos(), point };

    // check whether a straight travel move would need retraction
    bool needs_retraction             = this->needs_retraction(travel, role);
    // check whether wipe could be disabled without causing visible stringing
    bool could_be_wipe_disabled       = false;
    // Save state of use_external_mp_once for the case that will be needed to call twice m_avoid_crossing_perimeters.travel_to.
    const bool used_external_mp_once  = m_avoid_crossing_perimeters.used_external_mp_once();

    // if a retraction would be needed, try to use avoid_crossing_perimeters to plan a
    // multi-hop travel path inside the configuration space
    if (needs_retraction
        && m_config.avoid_crossing_perimeters
        && ! m_avoid_crossing_perimeters.disabled_once()) {
        travel = m_avoid_crossing_perimeters.travel_to(*this, point, &could_be_wipe_disabled);
        // check again whether the new travel path still needs a retraction
        needs_retraction = this->needs_retraction(travel, role);
        //if (needs_retraction && m_layer_index > 1) exit(0);
    }

    // Re-allow avoid_crossing_perimeters for the next travel moves
    m_avoid_crossing_perimeters.reset_once_modifiers();

    // generate G-code for the travel move
    std::string gcode;
    if (needs_retraction) {
        if (m_config.avoid_crossing_perimeters && could_be_wipe_disabled)
            m_wipe.reset_path();

        Point last_post_before_retract = this->last_pos();
        gcode += this->retract();
        // When "Wipe while retracting" is enabled, then extruder moves to another position, and travel from this position can cross perimeters.
        // Because of it, it is necessary to call avoid crossing perimeters again with new starting point after calling retraction()
        // FIXME Lukas H.: Try to predict if this second calling of avoid crossing perimeters will be needed or not. It could save computations.
        if (last_post_before_retract != this->last_pos() && m_config.avoid_crossing_perimeters) {
            // If in the previous call of m_avoid_crossing_perimeters.travel_to was use_external_mp_once set to true restore this value for next call.
            if (used_external_mp_once)
                m_avoid_crossing_perimeters.use_external_mp_once();
            travel = m_avoid_crossing_perimeters.travel_to(*this, point);
            // If state of use_external_mp_once was changed reset it to right value.
            if (used_external_mp_once)
                m_avoid_crossing_perimeters.reset_once_modifiers();
        }
    } else
        // Reset the wipe path when traveling, so one would not wipe along an old path.
        m_wipe.reset_path();

    // use G1 because we rely on paths being straight (G0 may make round paths)
    if (travel.size() >= 2) {
        for (size_t i = 1; i < travel.size(); ++ i)
            gcode += m_writer.travel_to_xy(this->point_to_gcode(travel.points[i]), comment);
        this->set_last_pos(travel.points.back());
    }
    return gcode;
}

bool GCode::needs_retraction(const Polyline &travel, ExtrusionRole role)
{
    if (travel.length() < scale_(EXTRUDER_CONFIG(retract_before_travel))) {
        // skip retraction if the move is shorter than the configured threshold
        return false;
    }

    if (role == erSupportMaterial) {
        const SupportLayer* support_layer = dynamic_cast<const SupportLayer*>(m_layer);
        //FIXME support_layer->support_islands.contains should use some search structure!
        if (support_layer != NULL && support_layer->support_islands.contains(travel))
            // skip retraction if this is a travel move inside a support material island
            //FIXME not retracting over a long path may cause oozing, which in turn may result in missing material
            // at the end of the extrusion path!
            return false;
    }

    if (m_config.only_retract_when_crossing_perimeters && m_layer != nullptr &&
        m_config.fill_density.value > 0 && m_layer->any_internal_region_slice_contains(travel))
        // Skip retraction if travel is contained in an internal slice *and*
        // internal infill is enabled (so that stringing is entirely not visible).
        //FIXME any_internal_region_slice_contains() is potentionally very slow, it shall test for the bounding boxes first.
        return false;

    // retract if only_retract_when_crossing_perimeters is disabled or doesn't apply
    return true;
}

std::string GCode::retract(bool toolchange)
{
    std::string gcode;

    if (m_writer.extruder() == nullptr)
        return gcode;

    // wipe (if it's enabled for this extruder and we have a stored wipe path)
    if (EXTRUDER_CONFIG(wipe) && m_wipe.has_path()) {
        gcode += toolchange ? m_writer.retract_for_toolchange(true) : m_writer.retract(true);
        gcode += m_wipe.wipe(*this, toolchange);
    }

    /*  The parent class will decide whether we need to perform an actual retraction
        (the extruder might be already retracted fully or partially). We call these
        methods even if we performed wipe, since this will ensure the entire retraction
        length is honored in case wipe path was too short.  */
    gcode += toolchange ? m_writer.retract_for_toolchange() : m_writer.retract();

    gcode += m_writer.reset_e();
    if (m_writer.extruder()->retract_length() > 0 || m_config.use_firmware_retraction)
        gcode += m_writer.lift();

    return gcode;
}

std::string GCode::set_extruder(unsigned int extruder_id, double print_z)
{
    if (!m_writer.need_toolchange(extruder_id))
        return "";

    // if we are running a single-extruder setup, just set the extruder and return nothing
    if (!m_writer.multiple_extruders) {
        m_placeholder_parser.set("current_extruder", extruder_id);

        std::string gcode;
        // Append the filament start G-code.
        const std::string &start_filament_gcode = m_config.start_filament_gcode.get_at(extruder_id);
        if (! start_filament_gcode.empty()) {
            // Process the start_filament_gcode for the filament.
            gcode += this->placeholder_parser_process("start_filament_gcode", start_filament_gcode, extruder_id);
            check_add_eol(gcode);
        }
        gcode += m_writer.toolchange(extruder_id);
        return gcode;
    }

    // prepend retraction on the current extruder
    std::string gcode = this->retract(true);

    // Always reset the extrusion path, even if the tool change retract is set to zero.
    m_wipe.reset_path();

    if (m_writer.extruder() != nullptr) {
        // Process the custom end_filament_gcode. set_extruder() is only called if there is no wipe tower
        // so it should not be injected twice.
        unsigned int        old_extruder_id     = m_writer.extruder()->id();
        const std::string  &end_filament_gcode  = m_config.end_filament_gcode.get_at(old_extruder_id);
        if (! end_filament_gcode.empty()) {
            gcode += placeholder_parser_process("end_filament_gcode", end_filament_gcode, old_extruder_id);
            check_add_eol(gcode);
        }
    }


    // If ooze prevention is enabled, park current extruder in the nearest
    // standby point and set it to the standby temperature.
    if (m_ooze_prevention.enable && m_writer.extruder() != nullptr)
        gcode += m_ooze_prevention.pre_toolchange(*this);

    const std::string& toolchange_gcode = m_config.toolchange_gcode.value;
    std::string toolchange_gcode_parsed;

    // Process the custom toolchange_gcode. If it is empty, insert just a Tn command.
    if (!toolchange_gcode.empty()) {
        DynamicConfig config;
        config.set_key_value("previous_extruder", new ConfigOptionInt((int)(m_writer.extruder() != nullptr ? m_writer.extruder()->id() : -1 )));
        config.set_key_value("next_extruder",     new ConfigOptionInt((int)extruder_id));
        config.set_key_value("layer_num",         new ConfigOptionInt(m_layer_index));
        config.set_key_value("layer_z",           new ConfigOptionFloat(print_z));
        config.set_key_value("toolchange_z",      new ConfigOptionFloat(print_z));
        config.set_key_value("max_layer_z",       new ConfigOptionFloat(m_max_layer_z));
        toolchange_gcode_parsed = placeholder_parser_process("toolchange_gcode", toolchange_gcode, extruder_id, &config);
        gcode += toolchange_gcode_parsed;
        check_add_eol(gcode);
    }

    // We inform the writer about what is happening, but we may not use the resulting gcode.
    std::string toolchange_command = m_writer.toolchange(extruder_id);
    if (! custom_gcode_changes_tool(toolchange_gcode_parsed, m_writer.toolchange_prefix(), extruder_id))
        gcode += toolchange_command;
    else {
        // user provided his own toolchange gcode, no need to do anything
    }

    // Set the temperature if the wipe tower didn't (not needed for non-single extruder MM)
    if (m_config.single_extruder_multi_material && !m_config.wipe_tower) {
        int temp = (m_layer_index <= 0 ? m_config.first_layer_temperature.get_at(extruder_id) :
                                         m_config.temperature.get_at(extruder_id));

        gcode += m_writer.set_temperature(temp, false);
    }

    m_placeholder_parser.set("current_extruder", extruder_id);

    // Append the filament start G-code.
    const std::string &start_filament_gcode = m_config.start_filament_gcode.get_at(extruder_id);
    if (! start_filament_gcode.empty()) {
        // Process the start_filament_gcode for the new filament.
        gcode += this->placeholder_parser_process("start_filament_gcode", start_filament_gcode, extruder_id);
        check_add_eol(gcode);
    }
    // Set the new extruder to the operating temperature.
    if (m_ooze_prevention.enable)
        gcode += m_ooze_prevention.post_toolchange(*this);

    return gcode;
}

// convert a model-space scaled point into G-code coordinates
Vec2d GCode::point_to_gcode(const Point &point) const
{
    Vec2d extruder_offset = EXTRUDER_CONFIG(extruder_offset);
    return unscale(point) + m_origin - extruder_offset;
}

// convert a model-space scaled point into G-code coordinates
Point GCode::gcode_to_point(const Vec2d &point) const
{
    Vec2d extruder_offset = EXTRUDER_CONFIG(extruder_offset);
    return Point(
        scale_(point(0) - m_origin(0) + extruder_offset(0)),
        scale_(point(1) - m_origin(1) + extruder_offset(1)));
}

// Goes through by_region std::vector and returns reference to a subvector of entities, that are to be printed
// during infill/perimeter wiping, or normally (depends on wiping_entities parameter)
// Fills in by_region_per_copy_cache and returns its reference.
const std::vector<GCode::ObjectByExtruder::Island::Region>& GCode::ObjectByExtruder::Island::by_region_per_copy(std::vector<Region> &by_region_per_copy_cache, unsigned int copy, unsigned int extruder, bool wiping_entities) const
{
    bool has_overrides = false;
    for (const auto& reg : by_region)
        if (! reg.infills_overrides.empty() || ! reg.perimeters_overrides.empty()) {
            has_overrides = true;
            break;
        }

    // Data is cleared, but the memory is not.
    by_region_per_copy_cache.clear();

    if (! has_overrides)
        // Simple case. No need to copy the regions.
        return wiping_entities ? by_region_per_copy_cache : this->by_region;

    // Complex case. Some of the extrusions of some object instances are to be printed first - those are the wiping extrusions.
    // Some of the extrusions of some object instances are printed later - those are the clean print extrusions.
    // Filter out the extrusions based on the infill_overrides / perimeter_overrides:

    for (const auto& reg : by_region) {
        by_region_per_copy_cache.emplace_back(); // creates a region in the newly created Island

        // Now we are going to iterate through perimeters and infills and pick ones that are supposed to be printed
        // References are used so that we don't have to repeat the same code
        for (int iter = 0; iter < 2; ++iter) {
            const ExtrusionEntitiesPtr&										entities    = (iter ? reg.infills : reg.perimeters);
            ExtrusionEntitiesPtr&   										target_eec  = (iter ? by_region_per_copy_cache.back().infills : by_region_per_copy_cache.back().perimeters);
            const std::vector<const WipingExtrusions::ExtruderPerCopy*>& 	overrides   = (iter ? reg.infills_overrides : reg.perimeters_overrides);

            // Now the most important thing - which extrusion should we print.
            // See function ToolOrdering::get_extruder_overrides for details about the negative numbers hack.
            if (wiping_entities) {
                // Apply overrides for this region.
                for (unsigned int i = 0; i < overrides.size(); ++ i) {
                    const WipingExtrusions::ExtruderPerCopy *this_override = overrides[i];
                    // This copy (aka object instance) should be printed with this extruder, which overrides the default one.
                    if (this_override != nullptr && (*this_override)[copy] == int(extruder))
                        target_eec.emplace_back(entities[i]);
                }
            } else {
                // Apply normal extrusions (non-overrides) for this region.
                unsigned int i = 0;
                for (; i < overrides.size(); ++ i) {
                    const WipingExtrusions::ExtruderPerCopy *this_override = overrides[i];
                    // This copy (aka object instance) should be printed with this extruder, which shall be equal to the default one.
                    if (this_override == nullptr || (*this_override)[copy] == -int(extruder)-1)
                        target_eec.emplace_back(entities[i]);
                }
                for (; i < entities.size(); ++ i)
                    target_eec.emplace_back(entities[i]);
            }
        }
    }
    return by_region_per_copy_cache;
}

// This function takes the eec and appends its entities to either perimeters or infills of this Region (depending on the first parameter)
// It also saves pointer to ExtruderPerCopy struct (for each entity), that holds information about which extruders should be used for which copy.
void GCode::ObjectByExtruder::Island::Region::append(const Type type, const ExtrusionEntityCollection* eec, const WipingExtrusions::ExtruderPerCopy* copies_extruder)
{
    // We are going to manipulate either perimeters or infills, exactly in the same way. Let's create pointers to the proper structure to not repeat ourselves:
    ExtrusionEntitiesPtr*									perimeters_or_infills;
    std::vector<const WipingExtrusions::ExtruderPerCopy*>* 	perimeters_or_infills_overrides;

    switch (type) {
    case PERIMETERS:
        perimeters_or_infills 			= &perimeters;
        perimeters_or_infills_overrides = &perimeters_overrides;
        break;
    case INFILL:
        perimeters_or_infills 			= &infills;
        perimeters_or_infills_overrides = &infills_overrides;
        break;
    default:
    	throw Slic3r::InvalidArgument("Unknown parameter!");
    }

    // First we append the entities, there are eec->entities.size() of them:
    size_t old_size = perimeters_or_infills->size();
    size_t new_size = old_size + (eec->can_reverse() ? eec->entities.size() : 1);
    perimeters_or_infills->reserve(new_size);
    if (eec->can_reverse()) {
        for (auto* ee : eec->entities)
            perimeters_or_infills->emplace_back(ee);
    } else
        perimeters_or_infills->emplace_back(const_cast<ExtrusionEntityCollection*>(eec));

    if (copies_extruder != nullptr) {
        // Don't reallocate overrides if not needed.
        // Missing overrides are implicitely considered non-overridden.
        perimeters_or_infills_overrides->reserve(new_size);
        perimeters_or_infills_overrides->resize(old_size, nullptr);
        perimeters_or_infills_overrides->resize(new_size, copies_extruder);
    }
}

}   // namespace Slic3r<|MERGE_RESOLUTION|>--- conflicted
+++ resolved
@@ -1150,12 +1150,7 @@
     print.throw_if_canceled();
 
     // adds tags for time estimators
-<<<<<<< HEAD
     if (print.config().remaining_times.value || print.config().print_remaining_times.value)
-#if ENABLE_VALIDATE_CUSTOM_GCODE
-=======
-    if (print.config().remaining_times.value)
->>>>>>> 0853a2a4
         _write_format(file, ";%s\n", GCodeProcessor::reserved_tag(GCodeProcessor::ETags::First_Line_M73_Placeholder).c_str());
 
     // Prepare the helper object for replacing placeholders in custom G-code and output filename.
@@ -1450,12 +1445,7 @@
     _write(file, m_writer.postamble());
 
     // adds tags for time estimators
-<<<<<<< HEAD
     if (print.config().remaining_times.value || print.config().print_remaining_times.value)
-#if ENABLE_VALIDATE_CUSTOM_GCODE
-=======
-    if (print.config().remaining_times.value)
->>>>>>> 0853a2a4
         _write_format(file, ";%s\n", GCodeProcessor::reserved_tag(GCodeProcessor::ETags::Last_Line_M73_Placeholder).c_str());
 
     print.throw_if_canceled();
