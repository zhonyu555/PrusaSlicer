#include "Config.hpp"
#include "libslic3r.h"
#include "GCode/ExtrusionProcessor.hpp"
#include "I18N.hpp"
#include "GCode.hpp"
#include "Exception.hpp"
#include "ExtrusionEntity.hpp"
#include "Geometry/ConvexHull.hpp"
#include "GCode/PrintExtents.hpp"
#include "GCode/Thumbnails.hpp"
#include "GCode/WipeTower.hpp"
#include "Point.hpp"
#include "Polygon.hpp"
#include "PrintConfig.hpp"
#include "ShortestPath.hpp"
#include "Print.hpp"
#include "Thread.hpp"
#include "Utils.hpp"
#include "ClipperUtils.hpp"
#include "libslic3r.h"
#include "LocalesUtils.hpp"
#include "libslic3r/format.hpp"

#include <algorithm>
#include <cstdlib>
#include <chrono>
#include <math.h>
#include <string>
#include <string_view>

#include <boost/algorithm/string.hpp>
#include <boost/algorithm/string/find.hpp>
#include <boost/foreach.hpp>
#include <boost/filesystem.hpp>
#include <boost/log/trivial.hpp>

#include <boost/nowide/iostream.hpp>
#include <boost/nowide/cstdio.hpp>
#include <boost/nowide/cstdlib.hpp>

#include "SVG.hpp"

#include <tbb/parallel_for.h>

// Intel redesigned some TBB interface considerably when merging TBB with their oneAPI set of libraries, see GH #7332.
// We are using quite an old TBB 2017 U7. Before we update our build servers, let's use the old API, which is deprecated in up to date TBB.
#if ! defined(TBB_VERSION_MAJOR)
    #include <tbb/version.h>
#endif
#if ! defined(TBB_VERSION_MAJOR)
    static_assert(false, "TBB_VERSION_MAJOR not defined");
#endif
#if TBB_VERSION_MAJOR >= 2021
    #include <tbb/parallel_pipeline.h>
    using slic3r_tbb_filtermode = tbb::filter_mode;
#else
    #include <tbb/pipeline.h>
    using slic3r_tbb_filtermode = tbb::filter;
#endif

using namespace std::literals::string_view_literals;

#if 0
// Enable debugging and asserts, even in the release build.
#define DEBUG
#define _DEBUG
#undef NDEBUG
#endif

#include <assert.h>

namespace Slic3r {

// Only add a newline in case the current G-code does not end with a newline.
    static inline void check_add_eol(std::string& gcode)
    {
        if (!gcode.empty() && gcode.back() != '\n')
            gcode += '\n';
    }


    // Return true if tch_prefix is found in custom_gcode
    static bool custom_gcode_changes_tool(const std::string& custom_gcode, const std::string& tch_prefix, unsigned next_extruder)
    {
        bool ok = false;
        size_t from_pos = 0;
        size_t pos = 0;
        while ((pos = custom_gcode.find(tch_prefix, from_pos)) != std::string::npos) {
            if (pos + 1 == custom_gcode.size())
                break;
            from_pos = pos + 1;
            // only whitespace is allowed before the command
            while (--pos < custom_gcode.size() && custom_gcode[pos] != '\n') {
                if (!std::isspace(custom_gcode[pos]))
                    goto NEXT;
            }
            {
                // we should also check that the extruder changes to what was expected
                std::istringstream ss(custom_gcode.substr(from_pos, std::string::npos));
                unsigned num = 0;
                if (ss >> num)
                    ok = (num == next_extruder);
            }
        NEXT:;
        }
        return ok;
    }

    std::string OozePrevention::pre_toolchange(GCode& gcodegen)
    {
        std::string gcode;

        unsigned int extruder_id = gcodegen.writer().extruder()->id();
        const ConfigOptionIntsNullable& filament_idle_temp = gcodegen.config().idle_temperature;
        if (filament_idle_temp.is_nil(extruder_id)) {
            // There is no idle temperature defined in filament settings.
            // Use the delta value from print config.
            if (gcodegen.config().standby_temperature_delta.value != 0) {
                // we assume that heating is always slower than cooling, so no need to block
                gcode += gcodegen.writer().set_temperature
                (this->_get_temp(gcodegen) + gcodegen.config().standby_temperature_delta.value, false, extruder_id);
                gcode.pop_back();
                gcode += " ;cooldown\n"; // this is a marker for GCodeProcessor, so it can supress the commands when needed
            }
        } else {
            // Use the value from filament settings. That one is absolute, not delta.
            gcode += gcodegen.writer().set_temperature(filament_idle_temp.get_at(extruder_id), false, extruder_id);
            gcode.pop_back();
            gcode += " ;cooldown\n"; // this is a marker for GCodeProcessor, so it can supress the commands when needed
        }

        return gcode;
    }

    std::string OozePrevention::post_toolchange(GCode& gcodegen)
    {
        return (gcodegen.config().standby_temperature_delta.value != 0) ?
            gcodegen.writer().set_temperature(this->_get_temp(gcodegen), true, gcodegen.writer().extruder()->id()) :
            std::string();
    }

    int OozePrevention::_get_temp(const GCode& gcodegen) const
    {
        return (gcodegen.layer() == nullptr || gcodegen.layer()->id() == 0)
            ? gcodegen.config().first_layer_temperature.get_at(gcodegen.writer().extruder()->id())
            : gcodegen.config().temperature.get_at(gcodegen.writer().extruder()->id());
    }

    std::string Wipe::wipe(GCode& gcodegen, bool toolchange)
    {
        std::string     gcode;
        const Extruder &extruder = *gcodegen.writer().extruder();

        // Remaining quantized retraction length.
        if (double retract_length = extruder.retract_to_go(toolchange ? extruder.retract_length_toolchange() : extruder.retract_length()); 
            retract_length > 0 && this->path.size() >= 2) {
            // Reduce feedrate a bit; travel speed is often too high to move on existing material.
            // Too fast = ripping of existing material; too slow = short wipe path, thus more blob.
            const double wipe_speed = gcodegen.writer().config.travel_speed.value * 0.8;
            // Reduce retraction length a bit to avoid effective retraction speed to be greater than the configured one
            // due to rounding (TODO: test and/or better math for this).
            const double xy_to_e    = 0.95 * extruder.retract_speed() / wipe_speed;
            // Start with the current position, which may be different from the wipe path start in case of loop clipping.
            Vec2d prev = gcodegen.point_to_gcode_quantized(gcodegen.last_pos());
            auto  it   = this->path.points.begin();
            Vec2d p    = gcodegen.point_to_gcode_quantized(*(++ it));
            if (p != prev) {
                gcode += ";" + GCodeProcessor::reserved_tag(GCodeProcessor::ETags::Wipe_Start) + "\n";
                auto  end  = this->path.points.end();
                bool  done = false;
                for (; it != end && ! done; ++ it) {
                    p = gcodegen.point_to_gcode_quantized(*it);
                    double segment_length = (p - prev).norm();
                    double dE = GCodeFormatter::quantize_e(xy_to_e * segment_length);
                    if (dE > retract_length - EPSILON) {
                        if (dE > retract_length + EPSILON)
                            // Shorten the segment.
                            p = prev + (p - prev) * (retract_length / dE);
                        dE   = retract_length;
                        done = true;
                    }
                    //FIXME one shall not generate the unnecessary G1 Fxxx commands, here wipe_speed is a constant inside this cycle.
                    // Is it here for the cooling markers? Or should it be outside of the cycle?
                    gcode += gcodegen.writer().set_speed(wipe_speed * 60, {}, gcodegen.enable_cooling_markers() ? ";_WIPE" : "");
                    gcode += gcodegen.writer().extrude_to_xy(p, -dE, "wipe and retract");
                    prev = p;
                    retract_length -= dE;
                }
                // add tag for processor
                gcode += ";" + GCodeProcessor::reserved_tag(GCodeProcessor::ETags::Wipe_End) + "\n";
                gcodegen.set_last_pos(gcodegen.gcode_to_point(prev));
            }
        }

        // Prevent wiping again on the same path.
        this->reset_path();
        return gcode;
    }

    static inline Point wipe_tower_point_to_object_point(GCode& gcodegen, const Vec2f& wipe_tower_pt)
    {
        return Point(scale_(wipe_tower_pt.x() - gcodegen.origin()(0)), scale_(wipe_tower_pt.y() - gcodegen.origin()(1)));
    }

    std::string WipeTowerIntegration::append_tcr(GCode& gcodegen, const WipeTower::ToolChangeResult& tcr, int new_extruder_id, double z) const
    {
        if (new_extruder_id != -1 && new_extruder_id != tcr.new_tool)
            throw Slic3r::InvalidArgument("Error: WipeTowerIntegration::append_tcr was asked to do a toolchange it didn't expect.");

        std::string gcode;

        // Toolchangeresult.gcode assumes the wipe tower corner is at the origin (except for priming lines)
        // We want to rotate and shift all extrusions (gcode postprocessing) and starting and ending position
        float alpha = m_wipe_tower_rotation / 180.f * float(M_PI);

        auto transform_wt_pt = [&alpha, this](const Vec2f& pt) -> Vec2f {
            Vec2f out = Eigen::Rotation2Df(alpha) * pt;
            out += m_wipe_tower_pos;
            return out;
        };

        Vec2f start_pos = tcr.start_pos;
        Vec2f end_pos = tcr.end_pos;
        if (! tcr.priming) {
            start_pos = transform_wt_pt(start_pos);
            end_pos = transform_wt_pt(end_pos);
        }

        Vec2f wipe_tower_offset = tcr.priming ? Vec2f::Zero() : m_wipe_tower_pos;
        float wipe_tower_rotation = tcr.priming ? 0.f : alpha;

        std::string tcr_rotated_gcode = post_process_wipe_tower_moves(tcr, wipe_tower_offset, wipe_tower_rotation);

        gcode += gcodegen.writer().unlift(); // Make sure there is no z-hop (in most cases, there isn't).

        double current_z = gcodegen.writer().get_position().z();
        if (z == -1.) // in case no specific z was provided, print at current_z pos
            z = current_z;

        const bool needs_toolchange = gcodegen.writer().need_toolchange(new_extruder_id);
        const bool will_go_down = ! is_approx(z, current_z);
        if (tcr.force_travel || ! needs_toolchange || (gcodegen.config().single_extruder_multi_material && ! tcr.priming)) {
            // Move over the wipe tower. If this is not single-extruder MM, the first wipe tower move following the
            // toolchange will travel there anyway (if there is a toolchange).
            // FIXME: It would be better if the wipe tower set the force_travel flag for all toolchanges,
            // then we could simplify the condition and make it more readable.
            gcode += gcodegen.retract();
            gcodegen.m_avoid_crossing_perimeters.use_external_mp_once();
            gcode += gcodegen.travel_to(
                wipe_tower_point_to_object_point(gcodegen, start_pos),
                ExtrusionRole::Mixed,
                "Travel to a Wipe Tower");
            gcode += gcodegen.unretract();
        }
        
        if (will_go_down) {
            gcode += gcodegen.writer().retract();
            gcode += gcodegen.writer().travel_to_z(z, "Travel down to the last wipe tower layer.");
            gcode += gcodegen.writer().unretract();
        }

        std::string toolchange_gcode_str;
        std::string deretraction_str;
        if (tcr.priming || (new_extruder_id >= 0 && needs_toolchange)) {
            if (gcodegen.config().single_extruder_multi_material)
                gcodegen.m_wipe.reset_path(); // We don't want wiping on the ramming lines.
            toolchange_gcode_str = gcodegen.set_extruder(new_extruder_id, tcr.print_z); // TODO: toolchange_z vs print_z
            if (gcodegen.config().wipe_tower)
                deretraction_str = gcodegen.unretract();
        }

        


        // Insert the toolchange and deretraction gcode into the generated gcode.
        DynamicConfig config;
        config.set_key_value("toolchange_gcode", new ConfigOptionString(toolchange_gcode_str));
        config.set_key_value("deretraction_from_wipe_tower_generator", new ConfigOptionString(deretraction_str));
        std::string tcr_gcode, tcr_escaped_gcode = gcodegen.placeholder_parser_process("tcr_rotated_gcode", tcr_rotated_gcode, new_extruder_id, &config);
        unescape_string_cstyle(tcr_escaped_gcode, tcr_gcode);
        gcode += tcr_gcode;
        check_add_eol(toolchange_gcode_str);

        // A phony move to the end position at the wipe tower.
        gcodegen.writer().travel_to_xy(end_pos.cast<double>());
        gcodegen.set_last_pos(wipe_tower_point_to_object_point(gcodegen, end_pos));
        if (!is_approx(z, current_z)) {
            gcode += gcodegen.writer().retract();
            gcode += gcodegen.writer().travel_to_z(current_z, "Travel back up to the topmost object layer.");
            gcode += gcodegen.writer().unretract();
        }

        else {
            // Prepare a future wipe.
            gcodegen.m_wipe.reset_path();
            for (const Vec2f& wipe_pt : tcr.wipe_path)
                gcodegen.m_wipe.path.points.emplace_back(wipe_tower_point_to_object_point(gcodegen, transform_wt_pt(wipe_pt)));
        }

        // Let the planner know we are traveling between objects.
        gcodegen.m_avoid_crossing_perimeters.use_external_mp_once();
        return gcode;
    }

    // This function postprocesses gcode_original, rotates and moves all G1 extrusions and returns resulting gcode
    // Starting position has to be supplied explicitely (otherwise it would fail in case first G1 command only contained one coordinate)
    std::string WipeTowerIntegration::post_process_wipe_tower_moves(const WipeTower::ToolChangeResult& tcr, const Vec2f& translation, float angle) const
    {
        Vec2f extruder_offset = m_extruder_offsets[tcr.initial_tool].cast<float>();

        std::istringstream gcode_str(tcr.gcode);
        std::string gcode_out;
        std::string line;
        Vec2f pos = tcr.start_pos;
        Vec2f transformed_pos = pos;
        Vec2f old_pos(-1000.1f, -1000.1f);

        while (gcode_str) {
            std::getline(gcode_str, line);  // we read the gcode line by line

            // All G1 commands should be translated and rotated. X and Y coords are
            // only pushed to the output when they differ from last time.
            // WT generator can override this by appending the never_skip_tag
            if (boost::starts_with(line, "G1 ")) {
                bool never_skip = false;
                auto it = line.find(WipeTower::never_skip_tag());
                if (it != std::string::npos) {
                    // remove the tag and remember we saw it
                    never_skip = true;
                    line.erase(it, it + WipeTower::never_skip_tag().size());
                }
                std::ostringstream line_out;
                std::istringstream line_str(line);
                line_str >> std::noskipws;  // don't skip whitespace
                char ch = 0;
                line_str >> ch >> ch; // read the "G1"
                while (line_str >> ch) {
                    if (ch == 'X' || ch == 'Y')
                        line_str >> (ch == 'X' ? pos.x() : pos.y());
                    else
                        line_out << ch;
                }

                transformed_pos = Eigen::Rotation2Df(angle) * pos + translation;

                if (transformed_pos != old_pos || never_skip) {
                    line = line_out.str();
                    boost::trim_left(line); // Remove leading spaces
                    std::ostringstream oss;
                    oss << std::fixed << std::setprecision(3) << "G1";
                    if (transformed_pos.x() != old_pos.x() || never_skip)
                        oss << " X" << transformed_pos.x() - extruder_offset.x();
                    if (transformed_pos.y() != old_pos.y() || never_skip)
                        oss << " Y" << transformed_pos.y() - extruder_offset.y();
                    if (! line.empty())
                        oss << " ";
                    line = oss.str() + line;
                    old_pos = transformed_pos;
                }
            }

            gcode_out += line + "\n";

            // If this was a toolchange command, we should change current extruder offset
            if (line == "[toolchange_gcode]") {
                extruder_offset = m_extruder_offsets[tcr.new_tool].cast<float>();

                // If the extruder offset changed, add an extra move so everything is continuous
                if (extruder_offset != m_extruder_offsets[tcr.initial_tool].cast<float>()) {
                    std::ostringstream oss;
                    oss << std::fixed << std::setprecision(3)
                        << "G1 X" << transformed_pos.x() - extruder_offset.x()
                        << " Y" << transformed_pos.y() - extruder_offset.y()
                        << "\n";
                    gcode_out += oss.str();
                }
            }
        }
        return gcode_out;
    }


    std::string WipeTowerIntegration::prime(GCode& gcodegen)
    {
        std::string gcode;
        for (const WipeTower::ToolChangeResult& tcr : m_priming) {
            if (! tcr.extrusions.empty())
                gcode += append_tcr(gcodegen, tcr, tcr.new_tool);
        }
        return gcode;
    }

    std::string WipeTowerIntegration::tool_change(GCode& gcodegen, int extruder_id, bool finish_layer)
    {
        std::string gcode;
        assert(m_layer_idx >= 0);
        if (gcodegen.writer().need_toolchange(extruder_id) || finish_layer) {
            if (m_layer_idx < (int)m_tool_changes.size()) {
                if (!(size_t(m_tool_change_idx) < m_tool_changes[m_layer_idx].size()))
                    throw Slic3r::RuntimeError("Wipe tower generation failed, possibly due to empty first layer.");

                // Calculate where the wipe tower layer will be printed. -1 means that print z will not change,
                // resulting in a wipe tower with sparse layers.
                double wipe_tower_z = -1;
                bool ignore_sparse = false;
                if (gcodegen.config().wipe_tower_no_sparse_layers.value) {
                    wipe_tower_z = m_last_wipe_tower_print_z;
                    ignore_sparse = (m_tool_changes[m_layer_idx].size() == 1 && m_tool_changes[m_layer_idx].front().initial_tool == m_tool_changes[m_layer_idx].front().new_tool && m_layer_idx != 0);
                    if (m_tool_change_idx == 0 && !ignore_sparse)
                        wipe_tower_z = m_last_wipe_tower_print_z + m_tool_changes[m_layer_idx].front().layer_height;
                }

                if (!ignore_sparse) {
                    gcode += append_tcr(gcodegen, m_tool_changes[m_layer_idx][m_tool_change_idx++], extruder_id, wipe_tower_z);
                    m_last_wipe_tower_print_z = wipe_tower_z;
                }
            }
        }
        return gcode;
    }

    // Print is finished. Now it remains to unload the filament safely with ramming over the wipe tower.
    std::string WipeTowerIntegration::finalize(GCode& gcodegen)
    {
        std::string gcode;
        if (std::abs(gcodegen.writer().get_position().z() - m_final_purge.print_z) > EPSILON)
            gcode += gcodegen.change_layer(m_final_purge.print_z);
        gcode += append_tcr(gcodegen, m_final_purge, -1);
        return gcode;
    }

    const std::vector<std::string> ColorPrintColors::Colors = { "#C0392B", "#E67E22", "#F1C40F", "#27AE60", "#1ABC9C", "#2980B9", "#9B59B6" };

#define EXTRUDER_CONFIG(OPT) m_config.OPT.get_at(m_writer.extruder()->id())

void GCode::PlaceholderParserIntegration::reset()
{
    this->failed_templates.clear();
    this->output_config.clear();
    this->opt_position = nullptr;
    this->opt_zhop      = nullptr;
    this->opt_e_position = nullptr;
    this->opt_e_retracted = nullptr;
    this->opt_e_restart_extra = nullptr;
    this->opt_extruded_volume = nullptr;
    this->opt_extruded_weight = nullptr;
    this->opt_extruded_volume_total = nullptr;
    this->opt_extruded_weight_total = nullptr;
    this->num_extruders = 0;
    this->position.clear();
    this->e_position.clear();
    this->e_retracted.clear();
    this->e_restart_extra.clear();
}

void GCode::PlaceholderParserIntegration::init(const GCodeWriter &writer)
{
    this->reset();
    const std::vector<Extruder> &extruders = writer.extruders();
    if (! extruders.empty()) {
        this->num_extruders = extruders.back().id() + 1;
        this->e_retracted.assign(num_extruders, 0);
        this->e_restart_extra.assign(num_extruders, 0);
        this->opt_e_retracted = new ConfigOptionFloats(e_retracted);
        this->opt_e_restart_extra = new ConfigOptionFloats(e_restart_extra);
        this->output_config.set_key_value("e_retracted", this->opt_e_retracted);
        this->output_config.set_key_value("e_restart_extra", this->opt_e_restart_extra);
        if (! writer.config.use_relative_e_distances) {
            e_position.assign(num_extruders, 0);
            opt_e_position = new ConfigOptionFloats(e_position);
            this->output_config.set_key_value("e_position", opt_e_position);
        }
    }
    this->opt_extruded_volume = new ConfigOptionFloats(this->num_extruders, 0.f);
    this->opt_extruded_weight = new ConfigOptionFloats(this->num_extruders, 0.f);
    this->opt_extruded_volume_total = new ConfigOptionFloat(0.f);
    this->opt_extruded_weight_total = new ConfigOptionFloat(0.f);
    this->parser.set("extruded_volume", this->opt_extruded_volume);
    this->parser.set("extruded_weight", this->opt_extruded_weight);
    this->parser.set("extruded_volume_total", this->opt_extruded_volume_total);
    this->parser.set("extruded_weight_total", this->opt_extruded_weight_total);

    // Reserve buffer for current position.
    this->position.assign(3, 0);
    this->opt_position = new ConfigOptionFloats(this->position);
    this->output_config.set_key_value("position", this->opt_position);
    // Store zhop variable into the parser itself, it is a read-only variable to the script.
    this->opt_zhop = new ConfigOptionFloat(writer.get_zhop());
    this->parser.set("zhop", this->opt_zhop);
}

void GCode::PlaceholderParserIntegration::update_from_gcodewriter(const GCodeWriter &writer)
{
    memcpy(this->position.data(), writer.get_position().data(), sizeof(double) * 3);
    this->opt_position->values = this->position;
    this->opt_zhop->value = writer.get_zhop();

    if (this->num_extruders > 0) {
        const std::vector<Extruder> &extruders = writer.extruders();
        assert(! extruders.empty() && num_extruders == extruders.back().id() + 1);
        this->e_retracted.assign(num_extruders, 0);
        this->e_restart_extra.assign(num_extruders, 0);
        this->opt_extruded_volume->values.assign(num_extruders, 0);
        this->opt_extruded_weight->values.assign(num_extruders, 0);
        double total_volume = 0.;
        double total_weight = 0.;
        for (const Extruder &e : extruders) {
            this->e_retracted[e.id()]     = e.retracted();
            this->e_restart_extra[e.id()] = e.restart_extra();
            double v = e.extruded_volume();
            double w = v * e.filament_density() * 0.001;
            this->opt_extruded_volume->values[e.id()] = v;
            this->opt_extruded_weight->values[e.id()] = w;
            total_volume += v;
            total_weight += w;
        }
        opt_extruded_volume_total->value = total_volume;
        opt_extruded_weight_total->value = total_weight;
        opt_e_retracted->values = this->e_retracted;
        opt_e_restart_extra->values = this->e_restart_extra;
        if (! writer.config.use_relative_e_distances) {
            this->e_position.assign(num_extruders, 0);
            for (const Extruder &e : extruders)
                this->e_position[e.id()] = e.position();
            this->opt_e_position->values = this->e_position;
        }
    }
}

// Throw if any of the output vector variables were resized by the script.
void GCode::PlaceholderParserIntegration::validate_output_vector_variables()
{
    if (this->opt_position->values.size() != 3)
        throw Slic3r::RuntimeError("\"position\" output variable must not be resized by the script.");
    if (this->num_extruders > 0) {
        if (this->opt_e_position && this->opt_e_position->values.size() != this->num_extruders)
            throw Slic3r::RuntimeError("\"e_position\" output variable must not be resized by the script.");
        if (this->opt_e_retracted->values.size() != this->num_extruders)
            throw Slic3r::RuntimeError("\"e_retracted\" output variable must not be resized by the script.");
        if (this->opt_e_restart_extra->values.size() != this->num_extruders)
            throw Slic3r::RuntimeError("\"e_restart_extra\" output variable must not be resized by the script.");
    }
}

// Collect pairs of object_layer + support_layer sorted by print_z.
// object_layer & support_layer are considered to be on the same print_z, if they are not further than EPSILON.
GCode::ObjectsLayerToPrint GCode::collect_layers_to_print(const PrintObject& object)
{
    GCode::ObjectsLayerToPrint layers_to_print;
    layers_to_print.reserve(object.layers().size() + object.support_layers().size());

    /*
    // Calculate a minimum support layer height as a minimum over all extruders, but not smaller than 10um.
    // This is the same logic as in support generator.
    //FIXME should we use the printing extruders instead?
    double gap_over_supports = object.config().support_material_contact_distance;
    // FIXME should we test object.config().support_material_synchronize_layers ? Currently the support layers are synchronized with object layers iff soluble supports.
    assert(!object.has_support() || gap_over_supports != 0. || object.config().support_material_synchronize_layers);
    if (gap_over_supports != 0.) {
        gap_over_supports = std::max(0., gap_over_supports);
        // Not a soluble support,
        double support_layer_height_min = 1000000.;
        for (auto lh : object.print()->config().min_layer_height.values)
            support_layer_height_min = std::min(support_layer_height_min, std::max(0.01, lh));
        gap_over_supports += support_layer_height_min;
    }*/

    std::vector<std::pair<double, double>> warning_ranges;

    // Pair the object layers with the support layers by z.
    size_t idx_object_layer = 0;
    size_t idx_support_layer = 0;
    const ObjectLayerToPrint* last_extrusion_layer = nullptr;
    while (idx_object_layer < object.layers().size() || idx_support_layer < object.support_layers().size()) {
        ObjectLayerToPrint layer_to_print;
        layer_to_print.object_layer = (idx_object_layer < object.layers().size()) ? object.layers()[idx_object_layer++] : nullptr;
        layer_to_print.support_layer = (idx_support_layer < object.support_layers().size()) ? object.support_layers()[idx_support_layer++] : nullptr;
        if (layer_to_print.object_layer && layer_to_print.support_layer) {
            if (layer_to_print.object_layer->print_z < layer_to_print.support_layer->print_z - EPSILON) {
                layer_to_print.support_layer = nullptr;
                --idx_support_layer;
            }
            else if (layer_to_print.support_layer->print_z < layer_to_print.object_layer->print_z - EPSILON) {
                layer_to_print.object_layer = nullptr;
                --idx_object_layer;
            }
        }

        layers_to_print.emplace_back(layer_to_print);

        bool has_extrusions = (layer_to_print.object_layer && layer_to_print.object_layer->has_extrusions())
            || (layer_to_print.support_layer && layer_to_print.support_layer->has_extrusions());

        // Check that there are extrusions on the very first layer. The case with empty
        // first layer may result in skirt/brim in the air and maybe other issues.
        if (layers_to_print.size() == 1u) {
            if (!has_extrusions)
                throw Slic3r::SlicingError(_u8L("There is an object with no extrusions in the first layer.") + "\n" +
                                           _u8L("Object name") + ": " + object.model_object()->name);
        }

        // In case there are extrusions on this layer, check there is a layer to lay it on.
        if ((layer_to_print.object_layer && layer_to_print.object_layer->has_extrusions())
            // Allow empty support layers, as the support generator may produce no extrusions for non-empty support regions.
            || (layer_to_print.support_layer /* && layer_to_print.support_layer->has_extrusions() */)) {
            double top_cd = object.config().support_material_contact_distance;
            double bottom_cd = object.config().support_material_bottom_contact_distance == 0. ? top_cd : object.config().support_material_bottom_contact_distance;

            double extra_gap = (layer_to_print.support_layer ? bottom_cd : top_cd);

            double maximal_print_z = (last_extrusion_layer ? last_extrusion_layer->print_z() : 0.)
                + layer_to_print.layer()->height
                + std::max(0., extra_gap);
            // Negative support_contact_z is not taken into account, it can result in false positives in cases
            // where previous layer has object extrusions too (https://github.com/prusa3d/PrusaSlicer/issues/2752)

            if (has_extrusions && layer_to_print.print_z() > maximal_print_z + 2. * EPSILON)
                warning_ranges.emplace_back(std::make_pair((last_extrusion_layer ? last_extrusion_layer->print_z() : 0.), layers_to_print.back().print_z()));
        }
        // Remember last layer with extrusions.
        if (has_extrusions)
            last_extrusion_layer = &layers_to_print.back();
    }

    if (! warning_ranges.empty()) {
        std::string warning;
        size_t i = 0;
        for (i = 0; i < std::min(warning_ranges.size(), size_t(3)); ++i)
            warning += Slic3r::format(_u8L("Empty layer between %1% and %2%."),
                                      warning_ranges[i].first, warning_ranges[i].second) + "\n";
        if (i < warning_ranges.size())
            warning += _u8L("(Some lines not shown)") + "\n";
        warning += "\n";
        warning += Slic3r::format(_u8L("Object name: %1%"), object.model_object()->name) + "\n\n"
            + _u8L("Make sure the object is printable. This is usually caused by negligibly small extrusions or by a faulty model. "
                "Try to repair the model or change its orientation on the bed.");

        const_cast<Print*>(object.print())->active_step_add_warning(
            PrintStateBase::WarningLevel::CRITICAL, warning);
    }

    return layers_to_print;
}

// Prepare for non-sequential printing of multiple objects: Support resp. object layers with nearly identical print_z
// will be printed for  all objects at once.
// Return a list of <print_z, per object ObjectLayerToPrint> items.
std::vector<std::pair<coordf_t, GCode::ObjectsLayerToPrint>> GCode::collect_layers_to_print(const Print& print)
{
    struct OrderingItem {
        coordf_t    print_z;
        size_t      object_idx;
        size_t      layer_idx;
        coordf_t    layer_height;


    };

    std::vector<ObjectsLayerToPrint>  per_object(print.objects().size(), ObjectsLayerToPrint());
    std::vector<OrderingItem>         ordering;
    for (size_t i = 0; i < print.objects().size(); ++i) {
        per_object[i] = collect_layers_to_print(*print.objects()[i]);
        OrderingItem ordering_item;
        ordering_item.object_idx = i;
        ordering.reserve(ordering.size() + per_object[i].size());
        const ObjectLayerToPrint &front = per_object[i].front();
        for (const ObjectLayerToPrint &ltp : per_object[i]) {
            ordering_item.print_z = ltp.print_z();
            ordering_item.layer_idx = &ltp - &front;
            ordering_item.layer_height = ltp.layer()->height;
            ordering.emplace_back(ordering_item);
        }
    }

    std::sort(ordering.begin(), ordering.end(), [](const OrderingItem& oi1, const OrderingItem& oi2) {
        return fabs(oi1.print_z - oi2.print_z) > EPSILON ? oi1.print_z < oi2.print_z : oi1.layer_height < oi2.layer_height;
        });

    std::vector<std::pair<coordf_t, ObjectsLayerToPrint>> layers_to_print;

    // Merge numerically very close Z values.
    for (size_t i = 0; i < ordering.size();) {
        // Find the last layer with roughly the same print_z.
        size_t j = i + 1;
        coordf_t zmax = ordering[i].print_z + EPSILON;
        coordf_t hmax = ordering[i].layer_height + EPSILON; // z-dithering may make layers of different height but same print_z
        for (; j < ordering.size() && ordering[j].print_z <= zmax && ordering[j].layer_height < hmax; ++j);
        // Merge into layers_to_print.
        std::pair<coordf_t, ObjectsLayerToPrint> merged;
        // Assign an average print_z to the set of layers with nearly equal print_z.
        merged.first = 0.5 * (ordering[i].print_z + ordering[j - 1].print_z);
<<<<<<< HEAD
        // z-dithering may result in 2 layers from the same object in merged
        for (; i < j; ++ i) {
=======
        merged.second.assign(print.objects().size(), ObjectLayerToPrint());
        for (; i < j; ++i) {
>>>>>>> 996a72a2
            const OrderingItem& oi = ordering[i];
            merged.second.emplace_back(std::move(per_object[oi.object_idx][oi.layer_idx]));
        }
        layers_to_print.emplace_back(std::move(merged));
    }

    return layers_to_print;
}

// free functions called by GCode::do_export()
namespace DoExport {
//    static void update_print_estimated_times_stats(const GCodeProcessor& processor, PrintStatistics& print_statistics)
//    {
//        const GCodeProcessorResult& result = processor.get_result();
//        print_statistics.estimated_normal_print_time = get_time_dhms(result.print_statistics.modes[static_cast<size_t>(PrintEstimatedStatistics::ETimeMode::Normal)].time);
//        print_statistics.estimated_silent_print_time = processor.is_stealth_time_estimator_enabled() ?
//            get_time_dhms(result.print_statistics.modes[static_cast<size_t>(PrintEstimatedStatistics::ETimeMode::Stealth)].time) : "N/A";
//    }

    static void update_print_estimated_stats(const GCodeProcessor& processor, const std::vector<Extruder>& extruders, PrintStatistics& print_statistics)
    {
        const GCodeProcessorResult& result = processor.get_result();
        print_statistics.estimated_normal_print_time = get_time_dhms(result.print_statistics.modes[static_cast<size_t>(PrintEstimatedStatistics::ETimeMode::Normal)].time);
        print_statistics.estimated_silent_print_time = processor.is_stealth_time_estimator_enabled() ?
            get_time_dhms(result.print_statistics.modes[static_cast<size_t>(PrintEstimatedStatistics::ETimeMode::Stealth)].time) : "N/A";

        // update filament statictics
        double total_extruded_volume = 0.0;
        double total_used_filament   = 0.0;
        double total_weight          = 0.0;
        double total_cost            = 0.0;
        for (auto volume : result.print_statistics.volumes_per_extruder) {
            total_extruded_volume += volume.second;

            size_t extruder_id = volume.first;
            auto extruder = std::find_if(extruders.begin(), extruders.end(), [extruder_id](const Extruder& extr) { return extr.id() == extruder_id; });
            if (extruder == extruders.end())
                continue;

            double s = PI * sqr(0.5* extruder->filament_diameter());
            double weight = volume.second * extruder->filament_density() * 0.001;
            total_used_filament += volume.second/s;
            total_weight        += weight;
            total_cost          += weight * extruder->filament_cost() * 0.001;
        }

        print_statistics.total_extruded_volume = total_extruded_volume;
        print_statistics.total_used_filament   = total_used_filament;
        print_statistics.total_weight          = total_weight;
        print_statistics.total_cost            = total_cost;

        print_statistics.filament_stats        = result.print_statistics.volumes_per_extruder;
    }

    // if any reserved keyword is found, returns a std::vector containing the first MAX_COUNT keywords found
    // into pairs containing:
    // first: source
    // second: keyword
    // to be shown in the warning notification
    // The returned vector is empty if no keyword has been found
    static std::vector<std::pair<std::string, std::string>> validate_custom_gcode(const Print& print) {
        static const unsigned int MAX_TAGS_COUNT = 5;
        std::vector<std::pair<std::string, std::string>> ret;

        auto check = [&ret](const std::string& source, const std::string& gcode) {
            std::vector<std::string> tags;
            if (GCodeProcessor::contains_reserved_tags(gcode, MAX_TAGS_COUNT, tags)) {
                if (!tags.empty()) {
                    size_t i = 0;
                    while (ret.size() < MAX_TAGS_COUNT && i < tags.size()) {
                        ret.push_back({ source, tags[i] });
                        ++i;
                    }
                }
            }
        };

        const GCodeConfig& config = print.config();
        check(_u8L("Start G-code"), config.start_gcode.value);
        if (ret.size() < MAX_TAGS_COUNT) check(_u8L("End G-code"), config.end_gcode.value);
        if (ret.size() < MAX_TAGS_COUNT) check(_u8L("Before layer change G-code"), config.before_layer_gcode.value);
        if (ret.size() < MAX_TAGS_COUNT) check(_u8L("After layer change G-code"), config.layer_gcode.value);
        if (ret.size() < MAX_TAGS_COUNT) check(_u8L("Tool change G-code"), config.toolchange_gcode.value);
        if (ret.size() < MAX_TAGS_COUNT) check(_u8L("Between objects G-code (for sequential printing)"), config.between_objects_gcode.value);
        if (ret.size() < MAX_TAGS_COUNT) check(_u8L("Color Change G-code"), config.color_change_gcode.value);
        if (ret.size() < MAX_TAGS_COUNT) check(_u8L("Pause Print G-code"), config.pause_print_gcode.value);
        if (ret.size() < MAX_TAGS_COUNT) check(_u8L("Template Custom G-code"), config.template_custom_gcode.value);
        if (ret.size() < MAX_TAGS_COUNT) {
            for (const std::string& value : config.start_filament_gcode.values) {
                check(_u8L("Filament Start G-code"), value);
                if (ret.size() == MAX_TAGS_COUNT)
                    break;
            }
        }
        if (ret.size() < MAX_TAGS_COUNT) {
            for (const std::string& value : config.end_filament_gcode.values) {
                check(_u8L("Filament End G-code"), value);
                if (ret.size() == MAX_TAGS_COUNT)
                    break;
            }
        }
        if (ret.size() < MAX_TAGS_COUNT) {
            const CustomGCode::Info& custom_gcode_per_print_z = print.model().custom_gcode_per_print_z;
            for (const auto& gcode : custom_gcode_per_print_z.gcodes) {
                check(_u8L("Custom G-code"), gcode.extra);
                if (ret.size() == MAX_TAGS_COUNT)
                    break;
            }
        }

        return ret;
    }
} // namespace DoExport

void GCode::do_export(Print* print, const char* path, GCodeProcessorResult* result, ThumbnailsGeneratorCallback thumbnail_cb)
{
    CNumericLocalesSetter locales_setter;

    // Does the file exist? If so, we hope that it is still valid.
    {
        PrintStateBase::StateWithTimeStamp state = print->step_state_with_timestamp(psGCodeExport);
        if (! state.enabled || (state.is_done() && boost::filesystem::exists(boost::filesystem::path(path))))
            return;
    }

    // Enabled and either not done, or marked as done while the output file is missing.
    print->set_started(psGCodeExport);

    // check if any custom gcode contains keywords used by the gcode processor to
    // produce time estimation and gcode toolpaths
    std::vector<std::pair<std::string, std::string>> validation_res = DoExport::validate_custom_gcode(*print);
    if (!validation_res.empty()) {
        std::string reports;
        for (const auto& [source, keyword] : validation_res) {
            reports += source + ": \"" + keyword + "\"\n";
        }
        print->active_step_add_warning(PrintStateBase::WarningLevel::NON_CRITICAL,
            _u8L("In the custom G-code were found reserved keywords:") + "\n" +
            reports +
            _u8L("This may cause problems in g-code visualization and printing time estimation."));
    }

    BOOST_LOG_TRIVIAL(info) << "Exporting G-code..." << log_memory_info();

    // Remove the old g-code if it exists.
    boost::nowide::remove(path);

    std::string path_tmp(path);
    path_tmp += ".tmp";

    m_processor.initialize(path_tmp);
    GCodeOutputStream file(boost::nowide::fopen(path_tmp.c_str(), "wb"), m_processor);
    if (! file.is_open())
        throw Slic3r::RuntimeError(std::string("G-code export to ") + path + " failed.\nCannot open the file for writing.\n");

    try {
        this->_do_export(*print, file, thumbnail_cb);
        file.flush();
        if (file.is_error()) {
            file.close();
            boost::nowide::remove(path_tmp.c_str());
            throw Slic3r::RuntimeError(std::string("G-code export to ") + path + " failed\nIs the disk full?\n");
        }
    } catch (std::exception & /* ex */) {
        // Rethrow on any exception. std::runtime_exception and CanceledException are expected to be thrown.
        // Close and remove the file.
        file.close();
        boost::nowide::remove(path_tmp.c_str());
        throw;
    }
    file.close();

    if (! m_placeholder_parser_integration.failed_templates.empty()) {
        // G-code export proceeded, but some of the PlaceholderParser substitutions failed.
        //FIXME localize!
        std::string msg = std::string("G-code export to ") + path + " failed due to invalid custom G-code sections:\n\n";
        for (const auto &name_and_error : m_placeholder_parser_integration.failed_templates)
            msg += name_and_error.first + "\n" + name_and_error.second + "\n";
        msg += "\nPlease inspect the file ";
        msg += path_tmp + " for error messages enclosed between\n";
        msg += "        !!!!! Failed to process the custom G-code template ...\n";
        msg += "and\n";
        msg += "        !!!!! End of an error report for the custom G-code template ...\n";
        msg += "for all macro processing errors.";
        throw Slic3r::PlaceholderParserError(msg);
    }

    BOOST_LOG_TRIVIAL(debug) << "Start processing gcode, " << log_memory_info();
    // Post-process the G-code to update time stamps.
    m_processor.finalize(true);
//    DoExport::update_print_estimated_times_stats(m_processor, print->m_print_statistics);
    DoExport::update_print_estimated_stats(m_processor, m_writer.extruders(), print->m_print_statistics);
    if (result != nullptr) {
        *result = std::move(m_processor.extract_result());
        // set the filename to the correct value
        result->filename = path;
    }
    BOOST_LOG_TRIVIAL(debug) << "Finished processing gcode, " << log_memory_info();

    if (rename_file(path_tmp, path))
        throw Slic3r::RuntimeError(
            std::string("Failed to rename the output G-code file from ") + path_tmp + " to " + path + '\n' +
            "Is " + path_tmp + " locked?" + '\n');

    BOOST_LOG_TRIVIAL(info) << "Exporting G-code finished" << log_memory_info();
    print->set_done(psGCodeExport);
}

// free functions called by GCode::_do_export()
namespace DoExport {
    static void init_gcode_processor(const PrintConfig& config, GCodeProcessor& processor, bool& silent_time_estimator_enabled)
    {
        silent_time_estimator_enabled = (config.gcode_flavor == gcfMarlinLegacy || config.gcode_flavor == gcfMarlinFirmware)
                                        && config.silent_mode;
        processor.reset();
        processor.apply_config(config);
        processor.enable_stealth_time_estimator(silent_time_estimator_enabled);
    }

	static double autospeed_volumetric_limit(const Print &print)
	{
	    // get the minimum cross-section used in the print
	    std::vector<double> mm3_per_mm;
	    for (auto object : print.objects()) {
	        for (size_t region_id = 0; region_id < object->num_printing_regions(); ++ region_id) {
	            const PrintRegion &region = object->printing_region(region_id);
	            for (auto layer : object->layers()) {
	                const LayerRegion* layerm = layer->regions()[region_id];
	                if (region.config().get_abs_value("perimeter_speed") == 0 ||
	                    region.config().get_abs_value("small_perimeter_speed") == 0 ||
	                    region.config().get_abs_value("external_perimeter_speed") == 0 ||
	                    region.config().get_abs_value("bridge_speed") == 0)
	                    mm3_per_mm.push_back(layerm->perimeters().min_mm3_per_mm());
	                if (region.config().get_abs_value("infill_speed") == 0 ||
	                    region.config().get_abs_value("solid_infill_speed") == 0 ||
	                    region.config().get_abs_value("top_solid_infill_speed") == 0 ||
                        region.config().get_abs_value("bridge_speed") == 0)
                    {
                        // Minimal volumetric flow should not be calculated over ironing extrusions.
                        // Use following lambda instead of the built-it method.
                        // https://github.com/prusa3d/PrusaSlicer/issues/5082
                        auto min_mm3_per_mm_no_ironing = [](const ExtrusionEntityCollection& eec) -> double {
                            double min = std::numeric_limits<double>::max();
                            for (const ExtrusionEntity* ee : eec.entities)
                                if (ee->role() != ExtrusionRole::Ironing)
                                    min = std::min(min, ee->min_mm3_per_mm());
                            return min;
                        };

                        mm3_per_mm.push_back(min_mm3_per_mm_no_ironing(layerm->fills()));
                    }
	            }
	        }
	        if (object->config().get_abs_value("support_material_speed") == 0 ||
	            object->config().get_abs_value("support_material_interface_speed") == 0)
	            for (auto layer : object->support_layers())
	                mm3_per_mm.push_back(layer->support_fills.min_mm3_per_mm());
	    }
	    // filter out 0-width segments
	    mm3_per_mm.erase(std::remove_if(mm3_per_mm.begin(), mm3_per_mm.end(), [](double v) { return v < 0.000001; }), mm3_per_mm.end());
	    double volumetric_speed = 0.;
	    if (! mm3_per_mm.empty()) {
	        // In order to honor max_print_speed we need to find a target volumetric
	        // speed that we can use throughout the print. So we define this target 
	        // volumetric speed as the volumetric speed produced by printing the 
	        // smallest cross-section at the maximum speed: any larger cross-section
	        // will need slower feedrates.
	        volumetric_speed = *std::min_element(mm3_per_mm.begin(), mm3_per_mm.end()) * print.config().max_print_speed.value;
	        // limit such volumetric speed with max_volumetric_speed if set
	        if (print.config().max_volumetric_speed.value > 0)
	            volumetric_speed = std::min(volumetric_speed, print.config().max_volumetric_speed.value);
	    }
	    return volumetric_speed;
	}


    static void init_ooze_prevention(const Print &print, OozePrevention &ooze_prevention)
	{
	    ooze_prevention.enable = print.config().ooze_prevention.value && ! print.config().single_extruder_multi_material;
	}

	// Fill in print_statistics and return formatted string containing filament statistics to be inserted into G-code comment section.
    static std::string update_print_stats_and_format_filament_stats(
        const bool                   has_wipe_tower,
	    const WipeTowerData         &wipe_tower_data,
        const FullPrintConfig       &config,
	    const std::vector<Extruder> &extruders,
        unsigned int                 initial_extruder_id,
		PrintStatistics 		    &print_statistics)
    {
		std::string filament_stats_string_out;

	    print_statistics.clear();
        print_statistics.total_toolchanges = std::max(0, wipe_tower_data.number_of_toolchanges);
        print_statistics.initial_extruder_id = initial_extruder_id;
        std::vector<std::string> filament_types;
	    if (! extruders.empty()) {
	        std::pair<std::string, unsigned int> out_filament_used_mm ("; filament used [mm] = ", 0);
	        std::pair<std::string, unsigned int> out_filament_used_cm3("; filament used [cm3] = ", 0);
	        std::pair<std::string, unsigned int> out_filament_used_g  ("; filament used [g] = ", 0);
	        std::pair<std::string, unsigned int> out_filament_cost    ("; filament cost = ", 0);
	        for (const Extruder &extruder : extruders) {
                print_statistics.printing_extruders.emplace_back(extruder.id());
                filament_types.emplace_back(config.filament_type.get_at(extruder.id()));

	            double used_filament   = extruder.used_filament() + (has_wipe_tower ? wipe_tower_data.used_filament[extruder.id()] : 0.f);
	            double extruded_volume = extruder.extruded_volume() + (has_wipe_tower ? wipe_tower_data.used_filament[extruder.id()] * 2.4052f : 0.f); // assumes 1.75mm filament diameter
	            double filament_weight = extruded_volume * extruder.filament_density() * 0.001;
	            double filament_cost   = filament_weight * extruder.filament_cost()    * 0.001;
                auto append = [&extruder](std::pair<std::string, unsigned int> &dst, const char *tmpl, double value) {
                    assert(is_decimal_separator_point());
	                while (dst.second < extruder.id()) {
	                    // Fill in the non-printing extruders with zeros.
	                    dst.first += (dst.second > 0) ? ", 0" : "0";
	                    ++ dst.second;
	                }
	                if (dst.second > 0)
	                    dst.first += ", ";
	                char buf[64];
					sprintf(buf, tmpl, value);
	                dst.first += buf;
	                ++ dst.second;
	            };
	            append(out_filament_used_mm,  "%.2lf", used_filament);
	            append(out_filament_used_cm3, "%.2lf", extruded_volume * 0.001);
	            if (filament_weight > 0.) {
	                print_statistics.total_weight = print_statistics.total_weight + filament_weight;
	                append(out_filament_used_g, "%.2lf", filament_weight);
	                if (filament_cost > 0.) {
	                    print_statistics.total_cost = print_statistics.total_cost + filament_cost;
	                    append(out_filament_cost, "%.2lf", filament_cost);
	                }
	            }
	            print_statistics.total_used_filament += used_filament;
	            print_statistics.total_extruded_volume += extruded_volume;
	            print_statistics.total_wipe_tower_filament += has_wipe_tower ? used_filament - extruder.used_filament() : 0.;
	            print_statistics.total_wipe_tower_cost += has_wipe_tower ? (extruded_volume - extruder.extruded_volume())* extruder.filament_density() * 0.001 * extruder.filament_cost() * 0.001 : 0.;
	        }
	        filament_stats_string_out += out_filament_used_mm.first;
            filament_stats_string_out += "\n" + out_filament_used_cm3.first;
            if (out_filament_used_g.second)
                filament_stats_string_out += "\n" + out_filament_used_g.first;
            if (out_filament_cost.second)
                filament_stats_string_out += "\n" + out_filament_cost.first;
            print_statistics.initial_filament_type = config.filament_type.get_at(initial_extruder_id);
            std::sort(filament_types.begin(), filament_types.end());
            print_statistics.printing_filament_types = filament_types.front();
            for (size_t i = 1; i < filament_types.size(); ++ i) {
                print_statistics.printing_filament_types += ",";
                print_statistics.printing_filament_types += filament_types[i];
            }
        }
        return filament_stats_string_out;
    }
}

#if 0
// Sort the PrintObjects by their increasing Z, likely useful for avoiding colisions on Deltas during sequential prints.
static inline std::vector<const PrintInstance*> sort_object_instances_by_max_z(const Print &print)
{
    std::vector<const PrintObject*> objects(print.objects().begin(), print.objects().end());
    std::sort(objects.begin(), objects.end(), [](const PrintObject *po1, const PrintObject *po2) { return po1->height() < po2->height(); });
    std::vector<const PrintInstance*> instances;
    instances.reserve(objects.size());
    for (const PrintObject *object : objects)
        for (size_t i = 0; i < object->instances().size(); ++ i)
            instances.emplace_back(&object->instances()[i]);
    return instances;
}
#endif

// Produce a vector of PrintObjects in the order of their respective ModelObjects in print.model().
std::vector<const PrintInstance*> sort_object_instances_by_model_order(const Print& print)
{
    // Build up map from ModelInstance* to PrintInstance*
    std::vector<std::pair<const ModelInstance*, const PrintInstance*>> model_instance_to_print_instance;
    model_instance_to_print_instance.reserve(print.num_object_instances());
    for (const PrintObject *print_object : print.objects())
        for (const PrintInstance &print_instance : print_object->instances())
            model_instance_to_print_instance.emplace_back(print_instance.model_instance, &print_instance);
    std::sort(model_instance_to_print_instance.begin(), model_instance_to_print_instance.end(), [](auto &l, auto &r) { return l.first < r.first; });

    std::vector<const PrintInstance*> instances;
    instances.reserve(model_instance_to_print_instance.size());
    for (const ModelObject *model_object : print.model().objects)
        for (const ModelInstance *model_instance : model_object->instances) {
            auto it = std::lower_bound(model_instance_to_print_instance.begin(), model_instance_to_print_instance.end(), std::make_pair(model_instance, nullptr), [](auto &l, auto &r) { return l.first < r.first; });
            if (it != model_instance_to_print_instance.end() && it->first == model_instance)
                instances.emplace_back(it->second);
        }
    return instances;
}

void GCode::_do_export(Print& print, GCodeOutputStream &file, ThumbnailsGeneratorCallback thumbnail_cb)
{
    // modifies m_silent_time_estimator_enabled
    DoExport::init_gcode_processor(print.config(), m_processor, m_silent_time_estimator_enabled);

    if (! print.config().gcode_substitutions.values.empty()) {
        m_find_replace = make_unique<GCodeFindReplace>(print.config());
        file.set_find_replace(m_find_replace.get(), false);
    }

    // resets analyzer's tracking data
    m_last_height  = 0.f;
    m_last_layer_z = 0.f;
    m_max_layer_z  = 0.f;
    m_last_width = 0.f;
#if ENABLE_GCODE_VIEWER_DATA_CHECKING
    m_last_mm3_per_mm = 0.;
#endif // ENABLE_GCODE_VIEWER_DATA_CHECKING

    // How many times will be change_layer() called?
    // change_layer() in turn increments the progress bar status.
    m_layer_count = 0;
    if (print.config().complete_objects.value) {
        // Add each of the object's layers separately.
        for (auto object : print.objects()) {
            std::vector<coordf_t> zs;
            zs.reserve(object->layers().size() + object->support_layers().size());
            for (auto layer : object->layers())
                zs.push_back(layer->print_z);
            for (auto layer : object->support_layers())
                zs.push_back(layer->print_z);
            std::sort(zs.begin(), zs.end());
            m_layer_count += (unsigned int)(object->instances().size() * (std::unique(zs.begin(), zs.end()) - zs.begin()));
        }
    }
    print.throw_if_canceled();

    m_enable_cooling_markers = true;
    this->apply_print_config(print.config());

    m_volumetric_speed = DoExport::autospeed_volumetric_limit(print);
    print.throw_if_canceled();

    if (print.config().spiral_vase.value)
        m_spiral_vase = make_unique<SpiralVase>(print.config());

    if (print.config().max_volumetric_extrusion_rate_slope_positive.value > 0 ||
        print.config().max_volumetric_extrusion_rate_slope_negative.value > 0)
        m_pressure_equalizer = make_unique<PressureEqualizer>(print.config());
    m_enable_extrusion_role_markers = (bool)m_pressure_equalizer;

    if (print.config().avoid_crossing_curled_overhangs){
        this->m_avoid_crossing_curled_overhangs.init_bed_shape(get_bed_shape(print.config()));
    }

    // Write information on the generator.
    file.write_format("; %s\n\n", Slic3r::header_slic3r_generated().c_str());

    // Unit tests or command line slicing may not define "thumbnails" or "thumbnails_format".
    // If "thumbnails_format" is not defined, export to PNG.
    if (const auto [thumbnails, thumbnails_format] = std::make_pair(
            print.full_print_config().option<ConfigOptionPoints>("thumbnails"),
            print.full_print_config().option<ConfigOptionEnum<GCodeThumbnailsFormat>>("thumbnails_format"));
        thumbnails)
        GCodeThumbnails::export_thumbnails_to_file(
            thumbnail_cb, thumbnails->values, thumbnails_format ? thumbnails_format->value : GCodeThumbnailsFormat::PNG,
            [&file](const char* sz) { file.write(sz); },
            [&print]() { print.throw_if_canceled(); });

    // Write notes (content of the Print Settings tab -> Notes)
    {
        std::list<std::string> lines;
        boost::split(lines, print.config().notes.value, boost::is_any_of("\n"), boost::token_compress_off);
        for (auto line : lines) {
            // Remove the trailing '\r' from the '\r\n' sequence.
            if (! line.empty() && line.back() == '\r')
                line.pop_back();
            file.write_format("; %s\n", line.c_str());
        }
        if (! lines.empty())
            file.write("\n");
    }
    print.throw_if_canceled();

    // Write some terse information on the slicing parameters.
    const PrintObject *first_object         = print.objects().front();
    const double       layer_height         = first_object->config().layer_height.value;
    assert(! print.config().first_layer_height.percent);
    const double       first_layer_height   = print.config().first_layer_height.value;
    for (size_t region_id = 0; region_id < print.num_print_regions(); ++ region_id) {
        const PrintRegion &region = print.get_print_region(region_id);
        file.write_format("; external perimeters extrusion width = %.2fmm\n", region.flow(*first_object, frExternalPerimeter, layer_height).width());
        file.write_format("; perimeters extrusion width = %.2fmm\n",          region.flow(*first_object, frPerimeter,         layer_height).width());
        file.write_format("; infill extrusion width = %.2fmm\n",              region.flow(*first_object, frInfill,            layer_height).width());
        file.write_format("; solid infill extrusion width = %.2fmm\n",        region.flow(*first_object, frSolidInfill,       layer_height).width());
        file.write_format("; top infill extrusion width = %.2fmm\n",          region.flow(*first_object, frTopSolidInfill,    layer_height).width());
        if (print.has_support_material())
            file.write_format("; support material extrusion width = %.2fmm\n", support_material_flow(first_object).width());
        if (print.config().first_layer_extrusion_width.value > 0)
            file.write_format("; first layer extrusion width = %.2fmm\n",   region.flow(*first_object, frPerimeter, first_layer_height, true).width());
        file.write_format("\n");
    }
    print.throw_if_canceled();

    // adds tags for time estimators
    if (print.config().remaining_times.value)
        file.write_format(";%s\n", GCodeProcessor::reserved_tag(GCodeProcessor::ETags::First_Line_M73_Placeholder).c_str());

    // Starting now, the G-code find / replace post-processor will be enabled.
    file.find_replace_enable();

    // Prepare the helper object for replacing placeholders in custom G-code and output filename.
    m_placeholder_parser_integration.parser = print.placeholder_parser();
    m_placeholder_parser_integration.parser.update_timestamp();
    m_placeholder_parser_integration.context.rng = std::mt19937(std::chrono::high_resolution_clock::now().time_since_epoch().count());
    // Enable passing global variables between PlaceholderParser invocations.
    m_placeholder_parser_integration.context.global_config = std::make_unique<DynamicConfig>();
    print.update_object_placeholders(m_placeholder_parser_integration.parser.config_writable(), ".gcode");

    // Get optimal tool ordering to minimize tool switches of a multi-exruder print.
    // For a print by objects, find the 1st printing object.
    ToolOrdering tool_ordering;
    unsigned int initial_extruder_id = (unsigned int)-1;
    unsigned int final_extruder_id   = (unsigned int)-1;
    bool         has_wipe_tower      = false;
    std::vector<const PrintInstance*> 					print_object_instances_ordering;
    std::vector<const PrintInstance*>::const_iterator 	print_object_instance_sequential_active;
    if (print.config().complete_objects.value) {
        // Order object instances for sequential print.
        print_object_instances_ordering = sort_object_instances_by_model_order(print);
//        print_object_instances_ordering = sort_object_instances_by_max_z(print);
        // Find the 1st printing object, find its tool ordering and the initial extruder ID.
        print_object_instance_sequential_active = print_object_instances_ordering.begin();
        for (; print_object_instance_sequential_active != print_object_instances_ordering.end(); ++ print_object_instance_sequential_active) {
            tool_ordering = ToolOrdering(*(*print_object_instance_sequential_active)->print_object, initial_extruder_id);
            if ((initial_extruder_id = tool_ordering.first_extruder()) != static_cast<unsigned int>(-1))
                break;
        }
        if (initial_extruder_id == static_cast<unsigned int>(-1))
            // No object to print was found, cancel the G-code export.
            throw Slic3r::SlicingError(_u8L("No extrusions were generated for objects."));
        // We don't allow switching of extruders per layer by Model::custom_gcode_per_print_z in sequential mode.
        // Use the extruder IDs collected from Regions.
        this->set_extruders(print.extruders());
    } else {
        // Find tool ordering for all the objects at once, and the initial extruder ID.
        // If the tool ordering has been pre-calculated by Print class for wipe tower already, reuse it.
        tool_ordering = print.tool_ordering();
        tool_ordering.assign_custom_gcodes(print);
        if (tool_ordering.all_extruders().empty())
            // No object to print was found, cancel the G-code export.
            throw Slic3r::SlicingError(_u8L("No extrusions were generated for objects."));
        has_wipe_tower = print.has_wipe_tower() && tool_ordering.has_wipe_tower();
        initial_extruder_id = (has_wipe_tower && ! print.config().single_extruder_multi_material_priming) ?
            // The priming towers will be skipped.
            tool_ordering.all_extruders().back() :
            // Don't skip the priming towers.
            tool_ordering.first_extruder();
        // In non-sequential print, the printing extruders may have been modified by the extruder switches stored in Model::custom_gcode_per_print_z.
        // Therefore initialize the printing extruders from there.
        this->set_extruders(tool_ordering.all_extruders());
        // Order object instances using a nearest neighbor search.
        print_object_instances_ordering = chain_print_object_instances(print);
        m_layer_count = tool_ordering.layer_tools().size();
    }
    if (initial_extruder_id == (unsigned int)-1) {
        // Nothing to print!
        initial_extruder_id = 0;
        final_extruder_id   = 0;
    } else {
        final_extruder_id = tool_ordering.last_extruder();
        assert(final_extruder_id != (unsigned int)-1);
    }
    print.throw_if_canceled();

    m_cooling_buffer = make_unique<CoolingBuffer>(*this);
    m_cooling_buffer->set_current_extruder(initial_extruder_id);

    // Emit machine envelope limits for the Marlin firmware.
    this->print_machine_envelope(file, print);

    // Update output variables after the extruders were initialized.
    m_placeholder_parser_integration.init(m_writer);
    // Let the start-up script prime the 1st printing tool.
    this->placeholder_parser().set("initial_tool", initial_extruder_id);
    this->placeholder_parser().set("initial_extruder", initial_extruder_id);
    this->placeholder_parser().set("current_extruder", initial_extruder_id);
    //Set variable for total layer count so it can be used in custom gcode.
    this->placeholder_parser().set("total_layer_count", m_layer_count);
    // Useful for sequential prints.
    this->placeholder_parser().set("current_object_idx", 0);
    // For the start / end G-code to do the priming and final filament pull in case there is no wipe tower provided.
    this->placeholder_parser().set("has_wipe_tower", has_wipe_tower);
    this->placeholder_parser().set("has_single_extruder_multi_material_priming", has_wipe_tower && print.config().single_extruder_multi_material_priming);
    this->placeholder_parser().set("total_toolchanges", std::max(0, print.wipe_tower_data().number_of_toolchanges)); // Check for negative toolchanges (single extruder mode) and set to 0 (no tool change).
    {
        BoundingBoxf bbox(print.config().bed_shape.values);
        this->placeholder_parser().set("print_bed_min",  new ConfigOptionFloats({ bbox.min.x(), bbox.min.y() }));
        this->placeholder_parser().set("print_bed_max",  new ConfigOptionFloats({ bbox.max.x(), bbox.max.y() }));
        this->placeholder_parser().set("print_bed_size", new ConfigOptionFloats({ bbox.size().x(), bbox.size().y() }));
    }
    {
        // Convex hull of the 1st layer extrusions, for bed leveling and placing the initial purge line.
        // It encompasses the object extrusions, support extrusions, skirt, brim, wipe tower.
        // It does NOT encompass user extrusions generated by custom G-code,
        // therefore it does NOT encompass the initial purge line.
        // It does NOT encompass MMU/MMU2 starting (wipe) areas.
        auto pts = std::make_unique<ConfigOptionPoints>();
        pts->values.reserve(print.first_layer_convex_hull().size());
        for (const Point &pt : print.first_layer_convex_hull().points)
            pts->values.emplace_back(unscale(pt));
        BoundingBoxf bbox(pts->values);
        this->placeholder_parser().set("first_layer_print_convex_hull", pts.release());
        this->placeholder_parser().set("first_layer_print_min",  new ConfigOptionFloats({ bbox.min.x(), bbox.min.y() }));
        this->placeholder_parser().set("first_layer_print_max",  new ConfigOptionFloats({ bbox.max.x(), bbox.max.y() }));
        this->placeholder_parser().set("first_layer_print_size", new ConfigOptionFloats({ bbox.size().x(), bbox.size().y() }));

        std::vector<unsigned char> is_extruder_used(print.config().nozzle_diameter.size(), 0);
        for (unsigned int extruder_id : tool_ordering.all_extruders())
            is_extruder_used[extruder_id] = true;
        this->placeholder_parser().set("is_extruder_used", new ConfigOptionBools(is_extruder_used));
    }

    // Enable ooze prevention if configured so.
    DoExport::init_ooze_prevention(print, m_ooze_prevention);

    std::string start_gcode = this->placeholder_parser_process("start_gcode", print.config().start_gcode.value, initial_extruder_id);
    // Set bed temperature if the start G-code does not contain any bed temp control G-codes.
    this->_print_first_layer_bed_temperature(file, print, start_gcode, initial_extruder_id, true);
    // Set extruder(s) temperature before and after start G-code.
    this->_print_first_layer_extruder_temperatures(file, print, start_gcode, initial_extruder_id, false);

    // adds tag for processor
    file.write_format(";%s%s\n", GCodeProcessor::reserved_tag(GCodeProcessor::ETags::Role).c_str(), gcode_extrusion_role_to_string(GCodeExtrusionRole::Custom).c_str());

    // Write the custom start G-code
    file.writeln(start_gcode);

    this->_print_first_layer_extruder_temperatures(file, print, start_gcode, initial_extruder_id, true);
    print.throw_if_canceled();

    // Set other general things.
    file.write(this->preamble());

    print.throw_if_canceled();

    // Collect custom seam data from all objects.
    std::function<void(void)> throw_if_canceled_func = [&print]() { print.throw_if_canceled();};
    m_seam_placer.init(print, throw_if_canceled_func);

    if (! (has_wipe_tower && print.config().single_extruder_multi_material_priming)) {
        // Set initial extruder only after custom start G-code.
        // Ugly hack: Do not set the initial extruder if the extruder is primed using the MMU priming towers at the edge of the print bed.
        file.write(this->set_extruder(initial_extruder_id, 0.));
    }

    // Do all objects for each layer.
    if (print.config().complete_objects.value) {
        size_t finished_objects = 0;
        const PrintObject *prev_object = (*print_object_instance_sequential_active)->print_object;
        for (; print_object_instance_sequential_active != print_object_instances_ordering.end(); ++ print_object_instance_sequential_active) {
            const PrintObject &object = *(*print_object_instance_sequential_active)->print_object;
            if (&object != prev_object || tool_ordering.first_extruder() != final_extruder_id) {
                tool_ordering = ToolOrdering(object, final_extruder_id);
                unsigned int new_extruder_id = tool_ordering.first_extruder();
                if (new_extruder_id == (unsigned int)-1)
                    // Skip this object.
                    continue;
                initial_extruder_id = new_extruder_id;
                final_extruder_id   = tool_ordering.last_extruder();
                assert(final_extruder_id != (unsigned int)-1);
            }
            print.throw_if_canceled();
            this->set_origin(unscale((*print_object_instance_sequential_active)->shift));
            if (finished_objects > 0) {
                // Move to the origin position for the copy we're going to print.
                // This happens before Z goes down to layer 0 again, so that no collision happens hopefully.
                m_enable_cooling_markers = false; // we're not filtering these moves through CoolingBuffer
                m_avoid_crossing_perimeters.use_external_mp_once();
                file.write(this->retract());
                file.write(this->travel_to(Point(0, 0), ExtrusionRole::None, "move to origin position for next object"));
                m_enable_cooling_markers = true;
                // Disable motion planner when traveling to first object point.
                m_avoid_crossing_perimeters.disable_once();
                // Ff we are printing the bottom layer of an object, and we have already finished
                // another one, set first layer temperatures. This happens before the Z move
                // is triggered, so machine has more time to reach such temperatures.
                this->placeholder_parser().set("current_object_idx", int(finished_objects));
                std::string between_objects_gcode = this->placeholder_parser_process("between_objects_gcode", print.config().between_objects_gcode.value, initial_extruder_id);
                // Set first layer bed and extruder temperatures, don't wait for it to reach the temperature.
                this->_print_first_layer_bed_temperature(file, print, between_objects_gcode, initial_extruder_id, false);
                this->_print_first_layer_extruder_temperatures(file, print, between_objects_gcode, initial_extruder_id, false);
                file.writeln(between_objects_gcode);
            }
            // Reset the cooling buffer internal state (the current position, feed rate, accelerations).
            m_cooling_buffer->reset(this->writer().get_position());
            m_cooling_buffer->set_current_extruder(initial_extruder_id);
            // Process all layers of a single object instance (sequential mode) with a parallel pipeline:
            // Generate G-code, run the filters (vase mode, cooling buffer), run the G-code analyser
            // and export G-code into file.
            this->process_layers(print, tool_ordering, collect_layers_to_print(object), *print_object_instance_sequential_active - object.instances().data(), file);
            ++ finished_objects;
            // Flag indicating whether the nozzle temperature changes from 1st to 2nd layer were performed.
            // Reset it when starting another object from 1st layer.
            m_second_layer_things_done = false;
            prev_object = &object;
        }
    } else {
        // Sort layers by Z.
        // All extrusion moves with the same top layer height are extruded uninterrupted.
        std::vector<std::pair<coordf_t, ObjectsLayerToPrint>> layers_to_print = collect_layers_to_print(print);
        // Prusa Multi-Material wipe tower.
        if (has_wipe_tower && ! layers_to_print.empty()) {
            m_wipe_tower.reset(new WipeTowerIntegration(print.config(), *print.wipe_tower_data().priming.get(), print.wipe_tower_data().tool_changes, *print.wipe_tower_data().final_purge.get()));
            file.write(m_writer.travel_to_z(first_layer_height + m_config.z_offset.value, "Move to the first layer height"));
            if (print.config().single_extruder_multi_material_priming) {
                file.write(m_wipe_tower->prime(*this));
                // Verify, whether the print overaps the priming extrusions.
                BoundingBoxf bbox_print(get_print_extrusions_extents(print));
                coordf_t twolayers_printz = ((layers_to_print.size() == 1) ? layers_to_print.front() : layers_to_print[1]).first + EPSILON;
                for (const PrintObject *print_object : print.objects())
                    bbox_print.merge(get_print_object_extrusions_extents(*print_object, twolayers_printz));
                bbox_print.merge(get_wipe_tower_extrusions_extents(print, twolayers_printz));
                BoundingBoxf bbox_prime(get_wipe_tower_priming_extrusions_extents(print));
                bbox_prime.offset(0.5f);
                bool overlap = bbox_prime.overlap(bbox_print);

                if (print.config().gcode_flavor == gcfMarlinLegacy || print.config().gcode_flavor == gcfMarlinFirmware) {
                    file.write(this->retract());
                    file.write("M300 S800 P500\n"); // Beep for 500ms, tone 800Hz.
                    if (overlap) {
                        // Wait for the user to remove the priming extrusions.
                        file.write("M1 Remove priming towers and click button.\n");
                    } else {
                        // Just wait for a bit to let the user check, that the priming succeeded.
                        //TODO Add a message explaining what the printer is waiting for. This needs a firmware fix.
                        file.write("M1 S10\n");
                    }
                } else {
                    // This is not Marlin, M1 command is probably not supported.
                    // (See https://github.com/prusa3d/PrusaSlicer/issues/5441.)
                    if (overlap) {
                        print.active_step_add_warning(PrintStateBase::WarningLevel::CRITICAL,
                            _u8L("Your print is very close to the priming regions. "
                              "Make sure there is no collision."));
                    } else {
                        // Just continue printing, no action necessary.
                    }

                }
            }
            print.throw_if_canceled();
        }
        // Process all layers of all objects (non-sequential mode) with a parallel pipeline:
        // Generate G-code, run the filters (vase mode, cooling buffer), run the G-code analyser
        // and export G-code into file.
        this->process_layers(print, tool_ordering, print_object_instances_ordering, layers_to_print, file);
        if (m_wipe_tower)
            // Purge the extruder, pull out the active filament.
            file.write(m_wipe_tower->finalize(*this));
    }

    // Write end commands to file.
    file.write(this->retract());
    file.write(m_writer.set_fan(0));

    // adds tag for processor
    file.write_format(";%s%s\n", GCodeProcessor::reserved_tag(GCodeProcessor::ETags::Role).c_str(), gcode_extrusion_role_to_string(GCodeExtrusionRole::Custom).c_str());

    // Process filament-specific gcode in extruder order.
    {
        DynamicConfig config;
        config.set_key_value("layer_num", new ConfigOptionInt(m_layer_index));
        config.set_key_value("layer_z",   new ConfigOptionFloat(m_writer.get_position().z() - m_config.z_offset.value));
        config.set_key_value("max_layer_z", new ConfigOptionFloat(m_max_layer_z));
        if (print.config().single_extruder_multi_material) {
            // Process the end_filament_gcode for the active filament only.
            int extruder_id = m_writer.extruder()->id();
            config.set_key_value("filament_extruder_id", new ConfigOptionInt(extruder_id));
            file.writeln(this->placeholder_parser_process("end_filament_gcode", print.config().end_filament_gcode.get_at(extruder_id), extruder_id, &config));
        } else {
            for (const std::string &end_gcode : print.config().end_filament_gcode.values) {
                int extruder_id = (unsigned int)(&end_gcode - &print.config().end_filament_gcode.values.front());
                config.set_key_value("filament_extruder_id", new ConfigOptionInt(extruder_id));
                file.writeln(this->placeholder_parser_process("end_filament_gcode", end_gcode, extruder_id, &config));
            }
        }
        file.writeln(this->placeholder_parser_process("end_gcode", print.config().end_gcode, m_writer.extruder()->id(), &config));
    }
    file.write(m_writer.update_progress(m_layer_count, m_layer_count, true)); // 100%
    file.write(m_writer.postamble());

    // From now to the end of G-code, the G-code find / replace post-processor will be disabled.
    // Thus the PrusaSlicer generated config will NOT be processed by the G-code post-processor, see GH issue #7952.
    file.find_replace_supress();

    // adds tags for time estimators
    if (print.config().remaining_times.value)
        file.write_format(";%s\n", GCodeProcessor::reserved_tag(GCodeProcessor::ETags::Last_Line_M73_Placeholder).c_str());

    print.throw_if_canceled();

    // Get filament stats.
    file.write(DoExport::update_print_stats_and_format_filament_stats(
    	// Const inputs
        has_wipe_tower, print.wipe_tower_data(),
        this->config(),
        m_writer.extruders(),
        initial_extruder_id,
        // Modifies
        print.m_print_statistics));
    file.write("\n");
    file.write_format("; total filament used [g] = %.2lf\n", print.m_print_statistics.total_weight);
    file.write_format("; total filament cost = %.2lf\n", print.m_print_statistics.total_cost);
    if (print.m_print_statistics.total_toolchanges > 0)
    	file.write_format("; total toolchanges = %i\n", print.m_print_statistics.total_toolchanges);
    file.write_format(";%s\n", GCodeProcessor::reserved_tag(GCodeProcessor::ETags::Estimated_Printing_Time_Placeholder).c_str());

    // Append full config, delimited by two 'phony' configuration keys prusaslicer_config = begin and prusaslicer_config = end.
    // The delimiters are structured as configuration key / value pairs to be parsable by older versions of PrusaSlicer G-code viewer.
    {
        file.write("\n; prusaslicer_config = begin\n");
        std::string full_config;
        append_full_config(print, full_config);
        if (!full_config.empty())
            file.write(full_config);
        file.write("; prusaslicer_config = end\n");
    }
    print.throw_if_canceled();
}

// Process all layers of all objects (non-sequential mode) with a parallel pipeline:
// Generate G-code, run the filters (vase mode, cooling buffer), run the G-code analyser
// and export G-code into file.
void GCode::process_layers(
    const Print                                                         &print,
    const ToolOrdering                                                  &tool_ordering,
    const std::vector<const PrintInstance*>                             &print_object_instances_ordering,
    const std::vector<std::pair<coordf_t, ObjectsLayerToPrint>>         &layers_to_print,
    GCodeOutputStream                                                   &output_stream)
{
    // The pipeline is variable: The vase mode filter is optional.
    size_t layer_to_print_idx = 0;
    const auto generator = tbb::make_filter<void, LayerResult>(slic3r_tbb_filtermode::serial_in_order,
        [this, &print, &tool_ordering, &print_object_instances_ordering, &layers_to_print, &layer_to_print_idx](tbb::flow_control& fc) -> LayerResult {
            if (layer_to_print_idx >= layers_to_print.size()) {
                if ((!m_pressure_equalizer && layer_to_print_idx == layers_to_print.size()) || (m_pressure_equalizer && layer_to_print_idx == (layers_to_print.size() + 1))) {
                    fc.stop();
                    return {};
                } else {
                    // Pressure equalizer need insert empty input. Because it returns one layer back.
                    // Insert NOP (no operation) layer;
                    ++layer_to_print_idx;
                    return LayerResult::make_nop_layer_result();
                }
            } else {
                const std::pair<coordf_t, ObjectsLayerToPrint> &layer = layers_to_print[layer_to_print_idx++];
                const LayerTools& layer_tools = tool_ordering.tools_for_layer(layer.first);
                if (m_wipe_tower && layer_tools.has_wipe_tower)
                    m_wipe_tower->next_layer();
                print.throw_if_canceled();
                return this->process_layer(print, layer.second, layer_tools, &layer == &layers_to_print.back(), &print_object_instances_ordering, size_t(-1));
            }
        });
    const auto spiral_vase = tbb::make_filter<LayerResult, LayerResult>(slic3r_tbb_filtermode::serial_in_order,
        [spiral_vase = this->m_spiral_vase.get()](LayerResult in) -> LayerResult {
            if (in.nop_layer_result)
                return in;

            spiral_vase->enable(in.spiral_vase_enable);
            return { spiral_vase->process_layer(std::move(in.gcode)), in.layer_id, in.spiral_vase_enable, in.cooling_buffer_flush};
        });
    const auto pressure_equalizer = tbb::make_filter<LayerResult, LayerResult>(slic3r_tbb_filtermode::serial_in_order,
        [pressure_equalizer = this->m_pressure_equalizer.get()](LayerResult in) -> LayerResult {
            return pressure_equalizer->process_layer(std::move(in));
        });
    const auto cooling = tbb::make_filter<LayerResult, std::string>(slic3r_tbb_filtermode::serial_in_order,
        [cooling_buffer = this->m_cooling_buffer.get()](LayerResult in) -> std::string {
             if (in.nop_layer_result)
                return in.gcode;

             return cooling_buffer->process_layer(std::move(in.gcode), in.layer_id, in.cooling_buffer_flush);
        });
    const auto find_replace = tbb::make_filter<std::string, std::string>(slic3r_tbb_filtermode::serial_in_order,
        [find_replace = this->m_find_replace.get()](std::string s) -> std::string {
            return find_replace->process_layer(std::move(s));
        });
    const auto output = tbb::make_filter<std::string, void>(slic3r_tbb_filtermode::serial_in_order,
        [&output_stream](std::string s) { output_stream.write(s); }
    );

    // It registers a handler that sets locales to "C" before any TBB thread starts participating in tbb::parallel_pipeline.
    // Handler is unregistered when the destructor is called.
    TBBLocalesSetter locales_setter;

    // The pipeline elements are joined using const references, thus no copying is performed.
    output_stream.find_replace_supress();
    if (m_spiral_vase && m_find_replace && m_pressure_equalizer)
        tbb::parallel_pipeline(12, generator & spiral_vase & pressure_equalizer & cooling & find_replace & output);
    else if (m_spiral_vase && m_find_replace)
        tbb::parallel_pipeline(12, generator & spiral_vase &                      cooling & find_replace & output);
    else if (m_spiral_vase && m_pressure_equalizer)
        tbb::parallel_pipeline(12, generator & spiral_vase & pressure_equalizer & cooling &                output);
    else if (m_find_replace && m_pressure_equalizer)
        tbb::parallel_pipeline(12, generator &               pressure_equalizer & cooling & find_replace & output);
    else if (m_spiral_vase)
        tbb::parallel_pipeline(12, generator & spiral_vase &                      cooling &                output);
    else if (m_find_replace)
        tbb::parallel_pipeline(12, generator &                                    cooling & find_replace & output);
    else if (m_pressure_equalizer)
        tbb::parallel_pipeline(12, generator &               pressure_equalizer & cooling &                output);
    else
        tbb::parallel_pipeline(12, generator &                                    cooling &                output);
    output_stream.find_replace_enable();
}

// Process all layers of a single object instance (sequential mode) with a parallel pipeline:
// Generate G-code, run the filters (vase mode, cooling buffer), run the G-code analyser
// and export G-code into file.
void GCode::process_layers(
    const Print                             &print,
    const ToolOrdering                      &tool_ordering,
    ObjectsLayerToPrint                      layers_to_print,
    const size_t                             single_object_idx,
    GCodeOutputStream                       &output_stream)
{
    // The pipeline is variable: The vase mode filter is optional.
    size_t layer_to_print_idx = 0;
    const auto generator = tbb::make_filter<void, LayerResult>(slic3r_tbb_filtermode::serial_in_order,
        [this, &print, &tool_ordering, &layers_to_print, &layer_to_print_idx, single_object_idx](tbb::flow_control& fc) -> LayerResult {
            if (layer_to_print_idx >= layers_to_print.size()) {
                if ((!m_pressure_equalizer && layer_to_print_idx == layers_to_print.size()) || (m_pressure_equalizer && layer_to_print_idx == (layers_to_print.size() + 1))) {
                    fc.stop();
                    return {};
                } else {
                    // Pressure equalizer need insert empty input. Because it returns one layer back.
                    // Insert NOP (no operation) layer;
                    ++layer_to_print_idx;
                    return LayerResult::make_nop_layer_result();
                }
            } else {
                ObjectLayerToPrint &layer = layers_to_print[layer_to_print_idx ++];
                print.throw_if_canceled();
                return this->process_layer(print, { std::move(layer) }, tool_ordering.tools_for_layer(layer.print_z()), &layer == &layers_to_print.back(), nullptr, single_object_idx);
            }
        });
    const auto spiral_vase = tbb::make_filter<LayerResult, LayerResult>(slic3r_tbb_filtermode::serial_in_order,
        [spiral_vase = this->m_spiral_vase.get()](LayerResult in)->LayerResult {
            if (in.nop_layer_result)
                return in;
            spiral_vase->enable(in.spiral_vase_enable);
            return { spiral_vase->process_layer(std::move(in.gcode)), in.layer_id, in.spiral_vase_enable, in.cooling_buffer_flush };
        });
    const auto pressure_equalizer = tbb::make_filter<LayerResult, LayerResult>(slic3r_tbb_filtermode::serial_in_order,
        [pressure_equalizer = this->m_pressure_equalizer.get()](LayerResult in) -> LayerResult {
             return pressure_equalizer->process_layer(std::move(in));
        });
    const auto cooling = tbb::make_filter<LayerResult, std::string>(slic3r_tbb_filtermode::serial_in_order,
        [cooling_buffer = this->m_cooling_buffer.get()](LayerResult in)->std::string {
            if (in.nop_layer_result)
                return in.gcode;
            return cooling_buffer->process_layer(std::move(in.gcode), in.layer_id, in.cooling_buffer_flush);
        });
    const auto find_replace = tbb::make_filter<std::string, std::string>(slic3r_tbb_filtermode::serial_in_order,
        [find_replace = this->m_find_replace.get()](std::string s) -> std::string {
            return find_replace->process_layer(std::move(s));
        });
    const auto output = tbb::make_filter<std::string, void>(slic3r_tbb_filtermode::serial_in_order,
        [&output_stream](std::string s) { output_stream.write(s); }
    );

    // It registers a handler that sets locales to "C" before any TBB thread starts participating in tbb::parallel_pipeline.
    // Handler is unregistered when the destructor is called.
    TBBLocalesSetter locales_setter;

    // The pipeline elements are joined using const references, thus no copying is performed.
    output_stream.find_replace_supress();
    if (m_spiral_vase && m_find_replace && m_pressure_equalizer)
        tbb::parallel_pipeline(12, generator & spiral_vase & pressure_equalizer & cooling & find_replace & output);
    else if (m_spiral_vase && m_find_replace)
        tbb::parallel_pipeline(12, generator & spiral_vase &                      cooling & find_replace & output);
    else if (m_spiral_vase && m_pressure_equalizer)
        tbb::parallel_pipeline(12, generator & spiral_vase & pressure_equalizer & cooling &                output);
    else if (m_find_replace && m_pressure_equalizer)
        tbb::parallel_pipeline(12, generator &               pressure_equalizer & cooling & find_replace & output);
    else if (m_spiral_vase)
        tbb::parallel_pipeline(12, generator & spiral_vase &                      cooling &                output);
    else if (m_find_replace)
        tbb::parallel_pipeline(12, generator &                                    cooling & find_replace & output);
    else if (m_pressure_equalizer)
        tbb::parallel_pipeline(12, generator &               pressure_equalizer & cooling &                output);
    else
        tbb::parallel_pipeline(12, generator &                                    cooling &                output);
    output_stream.find_replace_enable();
}

std::string GCode::placeholder_parser_process(
    const std::string   &name,
    const std::string   &templ,
    unsigned int         current_extruder_id,
    const DynamicConfig *config_override)
{
    PlaceholderParserIntegration &ppi = m_placeholder_parser_integration;
    try {
        ppi.update_from_gcodewriter(m_writer);
        std::string output = ppi.parser.process(templ, current_extruder_id, config_override, &ppi.output_config, &ppi.context);
        ppi.validate_output_vector_variables();

        if (const std::vector<double> &pos = ppi.opt_position->values; ppi.position != pos) {
            // Update G-code writer.
            m_writer.update_position({ pos[0], pos[1], pos[2] });
            this->set_last_pos(this->gcode_to_point({ pos[0], pos[1] }));
        }

        for (const Extruder &e : m_writer.extruders()) {
            unsigned int eid = e.id();
            assert(eid < ppi.num_extruders);
            if ( eid < ppi.num_extruders) {
                if (! m_writer.config.use_relative_e_distances && ! is_approx(ppi.e_position[eid], ppi.opt_e_position->values[eid]))
                    const_cast<Extruder&>(e).set_position(ppi.opt_e_position->values[eid]);
                if (! is_approx(ppi.e_retracted[eid], ppi.opt_e_retracted->values[eid]) || 
                    ! is_approx(ppi.e_restart_extra[eid], ppi.opt_e_restart_extra->values[eid]))
                    const_cast<Extruder&>(e).set_retracted(ppi.opt_e_retracted->values[eid], ppi.opt_e_restart_extra->values[eid]);
            }
        }

        return output;
    } 
    catch (std::runtime_error &err) 
    {
        // Collect the names of failed template substitutions for error reporting.
        auto it = ppi.failed_templates.find(name);
        if (it == ppi.failed_templates.end())
            // Only if there was no error reported for this template, store the first error message into the map to be reported.
            // We don't want to collect error message for each and every occurence of a single custom G-code section.
            ppi.failed_templates.insert(it, std::make_pair(name, std::string(err.what())));
        // Insert the macro error message into the G-code.
        return
            std::string("\n!!!!! Failed to process the custom G-code template ") + name + "\n" +
            err.what() +
            "!!!!! End of an error report for the custom G-code template " + name + "\n\n";
    }
}

// Parse the custom G-code, try to find mcode_set_temp_dont_wait and mcode_set_temp_and_wait or optionally G10 with temperature inside the custom G-code.
// Returns true if one of the temp commands are found, and try to parse the target temperature value into temp_out.
static bool custom_gcode_sets_temperature(const std::string &gcode, const int mcode_set_temp_dont_wait, const int mcode_set_temp_and_wait, const bool include_g10, int &temp_out)
{
    temp_out = -1;
    if (gcode.empty())
        return false;

    const char *ptr = gcode.data();
    bool temp_set_by_gcode = false;
    while (*ptr != 0) {
        // Skip whitespaces.
        for (; *ptr == ' ' || *ptr == '\t'; ++ ptr);
        if (*ptr == 'M' || // Line starts with 'M'. It is a machine command.
            (*ptr == 'G' && include_g10)) { // Only check for G10 if requested
            bool is_gcode = *ptr == 'G';
            ++ ptr;
            // Parse the M or G code value.
            char *endptr = nullptr;
            int mgcode = int(strtol(ptr, &endptr, 10));
            if (endptr != nullptr && endptr != ptr && 
                is_gcode ?
                    // G10 found
                    mgcode == 10 :
                    // M104/M109 or M140/M190 found.
                    (mgcode == mcode_set_temp_dont_wait || mgcode == mcode_set_temp_and_wait)) {
                ptr = endptr;
                if (! is_gcode)
                    // Let the caller know that the custom M-code sets the temperature.
                    temp_set_by_gcode = true;
                // Now try to parse the temperature value.
                // While not at the end of the line:
                while (strchr(";\r\n\0", *ptr) == nullptr) {
                    // Skip whitespaces.
                    for (; *ptr == ' ' || *ptr == '\t'; ++ ptr);
                    if (*ptr == 'S') {
                        // Skip whitespaces.
                        for (++ ptr; *ptr == ' ' || *ptr == '\t'; ++ ptr);
                        // Parse an int.
                        endptr = nullptr;
                        long temp_parsed = strtol(ptr, &endptr, 10);
                        if (endptr > ptr) {
                            ptr = endptr;
                            temp_out = temp_parsed;
                            // Let the caller know that the custom G-code sets the temperature
                            // Only do this after successfully parsing temperature since G10
                            // can be used for other reasons
                            temp_set_by_gcode = true;
                        }
                    } else {
                        // Skip this word.
                        for (; strchr(" \t;\r\n\0", *ptr) == nullptr; ++ ptr);
                    }
                }
            }
        }
        // Skip the rest of the line.
        for (; *ptr != 0 && *ptr != '\r' && *ptr != '\n'; ++ ptr);
        // Skip the end of line indicators.
        for (; *ptr == '\r' || *ptr == '\n'; ++ ptr);
    }
    return temp_set_by_gcode;
}

// Print the machine envelope G-code for the Marlin firmware based on the "machine_max_xxx" parameters.
// Do not process this piece of G-code by the time estimator, it already knows the values through another sources.
void GCode::print_machine_envelope(GCodeOutputStream &file, Print &print)
{
    const GCodeFlavor flavor = print.config().gcode_flavor.value;
    if ( (flavor == gcfMarlinLegacy || flavor == gcfMarlinFirmware || flavor == gcfRepRapFirmware)
     && print.config().machine_limits_usage.value == MachineLimitsUsage::EmitToGCode) {
        int factor = flavor == gcfRepRapFirmware ? 60 : 1; // RRF M203 and M566 are in mm/min
        file.write_format("M201 X%d Y%d Z%d E%d ; sets maximum accelerations, mm/sec^2\n",
            int(print.config().machine_max_acceleration_x.values.front() + 0.5),
            int(print.config().machine_max_acceleration_y.values.front() + 0.5),
            int(print.config().machine_max_acceleration_z.values.front() + 0.5),
            int(print.config().machine_max_acceleration_e.values.front() + 0.5));
        file.write_format("M203 X%d Y%d Z%d E%d ; sets maximum feedrates, %s\n",
            int(print.config().machine_max_feedrate_x.values.front() * factor + 0.5),
            int(print.config().machine_max_feedrate_y.values.front() * factor + 0.5),
            int(print.config().machine_max_feedrate_z.values.front() * factor + 0.5),
            int(print.config().machine_max_feedrate_e.values.front() * factor + 0.5),
            factor == 60 ? "mm / min" : "mm / sec");

        // Now M204 - acceleration. This one is quite hairy...
        if (flavor == gcfRepRapFirmware)
            // Uses M204 P[print] T[travel]
            file.write_format("M204 P%d T%d ; sets acceleration (P, T), mm/sec^2\n",
                int(print.config().machine_max_acceleration_extruding.values.front() + 0.5),
                int(print.config().machine_max_acceleration_travel.values.front() + 0.5));
        else if (flavor == gcfMarlinLegacy)
            // Legacy Marlin uses M204 S[print] T[retract]
            file.write_format("M204 S%d T%d ; sets acceleration (S) and retract acceleration (R), mm/sec^2\n",
                int(print.config().machine_max_acceleration_extruding.values.front() + 0.5),
                int(print.config().machine_max_acceleration_retracting.values.front() + 0.5));
        else if (flavor == gcfMarlinFirmware)
            // New Marlin uses M204 P[print] R[retract] T[travel]
            file.write_format("M204 P%d R%d T%d ; sets acceleration (P, T) and retract acceleration (R), mm/sec^2\n",
                int(print.config().machine_max_acceleration_extruding.values.front() + 0.5),
                int(print.config().machine_max_acceleration_retracting.values.front() + 0.5),
                int(print.config().machine_max_acceleration_travel.values.front() + 0.5));
        else
            assert(false);

        assert(is_decimal_separator_point());
        file.write_format(flavor == gcfRepRapFirmware
            ? "M566 X%.2lf Y%.2lf Z%.2lf E%.2lf ; sets the jerk limits, mm/min\n"
            : "M205 X%.2lf Y%.2lf Z%.2lf E%.2lf ; sets the jerk limits, mm/sec\n",
            print.config().machine_max_jerk_x.values.front() * factor,
            print.config().machine_max_jerk_y.values.front() * factor,
            print.config().machine_max_jerk_z.values.front() * factor,
            print.config().machine_max_jerk_e.values.front() * factor);
        if (flavor != gcfRepRapFirmware)
            file.write_format("M205 S%d T%d ; sets the minimum extruding and travel feed rate, mm/sec\n",
                int(print.config().machine_min_extruding_rate.values.front() + 0.5),
                int(print.config().machine_min_travel_rate.values.front() + 0.5));
        else {
            // M205 Sn Tn not supported in RRF. They use M203 Inn to set minimum feedrate for
            // all moves. This is currently not implemented.
        }
    }
}

// Write 1st layer bed temperatures into the G-code.
// Only do that if the start G-code does not already contain any M-code controlling an extruder temperature.
// M140 - Set Extruder Temperature
// M190 - Set Extruder Temperature and Wait
void GCode::_print_first_layer_bed_temperature(GCodeOutputStream &file, Print &print, const std::string &gcode, unsigned int first_printing_extruder_id, bool wait)
{
    bool autoemit = print.config().autoemit_temperature_commands;
    // Initial bed temperature based on the first extruder.
    int  temp = print.config().first_layer_bed_temperature.get_at(first_printing_extruder_id);
    // Is the bed temperature set by the provided custom G-code?
    int  temp_by_gcode     = -1;
    bool temp_set_by_gcode = custom_gcode_sets_temperature(gcode, 140, 190, false, temp_by_gcode);
    if (autoemit && temp_set_by_gcode && temp_by_gcode >= 0 && temp_by_gcode < 1000)
        temp = temp_by_gcode;
    // Always call m_writer.set_bed_temperature() so it will set the internal "current" state of the bed temp as if
    // the custom start G-code emited these.
    std::string set_temp_gcode = m_writer.set_bed_temperature(temp, wait);
    if (autoemit && ! temp_set_by_gcode)
        file.write(set_temp_gcode);
}

// Write 1st layer extruder temperatures into the G-code.
// Only do that if the start G-code does not already contain any M-code controlling an extruder temperature.
// M104 - Set Extruder Temperature
// M109 - Set Extruder Temperature and Wait
// RepRapFirmware: G10 Sxx
void GCode::_print_first_layer_extruder_temperatures(GCodeOutputStream &file, Print &print, const std::string &gcode, unsigned int first_printing_extruder_id, bool wait)
{
    bool autoemit = print.config().autoemit_temperature_commands;
    // Is the bed temperature set by the provided custom G-code?
    int  temp_by_gcode = -1;
    bool include_g10   = print.config().gcode_flavor == gcfRepRapFirmware;
    if (! autoemit  || custom_gcode_sets_temperature(gcode, 104, 109, include_g10, temp_by_gcode)) {
        // Set the extruder temperature at m_writer, but throw away the generated G-code as it will be written with the custom G-code.
        int temp = print.config().first_layer_temperature.get_at(first_printing_extruder_id);
        if (autoemit && temp_by_gcode >= 0 && temp_by_gcode < 1000)
            temp = temp_by_gcode;
        m_writer.set_temperature(temp, wait, first_printing_extruder_id);
    } else {
        // Custom G-code does not set the extruder temperature. Do it now.
        if (print.config().single_extruder_multi_material.value) {
            // Set temperature of the first printing extruder only.
            int temp = print.config().first_layer_temperature.get_at(first_printing_extruder_id);
            if (temp > 0)
                file.write(m_writer.set_temperature(temp, wait, first_printing_extruder_id));
        } else {
            // Set temperatures of all the printing extruders.
            for (unsigned int tool_id : print.extruders()) {
                int temp = print.config().first_layer_temperature.get_at(tool_id);

                if (print.config().ooze_prevention.value && tool_id != first_printing_extruder_id) {
                    if (print.config().idle_temperature.is_nil(tool_id))
                        temp += print.config().standby_temperature_delta.value;
                    else
                        temp = print.config().idle_temperature.get_at(tool_id);
                }

                if (temp > 0)
                    file.write(m_writer.set_temperature(temp, wait, tool_id));
            }
        }
    }
}

std::vector<GCode::InstanceToPrint> GCode::sort_print_object_instances(
    const std::vector<ObjectLayerToPrint>       &object_layers,
    // Ordering must be defined for normal (non-sequential print).
    const std::vector<const PrintInstance*>     *ordering,
    // For sequential print, the instance of the object to be printing has to be defined.
    const size_t                                 single_object_instance_idx)
{
    std::vector<InstanceToPrint> out;

    if (ordering == nullptr) {
        // Sequential print, single object is being printed.
        assert(object_layers.size() == 1);
        out.emplace_back(0, *object_layers.front().object(), single_object_instance_idx);
    } else {
        // Create mapping from PrintObject* to ObjectLayerToPrint ID.
        std::vector<std::pair<const PrintObject*, size_t>> sorted;
        sorted.reserve(object_layers.size());
        for (const ObjectLayerToPrint &object : object_layers)
            if (const PrintObject* print_object = object.object(); print_object)
                sorted.emplace_back(print_object, &object - object_layers.data());
        std::sort(sorted.begin(), sorted.end());

        if (! sorted.empty()) {
            out.reserve(sorted.size());
            for (const PrintInstance *instance : *ordering) {
                const PrintObject &print_object = *instance->print_object;
                std::pair<const PrintObject*, size_t> key(&print_object, 0);
                auto it = std::lower_bound(sorted.begin(), sorted.end(), key);
                if (it != sorted.end() && it->first == &print_object)
                    // ObjectLayerToPrint for this PrintObject was found.
                    out.emplace_back(it->second, print_object, instance - print_object.instances().data());
            }
        }
    }
    return out;
}

namespace ProcessLayer
{

    static std::string emit_custom_gcode_per_print_z(
        GCode                                                   &gcodegen,
        const CustomGCode::Item 								*custom_gcode,
        unsigned int                                             current_extruder_id,
        // ID of the first extruder printing this layer.
        unsigned int                                             first_extruder_id,
        const PrintConfig                                       &config)
    {
        std::string gcode;
        bool single_extruder_printer = config.nozzle_diameter.size() == 1;

        if (custom_gcode != nullptr) {
            // Extruder switches are processed by LayerTools, they should be filtered out.
            assert(custom_gcode->type != CustomGCode::ToolChange);

            CustomGCode::Type   gcode_type   = custom_gcode->type;
            bool  				color_change = gcode_type == CustomGCode::ColorChange;
            bool 				tool_change  = gcode_type == CustomGCode::ToolChange;
            // Tool Change is applied as Color Change for a single extruder printer only.
            assert(! tool_change || single_extruder_printer);

            std::string pause_print_msg;
            int m600_extruder_before_layer = -1;
            if (color_change && custom_gcode->extruder > 0)
                m600_extruder_before_layer = custom_gcode->extruder - 1;
            else if (gcode_type == CustomGCode::PausePrint)
                pause_print_msg = custom_gcode->extra;

            // we should add or not colorprint_change in respect to nozzle_diameter count instead of really used extruders count
            if (color_change || tool_change)
            {
                assert(m600_extruder_before_layer >= 0);
		        // Color Change or Tool Change as Color Change.
                // add tag for processor
                gcode += ";" + GCodeProcessor::reserved_tag(GCodeProcessor::ETags::Color_Change) + ",T" + std::to_string(m600_extruder_before_layer) + "," + custom_gcode->color + "\n";

                if (!single_extruder_printer && m600_extruder_before_layer >= 0 && first_extruder_id != (unsigned)m600_extruder_before_layer
                    // && !MMU1
                    ) {
                    //! FIXME_in_fw show message during print pause
                    // FIXME: Why is pause_print_gcode here? Why is it supplied "color_change_extruder"? Why is that not 
                    //        passed to color_change_gcode below?
                    DynamicConfig cfg;
                    cfg.set_key_value("color_change_extruder", new ConfigOptionInt(m600_extruder_before_layer));
                    gcode += gcodegen.placeholder_parser_process("pause_print_gcode", config.pause_print_gcode, current_extruder_id, &cfg);
                    gcode += "\n";
                    gcode += "M117 Change filament for Extruder " + std::to_string(m600_extruder_before_layer) + "\n";
                }
                else {
                    gcode += gcodegen.placeholder_parser_process("color_change_gcode", config.color_change_gcode, current_extruder_id);
                    gcode += "\n";
                    //FIXME Tell G-code writer that M600 filled the extruder, thus the G-code writer shall reset the extruder to unretracted state after
                    // return from M600. Thus the G-code generated by the following line is ignored.
                    // see GH issue #6362
                    gcodegen.writer().unretract();
                }
	        } 
	        else {
	            if (gcode_type == CustomGCode::PausePrint) // Pause print
	            {
                    // add tag for processor
                    gcode += ";" + GCodeProcessor::reserved_tag(GCodeProcessor::ETags::Pause_Print) + "\n";
                    //! FIXME_in_fw show message during print pause
	                if (!pause_print_msg.empty())
	                    gcode += "M117 " + pause_print_msg + "\n";
                    gcode += gcodegen.placeholder_parser_process("pause_print_gcode", config.pause_print_gcode, current_extruder_id);
                }
	            else {
                    // add tag for processor
                    gcode += ";" + GCodeProcessor::reserved_tag(GCodeProcessor::ETags::Custom_Code) + "\n";
                    if (gcode_type == CustomGCode::Template)    // Template Custom Gcode
                        gcode += gcodegen.placeholder_parser_process("template_custom_gcode", config.template_custom_gcode, current_extruder_id);
                    else                                        // custom Gcode
                        gcode += custom_gcode->extra;

                }
                gcode += "\n";
            }
        }

        return gcode;
    }
} // namespace ProcessLayer

namespace Skirt {
    static void skirt_loops_per_extruder_all_printing(const Print &print, const LayerTools &layer_tools, std::map<unsigned int, std::pair<size_t, size_t>> &skirt_loops_per_extruder_out)
    {
        // Prime all extruders printing over the 1st layer over the skirt lines.
        size_t n_loops = print.skirt().entities.size();
        size_t n_tools = layer_tools.extruders.size();
        size_t lines_per_extruder = (n_loops + n_tools - 1) / n_tools;
        for (size_t i = 0; i < n_loops; i += lines_per_extruder)
            skirt_loops_per_extruder_out[layer_tools.extruders[i / lines_per_extruder]] = std::pair<size_t, size_t>(i, std::min(i + lines_per_extruder, n_loops));
    }

    static std::map<unsigned int, std::pair<size_t, size_t>> make_skirt_loops_per_extruder_1st_layer(
        const Print             				&print,
        const LayerTools                		&layer_tools,
        // Heights (print_z) at which the skirt has already been extruded.
        std::vector<coordf_t>  			    	&skirt_done)
    {
        // Extrude skirt at the print_z of the raft layers and normal object layers
        // not at the print_z of the interlaced support material layers.
        std::map<unsigned int, std::pair<size_t, size_t>> skirt_loops_per_extruder_out;
        //For sequential print, the following test may fail when extruding the 2nd and other objects.
        // assert(skirt_done.empty());
        if (skirt_done.empty() && print.has_skirt() && ! print.skirt().entities.empty() && layer_tools.has_skirt) {
            skirt_loops_per_extruder_all_printing(print, layer_tools, skirt_loops_per_extruder_out);
            skirt_done.emplace_back(layer_tools.print_z);
        }
        return skirt_loops_per_extruder_out;
    }

    static std::map<unsigned int, std::pair<size_t, size_t>> make_skirt_loops_per_extruder_other_layers(
        const Print 							&print,
        const LayerTools                		&layer_tools,
        // Heights (print_z) at which the skirt has already been extruded.
        std::vector<coordf_t>			    	&skirt_done)
    {
        // Extrude skirt at the print_z of the raft layers and normal object layers
        // not at the print_z of the interlaced support material layers.
        std::map<unsigned int, std::pair<size_t, size_t>> skirt_loops_per_extruder_out;
        if (print.has_skirt() && ! print.skirt().entities.empty() && layer_tools.has_skirt &&
            // Not enough skirt layers printed yet.
            //FIXME infinite or high skirt does not make sense for sequential print!
            (skirt_done.size() < (size_t)print.config().skirt_height.value || print.has_infinite_skirt())) {
            bool valid = ! skirt_done.empty() && skirt_done.back() < layer_tools.print_z - EPSILON;
            assert(valid);
            // This print_z has not been extruded yet (sequential print)
            // FIXME: The skirt_done should not be empty at this point. The check is a workaround
            // of https://github.com/prusa3d/PrusaSlicer/issues/5652, but it deserves a real fix.
            if (valid) {
#if 0
                // Prime just the first printing extruder. This is original Slic3r's implementation.
                skirt_loops_per_extruder_out[layer_tools.extruders.front()] = std::pair<size_t, size_t>(0, print.config().skirts.value);
#else
                // Prime all extruders planned for this layer, see
                // https://github.com/prusa3d/PrusaSlicer/issues/469#issuecomment-322450619
                skirt_loops_per_extruder_all_printing(print, layer_tools, skirt_loops_per_extruder_out);
#endif
                assert(!skirt_done.empty());
                skirt_done.emplace_back(layer_tools.print_z);
            }
        }
        return skirt_loops_per_extruder_out;
    }

} // namespace Skirt

// In sequential mode, process_layer is called once per each object and its copy,
// therefore layers will contain a single entry and single_object_instance_idx will point to the copy of the object.
// In non-sequential mode, process_layer is called per each print_z height with all object and support layers accumulated.
// For multi-material prints, this routine minimizes extruder switches by gathering extruder specific extrusion paths
// and performing the extruder specific extrusions together.
LayerResult GCode::process_layer(
    const Print                    			&print,
    // Set of object & print layers of the same PrintObject and with the same print_z.
    const ObjectsLayerToPrint           	&layers,
    const LayerTools        		        &layer_tools,
    const bool                               last_layer,
    // Pairs of PrintObject index and its instance index.
    const std::vector<const PrintInstance*> *ordering,
    // If set to size_t(-1), then print all copies of all objects.
    // Otherwise print a single copy of a single object.
    const size_t                     		 single_object_instance_idx)
{
    assert(! layers.empty());
    // Either printing all copies of all objects, or just a single copy of a single object.
    assert(single_object_instance_idx == size_t(-1) || layers.size() == 1);

    // First object, support and raft layer, if available.
    const Layer         *object_layer  = nullptr;
    const SupportLayer  *support_layer = nullptr;
    const SupportLayer  *raft_layer    = nullptr;
    for (const ObjectLayerToPrint &l : layers) {
        if (l.object_layer && ! object_layer)
            object_layer = l.object_layer;
        if (l.support_layer) {
            if (! support_layer)
                support_layer = l.support_layer;
            if (! raft_layer && support_layer->id() < support_layer->object()->slicing_parameters().raft_layers())
                raft_layer = support_layer;
        }
    }
    const Layer  &layer = (object_layer != nullptr) ? *object_layer : *support_layer;
    LayerResult   result { {}, layer.id(), false, last_layer, false};
    if (layer_tools.extruders.empty())
        // Nothing to extrude.
        return result;

    // Extract 1st object_layer and support_layer of this set of layers with an equal print_z.
    coordf_t             print_z       = layer.print_z;
    bool                 first_layer   = layer.id() == 0;
    unsigned int         first_extruder_id = layer_tools.extruders.front();

    // Initialize config with the 1st object to be printed at this layer.
    m_config.apply(layer.object()->config(), true);

    // Check whether it is possible to apply the spiral vase logic for this layer.
    // Just a reminder: A spiral vase mode is allowed for a single object, single material print only.
    m_enable_loop_clipping = true;
    if (m_spiral_vase && layers.size() == 1 && support_layer == nullptr) {
        bool enable = (layer.id() > 0 || !print.has_brim()) && (layer.id() >= (size_t)print.config().skirt_height.value && ! print.has_infinite_skirt());
        if (enable) {
            for (const LayerRegion *layer_region : layer.regions())
                if (size_t(layer_region->region().config().bottom_solid_layers.value) > layer.id() ||
                    layer_region->perimeters().items_count() > 1u ||
                    layer_region->fills().items_count() > 0) {
                    enable = false;
                    break;
                }
        }
        result.spiral_vase_enable = enable;
        // If we're going to apply spiralvase to this layer, disable loop clipping.
        m_enable_loop_clipping = !enable;
    }

    std::string gcode;
    assert(is_decimal_separator_point()); // for the sprintfs

    // add tag for processor
    gcode += ";" + GCodeProcessor::reserved_tag(GCodeProcessor::ETags::Layer_Change) + "\n";
    // export layer z
    gcode += std::string(";Z:") + float_to_string_decimal_point(print_z) + "\n";

    // export layer height
    float height = first_layer ? static_cast<float>(print_z) : static_cast<float>(print_z) - m_last_layer_z;
    gcode += std::string(";") + GCodeProcessor::reserved_tag(GCodeProcessor::ETags::Height)
        + float_to_string_decimal_point(height) + "\n";

    // update caches
    m_last_layer_z = static_cast<float>(print_z);
    m_max_layer_z  = std::max(m_max_layer_z, m_last_layer_z);
    m_last_height = height;

    // Set new layer - this will change Z and force a retraction if retract_layer_change is enabled.
    if (! print.config().before_layer_gcode.value.empty()) {
        DynamicConfig config;
        config.set_key_value("layer_num",   new ConfigOptionInt(m_layer_index + 1));
        config.set_key_value("layer_z",     new ConfigOptionFloat(print_z));
        config.set_key_value("max_layer_z", new ConfigOptionFloat(m_max_layer_z));
        gcode += this->placeholder_parser_process("before_layer_gcode",
            print.config().before_layer_gcode.value, m_writer.extruder()->id(), &config)
            + "\n";
    }
    gcode += this->change_layer(print_z);  // this will increase m_layer_index
    m_layer = &layer;
    m_object_layer_over_raft = false;
    if (! print.config().layer_gcode.value.empty()) {
        DynamicConfig config;
        config.set_key_value("layer_num", new ConfigOptionInt(m_layer_index));
        config.set_key_value("layer_z",   new ConfigOptionFloat(print_z));
        config.set_key_value("max_layer_z", new ConfigOptionFloat(m_max_layer_z));
        gcode += this->placeholder_parser_process("layer_gcode",
            print.config().layer_gcode.value, m_writer.extruder()->id(), &config)
            + "\n";
    }

    if (! first_layer && ! m_second_layer_things_done) {
        // Transition from 1st to 2nd layer. Adjust nozzle temperatures as prescribed by the nozzle dependent
        // first_layer_temperature vs. temperature settings.
        for (const Extruder &extruder : m_writer.extruders()) {
            if (print.config().single_extruder_multi_material.value || m_ooze_prevention.enable) {
                // In single extruder multi material mode, set the temperature for the current extruder only.
                // The same applies when ooze prevention is enabled.
                if (extruder.id() != m_writer.extruder()->id())
                    continue;
            }
            int temperature = print.config().temperature.get_at(extruder.id());
            if (temperature > 0 && (temperature != print.config().first_layer_temperature.get_at(extruder.id())))
                gcode += m_writer.set_temperature(temperature, false, extruder.id());
        }
        gcode += m_writer.set_bed_temperature(print.config().bed_temperature.get_at(first_extruder_id));
        // Mark the temperature transition from 1st to 2nd layer to be finished.
        m_second_layer_things_done = true;
    }

    // Map from extruder ID to <begin, end> index of skirt loops to be extruded with that extruder.
    std::map<unsigned int, std::pair<size_t, size_t>> skirt_loops_per_extruder;

    if (single_object_instance_idx == size_t(-1)) {
        // Normal (non-sequential) print.
        gcode += ProcessLayer::emit_custom_gcode_per_print_z(*this, layer_tools.custom_gcode, m_writer.extruder()->id(), first_extruder_id, print.config());
    }
    // Extrude skirt at the print_z of the raft layers and normal object layers
    // not at the print_z of the interlaced support material layers.
    skirt_loops_per_extruder = first_layer ?
        Skirt::make_skirt_loops_per_extruder_1st_layer(print, layer_tools, m_skirt_done) :
        Skirt::make_skirt_loops_per_extruder_other_layers(print, layer_tools, m_skirt_done);

    if (this->config().avoid_crossing_curled_overhangs) {
        m_avoid_crossing_curled_overhangs.clear();
        for (const ObjectLayerToPrint &layer_to_print : layers) {
            if (layer_to_print.object() == nullptr)
                continue;
            for (const auto &instance : layer_to_print.object()->instances()) {
                m_avoid_crossing_curled_overhangs.add_obstacles(layer_to_print.object_layer, instance.shift);
                m_avoid_crossing_curled_overhangs.add_obstacles(layer_to_print.support_layer, instance.shift);
            }
        }
    }

    for (const ObjectLayerToPrint &layer_to_print : layers) {
        m_extrusion_quality_estimator.prepare_for_new_layer(layer_to_print.object_layer);
    }

    // Extrude the skirt, brim, support, perimeters, infill ordered by the extruders.
    for (unsigned int extruder_id : layer_tools.extruders)
    {
        gcode += (layer_tools.has_wipe_tower && m_wipe_tower) ?
            m_wipe_tower->tool_change(*this, extruder_id, extruder_id == layer_tools.extruders.back()) :
            this->set_extruder(extruder_id, print_z);

        // let analyzer tag generator aware of a role type change
        if (layer_tools.has_wipe_tower && m_wipe_tower)
            m_last_processor_extrusion_role = GCodeExtrusionRole::WipeTower;

        if (auto loops_it = skirt_loops_per_extruder.find(extruder_id); loops_it != skirt_loops_per_extruder.end()) {
            const std::pair<size_t, size_t> loops = loops_it->second;
            this->set_origin(0., 0.);
            m_avoid_crossing_perimeters.use_external_mp();
            Flow layer_skirt_flow = print.skirt_flow().with_height(float(m_skirt_done.back() - (m_skirt_done.size() == 1 ? 0. : m_skirt_done[m_skirt_done.size() - 2])));
            double mm3_per_mm = layer_skirt_flow.mm3_per_mm();
            for (size_t i = loops.first; i < loops.second; ++i) {
                // Adjust flow according to this layer's layer height.
                ExtrusionLoop loop = *dynamic_cast<const ExtrusionLoop*>(print.skirt().entities[i]);
                for (ExtrusionPath &path : loop.paths) {
                    path.height = layer_skirt_flow.height();
                    path.mm3_per_mm = mm3_per_mm;
                }
                //FIXME using the support_material_speed of the 1st object printed.
                gcode += this->extrude_loop(loop, "skirt"sv, m_config.support_material_speed.value);
            }
            m_avoid_crossing_perimeters.use_external_mp(false);
            // Allow a straight travel move to the first object point if this is the first layer (but don't in next layers).
            if (first_layer && loops.first == 0)
                m_avoid_crossing_perimeters.disable_once();
        }

        // Extrude brim with the extruder of the 1st region.
        if (! m_brim_done) {
            this->set_origin(0., 0.);
            m_avoid_crossing_perimeters.use_external_mp();
            for (const ExtrusionEntity *ee : print.brim().entities) {
                gcode += this->extrude_entity(*ee, "brim"sv, m_config.support_material_speed.value);
            }
            m_brim_done = true;
            m_avoid_crossing_perimeters.use_external_mp(false);
            // Allow a straight travel move to the first object point.
            m_avoid_crossing_perimeters.disable_once();
        }

        std::vector<InstanceToPrint> instances_to_print = sort_print_object_instances(layers, ordering, single_object_instance_idx);

        // We are almost ready to print. However, we must go through all the objects twice to print the the overridden extrusions first (infill/perimeter wiping feature):
        bool is_anything_overridden = layer_tools.wiping_extrusions().is_anything_overridden();
        if (is_anything_overridden) {
            // Extrude wipes.
            size_t gcode_size_old = gcode.size();
            for (const InstanceToPrint &instance : instances_to_print)
                this->process_layer_single_object(
                    gcode, extruder_id, instance,
                    layers[instance.object_layer_to_print_id], layer_tools,
                    is_anything_overridden, true /* print_wipe_extrusions */);
            if (gcode_size_old < gcode.size())
                gcode+="; PURGING FINISHED\n";
        }
        // Extrude normal extrusions.
        for (const InstanceToPrint &instance : instances_to_print)
            this->process_layer_single_object(
                gcode, extruder_id, instance,
                layers[instance.object_layer_to_print_id], layer_tools,
                is_anything_overridden, false /* print_wipe_extrusions */);
    }

    BOOST_LOG_TRIVIAL(trace) << "Exported layer " << layer.id() << " print_z " << print_z <<
    log_memory_info();

    result.gcode = std::move(gcode);
    result.cooling_buffer_flush = object_layer || raft_layer || last_layer;
    return result;
}

static const auto comment_perimeter = "perimeter"sv;
// Comparing string_view pointer & length for speed.
static inline bool comment_is_perimeter(const std::string_view comment) {
    return comment.data() == comment_perimeter.data() && comment.size() == comment_perimeter.size();
}

void GCode::process_layer_single_object(
    // output
    std::string              &gcode, 
    // Index of the extruder currently active.
    const unsigned int        extruder_id,
    // What object and instance is going to be printed.
    const InstanceToPrint    &print_instance,
    // and the object & support layer of the above.
    const ObjectLayerToPrint &layer_to_print, 
    // Container for extruder overrides (when wiping into object or infill).
    const LayerTools         &layer_tools,
    // Is any extrusion possibly marked as wiping extrusion?
    const bool                is_anything_overridden, 
    // Round 1 (wiping into object or infill) or round 2 (normal extrusions).
    const bool                print_wipe_extrusions)
{
    //FIXME what the heck ID is this? Layer ID or Object ID? More likely an Object ID.
    uint32_t layer_id = 0;
    bool     first    = true;
    // Delay layer initialization as many layers may not print with all extruders.
    auto init_layer_delayed = [this, &print_instance, &layer_to_print, layer_id, &first, &gcode]() {
        if (first) {
            first = false;
            const PrintObject &print_object = print_instance.print_object;
            const Print       &print        = *print_object.print();
            m_config.apply(print_object.config(), true);
            m_layer = layer_to_print.layer();
            if (print.config().avoid_crossing_perimeters)
                m_avoid_crossing_perimeters.init_layer(*m_layer);
            // When starting a new object, use the external motion planner for the first travel move.
            const Point &offset = print_object.instances()[print_instance.instance_id].shift;
            std::pair<const PrintObject*, Point> this_object_copy(&print_object, offset);
            if (m_last_obj_copy != this_object_copy)
                m_avoid_crossing_perimeters.use_external_mp_once();
            m_last_obj_copy = this_object_copy;
            this->set_origin(unscale(offset));
            if (this->config().gcode_label_objects)
                gcode += std::string("; printing object ") + print_object.model_object()->name + " id:" + std::to_string(layer_id) + " copy " + std::to_string(print_instance.instance_id) + "\n";
        }
    };

    const PrintObject &print_object = print_instance.print_object;
    const Print       &print        = *print_object.print();

    m_extrusion_quality_estimator.set_current_object(&print_object);

    if (! print_wipe_extrusions && layer_to_print.support_layer != nullptr)
        if (const SupportLayer &support_layer = *layer_to_print.support_layer; ! support_layer.support_fills.entities.empty()) {
            ExtrusionRole   role               = support_layer.support_fills.role();
            bool            has_support        = role.is_mixed() || role.is_support_base();
            bool            has_interface      = role.is_mixed() || role.is_support_interface();
            // Extruder ID of the support base. -1 if "don't care".
            unsigned int    support_extruder   = print_object.config().support_material_extruder.value - 1;
            // Shall the support be printed with the active extruder, preferably with non-soluble, to avoid tool changes?
            bool            support_dontcare   = support_extruder == std::numeric_limits<unsigned int>::max();
            // Extruder ID of the support interface. -1 if "don't care".
            unsigned int    interface_extruder = print_object.config().support_material_interface_extruder.value - 1;
            // Shall the support interface be printed with the active extruder, preferably with non-soluble, to avoid tool changes?
            bool            interface_dontcare = interface_extruder == std::numeric_limits<unsigned int>::max();
            if (support_dontcare || interface_dontcare) {
                // Some support will be printed with "don't care" material, preferably non-soluble.
                // Is the current extruder assigned a soluble filament?
                auto it_nonsoluble = std::find_if(layer_tools.extruders.begin(), layer_tools.extruders.end(), 
                    [&soluble = std::as_const(print.config().filament_soluble)](unsigned int extruder_id) { return ! soluble.get_at(extruder_id); });
                // There should be a non-soluble extruder available.
                assert(it_nonsoluble != layer_tools.extruders.end());
                unsigned int dontcare_extruder = it_nonsoluble == layer_tools.extruders.end() ? layer_tools.extruders.front() : *it_nonsoluble;
                if (support_dontcare)
                    support_extruder = dontcare_extruder;
                if (interface_dontcare)
                    interface_extruder = dontcare_extruder;
            }
            bool extrude_support   = has_support && support_extruder == extruder_id;
            bool extrude_interface = has_interface && interface_extruder == extruder_id;
            if (extrude_support || extrude_interface) {
                init_layer_delayed();
                m_layer = layer_to_print.support_layer;
                m_object_layer_over_raft = false;
                gcode += this->extrude_support(
                    // support_extrusion_role is ExtrusionRole::SupportMaterial, ExtrusionRole::SupportMaterialInterface or ExtrusionRole::Mixed for all extrusion paths.
                    support_layer.support_fills.chained_path_from(m_last_pos, extrude_support ? (extrude_interface ? ExtrusionRole::Mixed : ExtrusionRole::SupportMaterial) : ExtrusionRole::SupportMaterialInterface));
            }
        }

    m_layer = layer_to_print.layer();
    // To control print speed of the 1st object layer printed over raft interface.
    m_object_layer_over_raft = layer_to_print.object_layer && layer_to_print.object_layer->id() > 0 &&
        print_object.slicing_parameters().raft_layers() == layer_to_print.object_layer->id();

    // Check whether this ExtrusionEntityCollection should be printed now with extruder_id, given print_wipe_extrusions
    // (wipe extrusions are printed before regular extrusions).
    auto shall_print_this_extrusion_collection = [extruder_id, instance_id = print_instance.instance_id, &layer_tools, is_anything_overridden, print_wipe_extrusions](const ExtrusionEntityCollection *eec, const PrintRegion &region) -> bool {
        assert(eec != nullptr);
        if (eec->entities.empty())
            // This shouldn't happen. FIXME why? but first_point() would fail.
            return false;
        // This extrusion is part of certain Region, which tells us which extruder should be used for it:
        int correct_extruder_id = layer_tools.extruder(*eec, region);
        if (! layer_tools.has_extruder(correct_extruder_id)) {
            // this entity is not overridden, but its extruder is not in layer_tools - we'll print it
            // by last extruder on this layer (could happen e.g. when a wiping object is taller than others - dontcare extruders are eradicated from layer_tools)
            correct_extruder_id = layer_tools.extruders.back();
        }
        int extruder_override_id = is_anything_overridden ? layer_tools.wiping_extrusions().get_extruder_override(eec, instance_id) : -1;
        return print_wipe_extrusions ?
            extruder_override_id == int(extruder_id) :
            extruder_override_id < 0 && extruder_id == correct_extruder_id;
    };

    ExtrusionEntitiesPtr temp_fill_extrusions;
    if (const Layer *layer = layer_to_print.object_layer; layer)
        for (size_t idx : layer->lslice_indices_sorted_by_print_order) {
            const LayerSlice &lslice = layer->lslices_ex[idx];
            auto extrude_infill_range = [&](
                const LayerRegion &layerm, const ExtrusionEntityCollection &fills,
                LayerExtrusionRanges::const_iterator it_fill_ranges_begin, LayerExtrusionRanges::const_iterator it_fill_ranges_end, bool ironing) {
                // PrintObjects own the PrintRegions, thus the pointer to PrintRegion would be unique to a PrintObject, they would not
                // identify the content of PrintRegion accross the whole print uniquely. Translate to a Print specific PrintRegion.
                const PrintRegion &region = print.get_print_region(layerm.region().print_region_id());
                temp_fill_extrusions.clear();
                for (auto it_fill_range = it_fill_ranges_begin; it_fill_range != it_fill_ranges_end; ++ it_fill_range) {
                    assert(it_fill_range->region() == it_fill_ranges_begin->region());
                    for (uint32_t fill_id : *it_fill_range) {
                        assert(dynamic_cast<ExtrusionEntityCollection*>(fills.entities[fill_id]));
                        if (auto *eec = static_cast<ExtrusionEntityCollection*>(fills.entities[fill_id]);
                            (eec->role() == ExtrusionRole::Ironing) == ironing && shall_print_this_extrusion_collection(eec, region)) {
                            if (eec->can_reverse())
                                // Flatten the infill collection for better path planning.
                                for (auto *ee : eec->entities)
                                    temp_fill_extrusions.emplace_back(ee);
                            else
                                temp_fill_extrusions.emplace_back(eec);
                        }
                    }
                }
                if (! temp_fill_extrusions.empty()) {
                    init_layer_delayed();
                    m_config.apply(region.config());
                    //FIXME The source extrusions may be reversed, thus modifying the extrusions! Is it a problem? How about the initial G-code preview?
                    // Will parallel access of initial G-code preview to these extrusions while reordering them at backend cause issues?
                    chain_and_reorder_extrusion_entities(temp_fill_extrusions, &m_last_pos);
                    const auto extrusion_name = ironing ? "ironing"sv : "infill"sv;
                    for (const ExtrusionEntity *fill : temp_fill_extrusions)
                        if (auto *eec = dynamic_cast<const ExtrusionEntityCollection*>(fill); eec) {
                            for (const ExtrusionEntity *ee : eec->chained_path_from(m_last_pos).entities)
                                gcode += this->extrude_entity(*ee, extrusion_name);
                        } else
                            gcode += this->extrude_entity(*fill, extrusion_name);
                }
            };

            //FIXME order islands?
            // Sequential tool path ordering of multiple parts within the same object, aka. perimeter tracking (#5511)
            for (const LayerIsland &island : lslice.islands) {
                auto process_perimeters = [&]() {
                    const LayerRegion &layerm = *layer->get_region(island.perimeters.region());
                    // PrintObjects own the PrintRegions, thus the pointer to PrintRegion would be unique to a PrintObject, they would not
                    // identify the content of PrintRegion accross the whole print uniquely. Translate to a Print specific PrintRegion.
                    const PrintRegion &region = print.get_print_region(layerm.region().print_region_id());
                    bool first = true;
                    for (uint32_t perimeter_id : island.perimeters) {
                        assert(dynamic_cast<const ExtrusionEntityCollection*>(layerm.perimeters().entities[perimeter_id]));
                        if (const auto *eec = static_cast<const ExtrusionEntityCollection*>(layerm.perimeters().entities[perimeter_id]);
                            shall_print_this_extrusion_collection(eec, region)) {
                            // This may not apply to Arachne, but maybe the Arachne gap fill should disable reverse as well?
                            // assert(! eec->can_reverse());
                            if (first) {
                                first = false;
                                init_layer_delayed();
                                m_config.apply(region.config());
                            }
                            for (const ExtrusionEntity *ee : *eec)
                                gcode += this->extrude_entity(*ee, comment_perimeter, -1.);
                        }
                    }
                };
                auto process_infill = [&]() {
                    for (auto it = island.fills.begin(); it != island.fills.end();) {
                        // Gather range of fill ranges with the same region.
                        auto it_end = it;
                        for (++ it_end; it_end != island.fills.end() && it->region() == it_end->region(); ++ it_end) ;
                        const LayerRegion &layerm = *layer->get_region(it->region());
                        extrude_infill_range(layerm, layerm.fills(), it, it_end, false /* normal extrusions, not ironing */);
                        it = it_end;
                    }
                };
                if (print.config().infill_first) {
                    process_infill();
                    process_perimeters();
                } else {
                    process_perimeters();
                    process_infill();
                }
            }
            // ironing
            //FIXME move ironing into the loop above over LayerIslands?
            // First Ironing changes extrusion rate quickly, second single ironing may be done over multiple perimeter regions.
            // Ironing in a second phase is safer, but it may be less efficient.
            for (const LayerIsland &island : lslice.islands) {
                for (auto it = island.fills.begin(); it != island.fills.end();) {
                    // Gather range of fill ranges with the same region.
                    auto it_end = it;
                    for (++ it_end; it_end != island.fills.end() && it->region() == it_end->region(); ++ it_end) ;
                    const LayerRegion &layerm = *layer->get_region(it->region());
                    extrude_infill_range(layerm, layerm.fills(), it, it_end, true /* ironing, not normal extrusions */);
                    it = it_end;
                }
            }
        }
    if (! first && this->config().gcode_label_objects)
        gcode += std::string("; stop printing object ") + print_object.model_object()->name + " id:" + std::to_string(layer_id) + " copy " + std::to_string(print_instance.instance_id) + "\n";
}

void GCode::apply_print_config(const PrintConfig &print_config)
{
    m_writer.apply_print_config(print_config);
    m_config.apply(print_config);
    m_scaled_resolution = scaled<double>(print_config.gcode_resolution.value);
}

void GCode::append_full_config(const Print &print, std::string &str)
{
    const DynamicPrintConfig &cfg = print.full_print_config();
    // Sorted list of config keys, which shall not be stored into the G-code. Initializer list.
    static constexpr auto banned_keys = {
        "compatible_printers"sv,
        "compatible_prints"sv,
        //FIXME The print host keys should not be exported to full_print_config anymore. The following keys may likely be removed.
        "print_host"sv,
        "printhost_apikey"sv,
        "printhost_cafile"sv
    };
    assert(std::is_sorted(banned_keys.begin(), banned_keys.end()));
    auto is_banned = [](const std::string &key) {
        return std::binary_search(banned_keys.begin(), banned_keys.end(), key);
    };
    for (const std::string &key : cfg.keys())
        if (! is_banned(key) && ! cfg.option(key)->is_nil())
            str += "; " + key + " = " + cfg.opt_serialize(key) + "\n";
}

void GCode::set_extruders(const std::vector<unsigned int> &extruder_ids)
{
    m_writer.set_extruders(extruder_ids);

    // enable wipe path generation if any extruder has wipe enabled
    m_wipe.enable = false;
    for (auto id : extruder_ids)
        if (m_config.wipe.get_at(id)) {
            m_wipe.enable = true;
            break;
        }
}

void GCode::set_origin(const Vec2d &pointf)
{
    // if origin increases (goes towards right), last_pos decreases because it goes towards left
    const Point translate(
        scale_(m_origin(0) - pointf(0)),
        scale_(m_origin(1) - pointf(1))
    );
    m_last_pos += translate;
    m_wipe.path.translate(translate);
    m_origin = pointf;
}

std::string GCode::preamble()
{
    std::string gcode = m_writer.preamble();

    /*  Perform a *silent* move to z_offset: we need this to initialize the Z
        position of our writer object so that any initial lift taking place
        before the first layer change will raise the extruder from the correct
        initial Z instead of 0.  */
    m_writer.travel_to_z(m_config.z_offset.value);

    return gcode;
}

// called by GCode::process_layer()
std::string GCode::change_layer(coordf_t print_z)
{
    std::string gcode;
    if (m_layer_count > 0)
        // Increment a progress bar indicator.
        gcode += m_writer.update_progress(++ m_layer_index, m_layer_count);
    coordf_t z = print_z + m_config.z_offset.value;  // in unscaled coordinates
    if (EXTRUDER_CONFIG(retract_layer_change) && m_writer.will_move_z(z))
        gcode += this->retract();

    {
        std::ostringstream comment;
        comment << "move to next layer (" << m_layer_index << ")";
        gcode += m_writer.travel_to_z(z, comment.str());
    }

    // forget last wiping path as wiping after raising Z is pointless
    m_wipe.reset_path();

    return gcode;
}

std::string GCode::extrude_loop(ExtrusionLoop loop, const std::string_view description, double speed)
{
    // get a copy; don't modify the orientation of the original loop object otherwise
    // next copies (if any) would not detect the correct orientation

    // extrude all loops ccw
    bool was_clockwise = loop.make_counter_clockwise();

    // find the point of the loop that is closest to the current extruder position
    // or randomize if requested
    Point last_pos = this->last_pos();

    if (! m_config.spiral_vase && comment_is_perimeter(description)) {
        assert(m_layer != nullptr);
        m_seam_placer.place_seam(m_layer, loop, m_config.external_perimeters_first, this->last_pos());
    } else
        // Because the G-code export has 1um resolution, don't generate segments shorter than 1.5 microns,
        // thus empty path segments will not be produced by G-code export.
        loop.split_at(last_pos, false, scaled<double>(0.0015));

    for (auto it = std::next(loop.paths.begin()); it != loop.paths.end(); ++it) {
        assert(it->polyline.points.size() >= 2);
        assert(std::prev(it)->polyline.last_point() == it->polyline.first_point());
    }
    assert(loop.paths.front().first_point() == loop.paths.back().last_point());

    // clip the path to avoid the extruder to get exactly on the first point of the loop;
    // if polyline was shorter than the clipping distance we'd get a null polyline, so
    // we discard it in that case
    double clip_length = m_enable_loop_clipping ?
        scale_(EXTRUDER_CONFIG(nozzle_diameter)) * LOOP_CLIPPING_LENGTH_OVER_NOZZLE_DIAMETER :
        0;

    // get paths
    ExtrusionPaths paths;
    loop.clip_end(clip_length, &paths);
    if (paths.empty()) return "";

    // apply the small perimeter speed
    if (paths.front().role().is_perimeter() && loop.length() <= SMALL_PERIMETER_LENGTH && speed == -1)
        speed = m_config.small_perimeter_speed.get_abs_value(m_config.perimeter_speed);

    // extrude along the path
    std::string gcode;
    for (ExtrusionPath &path : paths) {
        path.simplify(m_scaled_resolution);
        gcode += this->_extrude(path, description, speed);
    }

    // reset acceleration
    gcode += m_writer.set_print_acceleration((unsigned int)(m_config.default_acceleration.value + 0.5));

    if (m_wipe.enable) {
        m_wipe.path = paths.front().polyline;

        for (auto it = std::next(paths.begin()); it != paths.end(); ++it) {
            if (it->role().is_bridge())
                break; // Don't perform a wipe on bridges.

            assert(it->polyline.points.size() >= 2);
            assert(m_wipe.path.points.back() == it->polyline.first_point());
            if (m_wipe.path.points.back() != it->polyline.first_point())
                break; // ExtrusionLoop is interrupted in some place.

            m_wipe.path.points.insert(m_wipe.path.points.end(), it->polyline.points.begin() + 1, it->polyline.points.end());
        }
    }

    // make a little move inwards before leaving loop
    if (paths.back().role().is_external_perimeter() && m_layer != NULL && m_config.perimeters.value > 1 && paths.front().size() >= 2 && paths.back().polyline.points.size() >= 3) {
        // detect angle between last and first segment
        // the side depends on the original winding order of the polygon (left for contours, right for holes)
        //FIXME improve the algorithm in case the loop is tiny.
        //FIXME improve the algorithm in case the loop is split into segments with a low number of points (see the Point b query).
        // Angle from the 2nd point to the last point.
        double angle_inside = angle(paths.front().polyline.points[1]        - paths.front().first_point(),
                                    *(paths.back().polyline.points.end()-3) - paths.front().first_point());
        assert(angle_inside >= -M_PI && angle_inside <= M_PI);
        // 3rd of this angle will be taken, thus make the angle monotonic before interpolation.
        if (was_clockwise) {
            if (angle_inside > 0)
                angle_inside -= 2.0 * M_PI;
        } else {
            if (angle_inside < 0)
                angle_inside += 2.0 * M_PI;
        }

        // create the destination point along the first segment and rotate it
        // we make sure we don't exceed the segment length because we don't know
        // the rotation of the second segment so we might cross the object boundary
        Vec2d  p1 = paths.front().polyline.points.front().cast<double>();
        Vec2d  p2 = paths.front().polyline.points[1].cast<double>();
        Vec2d  v  = p2 - p1;
        double nd = scale_(EXTRUDER_CONFIG(nozzle_diameter));
        double l2 = v.squaredNorm();
        // Shift by no more than a nozzle diameter.
        //FIXME Hiding the seams will not work nicely for very densely discretized contours!
        Point  pt = ((nd * nd >= l2) ? p2 : (p1 + v * (nd / sqrt(l2)))).cast<coord_t>();
        // Rotate pt inside around the seam point.
        pt.rotate(angle_inside / 3., paths.front().polyline.points.front());
        // generate the travel move
        gcode += m_writer.travel_to_xy(this->point_to_gcode(pt), "move inwards before travel");
    }

    return gcode;
}

std::string GCode::extrude_multi_path(ExtrusionMultiPath multipath, const std::string_view description, double speed)
{
    for (auto it = std::next(multipath.paths.begin()); it != multipath.paths.end(); ++it) {
        assert(it->polyline.points.size() >= 2);
        assert(std::prev(it)->polyline.last_point() == it->polyline.first_point());
    }
    // extrude along the path
    std::string gcode;
    for (ExtrusionPath path : multipath.paths) {
        path.simplify(m_scaled_resolution);
        gcode += this->_extrude(path, description, speed);
    }
    if (m_wipe.enable) {
        m_wipe.path = std::move(multipath.paths.back().polyline);
        m_wipe.path.reverse();

        for (auto it = std::next(multipath.paths.rbegin()); it != multipath.paths.rend(); ++it) {
            if (it->role().is_bridge())
                break; // Do not perform a wipe on bridges.

            assert(it->polyline.points.size() >= 2);
            assert(m_wipe.path.points.back() == it->polyline.last_point());
            if (m_wipe.path.points.back() != it->polyline.last_point())
                break; // ExtrusionMultiPath is interrupted in some place.

            m_wipe.path.points.insert(m_wipe.path.points.end(), it->polyline.points.rbegin() + 1, it->polyline.points.rend());
        }
    }
    // reset acceleration
    gcode += m_writer.set_print_acceleration((unsigned int)floor(m_config.default_acceleration.value + 0.5));
    return gcode;
}

std::string GCode::extrude_entity(const ExtrusionEntity &entity, const std::string_view description, double speed)
{
    if (const ExtrusionPath* path = dynamic_cast<const ExtrusionPath*>(&entity))
        return this->extrude_path(*path, description, speed);
    else if (const ExtrusionMultiPath* multipath = dynamic_cast<const ExtrusionMultiPath*>(&entity))
        return this->extrude_multi_path(*multipath, description, speed);
    else if (const ExtrusionLoop* loop = dynamic_cast<const ExtrusionLoop*>(&entity))
        return this->extrude_loop(*loop, description, speed);
    else
        throw Slic3r::InvalidArgument("Invalid argument supplied to extrude()");
    return "";
}

std::string GCode::extrude_path(ExtrusionPath path, std::string_view description, double speed)
{
    path.simplify(m_scaled_resolution);
    std::string gcode = this->_extrude(path, description, speed);
    if (m_wipe.enable) {
        m_wipe.path = std::move(path.polyline);
        m_wipe.path.reverse();
    }
    // reset acceleration
    gcode += m_writer.set_print_acceleration((unsigned int)floor(m_config.default_acceleration.value + 0.5));
    return gcode;
}

std::string GCode::extrude_support(const ExtrusionEntityCollection &support_fills)
{
    static constexpr const auto support_label            = "support material"sv;
    static constexpr const auto support_interface_label  = "support material interface"sv;

    std::string gcode;
    if (! support_fills.entities.empty()) {
        const double  support_speed            = m_config.support_material_speed.value;
        const double  support_interface_speed  = m_config.support_material_interface_speed.get_abs_value(support_speed);
        for (const ExtrusionEntity *ee : support_fills.entities) {
            ExtrusionRole role = ee->role();
            assert(role == ExtrusionRole::SupportMaterial || role == ExtrusionRole::SupportMaterialInterface);
            const auto   label = (role == ExtrusionRole::SupportMaterial) ? support_label : support_interface_label;
            const double speed = (role == ExtrusionRole::SupportMaterial) ? support_speed : support_interface_speed;
            const ExtrusionPath *path = dynamic_cast<const ExtrusionPath*>(ee);
            if (path)
                gcode += this->extrude_path(*path, label, speed);
            else {
                const ExtrusionMultiPath *multipath = dynamic_cast<const ExtrusionMultiPath*>(ee);
                if (multipath)
                    gcode += this->extrude_multi_path(*multipath, label, speed);
                else {
                    const ExtrusionEntityCollection *eec = dynamic_cast<const ExtrusionEntityCollection*>(ee);
                    assert(eec);
                    if (eec)
                        gcode += this->extrude_support(*eec);
                }
            }
        }
    }
    return gcode;
}

bool GCode::GCodeOutputStream::is_error() const 
{
    return ::ferror(this->f);
}

void GCode::GCodeOutputStream::flush()
{ 
    ::fflush(this->f);
}

void GCode::GCodeOutputStream::close()
{ 
    if (this->f) {
        ::fclose(this->f);
        this->f = nullptr;
    }
}

void GCode::GCodeOutputStream::write(const char *what)
{
    if (what != nullptr) {
        //FIXME don't allocate a string, maybe process a batch of lines?
        std::string gcode(m_find_replace ? m_find_replace->process_layer(what) : what);
        // writes string to file
        fwrite(gcode.c_str(), 1, gcode.size(), this->f);
        m_processor.process_buffer(gcode);
    }
}

void GCode::GCodeOutputStream::writeln(const std::string &what)
{
    if (! what.empty())
        this->write(what.back() == '\n' ? what : what + '\n');
}

void GCode::GCodeOutputStream::write_format(const char* format, ...)
{
    va_list args;
    va_start(args, format);

    int buflen;
    {
        va_list args2;
        va_copy(args2, args);
        buflen =
    #ifdef _MSC_VER
            ::_vscprintf(format, args2)
    #else
            ::vsnprintf(nullptr, 0, format, args2)
    #endif
            + 1;
        va_end(args2);
    }

    char buffer[1024];
    bool buffer_dynamic = buflen > 1024;
    char *bufptr = buffer_dynamic ? (char*)malloc(buflen) : buffer;
    int res = ::vsnprintf(bufptr, buflen, format, args);
    if (res > 0)
        this->write(bufptr);

    if (buffer_dynamic)
        free(bufptr);

    va_end(args);
}

std::string GCode::_extrude(const ExtrusionPath &path, const std::string_view description, double speed)
{
    std::string gcode;
    const std::string_view description_bridge = path.role().is_bridge() ? " (bridge)"sv : ""sv;

    // go to first point of extrusion path
    if (!m_last_pos_defined || m_last_pos != path.first_point()) {
        std::string comment = "move to first ";
        comment += description;
        comment += description_bridge;
        comment += " point";
        gcode += this->travel_to(path.first_point(), path.role(), comment);
    }

    // compensate retraction
    gcode += this->unretract();

    // adjust acceleration
    if (m_config.default_acceleration.value > 0) {
        double acceleration;
        if (this->on_first_layer() && m_config.first_layer_acceleration.value > 0) {
            acceleration = m_config.first_layer_acceleration.value;
        } else if (this->object_layer_over_raft() && m_config.first_layer_acceleration_over_raft.value > 0) {
            acceleration = m_config.first_layer_acceleration_over_raft.value;
        } else if (m_config.bridge_acceleration.value > 0 && path.role().is_bridge()) {
            acceleration = m_config.bridge_acceleration.value;
        } else if (m_config.top_solid_infill_acceleration > 0 && path.role() == ExtrusionRole::TopSolidInfill) {
            acceleration = m_config.top_solid_infill_acceleration.value;
        } else if (m_config.solid_infill_acceleration > 0 && path.role().is_solid_infill()) {
            acceleration = m_config.solid_infill_acceleration.value;
        } else if (m_config.infill_acceleration.value > 0 && path.role().is_infill()) {
            acceleration = m_config.infill_acceleration.value;
        } else if (m_config.external_perimeter_acceleration > 0 && path.role().is_external_perimeter()) {
            acceleration = m_config.external_perimeter_acceleration.value;
        } else if (m_config.perimeter_acceleration.value > 0 && path.role().is_perimeter()) {
            acceleration = m_config.perimeter_acceleration.value;
        } else {
            acceleration = m_config.default_acceleration.value;
        }
        gcode += m_writer.set_print_acceleration((unsigned int)floor(acceleration + 0.5));
    }

    // calculate extrusion length per distance unit
    double e_per_mm = m_writer.extruder()->e_per_mm3() * path.mm3_per_mm;
    if (m_writer.extrusion_axis().empty())
        // gcfNoExtrusion
        e_per_mm = 0;

    // set speed
    if (speed == -1) {
        if (path.role() == ExtrusionRole::Perimeter) {
            speed = m_config.get_abs_value("perimeter_speed");
        } else if (path.role() == ExtrusionRole::ExternalPerimeter) {
            speed = m_config.get_abs_value("external_perimeter_speed");
        } else if (path.role().is_bridge()) {
            assert(path.role().is_perimeter() || path.role() == ExtrusionRole::BridgeInfill);
            speed = m_config.get_abs_value("bridge_speed");
        } else if (path.role() == ExtrusionRole::InternalInfill) {
            speed = m_config.get_abs_value("infill_speed");
        } else if (path.role() == ExtrusionRole::SolidInfill) {
            speed = m_config.get_abs_value("solid_infill_speed");
        } else if (path.role() == ExtrusionRole::TopSolidInfill) {
            speed = m_config.get_abs_value("top_solid_infill_speed");
        } else if (path.role() == ExtrusionRole::Ironing) {
            speed = m_config.get_abs_value("ironing_speed");
        } else if (path.role() == ExtrusionRole::GapFill) {
            speed = m_config.get_abs_value("gap_fill_speed");
        } else {
            throw Slic3r::InvalidArgument("Invalid speed");
        }
    }
    if (m_volumetric_speed != 0. && speed == 0)
        speed = m_volumetric_speed / path.mm3_per_mm;
    if (this->on_first_layer())
        speed = m_config.get_abs_value("first_layer_speed", speed);
    else if (this->object_layer_over_raft())
        speed = m_config.get_abs_value("first_layer_speed_over_raft", speed);
    if (m_config.max_volumetric_speed.value > 0) {
        // cap speed with max_volumetric_speed anyway (even if user is not using autospeed)
        speed = std::min(
            speed,
            m_config.max_volumetric_speed.value / path.mm3_per_mm
        );
    }
    if (EXTRUDER_CONFIG(filament_max_volumetric_speed) > 0) {
        // cap speed with max_volumetric_speed anyway (even if user is not using autospeed)
        speed = std::min(
            speed,
            EXTRUDER_CONFIG(filament_max_volumetric_speed) / path.mm3_per_mm
        );
    }

    bool                        variable_speed_or_fan_speed = false;
    std::vector<ProcessedPoint> new_points{};
    if ((this->m_config.enable_dynamic_overhang_speeds || this->config().enable_dynamic_fan_speeds.get_at(m_writer.extruder()->id())) &&
        !this->on_first_layer() && path.role().is_perimeter()) {
        std::vector<std::pair<int, ConfigOptionFloatOrPercent>> overhangs_with_speeds = {{100, ConfigOptionFloatOrPercent{speed, false}}};
        if (this->m_config.enable_dynamic_overhang_speeds) {
            overhangs_with_speeds = {{0, m_config.overhang_speed_0},
                                     {25, m_config.overhang_speed_1},
                                     {50, m_config.overhang_speed_2},
                                     {75, m_config.overhang_speed_3},
                                     {100, ConfigOptionFloatOrPercent{speed, false}}};
        }

        std::vector<std::pair<int, ConfigOptionInts>> overhang_w_fan_speeds = {{100, ConfigOptionInts{0}}};
        if (this->m_config.enable_dynamic_fan_speeds.get_at(m_writer.extruder()->id())) {
            overhang_w_fan_speeds = {{0, m_config.overhang_fan_speed_0},
                                     {25, m_config.overhang_fan_speed_1},
                                     {50, m_config.overhang_fan_speed_2},
                                     {75, m_config.overhang_fan_speed_3},
                                     {100, ConfigOptionInts{0}}};
        }

        double external_perim_reference_speed = std::min(m_config.get_abs_value("external_perimeter_speed"),
                                                         std::min(EXTRUDER_CONFIG(filament_max_volumetric_speed) / path.mm3_per_mm,
                                                                  m_config.max_volumetric_speed.value / path.mm3_per_mm));
        new_points = m_extrusion_quality_estimator.estimate_extrusion_quality(path, overhangs_with_speeds, overhang_w_fan_speeds,
                                                                              m_writer.extruder()->id(), external_perim_reference_speed,
                                                                              speed);
        variable_speed_or_fan_speed = std::any_of(new_points.begin(), new_points.end(),
                                                  [speed](const ProcessedPoint &p) { return p.speed != speed || p.fan_speed != 0; });
    }

    double F = speed * 60;  // convert mm/sec to mm/min

    // extrude arc or line
    if (m_enable_extrusion_role_markers)
    {
        if (GCodeExtrusionRole role = extrusion_role_to_gcode_extrusion_role(path.role()); role != m_last_extrusion_role)
        {
            m_last_extrusion_role = role;
            if (m_enable_extrusion_role_markers)
            {
                char buf[32];
                sprintf(buf, ";_EXTRUSION_ROLE:%d\n", int(m_last_extrusion_role));
                gcode += buf;
            }
        }
    }

    // adds processor tags and updates processor tracking data
    // PrusaMultiMaterial::Writer may generate GCodeProcessor::Height_Tag lines without updating m_last_height
    // so, if the last role was GCodeExtrusionRole::WipeTower we force export of GCodeProcessor::Height_Tag lines
    bool last_was_wipe_tower = (m_last_processor_extrusion_role == GCodeExtrusionRole::WipeTower);
    assert(is_decimal_separator_point());

    if (GCodeExtrusionRole role = extrusion_role_to_gcode_extrusion_role(path.role()); role != m_last_processor_extrusion_role) {
        m_last_processor_extrusion_role = role;
        char buf[64];
        sprintf(buf, ";%s%s\n", GCodeProcessor::reserved_tag(GCodeProcessor::ETags::Role).c_str(), gcode_extrusion_role_to_string(m_last_processor_extrusion_role).c_str());
        gcode += buf;
    }

    if (last_was_wipe_tower || m_last_width != path.width) {
        m_last_width = path.width;
        gcode += std::string(";") + GCodeProcessor::reserved_tag(GCodeProcessor::ETags::Width)
               + float_to_string_decimal_point(m_last_width) + "\n";
    }

#if ENABLE_GCODE_VIEWER_DATA_CHECKING
    if (last_was_wipe_tower || (m_last_mm3_per_mm != path.mm3_per_mm)) {
        m_last_mm3_per_mm = path.mm3_per_mm;
        gcode += std::string(";") + GCodeProcessor::Mm3_Per_Mm_Tag
            + float_to_string_decimal_point(m_last_mm3_per_mm) + "\n";
    }
#endif // ENABLE_GCODE_VIEWER_DATA_CHECKING

    if (last_was_wipe_tower || std::abs(m_last_height - path.height) > EPSILON) {
        m_last_height = path.height;

        gcode += std::string(";") + GCodeProcessor::reserved_tag(GCodeProcessor::ETags::Height)
            + float_to_string_decimal_point(m_last_height) + "\n";
    }

    std::string cooling_marker_setspeed_comments;
    if (m_enable_cooling_markers) {
        if (path.role().is_bridge() &&
            (!path.role().is_perimeter() || !this->config().enable_dynamic_fan_speeds.get_at(m_writer.extruder()->id())))
            gcode += ";_BRIDGE_FAN_START\n";
        else
            cooling_marker_setspeed_comments = ";_EXTRUDE_SET_SPEED";
        if (path.role() == ExtrusionRole::ExternalPerimeter)
            cooling_marker_setspeed_comments += ";_EXTERNAL_PERIMETER";
    }

    if (!variable_speed_or_fan_speed) {
        // F is mm per minute.
        gcode += m_writer.set_speed(F, "", cooling_marker_setspeed_comments);
        double path_length = 0.;
        std::string comment;
        if (m_config.gcode_comments) {
            comment = description;
            comment += description_bridge;
        }
        Vec2d prev = this->point_to_gcode_quantized(path.polyline.points.front());
        auto  it   = path.polyline.points.begin();
        auto  end  = path.polyline.points.end();
        for (++ it; it != end; ++ it) {
            Vec2d p = this->point_to_gcode_quantized(*it);
            const double line_length = (p - prev).norm();
            path_length += line_length;
            gcode += m_writer.extrude_to_xy(p, e_per_mm * line_length, comment);
            prev = p;
        }
    } else {
        std::string marked_comment;
        if (m_config.gcode_comments) {
            marked_comment = description;
            marked_comment += description_bridge;
        }
        double last_set_speed     = new_points[0].speed * 60.0;
        double last_set_fan_speed = new_points[0].fan_speed;
        gcode += m_writer.set_speed(last_set_speed, "", cooling_marker_setspeed_comments);
        gcode += ";_SET_FAN_SPEED" + std::to_string(int(last_set_fan_speed)) + "\n";
        Vec2d prev = this->point_to_gcode_quantized(new_points[0].p);
        for (size_t i = 1; i < new_points.size(); i++) {
            const ProcessedPoint &processed_point = new_points[i];
            Vec2d                 p               = this->point_to_gcode_quantized(processed_point.p);
            const double          line_length     = (p - prev).norm();
            gcode += m_writer.extrude_to_xy(p, e_per_mm * line_length, marked_comment);
            prev             = p;
            double new_speed = processed_point.speed * 60.0;
            if (last_set_speed != new_speed) {
                gcode += m_writer.set_speed(new_speed, "", cooling_marker_setspeed_comments);
                last_set_speed = new_speed;
            }
            if (last_set_fan_speed != processed_point.fan_speed) {
                last_set_fan_speed = processed_point.fan_speed;
                gcode += ";_SET_FAN_SPEED" + std::to_string(int(last_set_fan_speed)) + "\n";
            }
        }
        gcode += ";_RESET_FAN_SPEED\n";
    }

    if (m_enable_cooling_markers)
        gcode += path.role().is_bridge() ? ";_BRIDGE_FAN_END\n" : ";_EXTRUDE_END\n";

    this->set_last_pos(path.last_point());
    return gcode;
}

// This method accepts &point in print coordinates.
std::string GCode::travel_to(const Point &point, ExtrusionRole role, std::string comment)
{
    /*  Define the travel move as a line between current position and the taget point.
        This is expressed in print coordinates, so it will need to be translated by
        this->origin in order to get G-code coordinates.  */
    Polyline travel { this->last_pos(), point };

    if (this->config().avoid_crossing_curled_overhangs) {
        if (m_config.avoid_crossing_perimeters) {
            BOOST_LOG_TRIVIAL(warning)
                << "Option >avoid crossing curled overhangs< is not compatible with avoid crossing perimeters and it will be ignored!";
        } else {
            Point scaled_origin = Point(scaled(this->origin()));
            travel              = m_avoid_crossing_curled_overhangs.find_path(this->last_pos() + scaled_origin, point + scaled_origin);
            travel.translate(-scaled_origin);
        }
    }

    // check whether a straight travel move would need retraction
    bool needs_retraction             = this->needs_retraction(travel, role);
    // check whether wipe could be disabled without causing visible stringing
    bool could_be_wipe_disabled       = false;
    // Save state of use_external_mp_once for the case that will be needed to call twice m_avoid_crossing_perimeters.travel_to.
    const bool used_external_mp_once  = m_avoid_crossing_perimeters.used_external_mp_once();

    // if a retraction would be needed, try to use avoid_crossing_perimeters to plan a
    // multi-hop travel path inside the configuration space
    if (needs_retraction
        && m_config.avoid_crossing_perimeters
        && ! m_avoid_crossing_perimeters.disabled_once()) {
        travel = m_avoid_crossing_perimeters.travel_to(*this, point, &could_be_wipe_disabled);
        // check again whether the new travel path still needs a retraction
        needs_retraction = this->needs_retraction(travel, role);
        //if (needs_retraction && m_layer_index > 1) exit(0);
    }

    // Re-allow avoid_crossing_perimeters for the next travel moves
    m_avoid_crossing_perimeters.reset_once_modifiers();

    // generate G-code for the travel move
    std::string gcode;
    if (needs_retraction) {
        if (m_config.avoid_crossing_perimeters && could_be_wipe_disabled)
            m_wipe.reset_path();

        Point last_post_before_retract = this->last_pos();
        gcode += this->retract();
        // When "Wipe while retracting" is enabled, then extruder moves to another position, and travel from this position can cross perimeters.
        // Because of it, it is necessary to call avoid crossing perimeters again with new starting point after calling retraction()
        // FIXME Lukas H.: Try to predict if this second calling of avoid crossing perimeters will be needed or not. It could save computations.
        if (last_post_before_retract != this->last_pos() && m_config.avoid_crossing_perimeters) {
            // If in the previous call of m_avoid_crossing_perimeters.travel_to was use_external_mp_once set to true restore this value for next call.
            if (used_external_mp_once)
                m_avoid_crossing_perimeters.use_external_mp_once();
            travel = m_avoid_crossing_perimeters.travel_to(*this, point);
            // If state of use_external_mp_once was changed reset it to right value.
            if (used_external_mp_once)
                m_avoid_crossing_perimeters.reset_once_modifiers();
        }
    } else
        // Reset the wipe path when traveling, so one would not wipe along an old path.
        m_wipe.reset_path();

    // use G1 because we rely on paths being straight (G0 may make round paths)
    if (travel.size() >= 2) {

        gcode += m_writer.set_travel_acceleration((unsigned int)(m_config.travel_acceleration.value + 0.5));

        for (size_t i = 1; i < travel.size(); ++ i)
            gcode += m_writer.travel_to_xy(this->point_to_gcode(travel.points[i]), comment);

        if (! GCodeWriter::supports_separate_travel_acceleration(config().gcode_flavor)) {
            // In case that this flavor does not support separate print and travel acceleration,
            // reset acceleration to default.
            gcode += m_writer.set_travel_acceleration((unsigned int)(m_config.travel_acceleration.value + 0.5));
        }

        this->set_last_pos(travel.points.back());
    }
    return gcode;
}

bool GCode::needs_retraction(const Polyline &travel, ExtrusionRole role)
{
    if (travel.length() < scale_(EXTRUDER_CONFIG(retract_before_travel))) {
        // skip retraction if the move is shorter than the configured threshold
        return false;
    }

    if (role == ExtrusionRole::SupportMaterial)
        if (const SupportLayer *support_layer = dynamic_cast<const SupportLayer*>(m_layer);
            support_layer != nullptr && ! support_layer->support_islands_bboxes.empty()) {
            BoundingBox bbox_travel = get_extents(travel);
            Polylines   trimmed;
            bool        trimmed_initialized = false;
            for (const BoundingBox &bbox : support_layer->support_islands_bboxes)
                if (bbox.overlap(bbox_travel)) {
                    const auto &island = support_layer->support_islands[&bbox - support_layer->support_islands_bboxes.data()];
                    trimmed = trimmed_initialized ? diff_pl(trimmed, island) : diff_pl(travel, island);
                    trimmed_initialized = true;
                    if (trimmed.empty())
                        // skip retraction if this is a travel move inside a support material island
                        //FIXME not retracting over a long path may cause oozing, which in turn may result in missing material
                        // at the end of the extrusion path!
                        return false;
                    // Not sure whether updating the boudning box isn't too expensive.
                    //bbox_travel = get_extents(trimmed);
                }
        }

    if (m_config.only_retract_when_crossing_perimeters && m_layer != nullptr &&
        m_config.fill_density.value > 0 && m_retract_when_crossing_perimeters.travel_inside_internal_regions(*m_layer, travel))
        // Skip retraction if travel is contained in an internal slice *and*
        // internal infill is enabled (so that stringing is entirely not visible).
        //FIXME any_internal_region_slice_contains() is potentionally very slow, it shall test for the bounding boxes first.
        return false;

    // retract if only_retract_when_crossing_perimeters is disabled or doesn't apply
    return true;
}

std::string GCode::retract(bool toolchange)
{
    std::string gcode;

    if (m_writer.extruder() == nullptr)
        return gcode;

    // wipe (if it's enabled for this extruder and we have a stored wipe path)
    if (EXTRUDER_CONFIG(wipe) && m_wipe.has_path()) {
        gcode += toolchange ? m_writer.retract_for_toolchange(true) : m_writer.retract(true);
        gcode += m_wipe.wipe(*this, toolchange);
    }

    /*  The parent class will decide whether we need to perform an actual retraction
        (the extruder might be already retracted fully or partially). We call these
        methods even if we performed wipe, since this will ensure the entire retraction
        length is honored in case wipe path was too short.  */
    gcode += toolchange ? m_writer.retract_for_toolchange() : m_writer.retract();

    gcode += m_writer.reset_e();
    if (m_writer.extruder()->retract_length() > 0 || m_config.use_firmware_retraction)
        gcode += m_writer.lift();

    return gcode;
}

std::string GCode::set_extruder(unsigned int extruder_id, double print_z)
{
    if (!m_writer.need_toolchange(extruder_id))
        return "";

    // if we are running a single-extruder setup, just set the extruder and return nothing
    if (!m_writer.multiple_extruders) {
        this->placeholder_parser().set("current_extruder", extruder_id);

        std::string gcode;
        // Append the filament start G-code.
        const std::string &start_filament_gcode = m_config.start_filament_gcode.get_at(extruder_id);
        if (! start_filament_gcode.empty()) {
            // Process the start_filament_gcode for the filament.
            DynamicConfig config;
            config.set_key_value("layer_num", new ConfigOptionInt(m_layer_index));
            config.set_key_value("layer_z",   new ConfigOptionFloat(this->writer().get_position().z() - m_config.z_offset.value));
            config.set_key_value("max_layer_z", new ConfigOptionFloat(m_max_layer_z));
            config.set_key_value("filament_extruder_id", new ConfigOptionInt(int(extruder_id)));
            gcode += this->placeholder_parser_process("start_filament_gcode", start_filament_gcode, extruder_id, &config);
            check_add_eol(gcode);
        }
        gcode += m_writer.toolchange(extruder_id);
        return gcode;
    }

    // prepend retraction on the current extruder
    std::string gcode = this->retract(true);

    // Always reset the extrusion path, even if the tool change retract is set to zero.
    m_wipe.reset_path();

    if (m_writer.extruder() != nullptr) {
        // Process the custom end_filament_gcode.
        unsigned int        old_extruder_id     = m_writer.extruder()->id();
        const std::string  &end_filament_gcode  = m_config.end_filament_gcode.get_at(old_extruder_id);
        if (! end_filament_gcode.empty()) {
            gcode += placeholder_parser_process("end_filament_gcode", end_filament_gcode, old_extruder_id);
            check_add_eol(gcode);
        }
    }


    // If ooze prevention is enabled, set current extruder to the standby temperature.
    if (m_ooze_prevention.enable && m_writer.extruder() != nullptr)
        gcode += m_ooze_prevention.pre_toolchange(*this);

    const std::string& toolchange_gcode = m_config.toolchange_gcode.value;
    std::string toolchange_gcode_parsed;

    // Process the custom toolchange_gcode. If it is empty, insert just a Tn command.
    if (!toolchange_gcode.empty()) {
        DynamicConfig config;
        config.set_key_value("previous_extruder", new ConfigOptionInt((int)(m_writer.extruder() != nullptr ? m_writer.extruder()->id() : -1 )));
        config.set_key_value("next_extruder",     new ConfigOptionInt((int)extruder_id));
        config.set_key_value("layer_num",         new ConfigOptionInt(m_layer_index));
        config.set_key_value("layer_z",           new ConfigOptionFloat(print_z));
        config.set_key_value("toolchange_z",      new ConfigOptionFloat(print_z));
        config.set_key_value("max_layer_z",       new ConfigOptionFloat(m_max_layer_z));
        toolchange_gcode_parsed = placeholder_parser_process("toolchange_gcode", toolchange_gcode, extruder_id, &config);
        gcode += toolchange_gcode_parsed;
        check_add_eol(gcode);
    }

    // We inform the writer about what is happening, but we may not use the resulting gcode.
    std::string toolchange_command = m_writer.toolchange(extruder_id);
    if (! custom_gcode_changes_tool(toolchange_gcode_parsed, m_writer.toolchange_prefix(), extruder_id))
        gcode += toolchange_command;
    else {
        // user provided his own toolchange gcode, no need to do anything
    }

    // Set the temperature if the wipe tower didn't (not needed for non-single extruder MM)
    if (m_config.single_extruder_multi_material && !m_config.wipe_tower) {
        int temp = (m_layer_index <= 0 ? m_config.first_layer_temperature.get_at(extruder_id) :
                                         m_config.temperature.get_at(extruder_id));

        gcode += m_writer.set_temperature(temp, false);
    }

    this->placeholder_parser().set("current_extruder", extruder_id);

    // Append the filament start G-code.
    const std::string &start_filament_gcode = m_config.start_filament_gcode.get_at(extruder_id);
    if (! start_filament_gcode.empty()) {
        // Process the start_filament_gcode for the new filament.
        DynamicConfig config;
        config.set_key_value("layer_num", new ConfigOptionInt(m_layer_index));
        config.set_key_value("layer_z",   new ConfigOptionFloat(this->writer().get_position().z() - m_config.z_offset.value));
        config.set_key_value("max_layer_z", new ConfigOptionFloat(m_max_layer_z));
        config.set_key_value("filament_extruder_id", new ConfigOptionInt(int(extruder_id)));
        gcode += this->placeholder_parser_process("start_filament_gcode", start_filament_gcode, extruder_id, &config);
        check_add_eol(gcode);
    }
    // Set the new extruder to the operating temperature.
    if (m_ooze_prevention.enable)
        gcode += m_ooze_prevention.post_toolchange(*this);

    return gcode;
}

// convert a model-space scaled point into G-code coordinates
Vec2d GCode::point_to_gcode(const Point &point) const
{
    Vec2d extruder_offset = EXTRUDER_CONFIG(extruder_offset);
    return unscaled<double>(point) + m_origin - extruder_offset;
}

Vec2d GCode::point_to_gcode_quantized(const Point &point) const
{
    Vec2d p = this->point_to_gcode(point);
    return { GCodeFormatter::quantize_xyzf(p.x()), GCodeFormatter::quantize_xyzf(p.y()) };
}

// convert a model-space scaled point into G-code coordinates
Point GCode::gcode_to_point(const Vec2d &point) const
{
    Vec2d pt = point - m_origin;
    if (const Extruder *extruder = m_writer.extruder(); extruder)
        // This function may be called at the very start from toolchange G-code when the extruder is not assigned yet.
        pt += m_config.extruder_offset.get_at(extruder->id());
    return scaled<coord_t>(pt);
        
}

}   // namespace Slic3r<|MERGE_RESOLUTION|>--- conflicted
+++ resolved
@@ -689,15 +689,11 @@
         std::pair<coordf_t, ObjectsLayerToPrint> merged;
         // Assign an average print_z to the set of layers with nearly equal print_z.
         merged.first = 0.5 * (ordering[i].print_z + ordering[j - 1].print_z);
-<<<<<<< HEAD
-        // z-dithering may result in 2 layers from the same object in merged
+		// z-dithering may result in 2 layers from the same object in merged
+        merged.second.assign(print.objects().size(), ObjectLayerToPrint());
         for (; i < j; ++ i) {
-=======
-        merged.second.assign(print.objects().size(), ObjectLayerToPrint());
-        for (; i < j; ++i) {
->>>>>>> 996a72a2
             const OrderingItem& oi = ordering[i];
-            merged.second.emplace_back(std::move(per_object[oi.object_idx][oi.layer_idx]));
+            merged.second.emplace_back(std::move(per_object[oi.object_idx][oi.layer_idx]);
         }
         layers_to_print.emplace_back(std::move(merged));
     }
