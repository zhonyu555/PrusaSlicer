#ifndef _libslic3r_h_
#define _libslic3r_h_

#include "libslic3r_version.h"

// this needs to be included early for MSVC (listing it in Build.PL is not enough)
#include <memory>
#include <algorithm>
#include <ostream>
#include <iostream>
#include <math.h>
#include <queue>
#include <sstream>
#include <cstdio>
#include <stdint.h>
#include <stdarg.h>
#include <vector>
#include <cassert>
#include <cmath>

#include "Technologies.hpp"
#include "Semver.hpp"

typedef int64_t coord_t;
typedef double  coordf_t;

//FIXME This epsilon value is used for many non-related purposes:
// For a threshold of a squared Euclidean distance,
// for a trheshold in a difference of radians,
// for a threshold of a cross product of two non-normalized vectors etc.
#define EPSILON 1e-4
// Scaling factor for a conversion from coord_t to coordf_t: 10e-6
// This scaling generates a following fixed point representation with for a 32bit integer:
// 0..4294mm with 1nm resolution
// int32_t fits an interval of (-2147.48mm, +2147.48mm)
#define SCALING_FACTOR 0.000001
// RESOLUTION, SCALED_RESOLUTION: Used as an error threshold for a Douglas-Peucker polyline simplification algorithm.
#define RESOLUTION 0.0125
#define SCALED_RESOLUTION (RESOLUTION / SCALING_FACTOR)
//for creating circles (for brim_ear)
#define POLY_SIDES 24
#define PI 3.141592653589793238
// When extruding a closed loop, the loop is interrupted and shortened a bit to reduce the seam.
#define LOOP_CLIPPING_LENGTH_OVER_NOZZLE_DIAMETER 0.15
// Maximum perimeter length for the loop to apply the small perimeter speed. 
#define SMALL_PERIMETER_LENGTH (6.5 / SCALING_FACTOR) * 2 * PI
#define INSET_OVERLAP_TOLERANCE 0.4
//FIXME Better to use an inline function with an explicit return type.
//inline coord_t scale_(coordf_t v) { return coord_t(floor(v / SCALING_FACTOR + 0.5f)); }
#define scale_(val) (coord_t)((val) / SCALING_FACTOR)

#define SCALED_EPSILON scale_(EPSILON)

#define SLIC3R_DEBUG_OUT_PATH_PREFIX "out/"

#if defined(_MSC_VER) &&  _MSC_VER < 1900
# define SLIC3R_CONSTEXPR
# define SLIC3R_NOEXCEPT
#else
#define SLIC3R_CONSTEXPR constexpr
#define SLIC3R_NOEXCEPT  noexcept
#endif

inline std::string debug_out_path(const char *name, ...)
{
	char buffer[2048];
	va_list args;
	va_start(args, name);
	std::vsprintf(buffer, name, args);
	va_end(args);
	return std::string(SLIC3R_DEBUG_OUT_PATH_PREFIX) + std::string(buffer);
}

#ifdef _MSC_VER
	// Visual Studio older than 2015 does not support the prinf type specifier %zu. Use %Iu instead.
	#define PRINTF_ZU "%Iu"
#else
	#define PRINTF_ZU "%zu"
#endif

#ifndef UNUSED
#define UNUSED(x) (void)(x)
#endif /* UNUSED */

// Detect whether the compiler supports C++11 noexcept exception specifications.
#if defined(_MSC_VER) && _MSC_VER < 1900
    #define noexcept throw()
#endif

// Write slices as SVG images into out directory during the 2D processing of the slices.
// #define SLIC3R_DEBUG_SLICE_PROCESSING

namespace Slic3r {

extern Semver SEMVER;

template<typename T, typename Q>
inline T unscale(Q v) { return T(v) * T(SCALING_FACTOR); }

<<<<<<< HEAD
inline double unscaled(double v) { return v * SCALING_FACTOR; }
inline coordf_t unscale_(coord_t v) { return v * SCALING_FACTOR; }
inline coord_t scale_t(coordf_t v) { return (coord_t)(v / SCALING_FACTOR); }

enum Axis { X=0, Y, Z, E, F, NUM_AXES };
=======
enum Axis { 
	X=0,
	Y,
	Z,
	E,
	F,
	NUM_AXES,
	// For the GCodeReader to mark a parsed axis, which is not in "XYZEF", it was parsed correctly.
	UNKNOWN_AXIS = NUM_AXES,
	NUM_AXES_WITH_UNKNOWN,
};
>>>>>>> d5bcddee

template <class T>
inline void append_to(std::vector<T> &dst, const std::vector<T> &src)
{
    dst.insert(dst.end(), src.begin(), src.end());
}

template <typename T>
inline void append(std::vector<T>& dest, const std::vector<T>& src)
{
    if (dest.empty())
        dest = src;
    else
        dest.insert(dest.end(), src.begin(), src.end());
}

template <typename T>
inline void append(std::vector<T>& dest, std::vector<T>&& src)
{
    if (dest.empty())
        dest = std::move(src);
    else
        std::move(std::begin(src), std::end(src), std::back_inserter(dest));
    src.clear();
    src.shrink_to_fit();
}

// Casting an std::vector<> from one type to another type without warnings about a loss of accuracy.
template<typename T_TO, typename T_FROM>
std::vector<T_TO> cast(const std::vector<T_FROM> &src) 
{
    std::vector<T_TO> dst;
    dst.reserve(src.size());
    for (const T_FROM &a : src)
        dst.emplace_back((T_TO)a);
    return dst;
}

template <typename T>
inline void remove_nulls(std::vector<T*> &vec)
{
	vec.erase(
    	std::remove_if(vec.begin(), vec.end(), [](const T *ptr) { return ptr == nullptr; }),
    	vec.end());
}

template <typename T>
inline void sort_remove_duplicates(std::vector<T> &vec)
{
	std::sort(vec.begin(), vec.end());
	vec.erase(std::unique(vec.begin(), vec.end()), vec.end());
}

// Older compilers do not provide a std::make_unique template. Provide a simple one.
template<typename T, typename... Args>
inline std::unique_ptr<T> make_unique(Args&&... args) {
    return std::unique_ptr<T>(new T(std::forward<Args>(args)...));
}

// Variant of std::lower_bound() with compare predicate, but without the key.
// This variant is very useful in case that the T type is large or it does not even have a public constructor.
template<class ForwardIt, class LowerThanKeyPredicate>
ForwardIt lower_bound_by_predicate(ForwardIt first, ForwardIt last, LowerThanKeyPredicate lower_thank_key)
{
    ForwardIt it;
    typename std::iterator_traits<ForwardIt>::difference_type count, step;
    count = std::distance(first, last);
 
    while (count > 0) {
        it = first;
        step = count / 2;
        std::advance(it, step);
        if (lower_thank_key(*it)) {
            first = ++it;
            count -= step + 1;
        }
        else
            count = step;
    }
    return first;
}

// from https://en.cppreference.com/w/cpp/algorithm/lower_bound
template<class ForwardIt, class T, class Compare=std::less<>>
ForwardIt binary_find(ForwardIt first, ForwardIt last, const T& value, Compare comp={})
{
    // Note: BOTH type T and the type after ForwardIt is dereferenced 
    // must be implicitly convertible to BOTH Type1 and Type2, used in Compare. 
    // This is stricter than lower_bound requirement (see above)
 
    first = std::lower_bound(first, last, value, comp);
    return first != last && !comp(value, *first) ? first : last;
}

// from https://en.cppreference.com/w/cpp/algorithm/lower_bound
template<class ForwardIt, class LowerThanKeyPredicate, class EqualToKeyPredicate>
ForwardIt binary_find_by_predicate(ForwardIt first, ForwardIt last, LowerThanKeyPredicate lower_thank_key, EqualToKeyPredicate equal_to_key)
{
    // Note: BOTH type T and the type after ForwardIt is dereferenced 
    // must be implicitly convertible to BOTH Type1 and Type2, used in Compare. 
    // This is stricter than lower_bound requirement (see above)
 
    first = lower_bound_by_predicate(first, last, lower_thank_key);
    return first != last && equal_to_key(*first) ? first : last;
}

template<typename T>
static inline T sqr(T x)
{
    return x * x;
}

template <typename T>
static inline T clamp(const T low, const T high, const T value)
{
    return std::max(low, std::min(high, value));
}

template <typename T, typename Number>
static inline T lerp(const T& a, const T& b, Number t)
{
    assert((t >= Number(-EPSILON)) && (t <= Number(1) + Number(EPSILON)));
    return (Number(1) - t) * a + t * b;
}

template <typename Number>
static inline bool is_approx(Number value, Number test_value)
{
    return std::fabs(double(value) - double(test_value)) < double(EPSILON);
}

} // namespace Slic3r

#endif<|MERGE_RESOLUTION|>--- conflicted
+++ resolved
@@ -97,13 +97,10 @@
 template<typename T, typename Q>
 inline T unscale(Q v) { return T(v) * T(SCALING_FACTOR); }
 
-<<<<<<< HEAD
 inline double unscaled(double v) { return v * SCALING_FACTOR; }
 inline coordf_t unscale_(coord_t v) { return v * SCALING_FACTOR; }
 inline coord_t scale_t(coordf_t v) { return (coord_t)(v / SCALING_FACTOR); }
 
-enum Axis { X=0, Y, Z, E, F, NUM_AXES };
-=======
 enum Axis { 
 	X=0,
 	Y,
@@ -115,8 +112,6 @@
 	UNKNOWN_AXIS = NUM_AXES,
 	NUM_AXES_WITH_UNKNOWN,
 };
->>>>>>> d5bcddee
-
 template <class T>
 inline void append_to(std::vector<T> &dst, const std::vector<T> &src)
 {
