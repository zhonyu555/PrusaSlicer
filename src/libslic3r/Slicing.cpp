#include <limits>

#include "libslic3r.h"
#include "Slicing.hpp"
#include "SlicingAdaptive.hpp"
#include "PrintConfig.hpp"
#include "Model.hpp"

// #define SLIC3R_DEBUG

// Make assert active if SLIC3R_DEBUG
#ifdef SLIC3R_DEBUG
    #undef NDEBUG
    #define DEBUG
    #define _DEBUG
    #include "SVG.hpp"
    #undef assert 
    #include <cassert>
#endif

namespace Slic3r
{

static const coordf_t MIN_LAYER_HEIGHT = 0.01;
static const coordf_t MIN_LAYER_HEIGHT_DEFAULT = 0.07;
// fields are with 8-number precision after the dot
coordf_t check_z_step(const coordf_t val, const coordf_t z_step) {
    if (z_step <= EPSILON) return val;
    uint64_t valint = uint64_t(val * 100000000. + 0.1);
    uint64_t stepint = uint64_t(z_step * 100000000. + 0.1);
    return (((valint + (stepint/2)) / stepint) * stepint) / 100000000.;
    //return int((val + z_step * 0.5) / z_step) * z_step;
}
inline bool test_z_step(const coordf_t val, const coordf_t z_step) {
    if (z_step <= EPSILON) return true;
    uint64_t valint = uint64_t(val * 100000000. + 0.1);
    uint64_t stepint = uint64_t(z_step * 100000000. + 0.1);
    return valint % stepint == 0;
}

// Minimum layer height for the variable layer height algorithm.
// idx_nozzle began at 0
inline coordf_t min_layer_height_from_nozzle(const PrintConfig &print_config, uint16_t idx_nozzle)
{
    coordf_t min_layer_height = print_config.min_layer_height.get_abs_value(idx_nozzle, print_config.nozzle_diameter.get_at(idx_nozzle));
    return check_z_step( (min_layer_height == 0.) ? (MIN_LAYER_HEIGHT_DEFAULT) : std::max(MIN_LAYER_HEIGHT, min_layer_height), print_config.z_step);
}

// Maximum layer height for the variable layer height algorithm, 3/4 of a nozzle dimaeter by default,
// it should not be smaller than the minimum layer height.
// idx_nozzle began at 0
inline coordf_t max_layer_height_from_nozzle(const PrintConfig &print_config, uint16_t idx_nozzle)
{
    coordf_t min_layer_height = min_layer_height_from_nozzle(print_config, idx_nozzle);
    coordf_t nozzle_dmr = print_config.nozzle_diameter.get_at(idx_nozzle);
    coordf_t max_layer_height = print_config.max_layer_height.get_abs_value(idx_nozzle, nozzle_dmr);
    return check_z_step(std::max(min_layer_height, (max_layer_height == 0.) ? (0.75 * nozzle_dmr) : max_layer_height), print_config.z_step);
}

// Minimum layer height for the variable layer height algorithm.
// idx_nozzle began at 0
coordf_t Slicing::min_layer_height_from_nozzle(const DynamicPrintConfig &print_config, uint16_t idx_nozzle)
{
    coordf_t min_layer_height = print_config.get_computed_value("min_layer_height", idx_nozzle);
    return check_z_step((min_layer_height == 0.) ? (MIN_LAYER_HEIGHT_DEFAULT) : std::max(MIN_LAYER_HEIGHT, min_layer_height), print_config.opt_float("z_step"));
}

// Maximum layer height for the variable layer height algorithm, 3/4 of a nozzle dimaeter by default,
// it should not be smaller than the minimum layer height.
// idx_nozzle began at 0
coordf_t Slicing::max_layer_height_from_nozzle(const DynamicPrintConfig &print_config, uint16_t idx_nozzle)
{
    coordf_t min_layer_height = min_layer_height_from_nozzle(print_config, idx_nozzle);
    coordf_t max_layer_height = print_config.get_computed_value("max_layer_height", idx_nozzle);
    coordf_t nozzle_dmr       = print_config.opt_float("nozzle_diameter", idx_nozzle);
    return check_z_step(std::max(min_layer_height, (max_layer_height == 0.) ? (0.75 * nozzle_dmr) : max_layer_height), print_config.opt_float("z_step"));
}


SlicingParameters SlicingParameters::create_from_config(
	const PrintConfig 		&print_config, 
	const PrintObjectConfig &object_config,
	coordf_t				 object_height,
	const std::set<uint16_t> &object_extruders)
{
<<<<<<< HEAD
    //first layer height is got from the first_layer_height setting unless the value was garbage.
    // if the first_layer_height setting depends of the nozzle width, use the first one. Apply the z_step

    //get object first layer height
    double first_layer_height = object_config.first_layer_height.value;
    if (object_config.first_layer_height.percent) {
        first_layer_height = 1000000000.;
        for (uint16_t extruder_id : object_extruders) {
            if (print_config.nozzle_diameter.size() <= extruder_id)
                break;
            double nozzle_diameter = print_config.nozzle_diameter.values[extruder_id];
            first_layer_height = std::min(first_layer_height, object_config.first_layer_height.get_abs_value(nozzle_diameter));
        }
        if (first_layer_height == 1000000000.)
            first_layer_height = 0;
    }

    if (first_layer_height == 0)
        object_config.layer_height.value;
    first_layer_height = check_z_step(first_layer_height, print_config.z_step);
=======
    assert(! print_config.first_layer_height.percent);
    coordf_t first_layer_height                      = (print_config.first_layer_height.value <= 0) ? 
        object_config.layer_height.value : print_config.first_layer_height.value;
>>>>>>> 215e845c
    // If object_config.support_material_extruder == 0 resp. object_config.support_material_interface_extruder == 0,
    // print_config.nozzle_diameter.get_at(size_t(-1)) returns the 0th nozzle diameter,
    // which is consistent with the requirement that if support_material_extruder == 0 resp. support_material_interface_extruder == 0,
    // support will not trigger tool change, but it will use the current nozzle instead.
    // In that case all the nozzles have to be of the same diameter.
    coordf_t support_material_extruder_dmr           = print_config.nozzle_diameter.get_at(object_config.support_material_extruder.value - 1);
    coordf_t support_material_interface_extruder_dmr = print_config.nozzle_diameter.get_at(object_config.support_material_interface_extruder.value - 1);
    bool     soluble_interface                       = object_config.support_material_contact_distance_type.value == zdNone;

    SlicingParameters params;
    params.layer_height = object_config.layer_height.value;
    params.first_print_layer_height = first_layer_height;
    params.first_object_layer_height = first_layer_height;
    params.object_print_z_min = 0.;
    params.object_print_z_max = object_height;
    params.base_raft_layers = object_config.raft_layers.value;
    params.soluble_interface = soluble_interface;
    params.z_step = print_config.z_step;

    //apply z_step to layer_height
    params.layer_height = check_z_step(params.layer_height , params.z_step);
    params.object_print_z_max = check_z_step(params.object_print_z_max, params.z_step);
    if (params.object_print_z_max < object_height) params.object_print_z_max += params.z_step;

    // Miniumum/maximum of the minimum layer height over all extruders.
    params.min_layer_height = 0;
    params.max_layer_height = std::numeric_limits<double>::max();
<<<<<<< HEAD
    params.max_suport_layer_height = 0;
    params.exact_last_layer_height = object_config.exact_last_layer_height.value;
    if (object_config.support_material.value || params.base_raft_layers > 0) {
=======
    if (object_config.support_material.value || params.base_raft_layers > 0 || object_config.support_material_enforce_layers > 0) {
>>>>>>> 215e845c
        // Has some form of support. Add the support layers to the minimum / maximum layer height limits.
        if (object_config.support_material_extruder > 0)
            params.min_layer_height = std::max(params.min_layer_height,
                min_layer_height_from_nozzle(print_config, object_config.support_material_extruder - 1));
        if (object_config.support_material_interface_extruder > 0)
            params.min_layer_height = std::max(params.min_layer_height,
                min_layer_height_from_nozzle(print_config, object_config.support_material_interface_extruder - 1));
        if (object_config.support_material_extruder > 0)
            params.max_layer_height = std::min(params.max_layer_height,
                max_layer_height_from_nozzle(print_config, object_config.support_material_extruder - 1));
        if (object_config.support_material_interface_extruder > 0)
            params.max_layer_height = std::min(params.max_layer_height,
                max_layer_height_from_nozzle(print_config, object_config.support_material_interface_extruder - 1));
        if (params.max_layer_height < std::numeric_limits<double>::max())
            params.max_suport_layer_height = params.max_layer_height;
    }
    if (object_extruders.empty()) {
        params.min_layer_height = std::max(params.min_layer_height, min_layer_height_from_nozzle(print_config, 0));
        params.max_layer_height = std::min(params.max_layer_height, max_layer_height_from_nozzle(print_config, 0));
    } else {
        for (unsigned int extruder_id : object_extruders) {
            params.min_layer_height = std::max(params.min_layer_height, min_layer_height_from_nozzle(print_config, extruder_id));
            params.max_layer_height = std::min(params.max_layer_height, max_layer_height_from_nozzle(print_config, extruder_id));
        }
    }
    params.min_layer_height = std::min(params.min_layer_height, params.layer_height);
    params.max_layer_height = std::max(params.max_layer_height, params.layer_height);
    //apply z_step to min/max
    params.min_layer_height = check_z_step(params.min_layer_height, params.z_step);
    params.max_layer_height = check_z_step(params.max_layer_height, params.z_step);
    if (params.max_suport_layer_height == 0) params.max_suport_layer_height = params.max_layer_height;
    params.max_suport_layer_height = check_z_step(params.max_suport_layer_height, params.z_step);

    if (! soluble_interface) {
<<<<<<< HEAD
        params.gap_raft_object = object_config.support_material_contact_distance_top.get_abs_value(support_material_interface_extruder_dmr);
        params.gap_raft_object = check_z_step(params.gap_raft_object, params.z_step);
        params.gap_object_support = object_config.support_material_contact_distance_bottom.get_abs_value(support_material_interface_extruder_dmr);
        params.gap_object_support = check_z_step(params.gap_object_support, params.z_step);
        params.gap_support_object = params.gap_raft_object;
=======
        params.gap_raft_object    = object_config.raft_contact_distance.value;
        params.gap_object_support = object_config.support_material_bottom_contact_distance.value;
        params.gap_support_object = object_config.support_material_contact_distance.value;
        if (params.gap_object_support <= 0)
            params.gap_object_support = params.gap_support_object;
>>>>>>> 215e845c
    }

    if (params.base_raft_layers > 0) {
		params.interface_raft_layers = (params.base_raft_layers + 1) / 2;
        params.base_raft_layers -= params.interface_raft_layers;
        // Use as large as possible layer height for the intermediate raft layers.
        params.base_raft_layer_height       = std::max(params.layer_height, 0.75 * support_material_extruder_dmr);
        params.base_raft_layer_height = check_z_step(params.base_raft_layer_height, params.z_step);
        params.interface_raft_layer_height  = std::max(params.layer_height, 0.75 * support_material_interface_extruder_dmr);
<<<<<<< HEAD
        params.interface_raft_layer_height = check_z_step(params.interface_raft_layer_height, params.z_step);
        params.contact_raft_layer_height_bridging = false;
=======
>>>>>>> 215e845c
        params.first_object_layer_bridging  = false;
        params.contact_raft_layer_height    = std::max(params.layer_height, 0.75 * support_material_interface_extruder_dmr);
<<<<<<< HEAD
        params.contact_raft_layer_height = check_z_step(params.contact_raft_layer_height, params.z_step);
        if (! soluble_interface) {
            // Compute the average of all nozzles used for printing the object over a raft.
            //FIXME It is expected, that the 1st layer of the object is printed with a bridging flow over a full raft. Shall it not be vice versa?
            coordf_t average_object_extruder_dmr = 0.;
            if (! object_extruders.empty()) {
                for (unsigned int extruder_id : object_extruders)
                    average_object_extruder_dmr += print_config.nozzle_diameter.get_at(extruder_id);
                average_object_extruder_dmr /= coordf_t(object_extruders.size());
            }
            params.first_object_layer_height   = average_object_extruder_dmr;
            params.first_object_layer_bridging = true;
        }
        #else
        params.contact_raft_layer_height    = soluble_interface ? support_material_interface_extruder_dmr : 0.75 * support_material_interface_extruder_dmr;
        params.contact_raft_layer_height = check_z_step(params.contact_raft_layer_height, params.z_step);
        params.contact_raft_layer_height_bridging = ! soluble_interface;
        ...
        #endif
=======
        params.first_object_layer_height    = params.layer_height;
>>>>>>> 215e845c
    }

    if (params.has_raft()) {
        // Raise first object layer Z by the thickness of the raft itself plus the extra distance required by the support material logic.
        //FIXME The last raft layer is the contact layer, which shall be printed with a bridging flow for ease of separation. Currently it is not the case.
		if (params.raft_layers() == 1) {
            // There is only the contact layer.
            params.contact_raft_layer_height = first_layer_height;
            params.raft_contact_top_z        = first_layer_height;
		} else {
            assert(params.base_raft_layers > 0);
            assert(params.interface_raft_layers > 0);
            // Number of the base raft layers is decreased by the first layer.
            params.raft_base_top_z       = first_layer_height + coordf_t(params.base_raft_layers - 1) * params.base_raft_layer_height;
            // Number of the interface raft layers is decreased by the contact layer.
            params.raft_interface_top_z  = params.raft_base_top_z + coordf_t(params.interface_raft_layers - 1) * params.interface_raft_layer_height;
			params.raft_contact_top_z    = params.raft_interface_top_z + params.contact_raft_layer_height;
		}
        coordf_t print_z = params.raft_contact_top_z + params.gap_raft_object;
        params.object_print_z_min  = print_z;
        params.object_print_z_max += print_z;
    }

    assert(test_z_step(params.interface_raft_layer_height , params.z_step));
    assert(test_z_step(params.base_raft_layer_height, params.z_step));
    assert(test_z_step(params.contact_raft_layer_height, params.z_step));
    assert(test_z_step(params.layer_height, params.z_step));
    assert(test_z_step(params.min_layer_height, params.z_step));
    assert(test_z_step(params.max_layer_height, params.z_step));
    assert(test_z_step(params.max_suport_layer_height, params.z_step));
    assert(test_z_step(params.first_print_layer_height, params.z_step));
    assert(test_z_step(params.first_object_layer_height, params.z_step));
    assert(test_z_step(params.gap_raft_object, params.z_step));
    assert(test_z_step(params.gap_object_support, params.z_step));
    assert(test_z_step(params.gap_support_object, params.z_step));
    assert(test_z_step(params.raft_base_top_z, params.z_step));
    assert(test_z_step(params.raft_interface_top_z, params.z_step));
    assert(test_z_step(params.raft_contact_top_z, params.z_step));
    assert(test_z_step(params.object_print_z_min, params.z_step));
    assert(test_z_step(params.object_print_z_max, params.z_step));

    params.valid = true;
    return params;
}

// Convert layer_config_ranges to layer_height_profile. Both are referenced to z=0, meaning the raft layers are not accounted for
// in the height profile and the printed object may be lifted by the raft thickness at the time of the G-code generation.
std::vector<coordf_t> layer_height_profile_from_ranges(
	const SlicingParameters 	&slicing_params,
	const t_layer_config_ranges &layer_config_ranges)
{
    // 1) If there are any height ranges, trim one by the other to make them non-overlapping. Insert the 1st layer if fixed.
    std::vector<std::pair<t_layer_height_range,coordf_t>> ranges_non_overlapping;
    ranges_non_overlapping.reserve(layer_config_ranges.size() * 4);
    if (slicing_params.first_object_layer_height_fixed())
        ranges_non_overlapping.push_back(std::pair<t_layer_height_range,coordf_t>(
            t_layer_height_range(0., slicing_params.first_object_layer_height), 
            slicing_params.first_object_layer_height));
    // The height ranges are sorted lexicographically by low / high layer boundaries.
    for (t_layer_config_ranges::const_iterator it_range = layer_config_ranges.begin(); it_range != layer_config_ranges.end(); ++ it_range) {
        coordf_t lo = it_range->first.first;
        coordf_t hi = std::min(it_range->first.second, slicing_params.object_print_z_height());
        coordf_t height = it_range->second.option("layer_height")->getFloat();
        if (! ranges_non_overlapping.empty())
            // Trim current low with the last high.
            lo = std::max(lo, ranges_non_overlapping.back().first.second);
        lo = check_z_step(lo, slicing_params.z_step);
        hi = check_z_step(hi, slicing_params.z_step);
        height = check_z_step(height, slicing_params.z_step);
        if (lo + EPSILON < hi)
            // Ignore too narrow ranges.
            ranges_non_overlapping.push_back(std::pair<t_layer_height_range,coordf_t>(t_layer_height_range(lo, hi), height));
    }

    // 2) Convert the trimmed ranges to a height profile, fill in the undefined intervals between z=0 and z=slicing_params.object_print_z_max()
    // with slicing_params.layer_height
    std::vector<coordf_t> layer_height_profile;
    for (std::vector<std::pair<t_layer_height_range,coordf_t>>::const_iterator it_range = ranges_non_overlapping.begin(); it_range != ranges_non_overlapping.end(); ++ it_range) {
        coordf_t lo = it_range->first.first;
        coordf_t hi = it_range->first.second;
        coordf_t height = it_range->second;
        coordf_t last_z      = layer_height_profile.empty() ? 0. : layer_height_profile[layer_height_profile.size() - 2];
        if (lo > last_z + EPSILON) {
            // Insert a step of normal layer height.
            layer_height_profile.push_back(last_z);
            layer_height_profile.push_back(slicing_params.layer_height);
            layer_height_profile.push_back(lo);
            layer_height_profile.push_back(slicing_params.layer_height);
        }
        // Insert a step of the overriden layer height.
        layer_height_profile.push_back(lo);
        layer_height_profile.push_back(height);
        layer_height_profile.push_back(hi);
        layer_height_profile.push_back(height);
    }

    coordf_t last_z      = layer_height_profile.empty() ? 0. : layer_height_profile[layer_height_profile.size() - 2];
    if (last_z < slicing_params.object_print_z_height()) {
        // Insert a step of normal layer height up to the object top.
        layer_height_profile.push_back(last_z);
        layer_height_profile.push_back(slicing_params.layer_height);
        layer_height_profile.push_back(slicing_params.object_print_z_height());
        layer_height_profile.push_back(slicing_params.layer_height);
    }

   	return layer_height_profile;
}

// Based on the work of @platsch
// Fill layer_height_profile by heights ensuring a prescribed maximum cusp height.
std::vector<double> layer_height_profile_adaptive(const SlicingParameters& slicing_params, const ModelObject& object, float quality_factor)
{
    // 1) Initialize the SlicingAdaptive class with the object meshes.
    SlicingAdaptive as;
    as.set_slicing_parameters(slicing_params);
    as.prepare(object);

    // 2) Generate layers using the algorithm of @platsch 
    std::vector<double> layer_height_profile;
    layer_height_profile.push_back(0.0);
    layer_height_profile.push_back(slicing_params.first_object_layer_height);
    if (slicing_params.first_object_layer_height_fixed()) {
        layer_height_profile.push_back(slicing_params.first_object_layer_height);
        layer_height_profile.push_back(slicing_params.first_object_layer_height);
    }
    double print_z = slicing_params.first_object_layer_height;
    // last facet visited by the as.next_layer_height() function, where the facets are sorted by their increasing Z span.
    size_t current_facet = 0;
    // loop until we have at least one layer and the max slice_z reaches the object height
    while (print_z + EPSILON < slicing_params.object_print_z_height()) {
        coordf_t height = slicing_params.max_layer_height;
        // Slic3r::debugf "\n Slice layer: %d\n", $id;
        // determine next layer height
        float cusp_height = as.next_layer_height(float(print_z), quality_factor, current_facet);

#if 0
        // check for horizontal features and object size
        if (this->config.match_horizontal_surfaces.value) {
            coordf_t horizontal_dist = as.horizontal_facet_distance(print_z + height, min_layer_height);
            if ((horizontal_dist < min_layer_height) && (horizontal_dist > 0)) {
                #ifdef SLIC3R_DEBUG
                std::cout << "Horizontal feature ahead, distance: " << horizontal_dist << std::endl;
                #endif
                // can we shrink the current layer a bit?
                if (height-(min_layer_height - horizontal_dist) > min_layer_height) {
                    // yes we can
                    height -= (min_layer_height - horizontal_dist);
                    #ifdef SLIC3R_DEBUG
                    std::cout << "Shrink layer height to " << height << std::endl;
                    #endif
                }else{
                    // no, current layer would become too thin
                    height += horizontal_dist;
                    #ifdef SLIC3R_DEBUG
                    std::cout << "Widen layer height to " << height << std::endl;
                    #endif
                }
            }
        }
#endif
        cusp_height = check_z_step(cusp_height, slicing_params.z_step);
        height = std::min((coordf_t)cusp_height, height);

        // apply z-gradation
        /*
        my $gradation = $self->config->get_value('adaptive_slicing_z_gradation');
        if($gradation > 0) {
            $height = $height - unscale((scale($height)) % (scale($gradation)));
        }
        */
    
        // look for an applicable custom range
        /*
        if (my $range = first { $_->[0] <= $print_z && $_->[1] > $print_z } @{$self->layer_height_ranges}) {
            $height = $range->[2];
    
            # if user set custom height to zero we should just skip the range and resume slicing over it
            if ($height == 0) {
                $print_z += $range->[1] - $range->[0];
                next;
            }
        }
        */
        
        layer_height_profile.push_back(print_z);
        layer_height_profile.push_back(height);
        print_z += height;
    }

    double z_gap = slicing_params.object_print_z_height() - layer_height_profile[layer_height_profile.size() - 2];
    if (z_gap > 0.0)
    {
        layer_height_profile.push_back(slicing_params.object_print_z_height());
        layer_height_profile.push_back(std::clamp(z_gap, slicing_params.min_layer_height, slicing_params.max_layer_height));
    }

    return layer_height_profile;
}

std::vector<double> smooth_height_profile(const std::vector<double>& profile, const SlicingParameters& slicing_params, const HeightProfileSmoothingParams& smoothing_params)
{
    auto gauss_blur = [&slicing_params](const std::vector<double>& profile, const HeightProfileSmoothingParams& smoothing_params) -> std::vector<double> {
        auto gauss_kernel = [] (unsigned int radius) -> std::vector<double> {
            unsigned int size = 2 * radius + 1;
            std::vector<double> ret;
            ret.reserve(size);

            // Reworked from static inline int getGaussianKernelSize(float sigma) taken from opencv-4.1.2\modules\features2d\src\kaze\AKAZEFeatures.cpp
            double sigma = 0.3 * (double)(radius - 1) + 0.8;
            double two_sq_sigma = 2.0 * sigma * sigma;
            double inv_root_two_pi_sq_sigma = 1.0 / ::sqrt(M_PI * two_sq_sigma);

            for (unsigned int i = 0; i < size; ++i)
            {
                double x = (double)i - (double)radius;
                ret.push_back(inv_root_two_pi_sq_sigma * ::exp(-x * x / two_sq_sigma));
            }

            return ret;
        };

        // skip first layer ?
        size_t skip_count = slicing_params.first_object_layer_height_fixed() ? 4 : 0;

        // not enough data to smmoth
        if ((int)profile.size() - (int)skip_count < 6)
            return profile;
        
        unsigned int radius = std::max(smoothing_params.radius, (unsigned int)1);
        std::vector<double> kernel = gauss_kernel(radius);
        int two_radius = 2 * (int)radius;

        std::vector<double> ret;
        size_t size = profile.size();
        ret.reserve(size);

        // leave first layer untouched
        for (size_t i = 0; i < skip_count; ++i)
        {
            ret.push_back(profile[i]);
            ret[i] = check_z_step(ret[i], slicing_params.z_step);
        }

        // smooth the rest of the profile by biasing a gaussian blur
        // the bias moves the smoothed profile closer to the min_layer_height
        double delta_h = slicing_params.max_layer_height - slicing_params.min_layer_height;
        double inv_delta_h = (delta_h != 0.0) ? 1.0 / delta_h : 1.0;

        double max_dz_band = (double)radius * slicing_params.layer_height;
        for (size_t i = skip_count; i < size; i += 2)
        {
            double zi = profile[i];
            zi = check_z_step(zi, slicing_params.z_step);
            double hi = profile[i + 1];
            ret.push_back(zi);
            ret.push_back(0.0);
            double& height = ret.back();
            int begin = std::max((int)i - two_radius, (int)skip_count);
            int end = std::min((int)i + two_radius, (int)size - 2);
            double weight_total = 0.0;
            for (int j = begin; j <= end; j += 2)
            {
                int kernel_id = radius + (j - (int)i) / 2;
                double dz = std::abs(zi - profile[j]);
                if (dz * slicing_params.layer_height <= max_dz_band)
                {
                    double dh = std::abs(slicing_params.max_layer_height - profile[j + 1]);
                    double weight = kernel[kernel_id] * sqrt(dh * inv_delta_h);
                    height += weight * profile[j + 1];
                    weight_total += weight;
                }
            }

            height = std::clamp(weight_total == 0 ? hi : height / weight_total, slicing_params.min_layer_height, slicing_params.max_layer_height);
            if (smoothing_params.keep_min)
                height = std::min(height, hi);
            height = check_z_step(height, slicing_params.z_step);
        }

        return ret;
    };

    return gauss_blur(profile, smoothing_params);
}

void adjust_layer_height_profile(
    const SlicingParameters     &slicing_params,
    std::vector<coordf_t> 		&layer_height_profile,
    coordf_t 					 z,
    coordf_t 					 layer_thickness_delta,
    coordf_t 					 band_width,
    LayerHeightEditActionType    action)
{
     // Constrain the profile variability by the 1st layer height.
    std::pair<coordf_t, coordf_t> z_span_variable = 
        std::pair<coordf_t, coordf_t>(
            slicing_params.first_object_layer_height_fixed() ? slicing_params.first_object_layer_height : 0.,
            slicing_params.object_print_z_height());
    if (z < z_span_variable.first || z > z_span_variable.second)
        return;

	assert(layer_height_profile.size() >= 2);
    assert(std::abs(layer_height_profile[layer_height_profile.size() - 2] - slicing_params.object_print_z_height()) < EPSILON);

    // 1) Get the current layer thickness at z.
    coordf_t current_layer_height = slicing_params.layer_height;
    for (size_t i = 0; i < layer_height_profile.size(); i += 2) {
        if (i + 2 == layer_height_profile.size()) {
            current_layer_height = layer_height_profile[i + 1];
            break;
        } else if (layer_height_profile[i + 2] > z) {
            coordf_t z1 = layer_height_profile[i];
            coordf_t h1 = layer_height_profile[i + 1];
            coordf_t z2 = layer_height_profile[i + 2];
            coordf_t h2 = layer_height_profile[i + 3];
            current_layer_height = lerp(h1, h2, (z - z1) / (z2 - z1));
			break;
        }
    }

    // 2) Is it possible to apply the delta?
    switch (action) {
        case LAYER_HEIGHT_EDIT_ACTION_DECREASE:
            layer_thickness_delta = - layer_thickness_delta;
            // fallthrough
        case LAYER_HEIGHT_EDIT_ACTION_INCREASE:
            if (layer_thickness_delta > 0) {
                if (current_layer_height >= slicing_params.max_layer_height - EPSILON)
                    return;
                layer_thickness_delta = std::min(layer_thickness_delta, slicing_params.max_layer_height - current_layer_height);
            } else {
                if (current_layer_height <= slicing_params.min_layer_height + EPSILON)
                    return;
                layer_thickness_delta = std::max(layer_thickness_delta, slicing_params.min_layer_height - current_layer_height);
            }
            break;
        case LAYER_HEIGHT_EDIT_ACTION_REDUCE:
        case LAYER_HEIGHT_EDIT_ACTION_SMOOTH:
            layer_thickness_delta = std::abs(layer_thickness_delta);
            layer_thickness_delta = std::min(layer_thickness_delta, std::abs(slicing_params.layer_height - current_layer_height));
            if (layer_thickness_delta < EPSILON)
                return;
            break;
        default:
            assert(false);
            break;
    }

    // 3) Densify the profile inside z +- band_width/2, remove duplicate Zs from the height profile inside the band.
	coordf_t lo = std::max(z_span_variable.first,  z - 0.5 * band_width);
    // Do not limit the upper side of the band, so that the modifications to the top point of the profile will be allowed.
    coordf_t hi = z + 0.5 * band_width;
    coordf_t z_step_adjust = 0.1;
    size_t idx = 0;
    while (idx < layer_height_profile.size() && layer_height_profile[idx] < lo)
        idx += 2;
    idx -= 2;

    std::vector<double> profile_new;
    profile_new.reserve(layer_height_profile.size());
	assert(idx >= 0 && idx + 1 < layer_height_profile.size());
	profile_new.insert(profile_new.end(), layer_height_profile.begin(), layer_height_profile.begin() + idx + 2);
    coordf_t zz = lo;
    size_t i_resampled_start = profile_new.size();
    while (zz < hi) {
        size_t next = idx + 2;
        coordf_t z1 = layer_height_profile[idx];
        coordf_t h1 = layer_height_profile[idx + 1];
        coordf_t height = h1;
        if (next < layer_height_profile.size()) {
            coordf_t z2 = layer_height_profile[next];
            coordf_t h2 = layer_height_profile[next + 1];
            height = lerp(h1, h2, (zz - z1) / (z2 - z1));
        }
        // Adjust height by layer_thickness_delta.
        coordf_t weight = std::abs(zz - z) < 0.5 * band_width ? (0.5 + 0.5 * cos(2. * M_PI * (zz - z) / band_width)) : 0.;
        switch (action) {
            case LAYER_HEIGHT_EDIT_ACTION_INCREASE:
            case LAYER_HEIGHT_EDIT_ACTION_DECREASE:
                height += weight * layer_thickness_delta;
                break;
            case LAYER_HEIGHT_EDIT_ACTION_REDUCE:
            {
                coordf_t delta = height - slicing_params.layer_height;
                coordf_t step  = weight * layer_thickness_delta;
                step = (std::abs(delta) > step) ?
                    (delta > 0) ? -step : step :
                    -delta;
                height += step;
                break;
            }
            case LAYER_HEIGHT_EDIT_ACTION_SMOOTH:
            {
                // Don't modify the profile during resampling process, do it at the next step.
                break;
            }
            default:
                assert(false);
                break;
        }
        height = std::clamp(height, slicing_params.min_layer_height, slicing_params.max_layer_height);
        if (zz == z_span_variable.second) {
            // This is the last point of the profile.
            if (profile_new[profile_new.size() - 2] + EPSILON > zz) {
                profile_new.pop_back();
                profile_new.pop_back();
            }
            profile_new.push_back(zz);
            profile_new.push_back(height);
			idx = layer_height_profile.size();
            break;
        }
        // Avoid entering a too short segment.
        if (profile_new[profile_new.size() - 2] + EPSILON < zz) {
            profile_new.push_back(zz);
            profile_new.push_back(height);
        }
        // Limit zz to the object height, so the next iteration the last profile point will be set.
		zz = std::min(zz + z_step_adjust, z_span_variable.second);
        idx = next;
        while (idx < layer_height_profile.size() && layer_height_profile[idx] < zz)
            idx += 2;
        idx -= 2;
    }

    idx += 2;
    assert(idx > 0);
    size_t i_resampled_end = profile_new.size();
	if (idx < layer_height_profile.size()) {
        assert(zz >= layer_height_profile[idx - 2]);
        assert(zz <= layer_height_profile[idx]);
		profile_new.insert(profile_new.end(), layer_height_profile.begin() + idx, layer_height_profile.end());
	}
	else if (profile_new[profile_new.size() - 2] + 0.5 * EPSILON < z_span_variable.second) { 
		profile_new.insert(profile_new.end(), layer_height_profile.end() - 2, layer_height_profile.end());
	}
    layer_height_profile = std::move(profile_new);

    if (action == LAYER_HEIGHT_EDIT_ACTION_SMOOTH) {
        if (i_resampled_start == 0)
            ++ i_resampled_start;
		if (i_resampled_end == layer_height_profile.size())
			i_resampled_end -= 2;
        size_t n_rounds = 6;
        for (size_t i_round = 0; i_round < n_rounds; ++ i_round) {
            profile_new = layer_height_profile;
            for (size_t i = i_resampled_start; i < i_resampled_end; i += 2) {
                coordf_t zz = profile_new[i];
                coordf_t t = std::abs(zz - z) < 0.5 * band_width ? (0.25 + 0.25 * cos(2. * M_PI * (zz - z) / band_width)) : 0.;
                assert(t >= 0. && t <= 0.5000001);
                if (i == 0)
                    layer_height_profile[i + 1] = (1. - t) * profile_new[i + 1] + t * profile_new[i + 3];
                else if (i + 1 == profile_new.size())
                    layer_height_profile[i + 1] = (1. - t) * profile_new[i + 1] + t * profile_new[i - 1];
                else
                    layer_height_profile[i + 1] = (1. - t) * profile_new[i + 1] + 0.5 * t * (profile_new[i - 1] + profile_new[i + 3]);
            }
        }
    }

    //i'm not sure it's needed. just in case.
    for (size_t i = 0; i < layer_height_profile.size(); i ++)
        layer_height_profile[i] = check_z_step(layer_height_profile[i], slicing_params.z_step);

	assert(layer_height_profile.size() > 2);
	assert(layer_height_profile.size() % 2 == 0);
	assert(layer_height_profile[0] == 0.);
    assert(std::abs(layer_height_profile[layer_height_profile.size() - 2] - slicing_params.object_print_z_height()) < EPSILON);
#ifdef _DEBUG
	for (size_t i = 2; i < layer_height_profile.size(); i += 2)
		assert(layer_height_profile[i - 2] <= layer_height_profile[i]);
	for (size_t i = 1; i < layer_height_profile.size(); i += 2) {
		assert(layer_height_profile[i] > slicing_params.min_layer_height - EPSILON);
		assert(layer_height_profile[i] < slicing_params.max_layer_height + EPSILON);
	}
#endif /* _DEBUG */
}

// Produce object layers as pairs of low / high layer boundaries, stored into a linear vector.
std::vector<coordf_t> generate_object_layers(
	const SlicingParameters 	&slicing_params,
	const std::vector<coordf_t> &layer_height_profile)
{
    assert(! layer_height_profile.empty());

    coordf_t print_z = 0;
    coordf_t height  = 0;

    std::vector<coordf_t> out;

    if (slicing_params.first_object_layer_height_fixed()) {
        out.push_back(0);
        print_z = slicing_params.first_object_layer_height;
        out.push_back(print_z);
    }

    size_t idx_layer_height_profile = 0;
    // loop until we have at least one layer and the max slice_z reaches the object height
    coordf_t slice_z = print_z + 0.5 * slicing_params.min_layer_height;
    while (slice_z < slicing_params.object_print_z_height()) {
        height = slicing_params.min_layer_height;
        if (idx_layer_height_profile < layer_height_profile.size()) {
            size_t next = idx_layer_height_profile + 2;
            for (;;) {
                if (next >= layer_height_profile.size() || slice_z < layer_height_profile[next])
                    break;
                idx_layer_height_profile = next;
                next += 2;
            }
            coordf_t z1 = layer_height_profile[idx_layer_height_profile];
            coordf_t h1 = layer_height_profile[idx_layer_height_profile + 1];
            height = h1;
            height = check_z_step(height, slicing_params.z_step);
            if (next < layer_height_profile.size()) {
                coordf_t z2 = layer_height_profile[next];
                coordf_t h2 = layer_height_profile[next + 1];
                height = lerp(h1, h2, (slice_z - z1) / (z2 - z1));
                height = check_z_step(height, slicing_params.z_step);
                assert(height >= slicing_params.min_layer_height - EPSILON && height <= slicing_params.max_layer_height + EPSILON);
            }
        }
        slice_z = print_z + 0.5 * height;
        if (slice_z >= slicing_params.object_print_z_height())
            break;
        assert(height > slicing_params.min_layer_height - EPSILON);
        assert(height < slicing_params.max_layer_height + EPSILON);
        out.push_back(print_z);
        print_z += height;
        slice_z = print_z + 0.5 * slicing_params.min_layer_height;
        out.push_back(print_z);
    }

    // Adjust the last layer to align with the top object layer exactly
    if (out.size() > 0 && slicing_params.object_print_z_height() != out[out.size() - 1] && slicing_params.exact_last_layer_height) {
        float neededPrintZ = slicing_params.object_print_z_height();
        int idx_layer = out.size() / 2 - 1;
        float diffZ = neededPrintZ - out[idx_layer * 2 + 1];
        while (diffZ > EPSILON || diffZ < -EPSILON && idx_layer >= 0){
            float newH = out[idx_layer * 2 + 1] - out[idx_layer * 2];
            if (diffZ > 0){
                newH = std::min((float)slicing_params.max_layer_height, newH + diffZ);
            } else{
                newH = std::max((float)slicing_params.min_layer_height, newH + diffZ);
            }
            out[idx_layer * 2 + 1] = neededPrintZ;
            out[idx_layer * 2] = neededPrintZ - newH;

            //next item
            neededPrintZ = out[idx_layer * 2];
            idx_layer--;
            if (idx_layer >= 0){
                diffZ = neededPrintZ - out[idx_layer * 2 + 1];
            } else{
                //unlikely to happen. note: can create a layer outside the min/max bounds. 
                diffZ = 0;
                out[idx_layer * 2] = 0;
            }
        }
    }

#ifdef _DEBUG
    for (size_t i = 0; i < out.size(); i++)
        assert(test_z_step(out[i], slicing_params.z_step/2));
#endif
    return out;
}

int generate_layer_height_texture(
	const SlicingParameters 	&slicing_params,
	const std::vector<coordf_t> &layers,
	void *data, int rows, int cols, bool level_of_detail_2nd_level)
{
// https://github.com/aschn/gnuplot-colorbrewer
    std::vector<Vec3i32> palette_raw;
    palette_raw.push_back(Vec3i32(0x01A, 0x098, 0x050));
    palette_raw.push_back(Vec3i32(0x066, 0x0BD, 0x063));
    palette_raw.push_back(Vec3i32(0x0A6, 0x0D9, 0x06A));
    palette_raw.push_back(Vec3i32(0x0D9, 0x0F1, 0x0EB));
    palette_raw.push_back(Vec3i32(0x0FE, 0x0E6, 0x0EB));
    palette_raw.push_back(Vec3i32(0x0FD, 0x0AE, 0x061));
    palette_raw.push_back(Vec3i32(0x0F4, 0x06D, 0x043));
    palette_raw.push_back(Vec3i32(0x0D7, 0x030, 0x027));

    // Clear the main texture and the 2nd LOD level.
//	memset(data, 0, rows * cols * (level_of_detail_2nd_level ? 5 : 4));
    // 2nd LOD level data start
    unsigned char *data1 = reinterpret_cast<unsigned char*>(data) + rows * cols * 4;
    int ncells  = std::min((cols-1) * rows, int(ceil(16. * (slicing_params.object_print_z_height() / slicing_params.min_layer_height))));
    int ncells1 = ncells / 2;
    int cols1   = cols / 2;
    coordf_t z_to_cell = coordf_t(ncells-1) / slicing_params.object_print_z_height();
    coordf_t cell_to_z = slicing_params.object_print_z_height() / coordf_t(ncells-1);
    coordf_t z_to_cell1 = coordf_t(ncells1-1) / slicing_params.object_print_z_height();
    // for color scaling
	coordf_t hscale = 2.f * std::max(slicing_params.max_layer_height - slicing_params.layer_height, slicing_params.layer_height - slicing_params.min_layer_height);
	if (hscale == 0)
		// All layers have the same height. Provide some height scale to avoid division by zero.
		hscale = slicing_params.layer_height;
    for (size_t idx_layer = 0; idx_layer < layers.size(); idx_layer += 2) {
        coordf_t lo  = layers[idx_layer];
		coordf_t hi  = layers[idx_layer + 1];
        coordf_t mid = 0.5f * (lo + hi);
		assert(mid <= slicing_params.object_print_z_height());
		coordf_t h = hi - lo;
		hi = std::min(hi, slicing_params.object_print_z_height());
        int cell_first = std::clamp(int(ceil(lo * z_to_cell)), 0, ncells-1);
        int cell_last  = std::clamp(int(floor(hi * z_to_cell)), 0, ncells-1);
        for (int cell = cell_first; cell <= cell_last; ++ cell) {
            coordf_t idxf = (0.5 * hscale + (h - slicing_params.layer_height)) * coordf_t(palette_raw.size()-1) / hscale;
            int idx1 = std::clamp(int(floor(idxf)), 0, int(palette_raw.size() - 1));
            int idx2 = std::min(int(palette_raw.size() - 1), idx1 + 1);
			coordf_t t = idxf - coordf_t(idx1);
            const Vec3i32 &color1 = palette_raw[idx1];
            const Vec3i32 &color2 = palette_raw[idx2];
            coordf_t z = cell_to_z * coordf_t(cell);
            assert(lo - EPSILON <= z && z <= hi + EPSILON);
            // Intensity profile to visualize the layers.
            coordf_t intensity = cos(M_PI * 0.7 * (mid - z) / h);
            // Color mapping from layer height to RGB.
            Vec3d color(
                intensity * lerp(coordf_t(color1(0)), coordf_t(color2(0)), t), 
                intensity * lerp(coordf_t(color1(1)), coordf_t(color2(1)), t),
                intensity * lerp(coordf_t(color1(2)), coordf_t(color2(2)), t));
            int row = cell / (cols - 1);
            int col = cell - row * (cols - 1);
			assert(row >= 0 && row < rows);
			assert(col >= 0 && col < cols);
            unsigned char *ptr = (unsigned char*)data + (row * cols + col) * 4;
            ptr[0] = (unsigned char)std::clamp(int(floor(color(0) + 0.5)), 0, 255);
            ptr[1] = (unsigned char)std::clamp(int(floor(color(1) + 0.5)), 0, 255);
            ptr[2] = (unsigned char)std::clamp(int(floor(color(2) + 0.5)), 0, 255);
            ptr[3] = 255;
            if (col == 0 && row > 0) {
                // Duplicate the first value in a row as a last value of the preceding row.
                ptr[-4] = ptr[0];
                ptr[-3] = ptr[1];
                ptr[-2] = ptr[2];
                ptr[-1] = ptr[3];
            }
        }
        if (level_of_detail_2nd_level) {
            cell_first = std::clamp(int(ceil(lo * z_to_cell1)), 0, ncells1-1);
            cell_last  = std::clamp(int(floor(hi * z_to_cell1)), 0, ncells1-1);
            for (int cell = cell_first; cell <= cell_last; ++ cell) {
                coordf_t idxf = (0.5 * hscale + (h - slicing_params.layer_height)) * coordf_t(palette_raw.size()-1) / hscale;
                int idx1 = std::clamp(int(floor(idxf)), 0, int(palette_raw.size() - 1));
                int idx2 = std::min(int(palette_raw.size() - 1), idx1 + 1);
    			coordf_t t = idxf - coordf_t(idx1);
                const Vec3i32 &color1 = palette_raw[idx1];
                const Vec3i32 &color2 = palette_raw[idx2];
                // Color mapping from layer height to RGB.
                Vec3d color(
                    lerp(coordf_t(color1(0)), coordf_t(color2(0)), t), 
                    lerp(coordf_t(color1(1)), coordf_t(color2(1)), t),
                    lerp(coordf_t(color1(2)), coordf_t(color2(2)), t));
                int row = cell / (cols1 - 1);
                int col = cell - row * (cols1 - 1);
    			assert(row >= 0 && row < rows/2);
    			assert(col >= 0 && col < cols/2);
                unsigned char *ptr = data1 + (row * cols1 + col) * 4;
                ptr[0] = (unsigned char)std::clamp(int(floor(color(0) + 0.5)), 0, 255);
                ptr[1] = (unsigned char)std::clamp(int(floor(color(1) + 0.5)), 0, 255);
                ptr[2] = (unsigned char)std::clamp(int(floor(color(2) + 0.5)), 0, 255);
                ptr[3] = 255;
                if (col == 0 && row > 0) {
                    // Duplicate the first value in a row as a last value of the preceding row.
                    ptr[-4] = ptr[0];
                    ptr[-3] = ptr[1];
                    ptr[-2] = ptr[2];
                    ptr[-1] = ptr[3];
                }
            }
        }
    }

    // Returns number of cells of the 0th LOD level.
    return ncells;
}

}; // namespace Slic3r<|MERGE_RESOLUTION|>--- conflicted
+++ resolved
@@ -83,18 +83,16 @@
 	coordf_t				 object_height,
 	const std::set<uint16_t> &object_extruders)
 {
-<<<<<<< HEAD
-    //first layer height is got from the first_layer_height setting unless the value was garbage.
     // if the first_layer_height setting depends of the nozzle width, use the first one. Apply the z_step
 
     //get object first layer height
-    double first_layer_height = object_config.first_layer_height.value;
+    coordf_t first_layer_height = object_config.first_layer_height.value;
     if (object_config.first_layer_height.percent) {
         first_layer_height = 1000000000.;
         for (uint16_t extruder_id : object_extruders) {
             if (print_config.nozzle_diameter.size() <= extruder_id)
                 break;
-            double nozzle_diameter = print_config.nozzle_diameter.values[extruder_id];
+            coordf_t nozzle_diameter = print_config.nozzle_diameter.values[extruder_id];
             first_layer_height = std::min(first_layer_height, object_config.first_layer_height.get_abs_value(nozzle_diameter));
         }
         if (first_layer_height == 1000000000.)
@@ -104,11 +102,6 @@
     if (first_layer_height == 0)
         object_config.layer_height.value;
     first_layer_height = check_z_step(first_layer_height, print_config.z_step);
-=======
-    assert(! print_config.first_layer_height.percent);
-    coordf_t first_layer_height                      = (print_config.first_layer_height.value <= 0) ? 
-        object_config.layer_height.value : print_config.first_layer_height.value;
->>>>>>> 215e845c
     // If object_config.support_material_extruder == 0 resp. object_config.support_material_interface_extruder == 0,
     // print_config.nozzle_diameter.get_at(size_t(-1)) returns the 0th nozzle diameter,
     // which is consistent with the requirement that if support_material_extruder == 0 resp. support_material_interface_extruder == 0,
@@ -136,13 +129,9 @@
     // Miniumum/maximum of the minimum layer height over all extruders.
     params.min_layer_height = 0;
     params.max_layer_height = std::numeric_limits<double>::max();
-<<<<<<< HEAD
     params.max_suport_layer_height = 0;
     params.exact_last_layer_height = object_config.exact_last_layer_height.value;
-    if (object_config.support_material.value || params.base_raft_layers > 0) {
-=======
     if (object_config.support_material.value || params.base_raft_layers > 0 || object_config.support_material_enforce_layers > 0) {
->>>>>>> 215e845c
         // Has some form of support. Add the support layers to the minimum / maximum layer height limits.
         if (object_config.support_material_extruder > 0)
             params.min_layer_height = std::max(params.min_layer_height,
@@ -177,19 +166,14 @@
     params.max_suport_layer_height = check_z_step(params.max_suport_layer_height, params.z_step);
 
     if (! soluble_interface) {
-<<<<<<< HEAD
-        params.gap_raft_object = object_config.support_material_contact_distance_top.get_abs_value(support_material_interface_extruder_dmr);
+        params.gap_raft_object = object_config.raft_contact_distance.value;// get_abs_value(support_material_interface_extruder_dmr);
         params.gap_raft_object = check_z_step(params.gap_raft_object, params.z_step);
-        params.gap_object_support = object_config.support_material_contact_distance_bottom.get_abs_value(support_material_interface_extruder_dmr);
+        params.gap_object_support = object_config.support_material_bottom_contact_distance.get_abs_value(support_material_interface_extruder_dmr);
         params.gap_object_support = check_z_step(params.gap_object_support, params.z_step);
-        params.gap_support_object = params.gap_raft_object;
-=======
-        params.gap_raft_object    = object_config.raft_contact_distance.value;
-        params.gap_object_support = object_config.support_material_bottom_contact_distance.value;
-        params.gap_support_object = object_config.support_material_contact_distance.value;
+        params.gap_support_object = object_config.support_material_contact_distance.get_abs_value(support_material_interface_extruder_dmr);
+        params.gap_support_object = check_z_step(params.gap_support_object, params.z_step);
         if (params.gap_object_support <= 0)
             params.gap_object_support = params.gap_support_object;
->>>>>>> 215e845c
     }
 
     if (params.base_raft_layers > 0) {
@@ -199,36 +183,11 @@
         params.base_raft_layer_height       = std::max(params.layer_height, 0.75 * support_material_extruder_dmr);
         params.base_raft_layer_height = check_z_step(params.base_raft_layer_height, params.z_step);
         params.interface_raft_layer_height  = std::max(params.layer_height, 0.75 * support_material_interface_extruder_dmr);
-<<<<<<< HEAD
         params.interface_raft_layer_height = check_z_step(params.interface_raft_layer_height, params.z_step);
-        params.contact_raft_layer_height_bridging = false;
-=======
->>>>>>> 215e845c
         params.first_object_layer_bridging  = false;
         params.contact_raft_layer_height    = std::max(params.layer_height, 0.75 * support_material_interface_extruder_dmr);
-<<<<<<< HEAD
         params.contact_raft_layer_height = check_z_step(params.contact_raft_layer_height, params.z_step);
-        if (! soluble_interface) {
-            // Compute the average of all nozzles used for printing the object over a raft.
-            //FIXME It is expected, that the 1st layer of the object is printed with a bridging flow over a full raft. Shall it not be vice versa?
-            coordf_t average_object_extruder_dmr = 0.;
-            if (! object_extruders.empty()) {
-                for (unsigned int extruder_id : object_extruders)
-                    average_object_extruder_dmr += print_config.nozzle_diameter.get_at(extruder_id);
-                average_object_extruder_dmr /= coordf_t(object_extruders.size());
-            }
-            params.first_object_layer_height   = average_object_extruder_dmr;
-            params.first_object_layer_bridging = true;
-        }
-        #else
-        params.contact_raft_layer_height    = soluble_interface ? support_material_interface_extruder_dmr : 0.75 * support_material_interface_extruder_dmr;
-        params.contact_raft_layer_height = check_z_step(params.contact_raft_layer_height, params.z_step);
-        params.contact_raft_layer_height_bridging = ! soluble_interface;
-        ...
-        #endif
-=======
         params.first_object_layer_height    = params.layer_height;
->>>>>>> 215e845c
     }
 
     if (params.has_raft()) {
@@ -379,7 +338,7 @@
                     #ifdef SLIC3R_DEBUG
                     std::cout << "Shrink layer height to " << height << std::endl;
                     #endif
-                }else{
+                } else {
                     // no, current layer would become too thin
                     height += horizontal_dist;
                     #ifdef SLIC3R_DEBUG
