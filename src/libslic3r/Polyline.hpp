--- conflicted
+++ resolved
@@ -66,21 +66,12 @@
     const Point& leftmost_point() const;
     Lines lines() const override;
 
-<<<<<<< HEAD
     virtual void clip_end(coordf_t distance);
     void clip_start(coordf_t distance);
     void extend_end(coordf_t distance);
     void extend_start(coordf_t distance);
     Points equally_spaced_points(coordf_t distance) const;
     void simplify(coordf_t tolerance);
-=======
-    virtual void clip_end(double distance);
-    void clip_start(double distance);
-    void extend_end(double distance);
-    void extend_start(double distance);
-    Points equally_spaced_points(double distance) const;
-    void simplify(double tolerance);
->>>>>>> ec2f533e
 //    template <class T> void simplify_by_visibility(const T &area);
     void split_at(const Point &point, Polyline* p1, Polyline* p2) const;
     bool is_straight() const;
@@ -173,18 +164,14 @@
 
 bool remove_degenerate(Polylines &polylines);
 
-<<<<<<< HEAD
+// Returns index of a segment of a polyline and foot point of pt on polyline.
+std::pair<int, Point> foot_pt(const Points &polyline, const Point &pt);
 
 /// ThickPolyline : a polyline with a width for each point
 /// This class has a vector of coordf_t, it must be the same size as points.
 /// it's used to store the size of the line at this point.
 /// Also, the endpoint let us know if the front() and back() of the polyline 
 /// join something or is a dead-end.
-=======
-// Returns index of a segment of a polyline and foot point of pt on polyline.
-std::pair<int, Point> foot_pt(const Points &polyline, const Point &pt);
-
->>>>>>> ec2f533e
 class ThickPolyline : public Polyline {
 public:
     enum StartPos : int8_t{tpspBegin = -1, tpspBoth = 0, tpspEnd = 1};
@@ -204,14 +191,7 @@
         start_at = StartPos(-start_at);
     }
 
-<<<<<<< HEAD
     void clip_end(coordf_t distance) override;
-=======
-    void clip_end(double distance) override;
-
-    std::vector<coordf_t> width;
-    std::pair<bool,bool>  endpoints;
->>>>>>> ec2f533e
 };
 
 inline ThickPolylines to_thick_polylines(Polylines &&polylines, const coordf_t width)
@@ -220,22 +200,15 @@
     out.reserve(polylines.size());
     for (Polyline &polyline : polylines) {
         out.emplace_back();
-<<<<<<< HEAD
         out.back().points_width.assign(polyline.points.size(), width);
-=======
-        out.back().width.assign((polyline.points.size() - 1) * 2, width);
->>>>>>> ec2f533e
         out.back().points = std::move(polyline.points);
     }
     return out;
 }
 
-<<<<<<< HEAD
 /// concatenate poylines if possible and refresh the endpoints
 void concatThickPolylines(ThickPolylines &polylines);
 
-=======
->>>>>>> ec2f533e
 class Polyline3 : public MultiPoint3
 {
 public:
