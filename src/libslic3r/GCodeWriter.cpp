--- conflicted
+++ resolved
@@ -66,18 +66,8 @@
         gcode << "G21 ; set units to millimeters\n";
         gcode << "G90 ; use absolute coordinates\n";
     }
-<<<<<<< HEAD
     if (FLAVOR_IS(gcfRepRap) || FLAVOR_IS(gcfMarlin) || FLAVOR_IS(gcfLerdge) || FLAVOR_IS(gcfTeacup) || FLAVOR_IS(gcfRepetier) || FLAVOR_IS(gcfSmoothie)
 		 || FLAVOR_IS(gcfSprinter) || FLAVOR_IS(gcfKlipper) || FLAVOR_IS(gcfLerdge)) {
-=======
-    if (FLAVOR_IS(gcfRepRapSprinter) ||
-        FLAVOR_IS(gcfRepRapFirmware) ||
-        FLAVOR_IS(gcfMarlin) ||
-        FLAVOR_IS(gcfTeacup) ||
-        FLAVOR_IS(gcfRepetier) ||
-        FLAVOR_IS(gcfSmoothie))
-    {
->>>>>>> b27bf181
         if (this->config.use_relative_e_distances) {
             gcode << "M83 ; use relative distances for extrusion\n";
         } else {
@@ -110,19 +100,11 @@
         return "";
     
     std::string code, comment;
-<<<<<<< HEAD
-    if (wait && FLAVOR_IS_NOT(gcfTeacup) && FLAVOR_IS_NOT(gcfRepRap) && FLAVOR_IS_NOT(gcfSprinter)) {
+    if (wait && FLAVOR_IS_NOT(gcfTeacup) && FLAVOR_IS_NOT(gcfRepRap)) {
         code = "M109";
         comment = "set temperature and wait for it to be reached";
     } else {
         if (FLAVOR_IS(gcfRepRap)) { // M104 is deprecated on RepRapFirmware
-=======
-    if (wait && FLAVOR_IS_NOT(gcfTeacup) && FLAVOR_IS_NOT(gcfRepRapFirmware)) {
-        code = "M109";
-        comment = "set temperature and wait for it to be reached";
-    } else {
-        if (FLAVOR_IS(gcfRepRapFirmware)) { // M104 is deprecated on RepRapFirmware
->>>>>>> b27bf181
             code = "G10";
         } else {
             code = "M104";
@@ -139,29 +121,18 @@
     } else {
         gcode << "S";
     }
-<<<<<<< HEAD
     gcode << temp_w_offset;
     bool multiple_tools = this->multiple_extruders && ! m_single_extruder_multi_material;
     if (tool != -1 && (multiple_tools || FLAVOR_IS(gcfMakerWare) || FLAVOR_IS(gcfSailfish)) ) {
-        if (FLAVOR_IS_NOT(gcfRepRap)) {
-=======
-    gcode << temperature;
-    bool multiple_tools = this->multiple_extruders && ! m_single_extruder_multi_material;
-    if (tool != -1 && (multiple_tools || FLAVOR_IS(gcfMakerWare) || FLAVOR_IS(gcfSailfish)) ) {
-        if (FLAVOR_IS(gcfRepRapFirmware)) {
+        if (FLAVOR_IS(gcfRepRap)) {
             gcode << " P" << tool;
         } else {
->>>>>>> b27bf181
             gcode << " T" << tool;
         }
     }
     gcode << " ; " << comment << "\n";
     
-<<<<<<< HEAD
     if ((FLAVOR_IS(gcfTeacup) || FLAVOR_IS(gcfRepRap)) && wait)
-=======
-    if ((FLAVOR_IS(gcfTeacup) || FLAVOR_IS(gcfRepRapFirmware)) && wait)
->>>>>>> b27bf181
         gcode << "M116 ; wait for temperature to be reached\n";
     
     m_last_temperature = temperature;
