--- conflicted
+++ resolved
@@ -547,34 +547,26 @@
     return this->set_deserialize_raw(opt_key, value, substitutions_ctxt, append);
 }
 
-<<<<<<< HEAD
-void ConfigBase::set_deserialize(const t_config_option_key& opt_key_src, const std::string& value_src, bool append)
-{
-    if (!this->set_deserialize_nothrow(opt_key_src, value_src, append)) {
-        throw BadOptionTypeException(format("ConfigBase::set_deserialize() failed for parameter \"%1%\", value \"%2%\"", opt_key_src, value_src));
-    }
-=======
 void ConfigBase::set_deserialize(const t_config_option_key &opt_key_src, const std::string &value_src, ConfigSubstitutionContext& substitutions_ctxt, bool append)
 {
-	if (! this->set_deserialize_nothrow(opt_key_src, value_src, substitutions_ctxt, append))
-		throw BadOptionValueException(format("Invalid value provided for parameter %1%: %2%", opt_key_src,  value_src));
->>>>>>> 95a84fa8
+    if (! this->set_deserialize_nothrow(opt_key_src, value_src, substitutions_ctxt, append))
+        throw BadOptionValueException(format("Invalid value provided for parameter %1%: %2%", opt_key_src,  value_src));
 }
 
 void ConfigBase::set_deserialize(std::initializer_list<SetDeserializeItem> items, ConfigSubstitutionContext& substitutions_ctxt)
 {
-	for (const SetDeserializeItem &item : items)
-		this->set_deserialize(item.opt_key, item.opt_value, substitutions_ctxt, item.append);
+    for (const SetDeserializeItem &item : items)
+        this->set_deserialize(item.opt_key, item.opt_value, substitutions_ctxt, item.append);
 }
 
 bool ConfigBase::set_deserialize_raw(const t_config_option_key &opt_key_src, const std::string &value, ConfigSubstitutionContext& substitutions_ctxt, bool append)
 {
-    t_config_option_key    opt_key = opt_key_src;
+    t_config_option_key opt_key = opt_key_src;
     // Try to deserialize the option by its name.
-    const ConfigDef       *def     = this->def();
+    const ConfigDef       *def    = this->def();
     if (def == nullptr)
         throw NoDefinitionException(opt_key);
-    const ConfigOptionDef *optdef  = def->get(opt_key);
+    const ConfigOptionDef *optdef = def->get(opt_key);
     if (optdef == nullptr) {
         // If we didn't find an option, look for any other option having this as an alias.
         for (const auto &opt : def->options) {
@@ -602,13 +594,58 @@
     }
     
     ConfigOption *opt = this->option(opt_key, true);
-<<<<<<< HEAD
     if (opt == nullptr)
         throw new UnknownOptionException(opt_key);
-
-    bool ok = true;
-    if (!optdef->can_phony || !value.empty())
-        ok = opt->deserialize(value, append);
+    bool success     = true;
+    if (!optdef->can_phony || !value.empty()) {
+        success = true;
+        bool substituted = false;
+        if (optdef->type == coBools && substitutions_ctxt.rule != ForwardCompatibilitySubstitutionRule::Disable) {
+            //FIXME Special handling of vectors of bools, quick and not so dirty solution before PrusaSlicer 2.3.2 release.
+            bool nullable = opt->nullable();
+            ConfigHelpers::DeserializationSubstitution default_value = ConfigHelpers::DeserializationSubstitution::DefaultsToFalse;
+            if (optdef->default_value) {
+                // Default value for vectors of booleans used in a "per extruder" context, thus the default contains just a single value.
+                assert(dynamic_cast<const ConfigOptionVector<unsigned char>*>(optdef->default_value.get()));
+                auto &values = static_cast<const ConfigOptionVector<unsigned char>*>(optdef->default_value.get())->values;
+                if (values.size() == 1 && values.front() == 1)
+                    default_value = ConfigHelpers::DeserializationSubstitution::DefaultsToTrue;
+            }
+            auto result = nullable ?
+                static_cast<ConfigOptionBoolsNullable*>(opt)->deserialize_with_substitutions(value, append, default_value) :
+                static_cast<ConfigOptionBools*>(opt)->deserialize_with_substitutions(value, append, default_value);
+            success     = result != ConfigHelpers::DeserializationResult::Failed;
+            substituted = result == ConfigHelpers::DeserializationResult::Substituted;
+        } else {
+            success = opt->deserialize(value, append);
+            if (! success && substitutions_ctxt.rule != ForwardCompatibilitySubstitutionRule::Disable &&
+                // Only allow substitutions of an enum value by another enum value or a boolean value with an enum value.
+                // That means, we expect enum values being added in the future and possibly booleans being converted to enums.
+                (optdef->type == coEnum || optdef->type == coBool) && ConfigHelpers::looks_like_enum_value(value)) {
+                // Deserialize failed, try to substitute with a default value.
+                assert(substitutions_ctxt.rule == ForwardCompatibilitySubstitutionRule::Enable || substitutions_ctxt.rule == ForwardCompatibilitySubstitutionRule::EnableSilent);
+                if (optdef->type == coEnum && opt_key == "gcode_flavor" && (value == "marlin2" || value == "marlinfirmware"))
+                    static_cast<ConfigOptionEnum<GCodeFlavor>*>(opt)->value = gcfMarlin;
+                else if (optdef->type == coBool)
+                    static_cast<ConfigOptionBool*>(opt)->value = ConfigHelpers::enum_looks_like_true_value(value);
+                else
+                    // Just use the default of the option.
+                    opt->set(optdef->default_value.get());
+                success     = true;
+                substituted = true;
+            }
+        }
+
+        if (substituted && (substitutions_ctxt.rule == ForwardCompatibilitySubstitutionRule::Enable ||
+                            substitutions_ctxt.rule == ForwardCompatibilitySubstitutionRule::EnableSystemSilent)) {
+            // Log the substitution.
+            ConfigSubstitution config_substitution;
+            config_substitution.opt_def   = optdef;
+            config_substitution.old_value = value;
+            config_substitution.new_value = ConfigOptionUniquePtr(opt->clone());
+            substitutions_ctxt.substitutions.emplace_back(std::move(config_substitution));
+        }
+    }
     //set phony status
     if (optdef->can_phony)
         if(value.empty())
@@ -617,59 +654,7 @@
             opt->set_phony(false);
     else
         opt->set_phony(false);
-
-    return ok;
-=======
-    assert(opt != nullptr);
-    bool success     = false;
-    bool substituted = false;
-    if (optdef->type == coBools && substitutions_ctxt.rule != ForwardCompatibilitySubstitutionRule::Disable) {
-    	//FIXME Special handling of vectors of bools, quick and not so dirty solution before PrusaSlicer 2.3.2 release.
-    	bool nullable = opt->nullable();
-    	ConfigHelpers::DeserializationSubstitution default_value = ConfigHelpers::DeserializationSubstitution::DefaultsToFalse;
-    	if (optdef->default_value) {
-    		// Default value for vectors of booleans used in a "per extruder" context, thus the default contains just a single value.
-    		assert(dynamic_cast<const ConfigOptionVector<unsigned char>*>(optdef->default_value.get()));
-			auto &values = static_cast<const ConfigOptionVector<unsigned char>*>(optdef->default_value.get())->values;
-			if (values.size() == 1 && values.front() == 1)
-				default_value = ConfigHelpers::DeserializationSubstitution::DefaultsToTrue;
-		}
-    	auto result = nullable ?
-    		static_cast<ConfigOptionBoolsNullable*>(opt)->deserialize_with_substitutions(value, append, default_value) :
-    		static_cast<ConfigOptionBools*>(opt)->deserialize_with_substitutions(value, append, default_value);
-    	success     = result != ConfigHelpers::DeserializationResult::Failed;
-    	substituted = result == ConfigHelpers::DeserializationResult::Substituted;
-    } else {
-		success = opt->deserialize(value, append);
-	    if (! success && substitutions_ctxt.rule != ForwardCompatibilitySubstitutionRule::Disable &&
-	        // Only allow substitutions of an enum value by another enum value or a boolean value with an enum value.
-	        // That means, we expect enum values being added in the future and possibly booleans being converted to enums.
-	        (optdef->type == coEnum || optdef->type == coBool) && ConfigHelpers::looks_like_enum_value(value)) {
-	        // Deserialize failed, try to substitute with a default value.
-	        assert(substitutions_ctxt.rule == ForwardCompatibilitySubstitutionRule::Enable || substitutions_ctxt.rule == ForwardCompatibilitySubstitutionRule::EnableSilent);
-	        if (optdef->type == coEnum && opt_key == "gcode_flavor" && (value == "marlin2" || value == "marlinfirmware"))
-	            static_cast<ConfigOptionEnum<GCodeFlavor>*>(opt)->value = gcfMarlin;
-	        else if (optdef->type == coBool)
-	            static_cast<ConfigOptionBool*>(opt)->value = ConfigHelpers::enum_looks_like_true_value(value);
-	        else
-	        	// Just use the default of the option.
-	            opt->set(optdef->default_value.get());
-            success     = true;
-            substituted = true;
-	    }
-	}
-
-    if (substituted && (substitutions_ctxt.rule == ForwardCompatibilitySubstitutionRule::Enable ||
-                        substitutions_ctxt.rule == ForwardCompatibilitySubstitutionRule::EnableSystemSilent)) {
-        // Log the substitution.
-        ConfigSubstitution config_substitution;
-        config_substitution.opt_def   = optdef;
-        config_substitution.old_value = value;
-        config_substitution.new_value = ConfigOptionUniquePtr(opt->clone());
-        substitutions_ctxt.substitutions.emplace_back(std::move(config_substitution));
-    }
     return success;
->>>>>>> 95a84fa8
 }
 
 // Return an absolute value of a possibly relative config variable.
@@ -729,12 +714,8 @@
         return opt_def->ratio_over.empty() ? 0. :
             cast_opt->get_abs_value(this->get_abs_value(opt_def->ratio_over));
     }
-<<<<<<< HEAD
     std::stringstream ss; ss << "ConfigBase::get_abs_value(): "<< opt_key<<" has not a valid option type for get_abs_value()";
-    throw Slic3r::RuntimeError(ss.str());
-=======
-    throw ConfigurationError("ConfigBase::get_abs_value(): Not a valid option type for get_abs_value()");
->>>>>>> 95a84fa8
+    throw ConfigurationError(ss.str());
 }
 
 // Return an absolute value of a possibly relative config variable.
@@ -778,13 +759,13 @@
 ConfigSubstitutions ConfigBase::load_from_ini(const std::string &file, ForwardCompatibilitySubstitutionRule compatibility_rule)
 {
     try {
-        boost::property_tree::ptree tree;
-        boost::nowide::ifstream ifs(file);
-        boost::property_tree::read_ini(ifs, tree);
+    boost::property_tree::ptree tree;
+    boost::nowide::ifstream ifs(file);
+    boost::property_tree::read_ini(ifs, tree);
         return this->load(tree, compatibility_rule);
     } catch (const ConfigurationError &e) {
         throw ConfigurationError(format("Failed loading configuration file \"%1%\": %2%", file, e.what()));
-    }
+}
 }
 
 ConfigSubstitutions ConfigBase::load(const boost::property_tree::ptree &tree, ForwardCompatibilitySubstitutionRule compatibility_rule)
@@ -802,63 +783,40 @@
 }
 
 // Load the config keys from the tail of a G-code file.
-<<<<<<< HEAD
-void ConfigBase::load_from_gcode_file(const std::string &file)
-{
+ConfigSubstitutions ConfigBase::load_from_gcode_file(const std::string &file, ForwardCompatibilitySubstitutionRule compatibility_rule)
+{
+    try {
     // Read a 64k block from the end of the G-code.
-    boost::nowide::ifstream ifs(file);
-    {
-        const char slic3r_gcode_header[] = "; generated by Slic3r ";
-        const char slic3rpp_gcode_header[] = "; generated by Slic3r++ ";
-        const char superslicer_gcode_header[] = "; generated by SuperSlicer ";
-        const char prusaslicer_gcode_header[] = "; generated by PrusaSlicer ";
-        std::string firstline;
-        std::getline(ifs, firstline);
-        if (strncmp(slic3r_gcode_header, firstline.c_str(), strlen(slic3r_gcode_header)) != 0 &&
+        boost::nowide::ifstream ifs(file);
+        {
+            const char slic3r_gcode_header[] = "; generated by Slic3r ";
+            const char slic3rpp_gcode_header[] = "; generated by Slic3r++ ";
+            const char superslicer_gcode_header[] = "; generated by SuperSlicer ";
+            const char prusaslicer_gcode_header[] = "; generated by PrusaSlicer ";
+            std::string firstline;
+            std::getline(ifs, firstline);
+            if (strncmp(slic3r_gcode_header, firstline.c_str(), strlen(slic3r_gcode_header)) != 0 &&
             strncmp(slic3rpp_gcode_header, firstline.c_str(), strlen(slic3rpp_gcode_header)) != 0 &&
             strncmp(superslicer_gcode_header, firstline.c_str(), strlen(superslicer_gcode_header)) != 0 &&
             strncmp(prusaslicer_gcode_header, firstline.c_str(), strlen(prusaslicer_gcode_header)) != 0)
-			throw Slic3r::RuntimeError("Not a g-code recognized for configuration import.");
-    }
+                throw ConfigurationError("Not a g-code recognized for configuration import.");
+        }
     ifs.seekg(0, ifs.end);
-	auto file_length = ifs.tellg();
-	auto data_length = std::min<std::fstream::pos_type>(65535, file_length);
-	ifs.seekg(file_length - data_length, ifs.beg);
+    auto file_length = ifs.tellg();
+    auto data_length = std::min<std::fstream::pos_type>(65535, file_length);
+    ifs.seekg(file_length - data_length, ifs.beg);
     std::vector<char> data(size_t(data_length) + 1, 0);
     ifs.read(data.data(), data_length);
     ifs.close();
-=======
-ConfigSubstitutions ConfigBase::load_from_gcode_file(const std::string &file, ForwardCompatibilitySubstitutionRule compatibility_rule)
-{
-    try {
-        // Read a 64k block from the end of the G-code.
-    	boost::nowide::ifstream ifs(file);
-    	{
-    		const char slic3r_gcode_header[] = "; generated by Slic3r ";
-            const char prusaslicer_gcode_header[] = "; generated by PrusaSlicer ";
-    		std::string firstline;
-    		std::getline(ifs, firstline);
-    		if (strncmp(slic3r_gcode_header, firstline.c_str(), strlen(slic3r_gcode_header)) != 0 &&
-                strncmp(prusaslicer_gcode_header, firstline.c_str(), strlen(prusaslicer_gcode_header)) != 0)
-    			throw ConfigurationError("Not a PrusaSlicer / Slic3r PE generated g-code.");
-    	}
-        ifs.seekg(0, ifs.end);
-    	auto file_length = ifs.tellg();
-    	auto data_length = std::min<std::fstream::pos_type>(65535, file_length);
-    	ifs.seekg(file_length - data_length, ifs.beg);
-        std::vector<char> data(size_t(data_length) + 1, 0);
-        ifs.read(data.data(), data_length);
-        ifs.close();
->>>>>>> 95a84fa8
 
         ConfigSubstitutionContext substitutions_ctxt(compatibility_rule);
         size_t key_value_pairs = load_from_gcode_string(data.data(), substitutions_ctxt);
-        if (key_value_pairs < 80)
+    if (key_value_pairs < 80)
             throw ConfigurationError(format("Suspiciously low number of configuration values extracted from %1%: %2%", file, key_value_pairs));
         return std::move(substitutions_ctxt.substitutions);
     } catch (const ConfigurationError &e) {
         throw ConfigurationError(format("Failed loading configuration from G-code \"%1%\": %2%", file, e.what()));
-    }        
+}
 }
 
 // Load the config keys from the given string.
@@ -907,14 +865,8 @@
         if (key == nullptr)
             break;
         try {
-<<<<<<< HEAD
-            //change it from set_deserialize to set_deserialize_nothrow to allow bad/old config to swtch to default value.
-            if(this->set_deserialize_nothrow(std::string(key, key_end), std::string(value, end)))
+            this->set_deserialize(std::string(key, key_end), std::string(value, end), substitutions);
                 ++num_key_value_pairs;
-=======
-            this->set_deserialize(std::string(key, key_end), std::string(value, end), substitutions);
-            ++num_key_value_pairs;
->>>>>>> 95a84fa8
         }
         catch (UnknownOptionException & /* e */) {
             // ignore
