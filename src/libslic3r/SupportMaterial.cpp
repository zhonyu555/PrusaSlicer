#include "ClipperUtils.hpp"
#include "ExtrusionEntityCollection.hpp"
#include "Layer.hpp"
#include "Print.hpp"
#include "SupportMaterial.hpp"
#include "Fill/FillBase.hpp"
#include "Geometry.hpp"
#include "Flow.hpp"
#include "Point.hpp"
#include "MutablePolygon.hpp"

#include <cmath>
#include <memory>
#include <boost/log/trivial.hpp>
#include <boost/container/static_vector.hpp>

#include <tbb/parallel_for.h>
#include <tbb/spin_mutex.h>
#include <tbb/task_group.h>

#define SUPPORT_USE_AGG_RASTERIZER

#ifdef SUPPORT_USE_AGG_RASTERIZER
    #include <agg/agg_pixfmt_gray.h>
    #include <agg/agg_renderer_scanline.h>
    #include <agg/agg_scanline_p.h>
    #include <agg/agg_rasterizer_scanline_aa.h>
    #include <agg/agg_path_storage.h>
    #include "PNGReadWrite.hpp"
#else
    #include "EdgeGrid.hpp"
#endif // SUPPORT_USE_AGG_RASTERIZER

// #define SLIC3R_DEBUG

// Make assert active if SLIC3R_DEBUG
#ifdef SLIC3R_DEBUG
    #define DEBUG
    #define _DEBUG
    #undef NDEBUG
    #include "utils.hpp"
    #include "SVG.hpp"
#endif

// #undef NDEBUG
#include <cassert>

namespace Slic3r {

// how much we extend support around the actual contact area
//FIXME this should be dependent on the nozzle diameter!
#define SUPPORT_MATERIAL_MARGIN 1.5 

// Increment used to reach MARGIN in steps to avoid trespassing thin objects
#define NUM_MARGIN_STEPS 3

// Dimensions of a tree-like structure to save material
#define PILLAR_SIZE (2.5)
#define PILLAR_SPACING 10

//#define SUPPORT_SURFACES_OFFSET_PARAMETERS ClipperLib::jtMiter, 3.
//#define SUPPORT_SURFACES_OFFSET_PARAMETERS ClipperLib::jtMiter, 1.5
#define SUPPORT_SURFACES_OFFSET_PARAMETERS ClipperLib::jtSquare, 0.

#ifdef SLIC3R_DEBUG
const char* support_surface_type_to_color_name(const PrintObjectSupportMaterial::SupporLayerType surface_type)
{
    switch (surface_type) {
        case PrintObjectSupportMaterial::sltTopContact:     return "rgb(255,0,0)"; // "red";
        case PrintObjectSupportMaterial::sltTopInterface:   return "rgb(0,255,0)"; // "green";
        case PrintObjectSupportMaterial::sltBase:           return "rgb(0,0,255)"; // "blue";
        case PrintObjectSupportMaterial::sltBottomInterface:return "rgb(255,255,128)"; // yellow 
        case PrintObjectSupportMaterial::sltBottomContact:  return "rgb(255,0,255)"; // magenta
        case PrintObjectSupportMaterial::sltRaftInterface:  return "rgb(0,255,255)";
        case PrintObjectSupportMaterial::sltRaftBase:       return "rgb(128,128,128)";
        case PrintObjectSupportMaterial::sltUnknown:        return "rgb(128,0,0)"; // maroon
        default:                                            return "rgb(64,64,64)";
    };
}

Point export_support_surface_type_legend_to_svg_box_size()
{
    return Point(scale_(1.+10.*8.), scale_(3.)); 
}

void export_support_surface_type_legend_to_svg(SVG &svg, const Point &pos)
{
    // 1st row
    coord_t pos_x0 = pos(0) + scale_(1.);
    coord_t pos_x = pos_x0;
    coord_t pos_y = pos(1) + scale_(1.5);
    coord_t step_x = scale_(10.);
    svg.draw_legend(Point(pos_x, pos_y), "top contact"    , support_surface_type_to_color_name(PrintObjectSupportMaterial::sltTopContact));
    pos_x += step_x;
    svg.draw_legend(Point(pos_x, pos_y), "top iface"      , support_surface_type_to_color_name(PrintObjectSupportMaterial::sltTopInterface));
    pos_x += step_x;
    svg.draw_legend(Point(pos_x, pos_y), "base"           , support_surface_type_to_color_name(PrintObjectSupportMaterial::sltBase));
    pos_x += step_x;
    svg.draw_legend(Point(pos_x, pos_y), "bottom iface"   , support_surface_type_to_color_name(PrintObjectSupportMaterial::sltBottomInterface));
    pos_x += step_x;
    svg.draw_legend(Point(pos_x, pos_y), "bottom contact" , support_surface_type_to_color_name(PrintObjectSupportMaterial::sltBottomContact));
    // 2nd row
    pos_x = pos_x0;
    pos_y = pos(1)+scale_(2.8);
    svg.draw_legend(Point(pos_x, pos_y), "raft interface" , support_surface_type_to_color_name(PrintObjectSupportMaterial::sltRaftInterface));
    pos_x += step_x;
    svg.draw_legend(Point(pos_x, pos_y), "raft base"      , support_surface_type_to_color_name(PrintObjectSupportMaterial::sltRaftBase));
    pos_x += step_x;
    svg.draw_legend(Point(pos_x, pos_y), "unknown"        , support_surface_type_to_color_name(PrintObjectSupportMaterial::sltUnknown));
    pos_x += step_x;
    svg.draw_legend(Point(pos_x, pos_y), "intermediate"   , support_surface_type_to_color_name(PrintObjectSupportMaterial::sltIntermediate));
}

void export_print_z_polygons_to_svg(const char *path, PrintObjectSupportMaterial::MyLayer ** const layers, size_t n_layers)
{
    BoundingBox bbox;
    for (int i = 0; i < n_layers; ++ i)
        bbox.merge(get_extents(layers[i]->polygons));
    Point legend_size = export_support_surface_type_legend_to_svg_box_size();
    Point legend_pos(bbox.min(0), bbox.max(1));
    bbox.merge(Point(std::max(bbox.min(0) + legend_size(0), bbox.max(0)), bbox.max(1) + legend_size(1)));
    SVG svg(path, bbox);
    const float transparency = 0.5f;
    for (int i = 0; i < n_layers; ++ i)
        svg.draw(union_ex(layers[i]->polygons), support_surface_type_to_color_name(layers[i]->layer_type), transparency);
    for (int i = 0; i < n_layers; ++ i)
        svg.draw(to_polylines(layers[i]->polygons), support_surface_type_to_color_name(layers[i]->layer_type));
    export_support_surface_type_legend_to_svg(svg, legend_pos);
    svg.Close();
}

void export_print_z_polygons_and_extrusions_to_svg(
    const char                                      *path, 
    PrintObjectSupportMaterial::MyLayer ** const     layers, 
    size_t                                           n_layers,
    SupportLayer                                    &support_layer)
{
    BoundingBox bbox;
    for (int i = 0; i < n_layers; ++ i)
        bbox.merge(get_extents(layers[i]->polygons));
    Point legend_size = export_support_surface_type_legend_to_svg_box_size();
    Point legend_pos(bbox.min(0), bbox.max(1));
    bbox.merge(Point(std::max(bbox.min(0) + legend_size(0), bbox.max(0)), bbox.max(1) + legend_size(1)));
    SVG svg(path, bbox);
    const float transparency = 0.5f;
    for (int i = 0; i < n_layers; ++ i)
        svg.draw(union_ex(layers[i]->polygons), support_surface_type_to_color_name(layers[i]->layer_type), transparency);
    for (int i = 0; i < n_layers; ++ i)
        svg.draw(to_polylines(layers[i]->polygons), support_surface_type_to_color_name(layers[i]->layer_type));

    Polygons polygons_support, polygons_interface;
    support_layer.support_fills.polygons_covered_by_width(polygons_support, float(SCALED_EPSILON));
//    support_layer.support_interface_fills.polygons_covered_by_width(polygons_interface, SCALED_EPSILON);
    svg.draw(union_ex(polygons_support), "brown");
    svg.draw(union_ex(polygons_interface), "black");

    export_support_surface_type_legend_to_svg(svg, legend_pos);
    svg.Close();
}
#endif /* SLIC3R_DEBUG */

#ifdef SUPPORT_USE_AGG_RASTERIZER
static std::vector<unsigned char> rasterize_polygons(const Vec2i32 &grid_size, const double pixel_size, const Point &left_bottom, const Polygons &polygons)
{
    std::vector<unsigned char>                  data(grid_size.x() * grid_size.y());
    agg::rendering_buffer                       rendering_buffer(data.data(), unsigned(grid_size.x()), unsigned(grid_size.y()), grid_size.x());
    agg::pixfmt_gray8                           pixel_renderer(rendering_buffer);
    agg::renderer_base<agg::pixfmt_gray8>       raw_renderer(pixel_renderer);
    agg::renderer_scanline_aa_solid<agg::renderer_base<agg::pixfmt_gray8>> renderer(raw_renderer);
        
    renderer.color(agg::pixfmt_gray8::color_type(255));
    raw_renderer.clear(agg::pixfmt_gray8::color_type(0));

    agg::scanline_p8                            scanline;
    agg::rasterizer_scanline_aa<>               rasterizer;

    auto convert_pt = [left_bottom, pixel_size](const Point &pt) {
        return Vec2d((pt.x() - left_bottom.x()) / pixel_size, (pt.y() - left_bottom.y()) / pixel_size);
    };
    rasterizer.reset();
    for (const Polygon &polygon : polygons) {
        agg::path_storage path;
        auto it = polygon.points.begin();
        Vec2d pt_front = convert_pt(*it);
        path.move_to(pt_front.x(), pt_front.y());
        while (++ it != polygon.points.end()) {
            Vec2d pt = convert_pt(*it);
            path.line_to(pt.x(), pt.y());
        }
        path.line_to(pt_front.x(), pt_front.y());
        rasterizer.add_path(std::move(path));
    }
    agg::render_scanlines(rasterizer, scanline, renderer);
    return data;
}
// Grid has to have the boundary pixels unset.
static Polygons contours_simplified(const Vec2i32 &grid_size, const double pixel_size, Point left_bottom, const std::vector<unsigned char> &grid, coord_t offset, bool fill_holes)
{
    assert(std::abs(2 * offset) < pixel_size - 10);

    // Fill in empty cells, which have a left / right neighbor filled.
    // Fill in empty cells, which have the top / bottom neighbor filled.
    std::vector<unsigned char>        cell_inside_data;
    const std::vector<unsigned char> &cell_inside = fill_holes ? cell_inside_data : grid;
    if (fill_holes) {
        cell_inside_data = grid;
        for (int r = 1; r + 1 < grid_size.y(); ++ r) {
            for (int c = 1; c + 1 < grid_size.x(); ++ c) {
                int addr = r * grid_size.x() + c;
                if ((grid[addr - 1] != 0 && grid[addr + 1] != 0) ||
                    (grid[addr - grid_size.x()] != 0 && grid[addr + grid_size.x()] != 0))
                    cell_inside_data[addr] = true;
            }
        }
    }

    // 1) Collect the lines.
    std::vector<Line> lines;
    std::vector<std::pair<Point, int>> start_point_to_line_idx;
    for (int r = 1; r < grid_size.y(); ++ r) {
        for (int c = 1; c < grid_size.x(); ++ c) {
            int  addr    = r * grid_size.x() + c;
            bool left    = cell_inside[addr - 1] != 0;
            bool top     = cell_inside[addr - grid_size.x()] != 0;
            bool current = cell_inside[addr] != 0;
            if (left != current) {
                lines.push_back(
                    left ? 
                        Line(Point(c, r+1), Point(c, r  )) : 
                        Line(Point(c, r  ), Point(c, r+1)));
                start_point_to_line_idx.emplace_back(lines.back().a, int(lines.size()) - 1);
            }
            if (top != current) {
                lines.push_back(
                    top ? 
                        Line(Point(c  , r), Point(c+1, r)) :
                        Line(Point(c+1, r), Point(c  , r))); 
                start_point_to_line_idx.emplace_back(lines.back().a, int(lines.size()) - 1);
            }
        }
    }
    std::sort(start_point_to_line_idx.begin(), start_point_to_line_idx.end(), [](const auto &l, const auto &r){ return l.first < r.first; });

    // 2) Chain the lines.
    std::vector<char> line_processed(lines.size(), false);
    Polygons out;
    for (int i_candidate = 0; i_candidate < int(lines.size()); ++ i_candidate) {
        if (line_processed[i_candidate])
            continue;
        Polygon poly;
        line_processed[i_candidate] = true;
        poly.points.push_back(lines[i_candidate].b);
        int i_line_current = i_candidate;
        for (;;) {
            auto line_range = std::equal_range(std::begin(start_point_to_line_idx), std::end(start_point_to_line_idx), 
                std::make_pair(lines[i_line_current].b, 0), [](const auto& l, const auto& r) { return l.first < r.first; });
            // The interval has to be non empty, there shall be at least one line continuing the current one.
            assert(line_range.first != line_range.second);
            int i_next = -1;
            for (auto it = line_range.first; it != line_range.second; ++ it) {
                if (it->second == i_candidate) {
                    // closing the loop.
                    goto end_of_poly;
                }
                if (line_processed[it->second])
                    continue;
                if (i_next == -1) {
                    i_next = it->second;
                } else {
                    // This is a corner, where two lines meet exactly. Pick the line, which encloses a smallest angle with
                    // the current edge.
                    const Line &line_current = lines[i_line_current];
                    const Line &line_next = lines[it->second];
                    const Vector v1 = line_current.vector();
                    const Vector v2 = line_next.vector();
                    int64_t cross = int64_t(v1(0)) * int64_t(v2(1)) - int64_t(v2(0)) * int64_t(v1(1));
                    if (cross > 0) {
                        // This has to be a convex right angle. There is no better next line.
                        i_next = it->second;
                        break;
                    }
                }
            }
            line_processed[i_next] = true;
            i_line_current = i_next;
            poly.points.push_back(lines[i_line_current].b);
        }
    end_of_poly:
        out.push_back(std::move(poly));
    }

    // 3) Scale the polygons back into world, shrink slightly and remove collinear points.
    for (Polygon &poly : out) {
        for (Point &p : poly.points) {
#if 0
            p.x() = (p.x() + 1) * pixel_size + left_bottom.x();
            p.y() = (p.y() + 1) * pixel_size + left_bottom.y();
#else
            p *= pixel_size;
            p += left_bottom;
#endif
        }
        // Shrink the contour slightly, so if the same contour gets discretized and simplified again, one will get the same result.
        // Remove collinear points.
        Points pts;
        pts.reserve(poly.points.size());
        for (size_t j = 0; j < poly.points.size(); ++ j) {
            size_t j0 = (j == 0) ? poly.points.size() - 1 : j - 1;
            size_t j2 = (j + 1 == poly.points.size()) ? 0 : j + 1;
            Point  v  = poly.points[j2] - poly.points[j0];
            if (v(0) != 0 && v(1) != 0) {
                // This is a corner point. Copy it to the output contour.
                Point p = poly.points[j];
                p(1) += (v(0) < 0) ? - offset : offset;
                p(0) += (v(1) > 0) ? - offset : offset;
                pts.push_back(p);
            } 
        }
        poly.points = std::move(pts);
    }
    return out;
}
#endif // SUPPORT_USE_AGG_RASTERIZER

PrintObjectSupportMaterial::PrintObjectSupportMaterial(const PrintObject *object, const SlicingParameters &slicing_params) :
    m_object                (object),
    m_print_config          (&object->print()->config()),
    m_object_config         (&object->config()),
    m_slicing_params        (slicing_params)
{
    m_support_params.first_layer_flow                   = support_material_1st_layer_flow(object, float(slicing_params.first_print_layer_height));
    m_support_params.support_material_flow              = support_material_flow(object, float(slicing_params.layer_height));
    m_support_params.support_material_interface_flow    = support_material_interface_flow(object, float(slicing_params.layer_height));
    m_support_params.support_layer_height_min           = 0.01;
    m_support_params.raft_bridge_flow_ratio             = object->print()->default_region_config().bridge_flow_ratio.value;

    // Calculate a minimum support layer height as a minimum over all extruders, but not smaller than 10um.
    m_support_params.support_layer_height_min = 1000000.;
    const ConfigOptionFloatsOrPercents& min_layer_height = m_print_config->min_layer_height;
    const ConfigOptionFloats& nozzle_diameter = m_print_config->nozzle_diameter;
    for (int extr_id = 0; extr_id < min_layer_height.values.size(); ++extr_id)
        m_support_params.support_layer_height_min = std::min(m_support_params.support_layer_height_min, std::max(0.01, min_layer_height.get_abs_value(extr_id, nozzle_diameter.get_at(extr_id))));
    for (auto layer : m_object->layers())
        m_support_params.support_layer_height_min = std::min(m_support_params.support_layer_height_min, std::max(0.01, layer->height));

    if (m_object_config->support_material_interface_layers.value == 0) {
        // No interface layers allowed, print everything with the base support pattern.
        m_support_params.support_material_interface_flow = m_support_params.support_material_flow;
    }

    // Evaluate the XY gap between the object outer perimeters and the support structures.
    // Evaluate the XY gap between the object outer perimeters and the support structures.
    coordf_t external_perimeter_width = 0.;
    coordf_t bridge_flow_ratio = 0;
    for (size_t region_id = 0; region_id < object->num_printing_regions(); ++ region_id) {
        const PrintRegion &region = object->printing_region(region_id);
        external_perimeter_width = std::max(external_perimeter_width, coordf_t(region.flow(*object, frExternalPerimeter, slicing_params.layer_height).width()));
        bridge_flow_ratio += region.config().bridge_flow_ratio.get_abs_value(1.);
    }
    m_support_params.gap_xy = m_object_config->support_material_xy_spacing.get_abs_value(external_perimeter_width);
    bridge_flow_ratio /= object->num_printing_regions();

    m_support_params.support_material_bottom_interface_flow = m_slicing_params.soluble_interface ?
        m_support_params.support_material_interface_flow.with_flow_ratio(bridge_flow_ratio) :
        Flow::bridging_flow(std::sqrt(bridge_flow_ratio) * m_support_params.support_material_interface_flow.nozzle_diameter(), m_support_params.support_material_interface_flow.nozzle_diameter());

    m_support_params.can_merge_support_regions = m_object_config->support_material_extruder.value == m_object_config->support_material_interface_extruder.value;
    if (!m_support_params.can_merge_support_regions && (m_object_config->support_material_extruder.value == 0 || m_object_config->support_material_interface_extruder.value == 0)) {
        // One of the support extruders is of "don't care" type.
        std::set<uint16_t> object_extruders = m_object->object_extruders();
        if (object_extruders.size() == 1 &&
            *object_extruders.begin() == std::max<unsigned int>(m_object_config->support_material_extruder.value, m_object_config->support_material_interface_extruder.value))
            // Object is printed with the same extruder as the support.
            m_support_params.can_merge_support_regions = true;
    }


    m_support_params.base_angle         = Geometry::deg2rad(float(m_object_config->support_material_angle.value));
    m_support_params.interface_angle    = Geometry::deg2rad(float(m_object_config->support_material_angle.value + 90.));
    m_support_params.interface_spacing  = m_object_config->support_material_interface_spacing.value + m_support_params.support_material_interface_flow.spacing();
    m_support_params.interface_density  = std::min(1., m_support_params.support_material_interface_flow.spacing() / m_support_params.interface_spacing);
    m_support_params.support_spacing    = m_object_config->support_material_spacing.value + m_support_params.support_material_flow.spacing();
    m_support_params.support_density    = std::min(1., m_support_params.support_material_flow.spacing() / m_support_params.support_spacing);
    if (m_object_config->support_material_interface_layers.value == 0) {
        // No interface layers allowed, print everything with the base support pattern.
        m_support_params.interface_spacing = m_support_params.support_spacing;
        m_support_params.interface_density = m_support_params.support_density;
    }

    SupportMaterialPattern  support_pattern = m_object_config->support_material_pattern;
    m_support_params.with_sheath            = m_object_config->support_material_with_sheath;
    m_support_params.base_fill_pattern      = 
        support_pattern == smpHoneycomb ? ipHoneycomb :
        m_support_params.support_density > 0.95 || m_support_params.with_sheath ? ipRectilinear : ipSupportBase;
    m_support_params.interface_fill_pattern = (m_support_params.interface_density > 0.95 ? ipRectilinear : ipSupportBase);
    m_support_params.contact_fill_pattern   = m_object_config->support_material_interface_pattern;
    if (m_support_params.contact_fill_pattern == ipAuto)
        if (m_slicing_params.soluble_interface)
            m_support_params.contact_fill_pattern = ipConcentric;
        else if (m_support_params.interface_density > 0.95)
            m_support_params.contact_fill_pattern = ipRectilinear;
        else
            m_support_params.contact_fill_pattern = ipSupportBase;
}

// Using the std::deque as an allocator.
inline PrintObjectSupportMaterial::MyLayer& layer_allocate(
    std::deque<PrintObjectSupportMaterial::MyLayer> &layer_storage, 
    PrintObjectSupportMaterial::SupporLayerType      layer_type)
{ 
    layer_storage.push_back(PrintObjectSupportMaterial::MyLayer());
    layer_storage.back().layer_type = layer_type;
    return layer_storage.back();
}

inline PrintObjectSupportMaterial::MyLayer& layer_allocate(
    std::deque<PrintObjectSupportMaterial::MyLayer> &layer_storage,
    tbb::spin_mutex                                 &layer_storage_mutex,
    PrintObjectSupportMaterial::SupporLayerType      layer_type)
{ 
    layer_storage_mutex.lock();
    layer_storage.push_back(PrintObjectSupportMaterial::MyLayer());
    PrintObjectSupportMaterial::MyLayer *layer_new = &layer_storage.back();
    layer_storage_mutex.unlock();
    layer_new->layer_type = layer_type;
    return *layer_new;
}

inline void layers_append(PrintObjectSupportMaterial::MyLayersPtr &dst, const PrintObjectSupportMaterial::MyLayersPtr &src)
{
    dst.insert(dst.end(), src.begin(), src.end());
}

// Support layer that is covered by some form of dense interface.
static constexpr const std::initializer_list<PrintObjectSupportMaterial::SupporLayerType> support_types_interface { 
    PrintObjectSupportMaterial::sltRaftInterface, PrintObjectSupportMaterial::sltBottomContact, PrintObjectSupportMaterial::sltBottomInterface, PrintObjectSupportMaterial::sltTopContact, PrintObjectSupportMaterial::sltTopInterface
};

void PrintObjectSupportMaterial::generate(PrintObject &object)
{
    BOOST_LOG_TRIVIAL(info) << "Support generator - Start";

    coordf_t max_object_layer_height = 0.;
    for (size_t i = 0; i < object.layer_count(); ++ i)
        max_object_layer_height = std::max(max_object_layer_height, object.layers()[i]->height);

    // Layer instances will be allocated by std::deque and they will be kept until the end of this function call.
    // The layers will be referenced by various LayersPtr (of type std::vector<Layer*>)
    MyLayerStorage layer_storage;

    BOOST_LOG_TRIVIAL(info) << "Support generator - Creating top contacts";

    // Per object layer projection of the object below the layer into print bed.
    std::vector<Polygons> buildplate_covered = this->buildplate_covered(object);

    // Determine the top contact surfaces of the support, defined as:
    // contact = overhangs - clearance + margin
    // This method is responsible for identifying what contact surfaces
    // should the support material expose to the object in order to guarantee
    // that it will be effective, regardless of how it's built below.
    // If raft is to be generated, the 1st top_contact layer will contain the 1st object layer silhouette without holes.
    MyLayersPtr top_contacts = this->top_contact_layers(object, buildplate_covered, layer_storage);
    if (top_contacts.empty())
        // Nothing is supported, no supports are generated.
        return;

#ifdef SLIC3R_DEBUG
    static int iRun = 0;
    iRun ++;
    for (const MyLayer *layer : top_contacts)
        Slic3r::SVG::export_expolygons(
            debug_out_path("support-top-contacts-%d-%lf.svg", iRun, layer->print_z), 
            union_ex(layer->polygons));
#endif /* SLIC3R_DEBUG */

    BOOST_LOG_TRIVIAL(info) << "Support generator - Creating bottom contacts";

    // Determine the bottom contact surfaces of the supports over the top surfaces of the object.
    // Depending on whether the support is soluble or not, the contact layer thickness is decided.
    // layer_support_areas contains the per object layer support areas. These per object layer support areas
    // may get merged and trimmed by this->generate_base_layers() if the support layers are not synchronized with object layers.
    std::vector<Polygons> layer_support_areas;
    MyLayersPtr bottom_contacts = this->bottom_contact_layers_and_layer_support_areas(
        object, top_contacts, buildplate_covered,
        layer_storage, layer_support_areas);

#ifdef SLIC3R_DEBUG
    for (size_t layer_id = 0; layer_id < object.layers().size(); ++ layer_id)
        Slic3r::SVG::export_expolygons(
            debug_out_path("support-areas-%d-%lf.svg", iRun, object.layers()[layer_id]->print_z), 
            union_ex(layer_support_areas[layer_id]));
#endif /* SLIC3R_DEBUG */

    BOOST_LOG_TRIVIAL(info) << "Support generator - Creating intermediate layers - indices";

    // Allocate empty layers between the top / bottom support contact layers
    // as placeholders for the base and intermediate support layers.
    // The layers may or may not be synchronized with the object layers, depending on the configuration.
    // For example, a single nozzle multi material printing will need to generate a waste tower, which in turn
    // wastes less material, if there are as little tool changes as possible.
    MyLayersPtr intermediate_layers = this->raft_and_intermediate_support_layers(
        object, bottom_contacts, top_contacts, layer_storage);

    this->trim_support_layers_by_object(object, top_contacts, m_slicing_params.gap_support_object, m_slicing_params.gap_object_support, m_support_params.gap_xy); // m_slicing_params.soluble_interface ? 0.

#ifdef SLIC3R_DEBUG
    for (const MyLayer *layer : top_contacts)
        Slic3r::SVG::export_expolygons(
            debug_out_path("support-top-contacts-trimmed-by-object-%d-%lf.svg", iRun, layer->print_z), 
            union_ex(layer->polygons));
#endif

    BOOST_LOG_TRIVIAL(info) << "Support generator - Creating base layers";

    // Fill in intermediate layers between the top / bottom support contact layers, trim them by the object.
    this->generate_base_layers(object, bottom_contacts, top_contacts, intermediate_layers, layer_support_areas);

#ifdef SLIC3R_DEBUG
    for (MyLayersPtr::const_iterator it = intermediate_layers.begin(); it != intermediate_layers.end(); ++ it)
        Slic3r::SVG::export_expolygons(
            debug_out_path("support-base-layers-%d-%lf.svg", iRun, (*it)->print_z), 
            union_ex((*it)->polygons));
#endif /* SLIC3R_DEBUG */

    BOOST_LOG_TRIVIAL(info) << "Support generator - Trimming top contacts by bottom contacts";

    // Because the top and bottom contacts are thick slabs, they may overlap causing over extrusion 
    // and unwanted strong bonds to the object.
    // Rather trim the top contacts by their overlapping bottom contacts to leave a gap instead of over extruding
    // top contacts over the bottom contacts.
    this->trim_top_contacts_by_bottom_contacts(object, bottom_contacts, top_contacts);


    BOOST_LOG_TRIVIAL(info) << "Support generator - Creating interfaces";

    // Propagate top / bottom contact layers to generate interface layers 
    // and base interface layers (for soluble interface / non souble base only)
    auto [interface_layers, base_interface_layers] = this->generate_interface_layers(bottom_contacts, top_contacts, intermediate_layers, layer_storage);

    BOOST_LOG_TRIVIAL(info) << "Support generator - Creating raft";

    // If raft is to be generated, the 1st top_contact layer will contain the 1st object layer silhouette with holes filled.
    // There is also a 1st intermediate layer containing bases of support columns.
    // Inflate the bases of the support columns and create the raft base under the object.
    MyLayersPtr raft_layers = this->generate_raft_base(object, top_contacts, interface_layers, base_interface_layers, intermediate_layers, layer_storage);

#ifdef SLIC3R_DEBUG
    for (const MyLayer *l : interface_layers)
        Slic3r::SVG::export_expolygons(
            debug_out_path("support-interface-layers-%d-%lf.svg", iRun, l->print_z), 
            union_ex(l->polygons));
    for (const MyLayer *l : base_interface_layers)
        Slic3r::SVG::export_expolygons(
            debug_out_path("support-base-interface-layers-%d-%lf.svg", iRun, l->print_z), 
            union_ex(l->polygons));
#endif // SLIC3R_DEBUG

/*
    // Clip with the pillars.
    if (! shape.empty()) {
        this->clip_with_shape(interface, shape);
        this->clip_with_shape(base, shape);
    }
*/

    BOOST_LOG_TRIVIAL(info) << "Support generator - Creating layers";

// For debugging purposes, one may want to show only some of the support extrusions.
//    raft_layers.clear();
//    bottom_contacts.clear();
//    top_contacts.clear();
//    intermediate_layers.clear();
//    interface_layers.clear();

    // Install support layers into the object.
    // A support layer installed on a PrintObject has a unique print_z.
    MyLayersPtr layers_sorted;
    layers_sorted.reserve(raft_layers.size() + bottom_contacts.size() + top_contacts.size() + intermediate_layers.size() + interface_layers.size() + base_interface_layers.size());
    layers_append(layers_sorted, raft_layers);
    layers_append(layers_sorted, bottom_contacts);
    layers_append(layers_sorted, top_contacts);
    layers_append(layers_sorted, intermediate_layers);
    layers_append(layers_sorted, interface_layers);
    layers_append(layers_sorted, base_interface_layers);
    // Sort the layers lexicographically by a raising print_z and a decreasing height.
    std::sort(layers_sorted.begin(), layers_sorted.end(), [](auto *l1, auto *l2) { return *l1 < *l2; });
    int layer_id = 0;
    int layer_id_interface = 0;
    assert(object.support_layers().empty());
    for (size_t i = 0; i < layers_sorted.size();) {
        // Find the last layer with roughly the same print_z, find the minimum layer height of all.
        // Due to the floating point inaccuracies, the print_z may not be the same even if in theory they should.
        size_t j = i + 1;
        coordf_t zmax = layers_sorted[i]->print_z + EPSILON;
        for (; j < layers_sorted.size() && layers_sorted[j]->print_z <= zmax; ++j) ;
        // Assign an average print_z to the set of layers with nearly equal print_z.
        coordf_t zavg = 0.5 * (layers_sorted[i]->print_z + layers_sorted[j - 1]->print_z);
        coordf_t height_min = layers_sorted[i]->height;
        bool     empty = true;
        // For snug supports, layers where the direction of the support interface shall change are accounted for.
        size_t   num_interfaces = 0;
        size_t   num_top_contacts = 0;
        double   top_contact_bottom_z = 0;
        for (size_t u = i; u < j; ++u) {
            MyLayer &layer = *layers_sorted[u];
            if (! layer.polygons.empty()) {
                empty             = false;
                num_interfaces   += one_of(layer.layer_type, support_types_interface);
                if (layer.layer_type == sltTopContact) {
                    ++ num_top_contacts;
                    assert(num_top_contacts <= 1);
                    // All top contact layers sharing this print_z shall also share bottom_z.
                    //assert(num_top_contacts == 1 || (top_contact_bottom_z - layer.bottom_z) < EPSILON);
                    top_contact_bottom_z = layer.bottom_z;
                }
            }
            layer.print_z = zavg;
            height_min = std::min(height_min, layer.height);
        }
        if (! empty) {
            // Here the upper_layer and lower_layer pointers are left to null at the support layers, 
            // as they are never used. These pointers are candidates for removal.
            bool   this_layer_contacts_only = num_top_contacts > 0 && num_top_contacts == num_interfaces;
            size_t this_layer_id_interface  = layer_id_interface;
            if (this_layer_contacts_only) {
                // Find a supporting layer for its interface ID.
                for (auto it = object.support_layers().rbegin(); it != object.support_layers().rend(); ++ it)
                    if (const SupportLayer &other_layer = **it; std::abs(other_layer.print_z - top_contact_bottom_z) < EPSILON) {
                        // other_layer supports this top contact layer. Assign a different support interface direction to this layer
                        // from the layer that supports it.
                        this_layer_id_interface = other_layer.interface_id() + 1;
                    }
            }
            object.add_support_layer(layer_id ++, this_layer_id_interface, height_min, zavg);
            if (num_interfaces && ! this_layer_contacts_only)
                ++ layer_id_interface;
        }
        i = j;
    }

    BOOST_LOG_TRIVIAL(info) << "Support generator - Generating tool paths";

#if 0 // #ifdef SLIC3R_DEBUG
    {
        size_t layer_id = 0;
        for (int i = 0; i < int(layers_sorted.size());) {
            // Find the last layer with roughly the same print_z, find the minimum layer height of all.
            // Due to the floating point inaccuracies, the print_z may not be the same even if in theory they should.
            int j = i + 1;
            coordf_t zmax = layers_sorted[i]->print_z + EPSILON;
            bool empty = true;
            for (; j < layers_sorted.size() && layers_sorted[j]->print_z <= zmax; ++j)
                if (!layers_sorted[j]->polygons.empty())
                    empty = false;
            if (!empty) {
                export_print_z_polygons_to_svg(
                    debug_out_path("support-%d-%lf-before.svg", iRun, layers_sorted[i]->print_z).c_str(),
                    layers_sorted.data() + i, j - i);
                export_print_z_polygons_and_extrusions_to_svg(
                    debug_out_path("support-w-fills-%d-%lf-before.svg", iRun, layers_sorted[i]->print_z).c_str(),
                    layers_sorted.data() + i, j - i,
                    *object.support_layers()[layer_id]);
                ++layer_id;
            }
            i = j;
        }
    }
#endif /* SLIC3R_DEBUG */

    // Generate the actual toolpaths and save them into each layer.
    this->generate_toolpaths(object.support_layers(), raft_layers, bottom_contacts, top_contacts, intermediate_layers, interface_layers, base_interface_layers);

#ifdef SLIC3R_DEBUG
    {
        size_t layer_id = 0;
        for (int i = 0; i < int(layers_sorted.size());) {
            // Find the last layer with roughly the same print_z, find the minimum layer height of all.
            // Due to the floating point inaccuracies, the print_z may not be the same even if in theory they should.
            int j = i + 1;
            coordf_t zmax = layers_sorted[i]->print_z + EPSILON;
            bool empty = true;
            for (; j < layers_sorted.size() && layers_sorted[j]->print_z <= zmax; ++j)
                if (! layers_sorted[j]->polygons.empty())
                    empty = false;
            if (! empty) {
                export_print_z_polygons_to_svg(
                    debug_out_path("support-%d-%lf.svg", iRun, layers_sorted[i]->print_z).c_str(),
                    layers_sorted.data() + i, j - i);
                export_print_z_polygons_and_extrusions_to_svg(
                    debug_out_path("support-w-fills-%d-%lf.svg", iRun, layers_sorted[i]->print_z).c_str(),
                    layers_sorted.data() + i, j - i,
                    *object.support_layers()[layer_id]);
                ++layer_id;
            }
            i = j;
        }
    }
#endif /* SLIC3R_DEBUG */

    BOOST_LOG_TRIVIAL(info) << "Support generator - End";
}

// Collect all polygons of all regions in a layer with a given surface type.
Polygons collect_region_slices_by_type(const Layer &layer, SurfaceType surface_type)
{
    // 1) Count the new polygons first.
    size_t n_polygons_new = 0;
    for (const LayerRegion *region : layer.regions())
        for (const Surface &surface : region->slices().surfaces)
            if (surface.surface_type == surface_type)
                n_polygons_new += surface.expolygon.holes.size() + 1;
    // 2) Collect the new polygons.
    Polygons out;
    out.reserve(n_polygons_new);
    for (const LayerRegion *region : layer.regions())
        for (const Surface &surface : region->slices().surfaces)
            if (surface.surface_type == surface_type)
                polygons_append(out, surface.expolygon);
    return out;
}

// Collect outer contours of all slices of this layer.
// This is useful for calculating the support base with holes filled.
Polygons collect_slices_outer(const Layer &layer)
{
    Polygons out;
    out.reserve(out.size() + layer.lslices.size());
    for (const ExPolygon &expoly : layer.lslices)
        out.emplace_back(expoly.contour);
    return out;
}

struct SupportGridParams {
    SupportGridParams(const PrintObjectConfig &object_config, const Flow &support_material_flow) :
        style(object_config.support_material_style.value),
        grid_resolution(object_config.support_material_spacing.value + support_material_flow.spacing()),
        support_angle(Geometry::deg2rad(object_config.support_material_angle.value)),
        extrusion_width(support_material_flow.spacing()),
        support_material_closing_radius(object_config.support_material_closing_radius.value),
        expansion_to_slice(coord_t(support_material_flow.scaled_spacing() / 2 + 5)),
        expansion_to_propagate(-3) {}

    SupportMaterialStyle    style;
    double                  grid_resolution;
    double                  support_angle;
    double                  extrusion_width;
    double                  support_material_closing_radius;
    coord_t                 expansion_to_slice;
    coord_t                 expansion_to_propagate;
};

class SupportGridPattern
{
public:
    SupportGridPattern(
        // Support islands, to be stretched into a grid. Already trimmed with min(lower_layer_offset, m_gap_xy)
        const Polygons          *support_polygons, 
        // Trimming polygons, to trim the stretched support islands. support_polygons were already trimmed with trimming_polygons.
        const Polygons          *trimming_polygons,
        const SupportGridParams &params) :
        m_style(params.style),
        m_support_polygons(support_polygons), m_trimming_polygons(trimming_polygons),
        m_support_spacing(params.grid_resolution), m_support_angle(params.support_angle),
        m_extrusion_width(params.extrusion_width),
        m_support_material_closing_radius(params.support_material_closing_radius)
    {
        switch (m_style) {
        case smsGrid:
        {
            // Prepare the grid data, it will be reused when extracting support structures.
            if (m_support_angle != 0.) {
                // Create a copy of the rotated contours.
                m_support_polygons_rotated  = *support_polygons;
                m_trimming_polygons_rotated = *trimming_polygons;
                m_support_polygons  = &m_support_polygons_rotated;
                m_trimming_polygons = &m_trimming_polygons_rotated;
                polygons_rotate(m_support_polygons_rotated, - params.support_angle);
                polygons_rotate(m_trimming_polygons_rotated, - params.support_angle);
            }

            // Resolution of the sparse support grid.
            coord_t grid_resolution = coord_t(scale_(m_support_spacing));
            BoundingBox bbox = get_extents(*m_support_polygons);
            bbox.offset(20);
            // Align the bounding box with the sparse support grid.
            bbox.align_to_grid(grid_resolution);

    #ifdef SUPPORT_USE_AGG_RASTERIZER
            m_bbox       = bbox;
            // Oversample the grid to avoid leaking of supports through or around the object walls.
            int extrusion_width_scaled = scale_(params.extrusion_width);
            int oversampling = std::clamp(int(scale_(m_support_spacing) / (extrusion_width_scaled + 100)), 1, 8);
            m_pixel_size = std::max<double>(extrusion_width_scaled + 21, scale_(m_support_spacing / oversampling));
            // Add one empty column / row boundaries.
            m_bbox.offset(m_pixel_size);
            // Grid size fitting the support polygons plus one pixel boundary around the polygons.
            Vec2i32 grid_size_raw(int(ceil((m_bbox.max.x() - m_bbox.min.x()) / m_pixel_size)),
                                int(ceil((m_bbox.max.y() - m_bbox.min.y()) / m_pixel_size)));
            // Overlay macro blocks of (oversampling x oversampling) over the grid.
            Vec2i32 grid_blocks((grid_size_raw.x() + oversampling - 1 - 2) / oversampling, 
                              (grid_size_raw.y() + oversampling - 1 - 2) / oversampling);
            // and resize the grid to fit the macro blocks + one pixel boundary.
            m_grid_size = grid_blocks * oversampling + Vec2i32(2, 2);
            assert(m_grid_size.x() >= grid_size_raw.x());
            assert(m_grid_size.y() >= grid_size_raw.y());
            m_grid2 = rasterize_polygons(m_grid_size, m_pixel_size, m_bbox.min, *m_support_polygons);

            seed_fill_block(m_grid2, m_grid_size,
                dilate_trimming_region(rasterize_polygons(m_grid_size, m_pixel_size, m_bbox.min, *m_trimming_polygons), m_grid_size),
                grid_blocks, oversampling);

    #ifdef SLIC3R_DEBUG
            {
                static int irun;
                Slic3r::png::write_gray_to_file_scaled(debug_out_path("support-rasterizer-%d.png", irun++), m_grid_size.x(), m_grid_size.y(), m_grid2.data(), 4);
            }
    #endif // SLIC3R_DEBUG

    #else // SUPPORT_USE_AGG_RASTERIZER
            // Create an EdgeGrid, initialize it with projection, initialize signed distance field.
            m_grid.set_bbox(bbox);
            m_grid.create(*m_support_polygons, grid_resolution);
    #if 0
            if (m_grid.has_intersecting_edges()) {
                // EdgeGrid fails to produce valid signed distance function for self-intersecting polygons.
                m_support_polygons_rotated = simplify_polygons(*m_support_polygons);
                m_support_polygons = &m_support_polygons_rotated;
                m_grid.set_bbox(bbox);
                m_grid.create(*m_support_polygons, grid_resolution);
    //            assert(! m_grid.has_intersecting_edges());
                printf("SupportGridPattern: fixing polygons with intersection %s\n",
                    m_grid.has_intersecting_edges() ? "FAILED" : "SUCCEEDED");
            }
    #endif
            m_grid.calculate_sdf();
    #endif // SUPPORT_USE_AGG_RASTERIZER
            break;
        }

        case smsSnug:
        default:
            // nothing to prepare
            break;
        }
    }

    // Extract polygons from the grid, offsetted by offset_in_grid,
    // and trim the extracted polygons by trimming_polygons.
    // Trimming by the trimming_polygons may split the extracted polygons into pieces.
    // Remove all the pieces, which do not contain any of the island_samples.
    Polygons extract_support(const coord_t offset_in_grid, bool fill_holes
#ifdef SLIC3R_DEBUG
        , const char *step_name, int iRun, size_t layer_id, double print_z
#endif
        )
    {
        switch (m_style) {
        case smsGrid:
        {
    #ifdef SUPPORT_USE_AGG_RASTERIZER
            Polygons support_polygons_simplified = contours_simplified(m_grid_size, m_pixel_size, m_bbox.min, m_grid2, offset_in_grid, fill_holes);
    #else // SUPPORT_USE_AGG_RASTERIZER
            // Generate islands, so each island may be tested for overlap with island_samples.
            assert(std::abs(2 * offset_in_grid) < m_grid.resolution());
            Polygons support_polygons_simplified = m_grid.contours_simplified(offset_in_grid, fill_holes);
    #endif // SUPPORT_USE_AGG_RASTERIZER

            ExPolygons islands = diff_ex(support_polygons_simplified, *m_trimming_polygons);

            // Extract polygons, which contain some of the island_samples.
            Polygons out;

            // Sample a single point per input support polygon, keep it as a reference to maintain corresponding
            // polygons if ever these polygons get split into parts by the trimming polygons.
            // As offset_in_grid may be negative, m_support_polygons may stick slightly outside of islands.
            // Trim ti with islands.
            Points samples = island_samples(
                offset_in_grid > 0 ? 
                    // Expanding, thus m_support_polygons are all inside islands.
                    union_ex(*m_support_polygons) :
                    // Shrinking, thus m_support_polygons may be trimmed a tiny bit by islands.
                    intersection_ex(*m_support_polygons, islands));

            std::vector<std::pair<Point,bool>> samples_inside;
            for (ExPolygon &island : islands) {
                BoundingBox bbox = get_extents(island.contour);
                // Samples are sorted lexicographically.
                auto it_lower = std::lower_bound(samples.begin(), samples.end(), Point(bbox.min - Point(1, 1)));
                auto it_upper = std::upper_bound(samples.begin(), samples.end(), Point(bbox.max + Point(1, 1)));
                samples_inside.clear();
                for (auto it = it_lower; it != it_upper; ++ it)
                    if (bbox.contains(*it))
                        samples_inside.push_back(std::make_pair(*it, false));
                if (! samples_inside.empty()) {
                    // For all samples_inside count the boundary crossing.
                    for (size_t i_contour = 0; i_contour <= island.holes.size(); ++ i_contour) {
                        Polygon &contour = (i_contour == 0) ? island.contour : island.holes[i_contour - 1];
                        Points::const_iterator i = contour.points.begin();
                        Points::const_iterator j = contour.points.end() - 1;
                        for (; i != contour.points.end(); j = i ++) {
                            //FIXME this test is not numerically robust. Particularly, it does not handle horizontal segments at y == point(1) well.
                            // Does the ray with y == point(1) intersect this line segment?
                            for (auto &sample_inside : samples_inside) {
                                if (((*i)(1) > sample_inside.first(1)) != ((*j)(1) > sample_inside.first(1))) {
                                    double x1 = (double)sample_inside.first(0);
                                    double x2 = (double)(*i)(0) + (double)((*j)(0) - (*i)(0)) * (double)(sample_inside.first(1) - (*i)(1)) / (double)((*j)(1) - (*i)(1));
                                    if (x1 < x2)
                                        sample_inside.second = !sample_inside.second;
                                }
                            }
                        }
                    }
                    // If any of the sample is inside this island, add this island to the output.
                    for (auto &sample_inside : samples_inside)
                        if (sample_inside.second) {
                            polygons_append(out, std::move(island));
                            island.clear();
                            break;
                        }
                }
            }

    #ifdef SLIC3R_DEBUG
            BoundingBox bbox = get_extents(*m_trimming_polygons);
            if (! islands.empty())
                bbox.merge(get_extents(islands));
            if (!out.empty())
                bbox.merge(get_extents(out));
            if (!support_polygons_simplified.empty())
                bbox.merge(get_extents(support_polygons_simplified));
            SVG svg(debug_out_path("extract_support_from_grid_trimmed-%s-%d-%d-%lf.svg", step_name, iRun, layer_id, print_z).c_str(), bbox);
            svg.draw(union_ex(support_polygons_simplified), "gray", 0.25f);
            svg.draw(islands, "red", 0.5f);
            svg.draw(union_ex(out), "green", 0.5f);
            svg.draw(union_ex(*m_support_polygons), "blue", 0.5f);
            svg.draw_outline(islands, "red", "red", scale_(0.05));
            svg.draw_outline(union_ex(out), "green", "green", scale_(0.05));
            svg.draw_outline(union_ex(*m_support_polygons), "blue", "blue", scale_(0.05));
            for (const Point &pt : samples)
                svg.draw(pt, "black", coord_t(scale_(0.15)));
            svg.Close();
    #endif /* SLIC3R_DEBUG */

            if (m_support_angle != 0.)
                polygons_rotate(out, m_support_angle);
            return out;
        }
        case smsSnug:
            // Merge the support polygons by applying morphological closing and inwards smoothing.
            auto closing_distance   = scaled<float>(m_support_material_closing_radius);
            auto smoothing_distance = scaled<float>(m_extrusion_width);
#ifdef SLIC3R_DEBUG
            SVG::export_expolygons(debug_out_path("extract_support_from_grid_trimmed-%s-%d-%d-%lf.svg", step_name, iRun, layer_id, print_z),
                { { { diff_ex(expand(*m_support_polygons, closing_distance), closing(*m_support_polygons, closing_distance, SUPPORT_SURFACES_OFFSET_PARAMETERS)) }, { "closed", "blue",   0.5f } },
                  { { union_ex(smooth_outward(closing(*m_support_polygons, closing_distance, SUPPORT_SURFACES_OFFSET_PARAMETERS), smoothing_distance)) },           { "regularized", "red", "black", "", scaled<coord_t>(0.1f), 0.5f } },
                  { { union_ex(*m_support_polygons) },                                                                                                              { "src",   "green",  0.5f } },
                });
#endif /* SLIC3R_DEBUG */
            //FIXME do we want to trim with the object here? On one side the columns will be thinner, on the other side support interfaces may disappear for snug supports.
            // return diff(smooth_outward(closing(*m_support_polygons, closing_distance, SUPPORT_SURFACES_OFFSET_PARAMETERS), smoothing_distance), *m_trimming_polygons);
            return smooth_outward(closing(*m_support_polygons, closing_distance, SUPPORT_SURFACES_OFFSET_PARAMETERS), smoothing_distance);
        }
        assert(false);
        return Polygons();
    }

#if defined(SLIC3R_DEBUG) && ! defined(SUPPORT_USE_AGG_RASTERIZER)
    void serialize(const std::string &path)
    {
        FILE *file = ::fopen(path.c_str(), "wb");
        ::fwrite(&m_support_spacing, 8, 1, file);
        ::fwrite(&m_support_angle, 8, 1, file);
        uint32_t n_polygons = m_support_polygons->size();
        ::fwrite(&n_polygons, 4, 1, file);
        for (uint32_t i = 0; i < n_polygons; ++ i) {
            const Polygon &poly = (*m_support_polygons)[i];
            uint32_t n_points = poly.size();
            ::fwrite(&n_points, 4, 1, file);
            for (uint32_t j = 0; j < n_points; ++ j) {
                const Point &pt = poly.points[j];
                ::fwrite(&pt.x(), sizeof(coord_t), 1, file);
                ::fwrite(&pt.y(), sizeof(coord_t), 1, file);
            }
        }
        n_polygons = m_trimming_polygons->size();
        ::fwrite(&n_polygons, 4, 1, file);
        for (uint32_t i = 0; i < n_polygons; ++ i) {
            const Polygon &poly = (*m_trimming_polygons)[i];
            uint32_t n_points = poly.size();
            ::fwrite(&n_points, 4, 1, file);
            for (uint32_t j = 0; j < n_points; ++ j) {
                const Point &pt = poly.points[j];
                ::fwrite(&pt.x(), sizeof(coord_t), 1, file);
                ::fwrite(&pt.y(), sizeof(coord_t), 1, file);
            }
        }
        ::fclose(file);
    }

    static SupportGridPattern deserialize(const std::string &path, int which = -1)
    {
        SupportGridPattern out;
        out.deserialize_(path, which);
        return out;
    }

    // Deserialization constructor
    bool deserialize_(const std::string &path, int which = -1)
    {
        FILE *file = ::fopen(path.c_str(), "rb");
        if (file == nullptr)
            return false;

        m_support_polygons = &m_support_polygons_deserialized;
        m_trimming_polygons = &m_trimming_polygons_deserialized;

        ::fread(&m_support_spacing, 8, 1, file);
        ::fread(&m_support_angle, 8, 1, file);
        //FIXME
        //m_support_spacing *= 0.01 / 2;
        uint32_t n_polygons;
        ::fread(&n_polygons, 4, 1, file);
        m_support_polygons_deserialized.reserve(n_polygons);
        int32_t scale = 1;
        for (uint32_t i = 0; i < n_polygons; ++ i) {
            Polygon poly;
            uint32_t n_points;
            ::fread(&n_points, 4, 1, file);
            poly.points.reserve(n_points);
            for (uint32_t j = 0; j < n_points; ++ j) {
                coord_t x, y;
                ::fread(&x, sizeof(coord_t), 1, file);
                ::fread(&y, sizeof(coord_t), 1, file);
                poly.points.emplace_back(Point(x * scale, y * scale));
            }
            if (which == -1 || which == i)
                m_support_polygons_deserialized.emplace_back(std::move(poly));
            printf("Polygon %d, area: %lf\n", i, area(poly.points));
        }
        ::fread(&n_polygons, 4, 1, file);
        m_trimming_polygons_deserialized.reserve(n_polygons);
        for (uint32_t i = 0; i < n_polygons; ++ i) {
            Polygon poly;
            uint32_t n_points;
            ::fread(&n_points, 4, 1, file);
            poly.points.reserve(n_points);
            for (uint32_t j = 0; j < n_points; ++ j) {
                coord_t x, y;
                ::fread(&x, sizeof(coord_t), 1, file);
                ::fread(&y, sizeof(coord_t), 1, file);
                poly.points.emplace_back(Point(x * scale, y * scale));
            }
            m_trimming_polygons_deserialized.emplace_back(std::move(poly));
        }
        ::fclose(file);

        m_support_polygons_deserialized = simplify_polygons(m_support_polygons_deserialized, false);
        //m_support_polygons_deserialized = to_polygons(union_ex(m_support_polygons_deserialized, false));

        // Create an EdgeGrid, initialize it with projection, initialize signed distance field.
        coord_t grid_resolution = coord_t(scale_(m_support_spacing));
        BoundingBox bbox = get_extents(*m_support_polygons);
        bbox.offset(20);
        bbox.align_to_grid(grid_resolution);
        m_grid.set_bbox(bbox);
        m_grid.create(*m_support_polygons, grid_resolution);
        m_grid.calculate_sdf();
        return true;
    }

    const Polygons& support_polygons() const { return *m_support_polygons; }
    const Polygons& trimming_polygons() const { return *m_trimming_polygons; }
    const EdgeGrid::Grid& grid() const { return m_grid; }

#endif // defined(SLIC3R_DEBUG) && ! defined(SUPPORT_USE_AGG_RASTERIZER)

private:
    SupportGridPattern() {}
    SupportGridPattern& operator=(const SupportGridPattern &rhs);

#ifdef SUPPORT_USE_AGG_RASTERIZER
    // Dilate the trimming region (unmask the boundary pixels).
    static std::vector<unsigned char> dilate_trimming_region(const std::vector<unsigned char> &trimming, const Vec2i32 &grid_size)
    {
        std::vector<unsigned char> dilated(trimming.size(), 0);
        for (int r = 1; r + 1 < grid_size.y(); ++ r)
            for (int c = 1; c + 1 < grid_size.x(); ++ c) {
                //int addr = c + r * m_grid_size.x();
                // 4-neighborhood is not sufficient.
                // dilated[addr] = trimming[addr] != 0 && trimming[addr - 1] != 0 && trimming[addr + 1] != 0 && trimming[addr - m_grid_size.x()] != 0 && trimming[addr + m_grid_size.x()] != 0;
                // 8-neighborhood
                int addr = c + (r - 1) * grid_size.x();
                bool b = trimming[addr - 1] != 0 && trimming[addr] != 0 && trimming[addr + 1] != 0;
                addr += grid_size.x();
                b = b && trimming[addr - 1] != 0 && trimming[addr] != 0 && trimming[addr + 1] != 0;
                addr += grid_size.x();
                b = b && trimming[addr - 1] != 0 && trimming[addr] != 0 && trimming[addr + 1] != 0;
                dilated[addr - grid_size.x()] = b;
            }
        return dilated;
    }

    // Seed fill each of the (oversampling x oversampling) block up to the dilated trimming region.
    static void seed_fill_block(std::vector<unsigned char> &grid, Vec2i32 grid_size, const std::vector<unsigned char> &trimming,const Vec2i32 &grid_blocks, int oversampling)
    {
        int size      = oversampling;
        int stride    = grid_size.x();
        for (int block_r = 0; block_r < grid_blocks.y(); ++ block_r)
            for (int block_c = 0; block_c < grid_blocks.x(); ++ block_c) {
                // Propagate the support pixels over the macro cell up to the trimming mask.
                int                  addr      = block_c * size + 1 + (block_r * size + 1) * stride;
                unsigned char       *grid_data = grid.data() + addr;
                const unsigned char *mask_data = trimming.data() + addr;
                // Top to bottom propagation.
                #define PROPAGATION_STEP(offset) \
                    do { \
                        int addr = r * stride + c; \
                        int addr2 = addr + offset; \
                        if (grid_data[addr2] && ! mask_data[addr] && ! mask_data[addr2]) \
                            grid_data[addr] = 1; \
                    } while (0);
                for (int r = 0; r < size; ++ r) {
                    if (r > 0)
                        for (int c = 0; c < size; ++ c)
                            PROPAGATION_STEP(- stride);
                    for (int c = 1; c < size; ++ c)
                        PROPAGATION_STEP(- 1);
                    for (int c = size - 2; c >= 0; -- c)
                        PROPAGATION_STEP(+ 1);
                }
                // Bottom to top propagation.
                for (int r = size - 2; r >= 0; -- r) {
                    for (int c = 0; c < size; ++ c)
                        PROPAGATION_STEP(+ stride);
                    for (int c = 1; c < size; ++ c)
                        PROPAGATION_STEP(- 1);
                    for (int c = size - 2; c >= 0; -- c)
                        PROPAGATION_STEP(+ 1);
                }
                #undef PROPAGATION_STEP
            }
    }
#endif // SUPPORT_USE_AGG_RASTERIZER

#if 0
    // Get some internal point of an expolygon, to be used as a representative
    // sample to test, whether this island is inside another island.
    //FIXME this was quick, but not sufficiently robust.
    static Point island_sample(const ExPolygon &expoly)
    {
        // Find the lowest point lexicographically.
        const Point *pt_min = &expoly.contour.points.front();
        for (size_t i = 1; i < expoly.contour.points.size(); ++ i)
            if (expoly.contour.points[i] < *pt_min)
                pt_min = &expoly.contour.points[i];

        // Lowest corner will always be convex, in worst case denegenerate with zero angle.
        const Point &p1 = (pt_min == &expoly.contour.points.front()) ? expoly.contour.points.back() : *(pt_min - 1);
        const Point &p2 = *pt_min;
        const Point &p3 = (pt_min == &expoly.contour.points.back()) ? expoly.contour.points.front() : *(pt_min + 1);

        Vector v  = (p3 - p2) + (p1 - p2);
        double l2 = double(v(0))*double(v(0))+double(v(1))*double(v(1));
        if (l2 == 0.)
            return p2;
        double coef = 20. / sqrt(l2);
        return Point(p2(0) + coef * v(0), p2(1) + coef * v(1));
    }
#endif

    // Sample one internal point per expolygon.
    // FIXME this is quite an overkill to calculate a complete offset just to get a single point, but at least it is robust.
    static Points island_samples(const ExPolygons &expolygons)
    {
        Points pts;
        pts.reserve(expolygons.size());
        for (const ExPolygon &expoly : expolygons)
            if (expoly.contour.points.size() > 2) {
                #if 0
                    pts.push_back(island_sample(expoly));
                #else 
                    Polygons polygons = offset(expoly, - 20.f);
                    for (const Polygon &poly : polygons)
                        if (! poly.points.empty()) {
                            // Take a small fixed number of samples of this polygon for robustness.
                            int num_points  = int(poly.points.size());
                            int num_samples = std::min(num_points, 4);
                            int stride = num_points / num_samples;
                            for (int i = 0; i < num_points; i += stride)
                                pts.push_back(poly.points[i]);
                            break;
                        }
                #endif
            }
        // Sort the points lexicographically, so a binary search could be used to locate points inside a bounding box.
        std::sort(pts.begin(), pts.end());
        return pts;
    } 

    SupportMaterialStyle    m_style;
    const Polygons         *m_support_polygons;
    const Polygons         *m_trimming_polygons;
    Polygons                m_support_polygons_rotated;
    Polygons                m_trimming_polygons_rotated;
    // Angle in radians, by which the whole support is rotated.
    coordf_t                m_support_angle;
    // X spacing of the support lines parallel with the Y axis.
    coordf_t                m_support_spacing;
    coordf_t                m_extrusion_width;
    // For snug supports: Morphological closing of support areas.
    coordf_t                m_support_material_closing_radius;

#ifdef SUPPORT_USE_AGG_RASTERIZER
    Vec2i32                     m_grid_size;
    double                      m_pixel_size;
    BoundingBox                 m_bbox;
    std::vector<unsigned char>  m_grid2;
#else // SUPPORT_USE_AGG_RASTERIZER
    Slic3r::EdgeGrid::Grid      m_grid;
#endif // SUPPORT_USE_AGG_RASTERIZER

#ifdef SLIC3R_DEBUG
    // support for deserialization of m_support_polygons, m_trimming_polygons
    Polygons                m_support_polygons_deserialized;
    Polygons                m_trimming_polygons_deserialized;
#endif /* SLIC3R_DEBUG */
};

namespace SupportMaterialInternal {
    static inline bool has_bridging_perimeters(const ExtrusionLoop &loop)
    {
        for (const ExtrusionPath &ep : loop.paths)
            if (ep.role() == erOverhangPerimeter && ! ep.polyline.empty())
                return int(ep.size()) >= (ep.is_closed() ? 3 : 2);
            return false;
    }
    static bool has_bridging_perimeters(const ExtrusionEntityCollection &perimeters)
    {
        for (const ExtrusionEntity *ee : perimeters.entities) {
            if (ee->is_collection()) {
                for (const ExtrusionEntity *ee2 : static_cast<const ExtrusionEntityCollection*>(ee)->entities) {
                    //assert(! ee2->is_collection()); // there are loops for perimeters and collections for thin walls !!
                    if (ee2->is_loop())
                        if (has_bridging_perimeters(*static_cast<const ExtrusionLoop*>(ee2)))
                            return true;
                }
            } else if (ee->is_loop() && has_bridging_perimeters(*static_cast<const ExtrusionLoop*>(ee)))
                return true;
        }
        return false;
    }
    static bool has_bridging_fills(const ExtrusionEntityCollection &fills)
    {
        for (const ExtrusionEntity *ee : fills.entities) {
            if (ee->is_collection()) {
                if(has_bridging_fills(*static_cast<const ExtrusionEntityCollection*>(ee)))
                    return true;
            } else {
                assert(! ee->is_loop());
                if (is_bridge(ee->role()))
                    return true;
            }
        }
        return false;
    }
    static bool has_bridging_extrusions(const Layer &layer) 
    {
        for (const LayerRegion *region : layer.regions()) {
            if (SupportMaterialInternal::has_bridging_perimeters(region->perimeters))
                return true;
            if (region->fill_surfaces.has(stPosBottom | stDensSolid | stModBridge) && has_bridging_fills(region->fills))
                return true;
        }
        return false;
    }

    static inline void collect_bridging_perimeter_areas(const ExtrusionLoop &loop, const float expansion_scaled, Polygons &out)
    {
        assert(expansion_scaled >= 0.f);
        for (const ExtrusionPath &ep : loop.paths)
            if (ep.role() == erOverhangPerimeter && ! ep.polyline.empty()) {
                float exp = 0.5f * (float)scale_(ep.width) + expansion_scaled;
                if (ep.is_closed()) {
                    if (ep.size() >= 3) {
                        // This is a complete loop.
                        // Add the outer contour first.
                        Polygon poly;
                        poly.points = ep.polyline.points;
                        poly.points.pop_back();
                        if (poly.area() < 0)
                            poly.reverse();
                        polygons_append(out, offset(poly, exp, SUPPORT_SURFACES_OFFSET_PARAMETERS));
                        Polygons holes = offset(poly, - exp, SUPPORT_SURFACES_OFFSET_PARAMETERS);
                        polygons_reverse(holes);
                        polygons_append(out, holes);
                    }
                } else if (ep.size() >= 2) {
                    // Offset the polyline.
                    polygons_append(out, offset(ep.polyline, exp, SUPPORT_SURFACES_OFFSET_PARAMETERS));
                }
            }
    }
    static void collect_bridging_perimeter_areas(const ExtrusionEntitiesPtr &perimeters, const float expansion_scaled, Polygons &out)
    {
        for (const ExtrusionEntity *ee : perimeters) {
            if (ee->is_collection()) {
                collect_bridging_perimeter_areas(static_cast<const ExtrusionEntityCollection*>(ee)->entities, expansion_scaled, out);
            } else if (ee->is_loop())
                collect_bridging_perimeter_areas(*static_cast<const ExtrusionLoop*>(ee), expansion_scaled, out);
        }
    }

    static void remove_bridges_from_contacts(
        const PrintConfig   &print_config, 
        const Layer         &lower_layer,
        const Polygons      &lower_layer_polygons,
        const LayerRegion   &layerm,
        float                fw, 
        Polygons            &contact_polygons)
    {
        // compute the area of bridging perimeters
        Polygons bridges;
        {
            // Surface supporting this layer, expanded by 0.5 * nozzle_diameter, as we consider this kind of overhang to be sufficiently supported.
            Polygons lower_grown_slices = expand(lower_layer_polygons,
                //FIXME to mimic the decision in the perimeter generator, we should use half the external perimeter width.
                0.5f * float(scale_(print_config.nozzle_diameter.get_at(layerm.region().config().perimeter_extruder-1))),
                SUPPORT_SURFACES_OFFSET_PARAMETERS);
            // Collect perimeters of this layer.
            //FIXME split_at_first_point() could split a bridge mid-way
        #if 0
            Polylines overhang_perimeters = layerm.perimeters.as_polylines();
            // workaround for Clipper bug, see Slic3r::Polygon::clip_as_polyline()
            for (Polyline &polyline : overhang_perimeters)
                polyline.points[0].x += 1;
            // Trim the perimeters of this layer by the lower layer to get the unsupported pieces of perimeters.
            overhang_perimeters = diff_pl(overhang_perimeters, lower_grown_slices);
        #else
            Polylines overhang_perimeters = diff_pl(layerm.perimeters.as_polylines(), lower_grown_slices);
        #endif
            
            // only consider straight overhangs
            // only consider overhangs having endpoints inside layer's slices
            // convert bridging polylines into polygons by inflating them with their thickness
            // since we're dealing with bridges, we can't assume width is larger than spacing,
            // so we take the largest value and also apply safety offset to be ensure no gaps
            // are left in between
            Flow perimeter_bridge_flow = layerm.bridging_flow(frPerimeter);
            //FIXME one may want to use a maximum of bridging flow width and normal flow width, as the perimeters are calculated using the normal flow
            // and then turned to bridging flow, thus their centerlines are derived from non-bridging flow and expanding them by a bridging flow
            // may not expand them to the edge of their respective islands.
            const float w = float(0.5 * std::max(perimeter_bridge_flow.scaled_width(), perimeter_bridge_flow.scaled_spacing())) + scaled<float>(0.001);
            for (Polyline &polyline : overhang_perimeters)
                if (polyline.is_straight()) {
                    // This is a bridge 
                    polyline.extend_start(fw);
                    polyline.extend_end(fw);
                    // Is the straight perimeter segment supported at both sides?
                    //check if the first and last point are supported. If so, it's a bridge.
                    Point pts[2]       = { polyline.first_point(), polyline.last_point() };
                    bool  supported[2] = { false, false };
                    for (size_t i = 0; i < lower_layer.lslices.size() && ! (supported[0] && supported[1]); ++ i)
                        for (int j = 0; j < 2; ++ j)
                            if (! supported[j] && lower_layer.lslices_bboxes[i].contains(pts[j]) && lower_layer.lslices[i].contains(pts[j]))
                                supported[j] = true;
                    if (supported[0] && supported[1])
                        // Offset a polyline into a thick line.
                        polygons_append(bridges, offset(polyline, w));
                }
            bridges = union_(bridges);
        }
        // remove the entire bridges and only support the unsupported edges
        //FIXME the brided regions are already collected as layerm.bridged. Use it?
        for (const Surface &surface : layerm.fill_surfaces.surfaces)
            if (surface.has_pos_bottom() && surface.has_mod_bridge() && surface.bridge_angle != -1)
                polygons_append(bridges, surface.expolygon);
        //FIXME add the gap filled areas. Extrude the gaps with a bridge flow?
        // Remove the unsupported ends of the bridges from the bridged areas.
        //FIXME add supports at regular intervals to support long bridges!
        bridges = diff(bridges,
                // Offset unsupported edges into polygons.
                offset(layerm.unsupported_bridge_edges, scale_(SUPPORT_MATERIAL_MARGIN), SUPPORT_SURFACES_OFFSET_PARAMETERS));
        // Remove bridged areas from the supported areas.
        contact_polygons = diff(contact_polygons, bridges, ApplySafetyOffset::Yes);

        #ifdef SLIC3R_DEBUG
            static int iRun = 0;
            SVG::export_expolygons(debug_out_path("support-top-contacts-remove-bridges-run%d.svg", iRun ++),
                { { { union_ex(offset(layerm.unsupported_bridge_edges, scale_(SUPPORT_MATERIAL_MARGIN), SUPPORT_SURFACES_OFFSET_PARAMETERS)) }, { "unsupported_bridge_edges", "orange", 0.5f } },
                  { { union_ex(contact_polygons) },            { "contact_polygons",           "blue",   0.5f } },
                  { { union_ex(bridges) },                     { "bridges",                    "red",    "black", "", scaled<coord_t>(0.1f), 0.5f } } });
        #endif /* SLIC3R_DEBUG */
    }
}

std::vector<Polygons> PrintObjectSupportMaterial::buildplate_covered(const PrintObject &object) const
{
    // Build support on a build plate only? If so, then collect and union all the surfaces below the current layer.
    // Unfortunately this is an inherently serial process.
    const bool            buildplate_only = this->build_plate_only();
    std::vector<Polygons> buildplate_covered;
    if (buildplate_only) {
        BOOST_LOG_TRIVIAL(debug) << "PrintObjectSupportMaterial::buildplate_covered() - start";
        buildplate_covered.assign(object.layers().size(), Polygons());
        //FIXME prefix sum algorithm, parallelize it! Parallelization will also likely be more numerically stable.
        for (size_t layer_id = 1; layer_id < object.layers().size(); ++ layer_id) {
            const Layer &lower_layer = *object.layers()[layer_id-1];
            // Merge the new slices with the preceding slices.
            // Apply the safety offset to the newly added polygons, so they will connect
            // with the polygons collected before,
            // but don't apply the safety offset during the union operation as it would
            // inflate the polygons over and over.
            Polygons &covered = buildplate_covered[layer_id];
            covered = buildplate_covered[layer_id - 1];
            polygons_append(covered, offset(lower_layer.lslices, scale_(0.01)));
            covered = union_(covered);
        }
        BOOST_LOG_TRIVIAL(debug) << "PrintObjectSupportMaterial::buildplate_covered() - end";
    }
    return buildplate_covered;
}

struct SupportAnnotations
{
    SupportAnnotations(const PrintObject &object, const std::vector<Polygons> &buildplate_covered) :
        enforcers_layers(object.slice_support_enforcers()),
        blockers_layers(object.slice_support_blockers()),
        buildplate_covered(buildplate_covered)
    {
        // Append custom supports.
        object.project_and_append_custom_facets(false, EnforcerBlockerType::ENFORCER, enforcers_layers);
        object.project_and_append_custom_facets(false, EnforcerBlockerType::BLOCKER, blockers_layers);
    }

    std::vector<Polygons>         enforcers_layers;
    std::vector<Polygons>         blockers_layers;
    const std::vector<Polygons>&  buildplate_covered;
};

struct SlicesMarginCache
{
    float       offset { -1 };
    // Trimming polygons, including possibly the "build plate only" mask.
    Polygons    polygons;
    // Trimming polygons, without the "build plate only" mask. If empty, use polygons.
    Polygons    all_polygons;
};

// Tuple: overhang_polygons, contact_polygons, enforcer_polygons, no_interface_offset
// no_interface_offset: minimum of external perimeter widths
static inline std::tuple<Polygons, Polygons, Polygons, float> detect_overhangs(
    const Layer             &layer,
    const size_t             layer_id,
    const Polygons          &lower_layer_polygons,
    const PrintConfig       &print_config, 
    const PrintObjectConfig &object_config,
    SupportAnnotations      &annotations, 
    SlicesMarginCache       &slices_margin, 
    const double             gap_xy
#ifdef SLIC3R_DEBUG
    , size_t                 iRun
#endif // SLIC3R_DEBUG
    )
{
    // Snug overhang polygons.
    Polygons overhang_polygons;
    // Expanded for stability, trimmed by gap_xy.
    Polygons contact_polygons;
    // Enforcers projected to overhangs, trimmed
    Polygons enforcer_polygons;

    const bool   support_auto    = object_config.support_material.value && object_config.support_material_auto.value;
    const bool   buildplate_only = ! annotations.buildplate_covered.empty();
    // If user specified a custom angle threshold, convert it to radians.
    // Zero means automatic overhang detection.
    const double threshold_rad   = (object_config.support_material_threshold.value > 0) ?
        M_PI * double(object_config.support_material_threshold.value + 1) / 180. : // +1 makes the threshold inclusive
        0.;
    float        no_interface_offset = 0.f;

    if (layer_id == 0) 
    {
        // This is the first object layer, so the object is being printed on a raft and
        // we're here just to get the object footprint for the raft.
#if 0
        // The following line was filling excessive holes in the raft, see GH #430
        overhang_polygons = collect_slices_outer(layer);
#else
        // Don't fill in the holes. The user may apply a higher raft_expansion if one wants a better 1st layer adhesion.
        overhang_polygons = to_polygons(layer.lslices);
#endif
        // Expand for better stability.
        contact_polygons = object_config.raft_expansion.value > 0 ? expand(overhang_polygons, scaled<float>(object_config.raft_expansion.value)) : overhang_polygons;
    }
    else if (! layer.regions().empty())
    {
        // Generate overhang / contact_polygons for non-raft layers.
        const Layer &lower_layer  = *layer.lower_layer;
        const bool   has_enforcer = ! annotations.enforcers_layers.empty() && ! annotations.enforcers_layers[layer_id].empty();

        // Cache support trimming polygons derived from lower layer polygons, possible merged with "on build plate only" trimming polygons.
        auto slices_margin_update = 
            [&slices_margin, &lower_layer, &lower_layer_polygons, buildplate_only, has_enforcer, &annotations, layer_id]
            (float slices_margin_offset, float no_interface_offset) {
            if (slices_margin.offset != slices_margin_offset) {
                slices_margin.offset = slices_margin_offset;
                slices_margin.polygons = (slices_margin_offset == 0.f) ?
                    lower_layer_polygons :
                    // What is the purpose of no_interface_offset? Likely to not trim the contact layer by lower layer regions that are too thin to extrude?
                    offset2(lower_layer.lslices, -no_interface_offset * 0.5f, slices_margin_offset + no_interface_offset * 0.5f, SUPPORT_SURFACES_OFFSET_PARAMETERS);
                if (buildplate_only && !annotations.buildplate_covered[layer_id].empty()) {
                    if (has_enforcer)
                        // Make a backup of trimming polygons before enforcing "on build plate only".
                        slices_margin.all_polygons = slices_margin.polygons;
                    // Trim the inflated contact surfaces by the top surfaces as well.
                    slices_margin.polygons = union_(slices_margin.polygons, annotations.buildplate_covered[layer_id]);
                }
            }
        };

        no_interface_offset = std::accumulate(layer.regions().begin(), layer.regions().end(), FLT_MAX, 
            [](float acc, const LayerRegion *layerm) { return std::min(acc, float(layerm->flow(frExternalPerimeter).scaled_width())); });

        float lower_layer_offset  = 0;
        for (LayerRegion *layerm : layer.regions()) {
            // Extrusion width accounts for the roundings of the extrudates.
            // It is the maximum widh of the extrudate.
            float fw = float(layerm->flow(frExternalPerimeter).scaled_width());
            lower_layer_offset  = 
                (layer_id < (size_t)object_config.support_material_enforce_layers.value) ? 
                    // Enforce a full possible support, ignore the overhang angle.
                    0.f :
                (threshold_rad > 0. ? 
                    // Overhang defined by an angle.
                    float(scale_(lower_layer.height / tan(threshold_rad))) :
                    // Overhang defined by half the extrusion width.
                    0.5f * fw);
            // Overhang polygons for this layer and region.
            Polygons diff_polygons;
            Polygons layerm_polygons = to_polygons(layerm->slices().surfaces);
            if (lower_layer_offset == 0.f) {
                // Support everything.
                diff_polygons = diff(layerm_polygons, lower_layer_polygons);
                if (buildplate_only) {
                    // Don't support overhangs above the top surfaces.
                    // This step is done before the contact surface is calculated by growing the overhang region.
                    diff_polygons = diff(diff_polygons, annotations.buildplate_covered[layer_id]);
                }
            } else if (support_auto) {
                // Get the regions needing a suport, collapse very tiny spots.
                //FIXME cache the lower layer offset if this layer has multiple regions.
#if 0
                //FIXME this solution will trigger stupid supports for sharp corners, see GH #4874
                diff_polygons = opening(
                    diff(layerm_polygons,
                            // Likely filtering out thin regions from the lower layer, that will not be covered by perimeters, thus they
                            // are not supporting this layer.
                            // However this may lead to a situation where regions at the current layer that are narrow thus not extrudable will generate unnecessary supports.
                            // For example, see GH issue #3094
                            opening(lower_layer_polygons, 0.5f * fw, lower_layer_offset + 0.5f * fw, SUPPORT_SURFACES_OFFSET_PARAMETERS)), 
                    //FIXME This opening is targeted to reduce very thin regions to support, but it may lead to
                    // no support at all for not so steep overhangs.
                    0.1f * fw);
#else
                diff_polygons = 
                    diff(layerm_polygons,
                            expand(lower_layer_polygons, lower_layer_offset, SUPPORT_SURFACES_OFFSET_PARAMETERS));
#endif
                if (buildplate_only && ! annotations.buildplate_covered[layer_id].empty()) {
                    // Don't support overhangs above the top surfaces.
                    // This step is done before the contact surface is calculated by growing the overhang region.
                    diff_polygons = diff(diff_polygons, annotations.buildplate_covered[layer_id]);
                }
                if (! diff_polygons.empty()) {
                    // Offset the support regions back to a full overhang, restrict them to the full overhang.
                    // This is done to increase size of the supporting columns below, as they are calculated by 
                    // propagating these contact surfaces downwards.
                    diff_polygons = diff(
                        intersection(expand(diff_polygons, lower_layer_offset, SUPPORT_SURFACES_OFFSET_PARAMETERS), layerm_polygons),
                        lower_layer_polygons);
                }
                //FIXME add user defined filtering here based on minimal area or minimum radius or whatever.
            }

            if (diff_polygons.empty())
                continue;

            // Apply the "support blockers".
            if (! annotations.blockers_layers.empty() && ! annotations.blockers_layers[layer_id].empty()) {
                // Expand the blocker a bit. Custom blockers produce strips
                // spanning just the projection between the two slices.
                // Subtracting them as they are may leave unwanted narrow
                // residues of diff_polygons that would then be supported.
                diff_polygons = diff(diff_polygons,
                    expand(union_(annotations.blockers_layers[layer_id]), float(1000.*SCALED_EPSILON)));
            }

            #ifdef SLIC3R_DEBUG
            {
                ::Slic3r::SVG svg(debug_out_path("support-top-contacts-raw-run%d-layer%d-region%d.svg", 
                    iRun, layer_id, 
                    std::find_if(layer.regions().begin(), layer.regions().end(), [layerm](const LayerRegion* other){return other == layerm;}) - layer.regions().begin()),
                    get_extents(diff_polygons));
                Slic3r::ExPolygons expolys = union_ex(diff_polygons);
                svg.draw(expolys);
            }
            #endif /* SLIC3R_DEBUG */

            if (object_config.dont_support_bridges)
                //FIXME Expensive, potentially not precise enough. Misses gap fill extrusions, which bridge.
                SupportMaterialInternal::remove_bridges_from_contacts(
                    print_config, lower_layer, lower_layer_polygons, *layerm, fw, diff_polygons);

            if (diff_polygons.empty())
                continue;

            #ifdef SLIC3R_DEBUG
            Slic3r::SVG::export_expolygons(
                debug_out_path("support-top-contacts-filtered-run%d-layer%d-region%d-z%f.svg", 
                    iRun, layer_id, 
                    std::find_if(layer.regions().begin(), layer.regions().end(), [layerm](const LayerRegion* other){return other == layerm;}) - layer.regions().begin(),
                    layer.print_z),
                union_ex(diff_polygons));
            #endif /* SLIC3R_DEBUG */

            //FIXME the overhang_polygons are used to construct the support towers as well.
            //if (this->has_contact_loops())
                // Store the exact contour of the overhang for the contact loops.
                polygons_append(overhang_polygons, diff_polygons);

            // Let's define the required contact area by using a max gap of half the upper 
            // extrusion width and extending the area according to the configured margin.
            // We increment the area in steps because we don't want our support to overflow
            // on the other side of the object (if it's very thin).
            {
                //FIMXE 1) Make the offset configurable, 2) Make the Z span configurable.
                //FIXME one should trim with the layer span colliding with the support layer, this layer
                // may be lower than lower_layer, so the support area needed may need to be actually bigger!
                // For the same reason, the non-bridging support area may be smaller than the bridging support area!
                slices_margin_update(std::min(lower_layer_offset, float(scale_(gap_xy))), no_interface_offset);
                // Offset the contact polygons outside.
#if 0
                for (size_t i = 0; i < NUM_MARGIN_STEPS; ++ i) {
                    diff_polygons = diff(
                        offset(
                            diff_polygons,
                            scaled<float>(SUPPORT_MATERIAL_MARGIN / NUM_MARGIN_STEPS),
                            ClipperLib::jtRound,
                            // round mitter limit
                            scale_(0.05)),
                        slices_margin.polygons);
                }
#else
                diff_polygons = diff(diff_polygons, slices_margin.polygons);
#endif
            }
            polygons_append(contact_polygons, diff_polygons);
        } // for each layer.region

        if (has_enforcer)
            if (const Polygons &enforcer_polygons_src = annotations.enforcers_layers[layer_id]; ! enforcer_polygons_src.empty()) {
                // Enforce supports (as if with 90 degrees of slope) for the regions covered by the enforcer meshes.
    #ifdef SLIC3R_DEBUG
                ExPolygons enforcers_united = union_ex(enforcer_polygons_src);
    #endif // SLIC3R_DEBUG
                enforcer_polygons = diff(intersection(layer.lslices, enforcer_polygons_src),
                    // Inflate just a tiny bit to avoid intersection of the overhang areas with the object.
                    expand(lower_layer_polygons, 0.05f * no_interface_offset, SUPPORT_SURFACES_OFFSET_PARAMETERS));
    #ifdef SLIC3R_DEBUG
                SVG::export_expolygons(debug_out_path("support-top-contacts-enforcers-run%d-layer%d-z%f.svg", iRun, layer_id, layer.print_z),
                    { { layer.lslices,                                 { "layer.lslices",              "gray",   0.2f } },
                      { { union_ex(lower_layer_polygons) },            { "lower_layer_polygons",       "green",  0.5f } },
                      { enforcers_united,                              { "enforcers",                  "blue",   0.5f } },
                      { { union_safety_offset_ex(enforcer_polygons) }, { "new_contacts",               "red",    "black", "", scaled<coord_t>(0.1f), 0.5f } } });
    #endif /* SLIC3R_DEBUG */
                if (! enforcer_polygons.empty()) {
                    polygons_append(overhang_polygons, enforcer_polygons);
                    slices_margin_update(std::min(lower_layer_offset, float(scale_(gap_xy))), no_interface_offset);
                    polygons_append(contact_polygons, diff(enforcer_polygons, slices_margin.all_polygons.empty() ? slices_margin.polygons : slices_margin.all_polygons));
                }
            }
        }

    return std::make_tuple(std::move(overhang_polygons), std::move(contact_polygons), std::move(enforcer_polygons), no_interface_offset);
}

// Allocate one, possibly two support contact layers.
// For "thick" overhangs, one support layer will be generated to support normal extrusions, the other to support the "thick" extrusions.
static inline std::pair<PrintObjectSupportMaterial::MyLayer*, PrintObjectSupportMaterial::MyLayer*> new_contact_layer(
    const PrintConfig                                   &print_config, 
    const PrintObjectConfig                             &object_config,
    const SlicingParameters                             &slicing_params,
    const coordf_t                                       support_layer_height_min,
    const Layer                                         &layer, 
    std::deque<PrintObjectSupportMaterial::MyLayer>     &layer_storage,
    tbb::spin_mutex                                     &layer_storage_mutex)
{
    double print_z, bottom_z, height;
    PrintObjectSupportMaterial::MyLayer* bridging_layer = nullptr;
    assert(layer.id() >= slicing_params.raft_layers());
    size_t layer_id = layer.id() - slicing_params.raft_layers();

    if (layer_id == 0) {
        // This is a raft contact layer sitting directly on the print bed.
        assert(slicing_params.has_raft());
        print_z  = slicing_params.raft_contact_top_z;
        bottom_z = slicing_params.raft_interface_top_z;
        height   = slicing_params.contact_raft_layer_height;
    } else if (slicing_params.soluble_interface) {
        // Align the contact surface height with a layer immediately below the supported layer.
        // Interface layer will be synchronized with the object.
        print_z  = layer.bottom_z();
        height   = layer.lower_layer->height;
        bottom_z = (layer_id == 1) ? slicing_params.object_print_z_min : layer.lower_layer->lower_layer->print_z;
    } else {
        print_z  = layer.bottom_z() - slicing_params.gap_support_object;
        bottom_z = print_z;
        height   = 0.;
        // Ignore this contact area if it's too low.
        // Don't want to print a layer below the first layer height as it may not stick well.
        //FIXME there may be a need for a single layer support, then one may decide to print it either as a bottom contact or a top contact
        // and it may actually make sense to do it with a thinner layer than the first layer height.
        if (print_z < slicing_params.first_print_layer_height - EPSILON) {
            // This contact layer is below the first layer height, therefore not printable. Don't support this surface.
            return std::pair<PrintObjectSupportMaterial::MyLayer*, PrintObjectSupportMaterial::MyLayer*>(nullptr, nullptr);
        }
        const bool     has_raft    = slicing_params.raft_layers() > 1;
        const coordf_t min_print_z = has_raft ? slicing_params.raft_contact_top_z : slicing_params.first_print_layer_height;
        if (print_z < min_print_z + support_layer_height_min) {
            // Align the layer with the 1st layer height or the raft contact layer.
            // With raft active, any contact layer below the raft_contact_top_z will be brought to raft_contact_top_z to extend the raft area.
            print_z  = min_print_z;
            bottom_z = has_raft ? slicing_params.raft_interface_top_z : 0;
            height   = has_raft ? slicing_params.contact_raft_layer_height : min_print_z;
        } else {
            // Don't know the height of the top contact layer yet. The top contact layer is printed with a normal flow and 
            // its height will be set adaptively later on.
        }

        // Contact layer will be printed with a normal flow, but
        // it will support layers printed with a bridging flow.
        if (SupportMaterialInternal::has_bridging_extrusions(layer)) {
            coordf_t bridging_height = layer.height;
            if (object_config.support_material_contact_distance_type.value == zdFilament) {
                bridging_height = 0.;
                for (const LayerRegion* region : layer.regions())
                    bridging_height += region->region().bridging_height_avg(print_config);
                bridging_height /= coordf_t(layer.regions().size());
            }
            coordf_t bridging_print_z = layer.print_z - bridging_height - slicing_params.gap_support_object;
            if (bridging_print_z >= min_print_z) {
                // Not below the first layer height means this layer is printable.
                if (print_z < min_print_z + support_layer_height_min) {
                    // Align the layer with the 1st layer height or the raft contact layer.
                    bridging_print_z = min_print_z;
                }
                if (bridging_print_z < print_z - EPSILON) {
                    // Allocate the new layer.
                    bridging_layer = &layer_allocate(layer_storage, layer_storage_mutex, PrintObjectSupportMaterial::sltTopContact);
                    bridging_layer->idx_object_layer_above = layer_id;
                    bridging_layer->print_z = bridging_print_z;
                    if (bridging_print_z == slicing_params.first_print_layer_height) {
                        bridging_layer->bottom_z = 0;
                        bridging_layer->height = slicing_params.first_print_layer_height;
                    } else {
                        // Don't know the height yet.
                        bridging_layer->bottom_z = bridging_print_z;
                        bridging_layer->height = 0;
                    }
                }
            }
        }
    }

    PrintObjectSupportMaterial::MyLayer &new_layer = layer_allocate(layer_storage, layer_storage_mutex, PrintObjectSupportMaterial::sltTopContact);
    new_layer.idx_object_layer_above = layer_id;
    new_layer.print_z  = print_z;
    new_layer.bottom_z = bottom_z;
    new_layer.height   = height;
    return std::make_pair(&new_layer, bridging_layer);
}

static inline void fill_contact_layer(
    PrintObjectSupportMaterial::MyLayer &new_layer,
    size_t                   layer_id,
    const SlicingParameters &slicing_params,
    const PrintObjectConfig &object_config,
    const SlicesMarginCache &slices_margin, 
    const Polygons          &overhang_polygons, 
    const Polygons          &contact_polygons, 
    const Polygons          &enforcer_polygons, 
    const Polygons          &lower_layer_polygons,
    const Flow              &support_material_flow,
    float                    no_interface_offset
#ifdef SLIC3R_DEBUG
    , size_t                 iRun,
    const Layer             &layer
#endif // SLIC3R_DEBUG
    )
{
    const SupportGridParams grid_params(object_config, support_material_flow);

    Polygons lower_layer_polygons_for_dense_interface_cache;
    auto lower_layer_polygons_for_dense_interface = [&lower_layer_polygons_for_dense_interface_cache, &lower_layer_polygons, no_interface_offset]() -> const Polygons& {
        if (lower_layer_polygons_for_dense_interface_cache.empty())
            lower_layer_polygons_for_dense_interface_cache = 
                //FIXME no_interface_offset * 0.6f offset is not quite correct, one shall derive it based on an angle thus depending on layer height.
            opening(lower_layer_polygons, no_interface_offset * 0.5f, no_interface_offset * (0.6f + 0.5f), SUPPORT_SURFACES_OFFSET_PARAMETERS);
        return lower_layer_polygons_for_dense_interface_cache;
    };

    // Stretch support islands into a grid, trim them. 
    SupportGridPattern support_grid_pattern(&contact_polygons, &slices_margin.polygons, grid_params);
    // 1) Contact polygons will be projected down. To keep the interface and base layers from growing, return a contour a tiny bit smaller than the grid cells.
    new_layer.contact_polygons = std::make_unique<Polygons>(support_grid_pattern.extract_support(grid_params.expansion_to_propagate, true
#ifdef SLIC3R_DEBUG
        , "top_contact_polygons", iRun, layer_id, layer.print_z
#endif // SLIC3R_DEBUG
        ));
    // 2) infill polygons, expand them by half the extrusion width + a tiny bit of extra.
    bool reduce_interfaces = object_config.support_material_style.value != smsSnug && layer_id > 0 && !slicing_params.soluble_interface;
    if (reduce_interfaces) {
        // Reduce the amount of dense interfaces: Do not generate dense interfaces below overhangs with 60% overhang of the extrusions.
        Polygons dense_interface_polygons = diff(overhang_polygons, lower_layer_polygons_for_dense_interface());
        if (! dense_interface_polygons.empty()) {
            dense_interface_polygons =
                diff(
                    // Regularize the contour.
                    expand(dense_interface_polygons, no_interface_offset * 0.1f),
                    slices_margin.polygons);
            // Support islands, to be stretched into a grid.
            //FIXME The regularization of dense_interface_polygons above may stretch dense_interface_polygons outside of the contact polygons,
            // thus some dense interface areas may not get supported. Trim the excess with contact_polygons at the following line.
            // See for example GH #4874.
            Polygons dense_interface_polygons_trimmed = intersection(dense_interface_polygons, *new_layer.contact_polygons);
            // Stretch support islands into a grid, trim them. 
            SupportGridPattern support_grid_pattern(&dense_interface_polygons_trimmed, &slices_margin.polygons, grid_params);
            new_layer.polygons = support_grid_pattern.extract_support(grid_params.expansion_to_slice, false
#ifdef SLIC3R_DEBUG
                , "top_contact_polygons2", iRun, layer_id, layer.print_z
#endif // SLIC3R_DEBUG
                );
    #ifdef SLIC3R_DEBUG
            SVG::export_expolygons(debug_out_path("support-top-contacts-final1-run%d-layer%d-z%f.svg", iRun, layer_id, layer.print_z),
                { { { union_ex(lower_layer_polygons) },               { "lower_layer_polygons",       "gray",   0.2f } },
                    { { union_ex(*new_layer.contact_polygons) },      { "new_layer.contact_polygons", "yellow", 0.5f } },
                    { { union_ex(slices_margin.polygons) },           { "slices_margin_cached",       "blue",   0.5f } },
                    { { union_ex(dense_interface_polygons) },         { "dense_interface_polygons",   "green",  0.5f } },
                    { { union_safety_offset_ex(new_layer.polygons) }, { "new_layer.polygons",         "red",    "black", "", scaled<coord_t>(0.1f), 0.5f } } });
            //support_grid_pattern.serialize(debug_out_path("support-top-contacts-final-run%d-layer%d-z%f.bin", iRun, layer_id, layer.print_z));
            SVG::export_expolygons(debug_out_path("support-top-contacts-final2-run%d-layer%d-z%f.svg", iRun, layer_id, layer.print_z),
                { { { union_ex(lower_layer_polygons) },               { "lower_layer_polygons",       "gray",   0.2f } },
                    { { union_ex(*new_layer.contact_polygons) },      { "new_layer.contact_polygons", "yellow", 0.5f } },
                    { { union_ex(contact_polygons) },                 { "contact_polygons",           "blue",   0.5f } },
                    { { union_ex(dense_interface_polygons) },         { "dense_interface_polygons",   "green",  0.5f } },
                    { { union_safety_offset_ex(new_layer.polygons) }, { "new_layer.polygons",         "red",    "black", "", scaled<coord_t>(0.1f), 0.5f } } });
    #endif /* SLIC3R_DEBUG */
        }
    } else {
        new_layer.polygons = support_grid_pattern.extract_support(grid_params.expansion_to_slice, true
#ifdef SLIC3R_DEBUG
            , "top_contact_polygons3", iRun, layer_id, layer.print_z
#endif // SLIC3R_DEBUG
            );
    }

    if (! enforcer_polygons.empty() && ! slices_margin.all_polygons.empty() && layer_id > 0) {
        // Support enforcers used together with support enforcers. The support enforcers need to be handled separately from the rest of the support.
        
        SupportGridPattern support_grid_pattern(&enforcer_polygons, &slices_margin.all_polygons, grid_params);
        // 1) Contact polygons will be projected down. To keep the interface and base layers from growing, return a contour a tiny bit smaller than the grid cells.
        new_layer.enforcer_polygons = std::make_unique<Polygons>(support_grid_pattern.extract_support(grid_params.expansion_to_propagate, true
#ifdef SLIC3R_DEBUG
            , "top_contact_polygons4", iRun, layer_id, layer.print_z
#endif // SLIC3R_DEBUG
            ));
        Polygons new_polygons;
        bool needs_union = ! new_layer.polygons.empty();
        if (reduce_interfaces) {
            // 2) infill polygons, expand them by half the extrusion width + a tiny bit of extra.
            // Reduce the amount of dense interfaces: Do not generate dense interfaces below overhangs with 60% overhang of the extrusions.
            Polygons dense_interface_polygons = diff(enforcer_polygons, lower_layer_polygons_for_dense_interface());
            if (! dense_interface_polygons.empty()) {
                dense_interface_polygons =
                    diff(
                        // Regularize the contour.
                        expand(dense_interface_polygons, no_interface_offset * 0.1f),
                        slices_margin.all_polygons);
                // Support islands, to be stretched into a grid.
                //FIXME The regularization of dense_interface_polygons above may stretch dense_interface_polygons outside of the contact polygons,
                // thus some dense interface areas may not get supported. Trim the excess with contact_polygons at the following line.
                // See for example GH #4874.
                Polygons dense_interface_polygons_trimmed = intersection(dense_interface_polygons, *new_layer.enforcer_polygons);
                SupportGridPattern support_grid_pattern(&dense_interface_polygons_trimmed, &slices_margin.all_polygons, grid_params);
                // Extend the polygons to extrude with the contact polygons of support enforcers.
                new_polygons = support_grid_pattern.extract_support(grid_params.expansion_to_slice, false
    #ifdef SLIC3R_DEBUG
                    , "top_contact_polygons5", iRun, layer_id, layer.print_z
    #endif // SLIC3R_DEBUG
                    );
            }
        } else {
            new_polygons = support_grid_pattern.extract_support(grid_params.expansion_to_slice, true
    #ifdef SLIC3R_DEBUG
                , "top_contact_polygons6", iRun, layer_id, layer.print_z
    #endif // SLIC3R_DEBUG
                );
        }
        append(new_layer.polygons, std::move(new_polygons));
        if (needs_union)
            new_layer.polygons = union_(new_layer.polygons);
    }

#ifdef SLIC3R_DEBUG
    SVG::export_expolygons(debug_out_path("support-top-contacts-final0-run%d-layer%d-z%f.svg", iRun, layer_id, layer.print_z),
        { { { union_ex(lower_layer_polygons) },               { "lower_layer_polygons",       "gray",   0.2f } },
            { { union_ex(*new_layer.contact_polygons) },      { "new_layer.contact_polygons", "yellow", 0.5f } },
            { { union_ex(contact_polygons) },                 { "contact_polygons",           "blue",   0.5f } },
            { { union_ex(overhang_polygons) },                { "overhang_polygons",          "green",  0.5f } },
            { { union_safety_offset_ex(new_layer.polygons) }, { "new_layer.polygons",         "red",    "black", "", scaled<coord_t>(0.1f), 0.5f } } });
#endif /* SLIC3R_DEBUG */

    // Even after the contact layer was expanded into a grid, some of the contact islands may be too tiny to be extruded.
    // Remove those tiny islands from new_layer.polygons and new_layer.contact_polygons.
                    
    // Store the overhang polygons.
    // The overhang polygons are used in the path generator for planning of the contact loops.
    // if (this->has_contact_loops()). Compared to "polygons", "overhang_polygons" are snug.
    new_layer.overhang_polygons = std::make_unique<Polygons>(std::move(overhang_polygons));
    if (! enforcer_polygons.empty())
        new_layer.enforcer_polygons = std::make_unique<Polygons>(std::move(enforcer_polygons));
}

// Merge close contact layers conservatively: If two layers are closer than the minimum allowed print layer height (the min_layer_height parameter),
// the top contact layer is merged into the bottom contact layer.
static void merge_contact_layers(const SlicingParameters &slicing_params, double support_layer_height_min, PrintObjectSupportMaterial::MyLayersPtr &layers)
{
    // Sort the layers, as one layer may produce bridging and non-bridging contact layers with different print_z.
    std::sort(layers.begin(), layers.end(), [](const PrintObjectSupportMaterial::MyLayer *l1, const PrintObjectSupportMaterial::MyLayer *l2) { return l1->print_z < l2->print_z; });

    int i = 0;
    int k = 0;
    {
        // Find the span of layers, which are to be printed at the first layer height.
        int j = 0;
        for (; j < (int)layers.size() && layers[j]->print_z < slicing_params.first_print_layer_height + support_layer_height_min - EPSILON; ++ j);
        if (j > 0) {
            // Merge the layers layers (0) to (j - 1) into the layers[0].
            PrintObjectSupportMaterial::MyLayer &dst = *layers.front();
            for (int u = 1; u < j; ++ u)
                dst.merge(std::move(*layers[u]));
            // Snap the first layer to the 1st layer height.
            dst.print_z  = slicing_params.first_print_layer_height;
            dst.height   = slicing_params.first_print_layer_height;
            dst.bottom_z = 0;
            ++ k;
        }
        i = j;
    }
    for (; i < int(layers.size()); ++ k) {
        // Find the span of layers closer than m_support_layer_height_min.
        int j = i + 1;
        coordf_t zmax = layers[i]->print_z + support_layer_height_min + EPSILON;
        for (; j < (int)layers.size() && layers[j]->print_z < zmax; ++ j) ;
        if (i + 1 < j) {
            // Merge the layers layers (i + 1) to (j - 1) into the layers[i].
            PrintObjectSupportMaterial::MyLayer &dst = *layers[i];
            for (int u = i + 1; u < j; ++ u)
                dst.merge(std::move(*layers[u]));
        }
        if (k < i)
            layers[k] = layers[i];
        i = j;
    }
    if (k < (int)layers.size())
        layers.erase(layers.begin() + k, layers.end());
}

// Generate top contact layers supporting overhangs.
// For a soluble interface material synchronize the layer heights with the object, otherwise leave the layer height undefined.
// If supports over bed surface only are requested, don't generate contact layers over an object.
PrintObjectSupportMaterial::MyLayersPtr PrintObjectSupportMaterial::top_contact_layers(
    const PrintObject &object, const std::vector<Polygons> &buildplate_covered, MyLayerStorage &layer_storage) const
{
#ifdef SLIC3R_DEBUG
    static int iRun = 0;
    ++ iRun; 
    #define SLIC3R_IRUN , iRun
#endif /* SLIC3R_DEBUG */

    // Slice support enforcers / support blockers.
    SupportAnnotations annotations(object, buildplate_covered);

    // Output layers, sorted by top Z.
    MyLayersPtr contact_out;

    BOOST_LOG_TRIVIAL(debug) << "PrintObjectSupportMaterial::top_contact_layers() in parallel - start";
    // Determine top contact areas.
    // If generating raft only (no support), only calculate top contact areas for the 0th layer.
    // If having a raft, start with 0th layer, otherwise with 1st layer.
    // Note that layer_id < layer->id when raft_layers > 0 as the layer->id incorporates the raft layers.
    // So layer_id == 0 means first object layer and layer->id == 0 means first print layer if there are no explicit raft layers.
    size_t num_layers = this->has_support() ? object.layer_count() : 1;
    // For each overhang layer, two supporting layers may be generated: One for the overhangs extruded with a bridging flow, 
    // and the other for the overhangs extruded with a normal flow.
    contact_out.assign(num_layers * 2, nullptr);
    tbb::spin_mutex layer_storage_mutex;
    tbb::parallel_for(tbb::blocked_range<size_t>(this->has_raft() ? 0 : 1, num_layers),
        [this, &object, &annotations, &layer_storage, &layer_storage_mutex, &contact_out]
        (const tbb::blocked_range<size_t>& range) {
            for (size_t layer_id = range.begin(); layer_id < range.end(); ++ layer_id) 
            {
                const Layer        &layer                = *object.layers()[layer_id];
                Polygons            lower_layer_polygons = (layer_id == 0) ? Polygons() : to_polygons(object.layers()[layer_id - 1]->lslices);
                SlicesMarginCache   slices_margin;

                auto [overhang_polygons, contact_polygons, enforcer_polygons, no_interface_offset] =
                    detect_overhangs(layer, layer_id, lower_layer_polygons, *m_print_config, *m_object_config, annotations, slices_margin, m_support_params.gap_xy
                #ifdef SLIC3R_DEBUG
                                    , iRun
                #endif // SLIC3R_DEBUG
                        );

                // Now apply the contact areas to the layer where they need to be made.
                if (! contact_polygons.empty() || ! overhang_polygons.empty()) {
                    // Allocate the two empty layers.
                    auto [new_layer, bridging_layer] = new_contact_layer(*m_print_config, *m_object_config, m_slicing_params, m_support_params.support_layer_height_min, layer, layer_storage, layer_storage_mutex);
                    if (new_layer) {
                        // Fill the non-bridging layer with polygons.
                        fill_contact_layer(*new_layer, layer_id, m_slicing_params,
                            *m_object_config, slices_margin, overhang_polygons, contact_polygons, enforcer_polygons, lower_layer_polygons,
                            m_support_params.support_material_flow, no_interface_offset
                    #ifdef SLIC3R_DEBUG
                            , iRun, layer
                    #endif // SLIC3R_DEBUG
                            );
                        // Insert new layer even if there is no interface generated: Likely the support angle is not steep enough to require dense interface,
                        // however generating a sparse support will be useful for the object stability.
                        // if (! new_layer->polygons.empty())
                        contact_out[layer_id * 2] = new_layer;
                        if (bridging_layer != nullptr) {
                            bridging_layer->polygons          = new_layer->polygons;
                            bridging_layer->contact_polygons  = std::make_unique<Polygons>(*new_layer->contact_polygons);
                            bridging_layer->overhang_polygons = std::make_unique<Polygons>(*new_layer->overhang_polygons);
                            if (new_layer->enforcer_polygons)
                                bridging_layer->enforcer_polygons = std::make_unique<Polygons>(*new_layer->enforcer_polygons);
                            contact_out[layer_id * 2 + 1] = bridging_layer;
                        }
                    }
                }
            }
        });

    // Compress contact_out, remove the nullptr items.
    remove_nulls(contact_out);

    // Merge close contact layers conservatively: If two layers are closer than the minimum allowed print layer height (the min_layer_height parameter),
    // the top contact layer is merged into the bottom contact layer.
    merge_contact_layers(m_slicing_params, m_support_params.support_layer_height_min, contact_out);

    BOOST_LOG_TRIVIAL(debug) << "PrintObjectSupportMaterial::top_contact_layers() in parallel - end";

    return contact_out;
}

// Find the bottom contact layers above the top surfaces of this layer.
static inline PrintObjectSupportMaterial::MyLayer* detect_bottom_contacts(
    const SlicingParameters                          &slicing_params,
    const PrintObjectSupportMaterial::SupportParams  &support_params,
    const PrintObject                                &object,
    const Layer                                      &layer,
    // Existing top contact layers, to which this newly created bottom contact layer will be snapped to guarantee a minimum layer height.
    const PrintObjectSupportMaterial::MyLayersPtr    &top_contacts,
    // First top contact layer index overlapping with this new bottom interface layer.
    size_t                                            contact_idx,
    // To allocate a new layer from.
    std::deque<PrintObjectSupportMaterial::MyLayer>  &layer_storage,
    // To trim the support areas above this bottom interface layer with this newly created bottom interface layer.
    std::vector<Polygons>                            &layer_support_areas,
    // Support areas projected from top to bottom, starting with top support interfaces.
    const Polygons                                   &supports_projected
#ifdef SLIC3R_DEBUG
    , size_t                                          iRun
    , const Polygons                                 &polygons_new
#endif // SLIC3R_DEBUG
    )
{
    Polygons top = collect_region_slices_by_type(layer, stPosTop | stDensSolid);
#ifdef SLIC3R_DEBUG
    SVG::export_expolygons(debug_out_path("support-bottom-layers-raw-%d-%lf.svg", iRun, layer.print_z),
        { { { union_ex(top) },                                { "top",            "blue",    0.5f } },
            { { union_safety_offset_ex(supports_projected) }, { "overhangs",      "magenta", 0.5f } },
            { layer.lslices,                                  { "layer.lslices",  "green",   0.5f } },
            { { union_safety_offset_ex(polygons_new) },       { "polygons_new",   "red", "black", "", scaled<coord_t>(0.1f), 0.5f } } });
#endif /* SLIC3R_DEBUG */

    // Now find whether any projection of the contact surfaces above layer.print_z not yet supported by any 
    // top surfaces above layer.print_z falls onto this top surface. 
    // Touching are the contact surfaces supported exclusively by this top surfaces.
    // Don't use a safety offset as it has been applied during insertion of polygons.
    if (top.empty())
        return nullptr;

    Polygons touching = intersection(top, supports_projected);
    if (touching.empty())
        return nullptr;

    assert(layer.id() >= slicing_params.raft_layers());
    size_t layer_id  = layer.id() - slicing_params.raft_layers();

    // Allocate a new bottom contact layer.
    PrintObjectSupportMaterial::MyLayer &layer_new = layer_allocate(layer_storage, PrintObjectSupportMaterial::sltBottomContact);
    // Grow top surfaces so that interface and support generation are generated
    // with some spacing from object - it looks we don't need the actual
    // top shapes so this can be done here
    //FIXME calculate layer height based on the actual thickness of the layer:
    // If the layer is extruded with no bridging flow, support just the normal extrusions.
    layer_new.height = slicing_params.soluble_interface ?
        // Align the interface layer with the object's layer height.
        layer.upper_layer->height :
        // Place a bridge flow interface layer or the normal flow interface layer over the top surface.
        support_params.support_material_bottom_interface_flow.height();
    layer_new.height_block = ((object.config().support_material_contact_distance_type.value == zdPlane) ? object.layers()[layer_id + 1]->height : layer_new.height);
    layer_new.print_z = slicing_params.soluble_interface ? layer.upper_layer->print_z :
        layer.print_z + layer_new.height_block + slicing_params.gap_object_support;
    layer_new.bottom_z = layer.print_z;
    layer_new.idx_object_layer_below = layer_id;
    layer_new.bridging = !slicing_params.soluble_interface;
    //FIXME how much to inflate the bottom surface, as it is being extruded with a bridging flow? The following line uses a normal flow.
    layer_new.polygons = expand(touching, double(support_params.support_material_flow.scaled_width()), SUPPORT_SURFACES_OFFSET_PARAMETERS);

    if (! slicing_params.soluble_interface) {
        // Walk the top surfaces, snap the top of the new bottom surface to the closest top of the top surface,
        // so there will be no support surfaces generated with thickness lower than m_support_layer_height_min.
        for (size_t top_idx = size_t(std::max<int>(0, contact_idx));
            top_idx < top_contacts.size() && top_contacts[top_idx]->print_z < layer_new.print_z + support_params.support_layer_height_min + EPSILON;
            ++ top_idx) {
            if (top_contacts[top_idx]->print_z > layer_new.print_z - support_params.support_layer_height_min - EPSILON) {
                // A top layer has been found, which is close to the new bottom layer.
                coordf_t diff = layer_new.print_z - top_contacts[top_idx]->print_z;
                assert(std::abs(diff) <= support_params.support_layer_height_min + EPSILON);
                if (diff > 0.) {
                    // The top contact layer is below this layer. Make the bridging layer thinner to align with the existing top layer.
                    assert(diff < layer_new.height + EPSILON);
                    assert(layer_new.height - diff >= support_params.support_layer_height_min - EPSILON);
                    layer_new.print_z = top_contacts[top_idx]->print_z;
                    layer_new.height -= diff;
                }
                else {
                    // The top contact layer is above this layer. One may either make this layer thicker or thinner.
                    // By making the layer thicker, one will decrease the number of discrete layers with the price of extruding a bit too thick bridges.
                    // By making the layer thinner, one adds one more discrete layer.
                    layer_new.print_z = top_contacts[top_idx]->print_z;
                    layer_new.height -= diff;
                }
                break;
            }
        }
    }

#ifdef SLIC3R_DEBUG
    Slic3r::SVG::export_expolygons(
        debug_out_path("support-bottom-contacts-%d-%lf.svg", iRun, layer_new.print_z),
        union_ex(layer_new.polygons));
#endif /* SLIC3R_DEBUG */

    // Trim the already created base layers above the current layer intersecting with the new bottom contacts layer.
    //FIXME Maybe this is no more needed, as the overlapping base layers are trimmed by the bottom layers at the final stage?
    touching = expand(touching, double(SCALED_EPSILON));
    for (int layer_id_above = layer_id + 1; layer_id_above < int(object.total_layer_count()); ++ layer_id_above) {
        const Layer &layer_above = *object.layers()[layer_id_above];
        if (layer_above.print_z > layer_new.print_z - EPSILON)
            break;
        if (Polygons &above = layer_support_areas[layer_id_above]; ! above.empty()) {
#ifdef SLIC3R_DEBUG
            SVG::export_expolygons(debug_out_path("support-support-areas-raw-before-trimming-%d-with-%f-%lf.svg", iRun, layer.print_z, layer_above.print_z),
                { { { union_ex(touching) },              { "touching", "blue", 0.5f } },
                    { { union_safety_offset_ex(above) }, { "above",    "red", "black", "", scaled<coord_t>(0.1f), 0.5f } } });
#endif /* SLIC3R_DEBUG */
            above = diff(above, touching);
#ifdef SLIC3R_DEBUG
            Slic3r::SVG::export_expolygons(
                debug_out_path("support-support-areas-raw-after-trimming-%d-with-%f-%lf.svg", iRun, layer.print_z, layer_above.print_z),
                union_ex(above));
#endif /* SLIC3R_DEBUG */
        }
    }

    return &layer_new;
}

// Returns polygons to print + polygons to propagate downwards.
// Called twice: First for normal supports, possibly trimmed by "on build plate only", second for support enforcers not trimmed by "on build plate only".
static inline std::pair<Polygons, Polygons> project_support_to_grid(const Layer &layer, const SupportGridParams &grid_params, const Polygons &overhangs, Polygons *layer_buildplate_covered
#ifdef SLIC3R_DEBUG 
    , size_t iRun, size_t layer_id, const char *debug_name
#endif /* SLIC3R_DEBUG */
)
{
    // Remove the areas that touched from the projection that will continue on next, lower, top surfaces.
//            Polygons trimming = union_(to_polygons(layer.slices), touching, true);
    Polygons trimming = layer_buildplate_covered ? std::move(*layer_buildplate_covered) : offset(layer.lslices, double(SCALED_EPSILON));
    Polygons overhangs_projection = diff(overhangs, trimming);

#ifdef SLIC3R_DEBUG
    SVG::export_expolygons(debug_out_path("support-support-areas-%s-raw-%d-%lf.svg", debug_name, iRun, layer.print_z),
        { { { union_ex(trimming) },                           { "trimming",               "blue", 0.5f } },
          { { union_safety_offset_ex(overhangs_projection) }, { "overhangs_projection",   "red", "black", "", scaled<coord_t>(0.1f), 0.5f } } });
#endif /* SLIC3R_DEBUG */

    remove_sticks(overhangs_projection);
    remove_degenerate(overhangs_projection);

#ifdef SLIC3R_DEBUG
    SVG::export_expolygons(debug_out_path("support-support-areas-%s-raw-cleaned-%d-%lf.svg", debug_name, iRun, layer.print_z),
        { { { union_ex(trimming) },              { "trimming",             "blue", 0.5f } },
          { { union_ex(overhangs_projection) },  { "overhangs_projection", "red", "black", "", scaled<coord_t>(0.1f), 0.5f } } });
#endif /* SLIC3R_DEBUG */

    SupportGridPattern support_grid_pattern(&overhangs_projection, &trimming, grid_params);
    tbb::task_group task_group_inner;

    std::pair<Polygons, Polygons> out;

    // 1) Cache the slice of a support volume. The support volume is expanded by 1/2 of support material flow spacing
    // to allow a placement of suppot zig-zag snake along the grid lines.
    task_group_inner.run([&grid_params, &support_grid_pattern, &out
#ifdef SLIC3R_DEBUG 
        , &layer, layer_id, iRun, debug_name
#endif /* SLIC3R_DEBUG */
    ] {
            out.first = support_grid_pattern.extract_support(grid_params.expansion_to_slice, true
#ifdef SLIC3R_DEBUG
                , (std::string(debug_name) + "_support_area").c_str(), iRun, layer_id, layer.print_z
#endif // SLIC3R_DEBUG
            );
#ifdef SLIC3R_DEBUG
            Slic3r::SVG::export_expolygons(
                debug_out_path("support-layer_support_area-gridded-%s-%d-%lf.svg", debug_name, iRun, layer.print_z),
                union_ex(out.first));
#endif /* SLIC3R_DEBUG */
        });

    // 2) Support polygons will be projected down. To keep the interface and base layers from growing, return a contour a tiny bit smaller than the grid cells.
    task_group_inner.run([&grid_params, &support_grid_pattern, &out
#ifdef SLIC3R_DEBUG 
        , &layer, layer_id, &overhangs_projection, &trimming, iRun, debug_name
#endif /* SLIC3R_DEBUG */
    ] {
            out.second = support_grid_pattern.extract_support(grid_params.expansion_to_propagate, true
#ifdef SLIC3R_DEBUG
                , "support_projection", iRun, layer_id, layer.print_z
#endif // SLIC3R_DEBUG
            );
#ifdef SLIC3R_DEBUG
            Slic3r::SVG::export_expolygons(
                debug_out_path("support-projection_new-gridded-%d-%lf.svg", iRun, layer.print_z),
                union_ex(out.second));
#endif /* SLIC3R_DEBUG */
#ifdef SLIC3R_DEBUG
            SVG::export_expolygons(debug_out_path("support-projection_new-gridded-%d-%lf.svg", iRun, layer.print_z),
                { { { union_ex(trimming) },                             { "trimming",               "gray", 0.5f } },
                    { { union_safety_offset_ex(overhangs_projection) }, { "overhangs_projection",   "blue", 0.5f } },
                    { { union_safety_offset_ex(out.second) },           { "projection_new", "red",  "black", "", scaled<coord_t>(0.1f), 0.5f } } });
#endif /* SLIC3R_DEBUG */
        });

    task_group_inner.wait();
    return out;
}

// Generate bottom contact layers supporting the top contact layers.
// For a soluble interface material synchronize the layer heights with the object, 
// otherwise set the layer height to a bridging flow of a support interface nozzle.
PrintObjectSupportMaterial::MyLayersPtr PrintObjectSupportMaterial::bottom_contact_layers_and_layer_support_areas(
    const PrintObject &object, const MyLayersPtr &top_contacts, std::vector<Polygons> &buildplate_covered, 
    MyLayerStorage &layer_storage, std::vector<Polygons> &layer_support_areas) const
{
    if (top_contacts.empty())
        return MyLayersPtr();

#ifdef SLIC3R_DEBUG
    static size_t s_iRun = 0;
    size_t iRun = s_iRun ++;
#endif /* SLIC3R_DEBUG */

    //FIXME higher expansion_to_slice here? why?
    //const auto   expansion_to_slice = m_support_material_flow.scaled_spacing() / 2 + 25;
    const SupportGridParams grid_params(*m_object_config, m_support_params.support_material_flow);
    const bool buildplate_only = ! buildplate_covered.empty();

    // Allocate empty surface areas, one per object layer.
    layer_support_areas.assign(object.total_layer_count(), Polygons());

    // find object top surfaces
    // we'll use them to clip our support and detect where does it stick
    MyLayersPtr bottom_contacts;

    // There is some support to be built, if there are non-empty top surfaces detected.
    // Sum of unsupported contact areas above the current layer.print_z.
    Polygons  overhangs_projection;
    // Sum of unsupported enforcer contact areas above the current layer.print_z.
    // Only used if "supports on build plate only" is enabled and both automatic and support enforcers are enabled.
    Polygons  enforcers_projection;
    // Last top contact layer visited when collecting the projection of contact areas.
    int       contact_idx = int(top_contacts.size()) - 1;
    for (int layer_id = int(object.total_layer_count()) - 2; layer_id >= 0; -- layer_id) {
        BOOST_LOG_TRIVIAL(trace) << "Support generator - bottom_contact_layers - layer " << layer_id;
        const Layer &layer = *object.get_layer(layer_id);
        // Collect projections of all contact areas above or at the same level as this top surface.
#ifdef SLIC3R_DEBUG
        Polygons polygons_new;
        Polygons enforcers_new;
#endif // SLIC3R_DEBUG
        for (; contact_idx >= 0 && top_contacts[contact_idx]->print_z > layer.print_z - EPSILON; -- contact_idx) {
            MyLayer &top_contact = *top_contacts[contact_idx];
#ifndef SLIC3R_DEBUG
            Polygons polygons_new;
            Polygons enforcers_new;
#endif // SLIC3R_DEBUG
            // Contact surfaces are expanded away from the object, trimmed by the object.
            // Use a slight positive offset to overlap the touching regions.
#if 0
            // Merge and collect the contact polygons. The contact polygons are inflated, but not extended into a grid form.
            polygons_append(polygons_new,  offset(*top_contact.contact_polygons,  SCALED_EPSILON));
            if (top_contact.enforcer_polygons)
                polygons_append(enforcers_new, offset(*top_contact.enforcer_polygons, SCALED_EPSILON));
#else
            // Consume the contact_polygons. The contact polygons are already expanded into a grid form, and they are a tiny bit smaller
            // than the grid cells.
            polygons_append(polygons_new,  std::move(*top_contact.contact_polygons));
            if (top_contact.enforcer_polygons)
                polygons_append(enforcers_new, std::move(*top_contact.enforcer_polygons));
#endif
            // These are the overhang surfaces. They are touching the object and they are not expanded away from the object.
            // Use a slight positive offset to overlap the touching regions.
            polygons_append(polygons_new, expand(*top_contact.overhang_polygons, double(SCALED_EPSILON)));
            polygons_append(overhangs_projection, union_(polygons_new));
            polygons_append(enforcers_projection, enforcers_new);
        }
        if (overhangs_projection.empty() && enforcers_projection.empty())
            continue;

        // Overhangs_projection will be filled in asynchronously, move it away.
        Polygons overhangs_projection_raw = union_(std::move(overhangs_projection));
        Polygons enforcers_projection_raw = union_(std::move(enforcers_projection));

        tbb::task_group task_group;
        const Polygons &overhangs_for_bottom_contacts = buildplate_only ? enforcers_projection_raw : overhangs_projection_raw;
        if (! overhangs_for_bottom_contacts.empty())
            // Find the bottom contact layers above the top surfaces of this layer.
            task_group.run([this, &object, &layer, &top_contacts, contact_idx, &layer_storage, &layer_support_areas, &bottom_contacts, &overhangs_for_bottom_contacts
    #ifdef SLIC3R_DEBUG
                , iRun, &polygons_new
    #endif // SLIC3R_DEBUG
                ] {
                    // Find the bottom contact layers above the top surfaces of this layer.
                    MyLayer *layer_new = detect_bottom_contacts(
                        m_slicing_params, m_support_params, object, layer, top_contacts, contact_idx, layer_storage, layer_support_areas, overhangs_for_bottom_contacts
#ifdef SLIC3R_DEBUG
                        , iRun, polygons_new
#endif // SLIC3R_DEBUG
                    );
                    if (layer_new)
                        bottom_contacts.push_back(layer_new);
                });

        Polygons &layer_support_area = layer_support_areas[layer_id];
        Polygons *layer_buildplate_covered = buildplate_covered.empty() ? nullptr : &buildplate_covered[layer_id];
        // Filtering the propagated support columns to two extrusions, overlapping by maximum 20%.
//        float column_propagation_filtering_radius = scaled<float>(0.8 * 0.5 * (m_support_params.support_material_flow.spacing() + m_support_params.support_material_flow.width()));
        task_group.run([&grid_params, &overhangs_projection, &overhangs_projection_raw, &layer, &layer_support_area, layer_buildplate_covered /* , column_propagation_filtering_radius */
#ifdef SLIC3R_DEBUG 
            , iRun, layer_id
#endif /* SLIC3R_DEBUG */
            ] {
                // buildplate_covered[layer_id] will be consumed here.
                std::tie(layer_support_area, overhangs_projection) = project_support_to_grid(layer, grid_params, overhangs_projection_raw, layer_buildplate_covered
#ifdef SLIC3R_DEBUG 
                    , iRun, layer_id, "general"
#endif /* SLIC3R_DEBUG */
                );
                // When propagating support areas downwards, stop propagating the support column if it becomes too thin to be printable.
                //overhangs_projection = opening(overhangs_projection, column_propagation_filtering_radius);
            });

        Polygons layer_support_area_enforcers;
        if (! enforcers_projection.empty())
            // Project the enforcers polygons downwards, don't trim them with the "buildplate only" polygons.
            task_group.run([&grid_params, &enforcers_projection, &enforcers_projection_raw, &layer, &layer_support_area_enforcers
#ifdef SLIC3R_DEBUG 
                , iRun, layer_id
#endif /* SLIC3R_DEBUG */
            ]{
                std::tie(layer_support_area_enforcers, enforcers_projection) = project_support_to_grid(layer, grid_params, enforcers_projection_raw, nullptr
#ifdef SLIC3R_DEBUG 
                    , iRun, layer_id, "enforcers"
#endif /* SLIC3R_DEBUG */
                );
            });

        task_group.wait();

        if (! layer_support_area_enforcers.empty()) {
            if (layer_support_area.empty())
                layer_support_area = std::move(layer_support_area_enforcers);
            else
                layer_support_area = union_(layer_support_area, layer_support_area_enforcers);
        }
    } // over all layers downwards

    std::reverse(bottom_contacts.begin(), bottom_contacts.end());
    trim_support_layers_by_object(object, bottom_contacts, m_slicing_params.gap_support_object, m_slicing_params.gap_object_support, m_support_params.gap_xy); //m_slicing_params.soluble_interface ? 0.
    return bottom_contacts;
}

// FN_HIGHER_EQUAL: the provided object pointer has a Z value >= of an internal threshold.
// Find the first item with Z value >= of an internal threshold of fn_higher_equal.
// If no vec item with Z value >= of an internal threshold of fn_higher_equal is found, return vec.size()
// If the initial idx is size_t(-1), then use binary search.
// Otherwise search linearly upwards.
template<typename IteratorType, typename IndexType, typename FN_HIGHER_EQUAL>
IndexType idx_higher_or_equal(IteratorType begin, IteratorType end, IndexType idx, FN_HIGHER_EQUAL fn_higher_equal)
{
    auto size = int(end - begin);
    if (size == 0) {
        idx = 0;
    } else if (idx == IndexType(-1)) {
        // First of the batch of layers per thread pool invocation. Use binary search.
        int idx_low  = 0;
        int idx_high = std::max(0, size - 1);
        while (idx_low + 1 < idx_high) {
            int idx_mid  = (idx_low + idx_high) / 2;
            if (fn_higher_equal(begin[idx_mid]))
                idx_high = idx_mid;
            else
                idx_low  = idx_mid;
        }
        idx =  fn_higher_equal(begin[idx_low])  ? idx_low  :
              (fn_higher_equal(begin[idx_high]) ? idx_high : size);
    } else {
        // For the other layers of this batch of layers, search incrementally, which is cheaper than the binary search.
        while (int(idx) < size && ! fn_higher_equal(begin[idx]))
            ++ idx;
    }
    return idx;
}
template<typename T, typename IndexType, typename FN_HIGHER_EQUAL>
IndexType idx_higher_or_equal(const std::vector<T>& vec, IndexType idx, FN_HIGHER_EQUAL fn_higher_equal)
{
    return idx_higher_or_equal(vec.begin(), vec.end(), idx, fn_higher_equal);
}

// FN_LOWER_EQUAL: the provided object pointer has a Z value <= of an internal threshold.
// Find the first item with Z value <= of an internal threshold of fn_lower_equal.
// If no vec item with Z value <= of an internal threshold of fn_lower_equal is found, return -1.
// If the initial idx is < -1, then use binary search.
// Otherwise search linearly downwards.
template<typename IT, typename FN_LOWER_EQUAL>
int idx_lower_or_equal(IT begin, IT end, int idx, FN_LOWER_EQUAL fn_lower_equal)
{
    auto size = int(end - begin);
    if (size == 0) {
        idx = -1;
    } else if (idx < -1) {
        // First of the batch of layers per thread pool invocation. Use binary search.
        int idx_low  = 0;
        int idx_high = std::max(0, size - 1);
        while (idx_low + 1 < idx_high) {
            int idx_mid  = (idx_low + idx_high) / 2;
            if (fn_lower_equal(begin[idx_mid]))
                idx_low  = idx_mid;
            else
                idx_high = idx_mid;
        }
        idx =  fn_lower_equal(begin[idx_high]) ? idx_high :
              (fn_lower_equal(begin[idx_low ]) ? idx_low  : -1);
    } else {
        // For the other layers of this batch of layers, search incrementally, which is cheaper than the binary search.
        while (idx >= 0 && ! fn_lower_equal(begin[idx]))
            -- idx;
    }
    return idx;
}
template<typename T, typename FN_LOWER_EQUAL>
int idx_lower_or_equal(const std::vector<T*> &vec, int idx, FN_LOWER_EQUAL fn_lower_equal)
{
    return idx_lower_or_equal(vec.begin(), vec.end(), idx, fn_lower_equal);
}

// Trim the top_contacts layers with the bottom_contacts layers if they overlap, so there would not be enough vertical space for both of them.
void PrintObjectSupportMaterial::trim_top_contacts_by_bottom_contacts(
    const PrintObject &object, const MyLayersPtr &bottom_contacts, MyLayersPtr &top_contacts) const
{
    tbb::parallel_for(tbb::blocked_range<int>(0, int(top_contacts.size())),
        [&bottom_contacts, &top_contacts](const tbb::blocked_range<int>& range) {
            int idx_bottom_overlapping_first = -2;
            // For all top contact layers, counting downwards due to the way idx_higher_or_equal caches the last index to avoid repeated binary search.
            for (int idx_top = range.end() - 1; idx_top >= range.begin(); -- idx_top) {
                MyLayer &layer_top = *top_contacts[idx_top];
                // Find the first bottom layer overlapping with layer_top.
                idx_bottom_overlapping_first = idx_lower_or_equal(bottom_contacts, idx_bottom_overlapping_first, [&layer_top](const MyLayer *layer_bottom){ return layer_bottom->bottom_print_z() - EPSILON <= layer_top.bottom_z; });
                // For all top contact layers overlapping with the thick bottom contact layer:
                for (int idx_bottom_overlapping = idx_bottom_overlapping_first; idx_bottom_overlapping >= 0; -- idx_bottom_overlapping) {
                    const MyLayer &layer_bottom = *bottom_contacts[idx_bottom_overlapping];
                    assert(layer_bottom.bottom_print_z() - EPSILON <= layer_top.bottom_z);
                    if (layer_top.print_z < layer_bottom.print_z + EPSILON) {
                        // Layers overlap. Trim layer_top with layer_bottom.
                        layer_top.polygons = diff(layer_top.polygons, layer_bottom.polygons);
                    } else
                        break;
                }
            }
        });
}

PrintObjectSupportMaterial::MyLayersPtr PrintObjectSupportMaterial::raft_and_intermediate_support_layers(
    const PrintObject   &object,
    const MyLayersPtr   &bottom_contacts,
    const MyLayersPtr   &top_contacts,
    MyLayerStorage      &layer_storage) const
{
    MyLayersPtr intermediate_layers;

    // Collect and sort the extremes (bottoms of the top contacts and tops of the bottom contacts).
    MyLayersPtr extremes;
    extremes.reserve(top_contacts.size() + bottom_contacts.size());
    for (size_t i = 0; i < top_contacts.size(); ++ i)
        // Bottoms of the top contact layers. In case of non-soluble supports,
        // the top contact layer thickness is not known yet.
        extremes.push_back(top_contacts[i]);
    for (size_t i = 0; i < bottom_contacts.size(); ++ i)
        // Tops of the bottom contact layers.
        extremes.push_back(bottom_contacts[i]);
    if (extremes.empty())
        return intermediate_layers;

    auto layer_extreme_lower = [](const MyLayer *l1, const MyLayer *l2) {
        coordf_t z1 = l1->extreme_z();
        coordf_t z2 = l2->extreme_z();
        // If the layers are aligned, return the top contact surface first.
        return z1 < z2 || (z1 == z2 && l1->layer_type == PrintObjectSupportMaterial::sltTopContact && l2->layer_type == PrintObjectSupportMaterial::sltBottomContact);
    };
    std::sort(extremes.begin(), extremes.end(), layer_extreme_lower);

    assert(extremes.empty() || 
        (extremes.front()->extreme_z() > m_slicing_params.raft_interface_top_z - EPSILON && 
          (m_slicing_params.raft_layers() == 1 || // only raft contact layer
           extremes.front()->layer_type == sltTopContact || // first extreme is a top contact layer
           extremes.front()->extreme_z() > m_slicing_params.first_print_layer_height - EPSILON)));

    bool synchronize = this->synchronize_layers();

#ifdef _DEBUG
    // Verify that the extremes are separated by m_support_layer_height_min.
    for (size_t i = 1; i < extremes.size(); ++ i) {
        assert(extremes[i]->extreme_z() - extremes[i-1]->extreme_z() == 0. ||
               extremes[i]->extreme_z() - extremes[i-1]->extreme_z() > m_support_params.support_layer_height_min - EPSILON);
        assert(extremes[i]->extreme_z() - extremes[i-1]->extreme_z() > 0. ||
               extremes[i]->layer_type == extremes[i-1]->layer_type ||
               (extremes[i]->layer_type == sltBottomContact && extremes[i - 1]->layer_type == sltTopContact));
    }
#endif

    // Generate intermediate layers.
    // The first intermediate layer is the same as the 1st layer if there is no raft,
    // or the bottom of the first intermediate layer is aligned with the bottom of the raft contact layer.
    // Intermediate layers are always printed with a normal etrusion flow (non-bridging).
    size_t idx_layer_object = 0;
    size_t idx_extreme_first = 0;
    if (! extremes.empty() && std::abs(extremes.front()->extreme_z() - m_slicing_params.raft_interface_top_z) < EPSILON) {
        // This is a raft contact layer, its height has been decided in this->top_contact_layers().
        // Ignore this layer when calculating the intermediate support layers.
        assert(extremes.front()->layer_type == sltTopContact);
        ++ idx_extreme_first;
    }
    for (size_t idx_extreme = idx_extreme_first; idx_extreme < extremes.size(); ++ idx_extreme) {
        MyLayer      *extr2  = extremes[idx_extreme];
        coordf_t      extr2z = extr2->extreme_z();
        if (std::abs(extr2z - m_slicing_params.first_print_layer_height) < EPSILON) {
            // This is a bottom of a synchronized (or soluble) top contact layer, its height has been decided in this->top_contact_layers().
            assert(extr2->layer_type == sltTopContact);
            assert(extr2->bottom_z == m_slicing_params.first_print_layer_height);
            assert(extr2->print_z >= m_slicing_params.first_print_layer_height + m_support_params.support_layer_height_min - EPSILON);
            if (intermediate_layers.empty() || intermediate_layers.back()->print_z < m_slicing_params.first_print_layer_height) {
                MyLayer &layer_new = layer_allocate(layer_storage, sltIntermediate);
                layer_new.bottom_z      = 0.;
                layer_new.print_z       = m_slicing_params.first_print_layer_height;
                layer_new.height        = m_slicing_params.first_print_layer_height;
                layer_new.height_block  = layer_new.height;
                intermediate_layers.push_back(&layer_new);
            }
            continue;
        }
        assert(extr2z >= m_slicing_params.raft_interface_top_z + EPSILON);
        assert(extr2z >= m_slicing_params.first_print_layer_height + EPSILON);
        MyLayer      *extr1  = (idx_extreme == idx_extreme_first) ? nullptr : extremes[idx_extreme - 1];
        // Fuse a support layer firmly to the raft top interface (not to the raft contacts).
        coordf_t      extr1z = (extr1 == nullptr) ? m_slicing_params.raft_interface_top_z : extr1->extreme_z();
        assert(extr2z >= extr1z);
        assert(extr2z > extr1z || (extr1 != nullptr && extr2->layer_type == sltBottomContact));
        if (std::abs(extr1z) < EPSILON) {
            // This layer interval starts with the 1st layer. Print the 1st layer using the prescribed 1st layer thickness.
            // assert(! m_slicing_params.has_raft()); RaftingEdition: unclear where the issue is: assert fails with 1-layer raft & base supports
            assert(intermediate_layers.empty() || intermediate_layers.back()->print_z <= m_slicing_params.first_print_layer_height);
            // At this point only layers above first_print_layer_heigth + EPSILON are expected as the other cases were captured earlier.
            assert(extr2z >= m_slicing_params.first_print_layer_height + EPSILON);
            // Generate a new intermediate layer.
            MyLayer &layer_new = layer_allocate(layer_storage, sltIntermediate);
            layer_new.bottom_z      = 0.;
            layer_new.print_z       = extr1z = m_slicing_params.first_print_layer_height;
            layer_new.height        = extr1z;
            layer_new.height_block  = layer_new.height;
            intermediate_layers.push_back(&layer_new);
            // Continue printing the other layers up to extr2z.
        }
        coordf_t      dist   = extr2z - extr1z;
        assert(dist >= 0.);
        if (dist == 0.)
            continue;
        // The new layers shall be at least m_support_layer_height_min thick.
        assert(dist >= m_support_params.support_layer_height_min - EPSILON);
        if (synchronize) {
            // Emit support layers synchronized with the object layers.
            // Find the first object layer, which has its print_z in this support Z range.
            while (idx_layer_object < object.layers().size() && object.layers()[idx_layer_object]->print_z < extr1z + EPSILON)
                ++ idx_layer_object;
            if (idx_layer_object == 0 && extr1z == m_slicing_params.raft_interface_top_z) {
                // Insert one base support layer below the object.
                MyLayer &layer_new      = layer_allocate(layer_storage, sltIntermediate);
                layer_new.print_z       = m_slicing_params.object_print_z_min;
                layer_new.bottom_z      = m_slicing_params.raft_interface_top_z;
                layer_new.height        = layer_new.print_z - layer_new.bottom_z;
                layer_new.height_block  = layer_new.height;
                intermediate_layers.push_back(&layer_new);
            }
            // Emit all intermediate support layers synchronized with object layers up to extr2z.
            for (; idx_layer_object < object.layers().size() && object.layers()[idx_layer_object]->print_z < extr2z + EPSILON; ++ idx_layer_object) {
                MyLayer &layer_new      = layer_allocate(layer_storage, sltIntermediate);
                layer_new.print_z       = object.layers()[idx_layer_object]->print_z;
                layer_new.height        = object.layers()[idx_layer_object]->height;
                layer_new.height_block  = layer_new.height;
                layer_new.bottom_z      = (idx_layer_object > 0) ? object.layers()[idx_layer_object - 1]->print_z : (layer_new.print_z - layer_new.height);
                assert(intermediate_layers.empty() || intermediate_layers.back()->print_z < layer_new.print_z + EPSILON);
                intermediate_layers.push_back(&layer_new);
            }
        } else {
            // Insert intermediate layers.
            size_t        n_layers_extra = size_t(ceil(dist / m_slicing_params.max_suport_layer_height)); 
            assert(n_layers_extra > 0);
            coordf_t      step   = dist / coordf_t(n_layers_extra);
            if (extr1 != nullptr && extr1->layer_type == sltTopContact &&
                extr1->print_z + m_support_params.support_layer_height_min > extr1->bottom_z + step) {
                // The bottom extreme is a bottom of a top surface. Ensure that the gap 
                // between the 1st intermediate layer print_z and extr1->print_z is not too small.
                assert(extr1->bottom_z + m_support_params.support_layer_height_min < extr1->print_z + EPSILON);
                // Generate the first intermediate layer.
                MyLayer &layer_new      = layer_allocate(layer_storage, sltIntermediate);
                layer_new.bottom_z      = extr1->bottom_z;
                layer_new.print_z       = extr1z = extr1->print_z;
                layer_new.height        = extr1->height;
                layer_new.height_block  = layer_new.height;
                intermediate_layers.push_back(&layer_new);
                dist = extr2z - extr1z;
                n_layers_extra = size_t(ceil(dist / m_slicing_params.max_suport_layer_height));
                if (n_layers_extra == 0)
                    continue;
                // Continue printing the other layers up to extr2z.
                step = dist / coordf_t(n_layers_extra);
            }
            if (! m_slicing_params.soluble_interface && extr2->layer_type == sltTopContact) {
                // This is a top interface layer, which does not have a height assigned yet. Do it now.
                assert(extr2->height == 0.);
                assert(extr1z > m_slicing_params.first_print_layer_height - EPSILON);
                extr2->height = step;
                extr2->bottom_z = extr2z = extr2->print_z - step;
                if (-- n_layers_extra == 0)
                    continue;
            }
            coordf_t extr2z_large_steps = extr2z;
            // Take the largest allowed step in the Z axis until extr2z_large_steps is reached.
            for (size_t i = 0; i < n_layers_extra; ++ i) {
                MyLayer &layer_new = layer_allocate(layer_storage, sltIntermediate);
                if (i + 1 == n_layers_extra) {
                    // Last intermediate layer added. Align the last entered layer with extr2z_large_steps exactly.
                    layer_new.bottom_z = (i == 0) ? extr1z : intermediate_layers.back()->print_z;
                    layer_new.print_z = extr2z_large_steps;
                    layer_new.height = layer_new.print_z - layer_new.bottom_z;
                    layer_new.height_block = layer_new.height;
                }
                else {
                    // Intermediate layer, not the last added.
                    layer_new.height = step;
                    layer_new.bottom_z = extr1z + i * step;
                    layer_new.print_z = layer_new.bottom_z + step;
                    layer_new.height_block = layer_new.height;
                }
                assert(intermediate_layers.empty() || intermediate_layers.back()->print_z <= layer_new.print_z);
                intermediate_layers.push_back(&layer_new);
            }
        }
    }

#ifdef _DEBUG
    for (size_t i = 0; i < top_contacts.size(); ++i)
        assert(top_contacts[i]->height > 0.);
#endif /* _DEBUG */

    return intermediate_layers;
}

// At this stage there shall be intermediate_layers allocated between bottom_contacts and top_contacts, but they have no polygons assigned.
// Also the bottom/top_contacts shall have a layer thickness assigned already.
void PrintObjectSupportMaterial::generate_base_layers(
    const PrintObject   &object,
    const MyLayersPtr   &bottom_contacts,
    const MyLayersPtr   &top_contacts,
    MyLayersPtr         &intermediate_layers,
    const std::vector<Polygons> &layer_support_areas) const
{
#ifdef SLIC3R_DEBUG
    static int iRun = 0;
#endif /* SLIC3R_DEBUG */

    if (top_contacts.empty())
        // No top contacts -> no intermediate layers will be produced.
        return;

    BOOST_LOG_TRIVIAL(debug) << "PrintObjectSupportMaterial::generate_base_layers() in parallel - start";
    tbb::parallel_for(
        tbb::blocked_range<size_t>(0, intermediate_layers.size()),
        [&object, &bottom_contacts, &top_contacts, &intermediate_layers, &layer_support_areas](const tbb::blocked_range<size_t>& range) {
            // index -2 means not initialized yet, -1 means intialized and decremented to 0 and then -1.
            int idx_top_contact_above           = -2;
            int idx_bottom_contact_overlapping  = -2;
            int idx_object_layer_above          = -2;
            // Counting down due to the way idx_lower_or_equal caches indices to avoid repeated binary search over the complete sequence.
            for (int idx_intermediate = int(range.end()) - 1; idx_intermediate >= int(range.begin()); -- idx_intermediate)
            {
                BOOST_LOG_TRIVIAL(trace) << "Support generator - generate_base_layers - creating layer " << 
                    idx_intermediate << " of " << intermediate_layers.size();
                MyLayer &layer_intermediate = *intermediate_layers[idx_intermediate];
                // Layers must be sorted by print_z. 
                assert(idx_intermediate == 0 || layer_intermediate.print_z >= intermediate_layers[idx_intermediate - 1]->print_z);

                // Find a top_contact layer touching the layer_intermediate from above, if any, and collect its polygons into polygons_new.
                // New polygons for layer_intermediate.
                Polygons polygons_new;

                // Use the precomputed layer_support_areas. "idx_object_layer_above": above means above since the last iteration, not above after this call.
                idx_object_layer_above = idx_lower_or_equal(object.layers().begin(), object.layers().end(), idx_object_layer_above,
                    [&layer_intermediate](const Layer* layer) { return layer->print_z <= layer_intermediate.print_z + EPSILON; });

                // Polygons to trim polygons_new.
                Polygons polygons_trimming; 

                // Trimming the base layer with any overlapping top layer.
                // Following cases are recognized:
                // 1) top.bottom_z >= base.top_z -> No overlap, no trimming needed.
                // 2) base.bottom_z >= top.print_z -> No overlap, no trimming needed.
                // 3) base.print_z > top.print_z  && base.bottom_z >= top.bottom_z -> Overlap, which will be solved inside generate_toolpaths() by reducing the base layer height where it overlaps the top layer. No trimming needed here.
                // 4) base.print_z > top.bottom_z && base.bottom_z < top.bottom_z -> Base overlaps with top.bottom_z. This must not happen.
                // 5) base.print_z <= top.print_z  && base.bottom_z >= top.bottom_z -> Base is fully inside top. Trim base by top.
                idx_top_contact_above = idx_lower_or_equal(top_contacts, idx_top_contact_above, 
                    [&layer_intermediate](const MyLayer *layer){ return layer->bottom_z <= layer_intermediate.print_z - EPSILON; });
                // Collect all the top_contact layer intersecting with this layer.
                for (int idx_top_contact_overlapping = idx_top_contact_above; idx_top_contact_overlapping >= 0; -- idx_top_contact_overlapping) {
                    MyLayer &layer_top_overlapping = *top_contacts[idx_top_contact_overlapping];
                    if (layer_top_overlapping.print_z < layer_intermediate.bottom_z + EPSILON)
                        break;
                    // Base must not overlap with top.bottom_z.
                    assert(! (layer_intermediate.print_z > layer_top_overlapping.bottom_z + EPSILON && layer_intermediate.bottom_z < layer_top_overlapping.bottom_z - EPSILON));
                    if (layer_intermediate.print_z <= layer_top_overlapping.print_z + EPSILON && layer_intermediate.bottom_z >= layer_top_overlapping.bottom_z - EPSILON)
                        // Base is fully inside top. Trim base by top.
                        polygons_append(polygons_trimming, layer_top_overlapping.polygons);
                }

                if (idx_object_layer_above < 0) {
                    // layer_support_areas are synchronized with object layers and they contain projections of the contact layers above them.
                    // This intermediate layer is not above any object layer, thus there is no information in layer_support_areas about
                    // towers supporting contact layers intersecting the first object layer. Project these contact layers now.
                    polygons_new = layer_support_areas.front();
                    double first_layer_z = object.layers().front()->print_z;
                    for (int i = idx_top_contact_above + 1; i < int(top_contacts.size()); ++ i) {
                        MyLayer &contacts = *top_contacts[i];
                        if (contacts.print_z > first_layer_z + EPSILON)
                            break;
                        assert(contacts.bottom_z > layer_intermediate.print_z - EPSILON);
                        polygons_append(polygons_new, contacts.polygons);
                    }
                } else
                    polygons_new = layer_support_areas[idx_object_layer_above];

                // Trimming the base layer with any overlapping bottom layer.
                // Following cases are recognized:
                // 1) bottom.bottom_z >= base.top_z -> No overlap, no trimming needed.
                // 2) base.bottom_z >= bottom.print_z -> No overlap, no trimming needed.
                // 3) base.print_z > bottom.bottom_z && base.bottom_z < bottom.bottom_z -> Overlap, which will be solved inside generate_toolpaths() by reducing the bottom layer height where it overlaps the base layer. No trimming needed here.
                // 4) base.print_z > bottom.print_z  && base.bottom_z >= bottom.print_z -> Base overlaps with bottom.print_z. This must not happen.
                // 5) base.print_z <= bottom.print_z && base.bottom_z >= bottom.bottom_z -> Base is fully inside top. Trim base by top.
                idx_bottom_contact_overlapping = idx_lower_or_equal(bottom_contacts, idx_bottom_contact_overlapping, 
                    [&layer_intermediate](const MyLayer *layer){ return layer->bottom_print_z() <= layer_intermediate.print_z - EPSILON; });
                // Collect all the bottom_contacts layer intersecting with this layer.
                for (int i = idx_bottom_contact_overlapping; i >= 0; -- i) {
                    MyLayer &layer_bottom_overlapping = *bottom_contacts[i];
                    if (layer_bottom_overlapping.print_z < layer_intermediate.bottom_print_z() + EPSILON)
                        break; 
                    // Base must not overlap with bottom.top_z.
                    assert(! (layer_intermediate.print_z > layer_bottom_overlapping.print_z + EPSILON && layer_intermediate.bottom_z < layer_bottom_overlapping.print_z - EPSILON));
                    if (layer_intermediate.print_z <= layer_bottom_overlapping.print_z + EPSILON && layer_intermediate.bottom_z >= layer_bottom_overlapping.bottom_print_z() - EPSILON)
                        // Base is fully inside bottom. Trim base by bottom.
                        polygons_append(polygons_trimming, layer_bottom_overlapping.polygons);
                }

        #ifdef SLIC3R_DEBUG
                {
                    BoundingBox bbox = get_extents(polygons_new);
                    bbox.merge(get_extents(polygons_trimming));
                    ::Slic3r::SVG svg(debug_out_path("support-intermediate-layers-raw-%d-%lf.svg", iRun, layer_intermediate.print_z), bbox);
                    svg.draw(union_ex(polygons_new),                    "blue", 0.5f);
                    svg.draw(to_polylines(polygons_new),                "blue");
                    svg.draw(union_safety_offset_ex(polygons_trimming), "red", 0.5f);
                    svg.draw(to_polylines(polygons_trimming),           "red");
                }
        #endif /* SLIC3R_DEBUG */

                // Trim the polygons, store them.
                if (polygons_trimming.empty())
                    layer_intermediate.polygons = std::move(polygons_new);
                else
                    layer_intermediate.polygons = diff(
                        polygons_new,
                        polygons_trimming,
                        ApplySafetyOffset::Yes); // safety offset to merge the touching source polygons
                layer_intermediate.layer_type = sltBase;

        #if 0
                    // coordf_t fillet_radius_scaled = scale_(m_object_config->support_material_spacing);
                    // Fillet the base polygons and trim them again with the top, interface and contact layers.
                    $base->{$i} = diff(
                        offset2(
                            $base->{$i}, 
                            $fillet_radius_scaled, 
                            -$fillet_radius_scaled,
                            # Use a geometric offsetting for filleting.
                            JT_ROUND,
                            0.2*$fillet_radius_scaled),
                        $trim_polygons,
                        false); // don't apply the safety offset.
                }
        #endif
            }
        });
    BOOST_LOG_TRIVIAL(debug) << "PrintObjectSupportMaterial::generate_base_layers() in parallel - end";

#ifdef SLIC3R_DEBUG
    for (MyLayersPtr::const_iterator it = intermediate_layers.begin(); it != intermediate_layers.end(); ++it)
        ::Slic3r::SVG::export_expolygons(
            debug_out_path("support-intermediate-layers-untrimmed-%d-%lf.svg", iRun, (*it)->print_z),
            union_ex((*it)->polygons));
    ++ iRun;
#endif /* SLIC3R_DEBUG */

    this->trim_support_layers_by_object(object, intermediate_layers, m_slicing_params.gap_support_object, m_slicing_params.gap_object_support, m_support_params.gap_xy); //m_slicing_params.soluble_interface ? 0.
}

void PrintObjectSupportMaterial::trim_support_layers_by_object(
    const PrintObject   &object,
    MyLayersPtr         &support_layers,
    const coordf_t       gap_extra_above,
    const coordf_t       gap_extra_below,
    const coordf_t       gap_xy) const
{
    const float gap_xy_scaled = float(scale_(gap_xy));

    // Collect non-empty layers to be processed in parallel.
    // This is a good idea as pulling a thread from a thread pool for an empty task is expensive.
    MyLayersPtr nonempty_layers;
    nonempty_layers.reserve(support_layers.size());
    for (size_t idx_layer = 0; idx_layer < support_layers.size(); ++ idx_layer) {
        MyLayer *support_layer = support_layers[idx_layer];
        if (! support_layer->polygons.empty() && support_layer->print_z >= m_slicing_params.raft_contact_top_z + EPSILON)
            // Non-empty support layer and not a raft layer.
            nonempty_layers.push_back(support_layer);
    }

    // For all intermediate support layers:
    BOOST_LOG_TRIVIAL(debug) << "PrintObjectSupportMaterial::trim_support_layers_by_object() in parallel - start";
    tbb::parallel_for(
        tbb::blocked_range<size_t>(0, nonempty_layers.size()),
        [this, &object, &nonempty_layers, gap_extra_above, gap_extra_below, gap_xy_scaled](const tbb::blocked_range<size_t>& range) {
            size_t idx_object_layer_overlapping = size_t(-1);
            for (size_t idx_layer = range.begin(); idx_layer < range.end(); ++ idx_layer) {
                MyLayer &support_layer = *nonempty_layers[idx_layer];
                // BOOST_LOG_TRIVIAL(trace) << "Support generator - trim_support_layers_by_object - trimmming non-empty layer " << idx_layer << " of " << nonempty_layers.size();
                assert(! support_layer.polygons.empty() && support_layer.print_z >= m_slicing_params.raft_contact_top_z + EPSILON);
                // Find the overlapping object layers including the extra above / below gap.
                coordf_t z_threshold = support_layer.print_z - support_layer.height_block - gap_extra_below + EPSILON;
                idx_object_layer_overlapping = idx_higher_or_equal(
                    object.layers().begin(), object.layers().end(), idx_object_layer_overlapping,
                    [z_threshold](const Layer *layer){ return layer->print_z >= z_threshold; });
                // Collect all the object layers intersecting with this layer.
                Polygons polygons_trimming;
                size_t i = idx_object_layer_overlapping;
                for (; i < object.layers().size(); ++ i) {
                    const Layer &object_layer = *object.layers()[i];
                    if (object_layer.bottom_z() > support_layer.print_z + gap_extra_above - EPSILON)
                        break;
                    polygons_append(polygons_trimming, offset(object_layer.lslices, gap_xy_scaled, SUPPORT_SURFACES_OFFSET_PARAMETERS));
                }
                if (!m_slicing_params.soluble_interface) {
                    // Collect all bottom surfaces, which will be extruded with a bridging flow.
                    for (; i < object.layers().size(); ++ i) {
                        const Layer &object_layer = *object.layers()[i];
                        bool some_region_overlaps = false;
                        for (LayerRegion *region : object_layer.regions()) {
                            coordf_t bridging_height = m_object_config->support_material_contact_distance_type.value == zdFilament
                                ? region->region().bridging_height_avg(*m_print_config)
                                : object_layer.height;
                            if (object_layer.print_z - bridging_height > support_layer.print_z + gap_extra_above - EPSILON)
                                break;
                            some_region_overlaps = true;
                            polygons_append(polygons_trimming, 
                                offset(to_polygons(region->fill_surfaces.filter_by_type(stPosBottom | stDensSolid | stModBridge)), 
                                       gap_xy_scaled, SUPPORT_SURFACES_OFFSET_PARAMETERS));
                            if (region->region().config().overhangs_width.value > 0)
                                // Add bridging perimeters.
                                SupportMaterialInternal::collect_bridging_perimeter_areas(region->perimeters.entities, gap_xy_scaled, polygons_trimming);
                        }
                        if (! some_region_overlaps)
                            break;
                    }
                }
                // $layer->slices contains the full shape of layer, thus including
                // perimeter's width. $support contains the full shape of support
                // material, thus including the width of its foremost extrusion.
                // We leave a gap equal to a full extrusion width.
                support_layer.polygons = diff(support_layer.polygons, polygons_trimming);
            }
        });
    BOOST_LOG_TRIVIAL(debug) << "PrintObjectSupportMaterial::trim_support_layers_by_object() in parallel - end";
}

PrintObjectSupportMaterial::MyLayersPtr PrintObjectSupportMaterial::generate_raft_base(
    const PrintObject   &object,
    const MyLayersPtr   &top_contacts,
    const MyLayersPtr   &interface_layers,
    const MyLayersPtr   &base_interface_layers,
    const MyLayersPtr   &base_layers,
    MyLayerStorage      &layer_storage) const
{
    // If there is brim to be generated, calculate the trimming regions.
    Polygons brim;
    if (object.has_brim()) {
        // Calculate the area covered by the brim.
        //const BrimType brim_type       = object.config().brim_type;
        const bool     brim_outer      = object.config().brim_width > 0; //brim_type == btOuterOnly || brim_type == btOuterAndInner;
        const bool     brim_inner      = object.config().brim_width_interior > 0; //brim_type == btInnerOnly || brim_type == btOuterAndInner;
        const auto     brim_separation = scaled<float>(object.config().brim_separation.value + object.config().brim_width.value);
        for (const ExPolygon &ex : object.layers().front()->lslices) {
            if (brim_outer && brim_inner)
                polygons_append(brim, offset(ex, brim_separation));
            else {
                if (brim_outer)
                    polygons_append(brim, offset(ex.contour, brim_separation, ClipperLib::jtRound, float(scale_(0.1))));
                else
                    brim.emplace_back(ex.contour);
                if (brim_inner) {
                    Polygons holes = ex.holes;
                    polygons_reverse(holes);
                    holes = shrink(holes, brim_separation, ClipperLib::jtRound, float(scale_(0.1)));
                    polygons_reverse(holes);
                    polygons_append(brim, std::move(holes));
                } else
                    polygons_append(brim, ex.holes);
            }
        }
        brim = union_(brim);
    }

    // How much to inflate the support columns to be stable. This also applies to the 1st layer, if no raft layers are to be printed.
    const float inflate_factor_fine      = float(scale_((m_slicing_params.raft_layers() > 1) ? 0.5 : EPSILON));
    const float inflate_factor_1st_layer = std::max(0.f, float(scale_(object.config().raft_first_layer_expansion)) - inflate_factor_fine);
    MyLayer       *contacts         = top_contacts         .empty() ? nullptr : top_contacts         .front();
    MyLayer       *interfaces       = interface_layers     .empty() ? nullptr : interface_layers     .front();
    MyLayer       *base_interfaces  = base_interface_layers.empty() ? nullptr : base_interface_layers.front();
    MyLayer       *columns_base     = base_layers          .empty() ? nullptr : base_layers          .front();
    if (contacts != nullptr && contacts->print_z > std::max(m_slicing_params.first_print_layer_height, m_slicing_params.raft_contact_top_z) + EPSILON)
        // This is not the raft contact layer.
        contacts = nullptr;
    if (interfaces != nullptr && interfaces->bottom_print_z() > m_slicing_params.raft_interface_top_z + EPSILON)
        // This is not the raft column base layer.
        interfaces = nullptr;
    if (base_interfaces != nullptr && base_interfaces->bottom_print_z() > m_slicing_params.raft_interface_top_z + EPSILON)
        // This is not the raft column base layer.
        base_interfaces = nullptr;
    if (columns_base != nullptr && columns_base->bottom_print_z() > m_slicing_params.raft_interface_top_z + EPSILON)
        // This is not the raft interface layer.
        columns_base = nullptr;

    Polygons interface_polygons;
    if (contacts != nullptr && ! contacts->polygons.empty())
        polygons_append(interface_polygons, expand(contacts->polygons, inflate_factor_fine, SUPPORT_SURFACES_OFFSET_PARAMETERS));
    if (interfaces != nullptr && ! interfaces->polygons.empty())
        polygons_append(interface_polygons, expand(interfaces->polygons, inflate_factor_fine, SUPPORT_SURFACES_OFFSET_PARAMETERS));
    if (base_interfaces != nullptr && ! base_interfaces->polygons.empty())
        polygons_append(interface_polygons, expand(base_interfaces->polygons, inflate_factor_fine, SUPPORT_SURFACES_OFFSET_PARAMETERS));
 
    // Output vector.
    MyLayersPtr raft_layers;

    if (m_slicing_params.raft_layers() > 1) {
        Polygons base;
        Polygons columns;
        if (columns_base != nullptr) {
            base = columns_base->polygons;
            columns = base;
            if (! interface_polygons.empty())
                // Trim the 1st layer columns with the inflated interface polygons.
                columns = diff(columns, interface_polygons);
        }
        if (! interface_polygons.empty()) {
            // Merge the untrimmed columns base with the expanded raft interface, to be used for the support base and interface.
            base = union_(base, interface_polygons); 
        }
        // Do not add the raft contact layer, only add the raft layers below the contact layer.
        // Insert the 1st layer.
        {
            MyLayer &new_layer = layer_allocate(layer_storage, (m_slicing_params.base_raft_layers > 0) ? sltRaftBase : sltRaftInterface);
            raft_layers.push_back(&new_layer);
            new_layer.print_z = m_slicing_params.first_print_layer_height;
            new_layer.height  = m_slicing_params.first_print_layer_height;
            new_layer.bottom_z = 0.;
            new_layer.polygons = inflate_factor_1st_layer > 0 ? expand(base, inflate_factor_1st_layer) : base;
        }
        // Insert the base layers.
        for (size_t i = 1; i < m_slicing_params.base_raft_layers; ++ i) {
            coordf_t print_z = raft_layers.back()->print_z;
            MyLayer &new_layer  = layer_allocate(layer_storage, sltRaftBase);
            raft_layers.push_back(&new_layer);
            new_layer.print_z  = print_z + m_slicing_params.base_raft_layer_height;
            new_layer.height   = m_slicing_params.base_raft_layer_height;
            new_layer.bottom_z = print_z;
            new_layer.polygons = base;
        }
        // Insert the interface layers.
        for (size_t i = 1; i < m_slicing_params.interface_raft_layers; ++ i) {
            coordf_t print_z = raft_layers.back()->print_z;
            MyLayer &new_layer = layer_allocate(layer_storage, sltRaftInterface);
            raft_layers.push_back(&new_layer);
            new_layer.print_z = print_z + m_slicing_params.interface_raft_layer_height;
            new_layer.height  = m_slicing_params.interface_raft_layer_height;
            new_layer.bottom_z = print_z;
            new_layer.polygons = interface_polygons;
            //FIXME misusing contact_polygons for support columns.
            new_layer.contact_polygons = std::make_unique<Polygons>(columns);
        }
    } else {
        if (columns_base != nullptr) {
        // Expand the bases of the support columns in the 1st layer.
            Polygons &raft     = columns_base->polygons;
            Polygons  trimming = offset(m_object->layers().front()->lslices, (float)scale_(m_support_params.gap_xy), SUPPORT_SURFACES_OFFSET_PARAMETERS);
            if (inflate_factor_1st_layer > SCALED_EPSILON) {
                // Inflate in multiple steps to avoid leaking of the support 1st layer through object walls.
                auto  nsteps = std::max(5, int(ceil(inflate_factor_1st_layer / m_support_params.first_layer_flow.scaled_width())));
                float step   = inflate_factor_1st_layer / nsteps;
                for (int i = 0; i < nsteps; ++ i)
                    raft = diff(expand(raft, step), trimming);
            } else
                raft = diff(raft, trimming);
            if (! interface_polygons.empty())
                columns_base->polygons = diff(columns_base->polygons, interface_polygons);
        }
        if (! brim.empty()) {
            if (columns_base)
                columns_base->polygons = diff(columns_base->polygons, brim);
            if (contacts)
                contacts->polygons = diff(contacts->polygons, brim);
            if (interfaces)
                interfaces->polygons = diff(interfaces->polygons, brim);
            if (base_interfaces)
                base_interfaces->polygons = diff(base_interfaces->polygons, brim);
        }
    }

    return raft_layers;
}

// Convert some of the intermediate layers into top/bottom interface layers as well as base interface layers.
std::pair<PrintObjectSupportMaterial::MyLayersPtr, PrintObjectSupportMaterial::MyLayersPtr> PrintObjectSupportMaterial::generate_interface_layers(
    const MyLayersPtr   &bottom_contacts,
    const MyLayersPtr   &top_contacts,
    MyLayersPtr         &intermediate_layers,
    MyLayerStorage      &layer_storage) const
{
//    my $area_threshold = $self->interface_flow->scaled_spacing ** 2;

    std::pair<MyLayersPtr, MyLayersPtr> base_and_interface_layers;
    MyLayersPtr &interface_layers       = base_and_interface_layers.first;
    MyLayersPtr &base_interface_layers  = base_and_interface_layers.second;

    // distinguish between interface and base interface layers
    // Contact layer is considered an interface layer, therefore run the following block only if support_material_interface_layers > 1.
    // Contact layer needs a base_interface layer, therefore run the following block if support_material_interface_layers > 0, has soluble support and extruders are different.
    bool   soluble_interface_non_soluble_base =
        // Zero z-gap between the overhangs and the support interface.
        m_slicing_params.soluble_interface && 
        // Interface extruder soluble.
        m_object_config->support_material_interface_extruder.value > 0 && m_print_config->filament_soluble.get_at(m_object_config->support_material_interface_extruder.value - 1) && 
        // Base extruder: Either "print with active extruder" not soluble.
        (m_object_config->support_material_extruder.value == 0 || ! m_print_config->filament_soluble.get_at(m_object_config->support_material_extruder.value - 1));
    bool   snug_supports                 = m_object_config->support_material_style.value == smsSnug;
    int num_interface_layers_top         = m_object_config->support_material_interface_layers;
    int num_interface_layers_bottom      = m_object_config->support_material_bottom_interface_layers;
    if (num_interface_layers_bottom < 0)
        num_interface_layers_bottom = num_interface_layers_top;
    int num_base_interface_layers_top    = soluble_interface_non_soluble_base ? std::min(num_interface_layers_top / 2, 2) : 0;
    int num_base_interface_layers_bottom = soluble_interface_non_soluble_base ? std::min(num_interface_layers_bottom / 2, 2) : 0;

    if (! intermediate_layers.empty() && (num_interface_layers_top > 1 || num_interface_layers_bottom > 1)) {
        // For all intermediate layers, collect top contact surfaces, which are not further than support_material_interface_layers.
        BOOST_LOG_TRIVIAL(debug) << "PrintObjectSupportMaterial::generate_interface_layers() in parallel - start";
        // Since the intermediate layer index starts at zero the number of interface layer needs to be reduced by 1.
        -- num_interface_layers_top;
        -- num_interface_layers_bottom;
        int num_interface_layers_only_top    = num_interface_layers_top    - num_base_interface_layers_top;
        int num_interface_layers_only_bottom = num_interface_layers_bottom - num_base_interface_layers_bottom;
        interface_layers.assign(intermediate_layers.size(), nullptr);
        if (num_base_interface_layers_top || num_base_interface_layers_bottom)
            base_interface_layers.assign(intermediate_layers.size(), nullptr);
        auto smoothing_distance              = m_support_params.support_material_interface_flow.scaled_spacing() * 1.5;
        auto minimum_island_radius           = m_support_params.support_material_interface_flow.scaled_spacing() / m_support_params.interface_density;
        auto closing_distance                = smoothing_distance; // scaled<float>(m_object_config->support_material_closing_radius.value);
        tbb::spin_mutex layer_storage_mutex;
        // Insert a new layer into base_interface_layers, if intersection with base exists.
        auto insert_layer = [&layer_storage, &layer_storage_mutex, snug_supports, closing_distance, smoothing_distance, minimum_island_radius](
                MyLayer &intermediate_layer, Polygons &bottom, Polygons &&top, const Polygons *subtract, SupporLayerType type) -> MyLayer* {
            assert(! bottom.empty() || ! top.empty());
            // Merge top into bottom, unite them with a safety offset.
            append(bottom, std::move(top));
            // Merge top / bottom interfaces. For snug supports, merge using closing distance and regularize (close concave corners).
            bottom = intersection(
                snug_supports ?
                    smooth_outward(closing(std::move(bottom), closing_distance + minimum_island_radius, closing_distance, SUPPORT_SURFACES_OFFSET_PARAMETERS), smoothing_distance) :
                    union_safety_offset(std::move(bottom)),
                intermediate_layer.polygons);
            if (! bottom.empty()) {
                //FIXME Remove non-printable tiny islands, let them be printed using the base support.
                //bottom = opening(std::move(bottom), minimum_island_radius);
                if (! bottom.empty()) {
                    MyLayer &layer_new = layer_allocate(layer_storage, layer_storage_mutex, type);
                    layer_new.polygons   = std::move(bottom);
                    layer_new.print_z    = intermediate_layer.print_z;
                    layer_new.bottom_z   = intermediate_layer.bottom_z;
                    layer_new.height     = intermediate_layer.height;
                    layer_new.bridging   = intermediate_layer.bridging;
                    // Subtract the interface from the base regions.
                    intermediate_layer.polygons = diff(intermediate_layer.polygons, layer_new.polygons);
                    if (subtract)
                        // Trim the base interface layer with the interface layer.
                        layer_new.polygons = diff(std::move(layer_new.polygons), *subtract);
                    //FIXME filter layer_new.polygons islands by a minimum area?
        //                  $interface_area = [ grep abs($_->area) >= $area_threshold, @$interface_area ];
                    return &layer_new;
                }
            }
            return nullptr;
        };
        tbb::parallel_for(tbb::blocked_range<int>(0, int(intermediate_layers.size())),
            [&bottom_contacts, &top_contacts, &intermediate_layers, &insert_layer, 
             num_interface_layers_top, num_interface_layers_bottom, num_base_interface_layers_top, num_base_interface_layers_bottom, num_interface_layers_only_top, num_interface_layers_only_bottom,
             snug_supports, &interface_layers, &base_interface_layers](const tbb::blocked_range<int>& range) {                
                // Gather the top / bottom contact layers intersecting with num_interface_layers resp. num_interface_layers_only intermediate layers above / below
                // this intermediate layer.
                // Index of the first top contact layer intersecting the current intermediate layer.
                auto idx_top_contact_first      = -1;
                // Index of the first bottom contact layer intersecting the current intermediate layer.
                auto idx_bottom_contact_first   = -1;
                auto num_intermediate = int(intermediate_layers.size());
                for (int idx_intermediate_layer = range.begin(); idx_intermediate_layer < range.end(); ++ idx_intermediate_layer) {
                    MyLayer &intermediate_layer = *intermediate_layers[idx_intermediate_layer];
                    Polygons polygons_top_contact_projected_interface;
                    Polygons polygons_top_contact_projected_base;
                    Polygons polygons_bottom_contact_projected_interface;
                    Polygons polygons_bottom_contact_projected_base;
                    if (num_interface_layers_top > 0) {
                        // Top Z coordinate of a slab, over which we are collecting the top / bottom contact surfaces
                        coordf_t top_z              = intermediate_layers[std::min(num_intermediate - 1, idx_intermediate_layer + num_interface_layers_top - 1)]->print_z;
                        coordf_t top_inteface_z     = std::numeric_limits<coordf_t>::max();
                        if (num_base_interface_layers_top > 0)
                            // Some top base interface layers will be generated.
                            top_inteface_z = num_interface_layers_only_top == 0 ?
                                // Only base interface layers to generate.
                                - std::numeric_limits<coordf_t>::max() :
                                intermediate_layers[std::min(num_intermediate - 1, idx_intermediate_layer + num_interface_layers_only_top - 1)]->print_z;
                        // Move idx_top_contact_first up until above the current print_z.
                        idx_top_contact_first = idx_higher_or_equal(top_contacts, idx_top_contact_first, [&intermediate_layer](const MyLayer *layer){ return layer->print_z >= intermediate_layer.print_z; }); //  - EPSILON
                        // Collect the top contact areas above this intermediate layer, below top_z.
                        for (int idx_top_contact = idx_top_contact_first; idx_top_contact < int(top_contacts.size()); ++ idx_top_contact) {
                            const MyLayer &top_contact_layer = *top_contacts[idx_top_contact];
                            //FIXME maybe this adds one interface layer in excess?
                            if (top_contact_layer.bottom_z - EPSILON > top_z)
                                break;
                            polygons_append(top_contact_layer.bottom_z - EPSILON > top_inteface_z ? polygons_top_contact_projected_base : polygons_top_contact_projected_interface, 
                                // For snug supports, project the overhang polygons covering the whole overhang, so that they will merge without a gap with support polygons of the other layers.
                                // For grid supports, merging of support regions will be performed by the projection into grid.
                                snug_supports ? *top_contact_layer.overhang_polygons : top_contact_layer.polygons);
                        }
                    }
                    if (num_interface_layers_bottom > 0) {
                        // Bottom Z coordinate of a slab, over which we are collecting the top / bottom contact surfaces
                        coordf_t bottom_z           = intermediate_layers[std::max(0, idx_intermediate_layer - num_interface_layers_bottom + 1)]->bottom_z;
                        coordf_t bottom_interface_z = - std::numeric_limits<coordf_t>::max();
                        if (num_base_interface_layers_bottom > 0)
                            // Some bottom base interface layers will be generated.
                            bottom_interface_z = num_interface_layers_only_bottom == 0 ? 
                                // Only base interface layers to generate.
                                std::numeric_limits<coordf_t>::max() :
                                intermediate_layers[std::max(0, idx_intermediate_layer - num_interface_layers_only_bottom)]->bottom_z;
                        // Move idx_bottom_contact_first up until touching bottom_z.
                        idx_bottom_contact_first = idx_higher_or_equal(bottom_contacts, idx_bottom_contact_first, [bottom_z](const MyLayer *layer){ return layer->print_z >= bottom_z - EPSILON; });
                        // Collect the top contact areas above this intermediate layer, below top_z.
                        for (int idx_bottom_contact = idx_bottom_contact_first; idx_bottom_contact < int(bottom_contacts.size()); ++ idx_bottom_contact) {
                            const MyLayer &bottom_contact_layer = *bottom_contacts[idx_bottom_contact];
                            if (bottom_contact_layer.print_z - EPSILON > intermediate_layer.bottom_z)
                                break;
                            polygons_append(bottom_contact_layer.print_z - EPSILON > bottom_interface_z ? polygons_bottom_contact_projected_interface : polygons_bottom_contact_projected_base, bottom_contact_layer.polygons);
                        }
                    }
                    MyLayer *interface_layer = nullptr;
                    if (! polygons_bottom_contact_projected_interface.empty() || ! polygons_top_contact_projected_interface.empty()) {
                        interface_layer = insert_layer(
                            intermediate_layer, polygons_bottom_contact_projected_interface, std::move(polygons_top_contact_projected_interface), nullptr,
                            polygons_top_contact_projected_interface.empty() ? sltBottomInterface : sltTopInterface);
                        interface_layers[idx_intermediate_layer] = interface_layer;
                    }
                    if (! polygons_bottom_contact_projected_base.empty() || ! polygons_top_contact_projected_base.empty())
                        base_interface_layers[idx_intermediate_layer] = insert_layer(
                            intermediate_layer, polygons_bottom_contact_projected_base, std::move(polygons_top_contact_projected_base), 
                            interface_layer ? &interface_layer->polygons : nullptr, sltBase);
                }
            });

        // Compress contact_out, remove the nullptr items.
        remove_nulls(interface_layers);
        remove_nulls(base_interface_layers);
        BOOST_LOG_TRIVIAL(debug) << "PrintObjectSupportMaterial::generate_interface_layers() in parallel - end";
    }
    
    return base_and_interface_layers;
}

<<<<<<< HEAD
static inline void fill_expolygon_generate_paths(
    ExtrusionEntitiesPtr    &dst,
    ExPolygon              &&expolygon,
    Fill                    *filler,
    const FillParams        &fill_params,
    float                    density,
    ExtrusionRole            role,
    const Flow              &flow,
    coordf_t                 spacing)
{
    FillParams new_params = fill_params;
    new_params.flow = flow;
    new_params.role = role;
    filler->init_spacing(spacing, new_params);
    {
        Surface surface(stPosInternal | stDensSparse, std::move(expolygon));
        //TODO: catch exception here?
        filler->fill_surface_extrusion(&surface, new_params, dst);
    }
}
=======
//static inline void fill_expolygons_generate_paths(
//    ExtrusionEntitiesPtr    &dst, 
//    const ExPolygons        &expolygons,
//    Fill                    *filler,
//    float                    density,
//    ExtrusionRole            role, 
//    const Flow              &flow)
//{
//    FillParams fill_params;
//    fill_params.density = density;
//    fill_params.dont_adjust = true;
//    fill_params.flow = flow;
//    fill_params.role = role;
//    for (const ExPolygon &expoly : expolygons) {
//        Surface surface(stPosInternal | stDensSparse, expoly);
//        //TODO: catch exception here?
//        filler->fill_surface_extrusion(&surface, fill_params, dst);
//    }
//}
>>>>>>> 9667ed7d

static inline void fill_expolygons_generate_paths(
    ExtrusionEntitiesPtr    &dst,
    ExPolygons             &&expolygons,
    Fill                    *filler,
    const FillParams        &fill_params,
    float                    density,
    ExtrusionRole            role,
    const Flow              &flow,
    coordf_t                 spacing)
{
    for (ExPolygon &expoly : expolygons)
        fill_expolygon_generate_paths(dst, std::move(expoly), filler, fill_params, density, role, flow, spacing);
}

static inline void fill_expolygons_generate_paths(
    ExtrusionEntitiesPtr    &dst,
    ExPolygons             &&expolygons,
    Fill                    *filler,
    float                    density,
    ExtrusionRole            role,
    const Flow              &flow,
    coordf_t                 spacing,
    const PrintRegionConfig &region_config)
{
    FillParams fill_params;
    fill_params.density     = density;
    fill_params.dont_adjust = true;
<<<<<<< HEAD
    fill_expolygons_generate_paths(dst, std::move(expolygons), filler, fill_params, density, role, flow, spacing);
}

static inline void fill_expolygons_with_sheath_generate_paths(
    ExtrusionEntitiesPtr    &dst,
    const Polygons          &polygons,
    Fill                    *filler,
    float                    density,
    ExtrusionRole            role,
    const Flow              &flow,
    coordf_t                 spacing,
    bool                     with_sheath,
    bool                     no_sort)
{
    if (polygons.empty())
        return;

    if (! with_sheath) {
        fill_expolygons_generate_paths(dst, closing_ex(polygons, float(SCALED_EPSILON)), filler, density, role, flow, spacing);
        return;
    }

    FillParams fill_params;
    fill_params.density     = density;
    fill_params.dont_adjust = true;

    // Clip the sheath path to avoid the extruder to get exactly on the first point of the loop.
    double clip_length = spacing * 0.15;

    for (ExPolygon &expoly : closing_ex(polygons, float(SCALED_EPSILON), float(SCALED_EPSILON + 0.5*flow.scaled_width()))) {
        // Don't reorder the skirt and its infills.
        std::unique_ptr<ExtrusionEntityCollection> eec;
        if (no_sort) {
            eec = std::make_unique<ExtrusionEntityCollection>();
            eec->set_can_sort_reverse(false, true);
        }
        ExtrusionEntitiesPtr &out = no_sort ? eec->entities : dst;
        // Draw the perimeters.
        Polylines polylines;
        polylines.reserve(expoly.holes.size() + 1);
        for (size_t i = 0; i <= expoly.holes.size();  ++ i) {
            Polyline pl(i == 0 ? expoly.contour.points : expoly.holes[i - 1].points);
            pl.points.emplace_back(pl.points.front());
            pl.clip_end(clip_length);
            polylines.emplace_back(std::move(pl));
        }
        extrusion_entities_append_paths(out, polylines, erSupportMaterial, flow.mm3_per_mm(), flow.width(), flow.height());
        // Fill in the rest.
        fill_expolygons_generate_paths(out, offset_ex(expoly, float(-0.4 * spacing)), filler, fill_params, density, role, flow, spacing);
        if (no_sort && ! eec->empty())
            dst.emplace_back(eec.release());
=======
    fill_params.flow = flow;
    fill_params.role = role;
    fill_params.config = &region_config;
    filler->init_spacing(spacing, fill_params);
    for (ExPolygon &expoly : expolygons) {
        Surface surface(stPosInternal | stDensSparse, std::move(expoly));
        //TODO: catch exception here?
        filler->fill_surface_extrusion(&surface, fill_params, dst);
>>>>>>> 9667ed7d
    }
}

// Support layers, partially processed.
struct MyLayerExtruded
{
    MyLayerExtruded& operator=(MyLayerExtruded &&rhs) {
        this->layer = rhs.layer;
        this->extrusions = std::move(rhs.extrusions);
        m_polygons_to_extrude = std::move(rhs.m_polygons_to_extrude);
        rhs.layer = nullptr;
        return *this;
    }

    bool empty() const {
        return layer == nullptr || layer->polygons.empty();
    }

    void set_polygons_to_extrude(Polygons &&polygons) { 
        if (m_polygons_to_extrude == nullptr) 
            m_polygons_to_extrude = std::make_unique<Polygons>(std::move(polygons));
        else
            *m_polygons_to_extrude = std::move(polygons);
    }
    Polygons& polygons_to_extrude() { return (m_polygons_to_extrude == nullptr) ? layer->polygons : *m_polygons_to_extrude; }
    const Polygons& polygons_to_extrude() const { return (m_polygons_to_extrude == nullptr) ? layer->polygons : *m_polygons_to_extrude; }

    bool could_merge(const MyLayerExtruded &other) const {
        return ! this->empty() && ! other.empty() && 
            std::abs(this->layer->height - other.layer->height) < EPSILON &&
            this->layer->bridging == other.layer->bridging; 
    }

    // Merge regions, perform boolean union over the merged polygons.
    void merge(MyLayerExtruded &&other) {
        assert(this->could_merge(other));
        // 1) Merge the rest polygons to extrude, if there are any.
        if (other.m_polygons_to_extrude != nullptr) {
            if (m_polygons_to_extrude == nullptr) {
                // This layer has no extrusions generated yet, if it has no m_polygons_to_extrude (its area to extrude was not reduced yet).
                assert(this->extrusions.empty());
                m_polygons_to_extrude = std::make_unique<Polygons>(this->layer->polygons);
            }
            Slic3r::polygons_append(*m_polygons_to_extrude, std::move(*other.m_polygons_to_extrude));
            *m_polygons_to_extrude = union_safety_offset(*m_polygons_to_extrude);
            other.m_polygons_to_extrude.reset();
        } else if (m_polygons_to_extrude != nullptr) {
            assert(other.m_polygons_to_extrude == nullptr);
            // The other layer has no extrusions generated yet, if it has no m_polygons_to_extrude (its area to extrude was not reduced yet).
            assert(other.extrusions.empty());
            Slic3r::polygons_append(*m_polygons_to_extrude, other.layer->polygons);
            *m_polygons_to_extrude = union_safety_offset(*m_polygons_to_extrude);
        }
        // 2) Merge the extrusions.
        this->extrusions.entities.insert(this->extrusions.entities.end(), other.extrusions.entities.begin(), other.extrusions.entities.end());
        other.extrusions.entities.clear();
        // 3) Merge the infill polygons.
        Slic3r::polygons_append(this->layer->polygons, std::move(other.layer->polygons));
        this->layer->polygons = union_safety_offset(this->layer->polygons);
        other.layer->polygons.clear();
    }

    void polygons_append(Polygons &dst) const {
        if (layer != NULL && ! layer->polygons.empty())
            Slic3r::polygons_append(dst, layer->polygons);
    }

    // The source layer. It carries the height and extrusion type (bridging / non bridging, extrusion height).
    PrintObjectSupportMaterial::MyLayer  *layer { nullptr };
    // Collect extrusions. They will be exported sorted by the bottom height.
    ExtrusionEntityCollection            extrusions;

private:
    // In case the extrusions are non-empty, m_polygons_to_extrude may contain the rest areas yet to be filled by additional support.
    // This is useful mainly for the loop interfaces, which are generated before the zig-zag infills.
    std::unique_ptr<Polygons>             m_polygons_to_extrude;
};

typedef std::vector<MyLayerExtruded*> MyLayerExtrudedPtrs;

struct LoopInterfaceProcessor
{
    LoopInterfaceProcessor(coordf_t circle_r) :
        n_contact_loops(0),
        circle_radius(circle_r),
        circle_distance(circle_r * 3.)
    {
        // Shape of the top contact area.
        circle.points.reserve(6);
        for (size_t i = 0; i < 6; ++ i) {
            double angle = double(i) * M_PI / 3.;
            circle.points.push_back(Point(circle_radius * cos(angle), circle_radius * sin(angle)));
        }
    }

    // Generate loop contacts at the top_contact_layer,
    // trim the top_contact_layer->polygons with the areas covered by the loops.
    void generate(MyLayerExtruded &top_contact_layer, const Flow &interface_flow_src) const;

    int         n_contact_loops;
    coordf_t    circle_radius;
    coordf_t    circle_distance;
    Polygon     circle;
};

void LoopInterfaceProcessor::generate(MyLayerExtruded &top_contact_layer, const Flow &interface_flow_src) const
{
    if (n_contact_loops == 0 || top_contact_layer.empty())
        return;

    Flow flow = interface_flow_src.with_height(top_contact_layer.layer->height);

    Polygons overhang_polygons;
    if (top_contact_layer.layer->overhang_polygons != nullptr)
        overhang_polygons = std::move(*top_contact_layer.layer->overhang_polygons);

    // Generate the outermost loop.
    // Find centerline of the external loop (or any other kind of extrusions should the loop be skipped)
    ExPolygons top_contact_expolygons = offset_ex(union_ex(top_contact_layer.layer->polygons), - 0.5f * flow.scaled_width());

    // Grid size and bit shifts for quick and exact to/from grid coordinates manipulation.
    coord_t circle_grid_resolution = 1;
    coord_t circle_grid_powerof2 = 0;
    {
        // epsilon to account for rounding errors
        coord_t circle_grid_resolution_non_powerof2 = coord_t(2. * circle_distance + 3.);
        while (circle_grid_resolution < circle_grid_resolution_non_powerof2) {
            circle_grid_resolution <<= 1;
            ++ circle_grid_powerof2;
        }
    }

    struct PointAccessor {
        const Point* operator()(const Point &pt) const { return &pt; }
    };
    typedef ClosestPointInRadiusLookup<Point, PointAccessor> ClosestPointLookupType;
    
    Polygons loops0;
    {
        // find centerline of the external loop of the contours
        // Only consider the loops facing the overhang.
        Polygons external_loops;
        // Holes in the external loops.
        Polygons circles;
        Polygons overhang_with_margin = offset(union_ex(overhang_polygons), 0.5f * flow.scaled_width());
        for (ExPolygons::iterator it_contact_expoly = top_contact_expolygons.begin(); it_contact_expoly != top_contact_expolygons.end(); ++ it_contact_expoly) {
            // Store the circle centers placed for an expolygon into a regular grid, hashed by the circle centers.
            ClosestPointLookupType circle_centers_lookup(coord_t(circle_distance - SCALED_EPSILON));
            Points circle_centers;
            Point  center_last;
            // For each contour of the expolygon, start with the outer contour, continue with the holes.
            for (size_t i_contour = 0; i_contour <= it_contact_expoly->holes.size(); ++ i_contour) {
                Polygon     &contour = (i_contour == 0) ? it_contact_expoly->contour : it_contact_expoly->holes[i_contour - 1];
                const Point *seg_current_pt = nullptr;
                coordf_t     seg_current_t  = 0.;
                if (! intersection_pl(contour.split_at_first_point(), overhang_with_margin).empty()) {
                    // The contour is below the overhang at least to some extent.
                    //FIXME ideally one would place the circles below the overhang only.
                    // Walk around the contour and place circles so their centers are not closer than circle_distance from each other.
                    if (circle_centers.empty()) {
                        // Place the first circle.
                        seg_current_pt = &contour.points.front();
                        seg_current_t  = 0.;
                        center_last    = *seg_current_pt;
                        circle_centers_lookup.insert(center_last);
                        circle_centers.push_back(center_last);
                    }
                    for (Points::const_iterator it = contour.points.begin() + 1; it != contour.points.end(); ++it) {
                        // Is it possible to place a circle on this segment? Is it not too close to any of the circles already placed on this contour?
                        const Point &p1 = *(it-1);
                        const Point &p2 = *it;
                        // Intersection of a ray (p1, p2) with a circle placed at center_last, with radius of circle_distance.
                        const Vec2d v_seg(coordf_t(p2(0)) - coordf_t(p1(0)), coordf_t(p2(1)) - coordf_t(p1(1)));
                        const Vec2d v_cntr(coordf_t(p1(0) - center_last(0)), coordf_t(p1(1) - center_last(1)));
                        coordf_t a = v_seg.squaredNorm();
                        coordf_t b = 2. * v_seg.dot(v_cntr);
                        coordf_t c = v_cntr.squaredNorm() - circle_distance * circle_distance;
                        coordf_t disc = b * b - 4. * a * c;
                        if (disc > 0.) {
                            // The circle intersects a ray. Avoid the parts of the segment inside the circle.
                            coordf_t t1 = (-b - sqrt(disc)) / (2. * a);
                            coordf_t t2 = (-b + sqrt(disc)) / (2. * a);
                            coordf_t t0 = (seg_current_pt == &p1) ? seg_current_t : 0.;
                            // Take the lowest t in <t0, 1.>, excluding <t1, t2>.
                            coordf_t t;
                            if (t0 <= t1)
                                t = t0;
                            else if (t2 <= 1.)
                                t = t2;
                            else {
                                // Try the following segment.
                                seg_current_pt = nullptr;
                                continue;
                            }
                            seg_current_pt = &p1;
                            seg_current_t  = t;
                            center_last    = Point(p1(0) + coord_t(v_seg(0) * t), p1(1) + coord_t(v_seg(1) * t));
                            // It has been verified that the new point is far enough from center_last.
                            // Ensure, that it is far enough from all the centers.
                            std::pair<const Point*, coordf_t> circle_closest = circle_centers_lookup.find(center_last);
                            if (circle_closest.first != nullptr) {
                                -- it;
                                continue;
                            }
                        } else {
                            // All of the segment is outside the circle. Take the first point.
                            seg_current_pt = &p1;
                            seg_current_t  = 0.;
                            center_last    = p1;
                        }
                        // Place the first circle.
                        circle_centers_lookup.insert(center_last);
                        circle_centers.push_back(center_last);
                    }
                    external_loops.push_back(std::move(contour));
                    for (const Point &center : circle_centers) {
                        circles.push_back(circle);
                        circles.back().translate(center);
                    }
                }
            }
        }
        // Apply a pattern to the external loops.
        loops0 = diff(external_loops, circles);
    }

    Polylines loop_lines;
    {
        // make more loops
        Polygons loop_polygons = loops0;
        for (int i = 1; i < n_contact_loops; ++ i)
            polygons_append(loop_polygons,
                opening(
                    loops0, 
                    i * flow.scaled_spacing() + 0.5f * flow.scaled_spacing(),
                    0.5f * flow.scaled_spacing()));
        // Clip such loops to the side oriented towards the object.
        // Collect split points, so they will be recognized after the clipping.
        // At the split points the clipped pieces will be stitched back together.
        loop_lines.reserve(loop_polygons.size());
        std::unordered_map<Point, int, PointHash> map_split_points;
        for (Polygons::const_iterator it = loop_polygons.begin(); it != loop_polygons.end(); ++ it) {
            assert(map_split_points.find(it->first_point()) == map_split_points.end());
            map_split_points[it->first_point()] = -1;
            loop_lines.push_back(it->split_at_first_point());
        }
        loop_lines = intersection_pl(loop_lines, expand(overhang_polygons, scale_(SUPPORT_MATERIAL_MARGIN)));
        // Because a closed loop has been split to a line, loop_lines may contain continuous segments split to 2 pieces.
        // Try to connect them.
        for (int i_line = 0; i_line < int(loop_lines.size()); ++ i_line) {
            Polyline &polyline = loop_lines[i_line];
            auto it = map_split_points.find(polyline.first_point());
            if (it != map_split_points.end()) {
                // This is a stitching point.
                // If this assert triggers, multiple source polygons likely intersected at this point.
                assert(it->second != -2);
                if (it->second < 0) {
                    // First occurence.
                    it->second = i_line;
                } else {
                    // Second occurence. Join the lines.
                    Polyline &polyline_1st = loop_lines[it->second];
                    assert(polyline_1st.first_point() == it->first || polyline_1st.last_point() == it->first);
                    if (polyline_1st.first_point() == it->first)
                        polyline_1st.reverse();
                    polyline_1st.append(std::move(polyline));
                    it->second = -2;
                }
                continue;
            }
            it = map_split_points.find(polyline.last_point());
            if (it != map_split_points.end()) {
                // This is a stitching point.
                // If this assert triggers, multiple source polygons likely intersected at this point.
                assert(it->second != -2);
                if (it->second < 0) {
                    // First occurence.
                    it->second = i_line;
                } else {
                    // Second occurence. Join the lines.
                    Polyline &polyline_1st = loop_lines[it->second];
                    assert(polyline_1st.first_point() == it->first || polyline_1st.last_point() == it->first);
                    if (polyline_1st.first_point() == it->first)
                        polyline_1st.reverse();
                    polyline.reverse();
                    polyline_1st.append(std::move(polyline));
                    it->second = -2;
                }
            }
        }
        // Remove empty lines.
        remove_degenerate(loop_lines);
    }
    
    // add the contact infill area to the interface area
    // note that growing loops by $circle_radius ensures no tiny
    // extrusions are left inside the circles; however it creates
    // a very large gap between loops and contact_infill_polygons, so maybe another
    // solution should be found to achieve both goals
    // Store the trimmed polygons into a separate polygon set, so the original infill area remains intact for
    // "modulate by layer thickness".
    top_contact_layer.set_polygons_to_extrude(diff(top_contact_layer.layer->polygons, offset(loop_lines, double(circle_radius * 1.1))));

    // Transform loops into ExtrusionPath objects.
    extrusion_entities_append_paths(
        top_contact_layer.extrusions.entities,
        std::move(loop_lines),
        erSupportMaterialInterface, flow.mm3_per_mm(), flow.width(), flow.height());
}

#ifdef SLIC3R_DEBUG
static std::string dbg_index_to_color(int idx)
{
    if (idx < 0)
        return "yellow";
    idx = idx % 3;
    switch (idx) {
        case 0: return "red";
        case 1: return "green";
        default: return "blue";
    }
}
#endif /* SLIC3R_DEBUG */

class GetFirstPath : public ExtrusionVisitorConst {
public:
    const ExtrusionPath *extrusion_path_template = nullptr;
    virtual void use(const ExtrusionPath &path) override { extrusion_path_template = &path; }
    virtual void use(const ExtrusionPath3D &path3D) override { extrusion_path_template = &path3D; }
    virtual void use(const ExtrusionMultiPath &multipath) override { if (!multipath.paths.empty()) extrusion_path_template = &multipath.paths.front(); }
    virtual void use(const ExtrusionMultiPath3D &multipath) override { if (!multipath.paths.empty()) extrusion_path_template = &multipath.paths.front(); }
    virtual void use(const ExtrusionLoop &loop) override { if (!loop.paths.empty()) extrusion_path_template = &loop.paths.front(); }
    virtual void use(const ExtrusionEntityCollection &collection) override {
        auto it = collection.entities.begin();
        while (extrusion_path_template == nullptr && it != collection.entities.end()) {
            (*it)->visit(*this);
            ++it;
        }
    }
};

// When extruding a bottom interface layer over an object, the bottom interface layer is extruded in a thin air, therefore
// it is being extruded with a bridging flow to not shrink excessively (the die swell effect).
// Tiny extrusions are better avoided and it is always better to anchor the thread to an existing support structure if possible.
// Therefore the bottom interface spots are expanded a bit. The expanded regions may overlap with another bottom interface layers,
// leading to over extrusion, where they overlap. The over extrusion is better avoided as it often makes the interface layers
// to stick too firmly to the object.
//
// Modulate thickness (increase bottom_z) of extrusions_in_out generated for this_layer
// if they overlap with overlapping_layers, whose print_z is above this_layer.bottom_z() and below this_layer.print_z.
void modulate_extrusion_by_overlapping_layers(
    // Extrusions generated for this_layer.
    ExtrusionEntityCollection                          &extrusions_in_out,
    const PrintObjectSupportMaterial::MyLayer          &this_layer,
    // Multiple layers overlapping with this_layer, sorted bottom up.
    const PrintObjectSupportMaterial::MyLayersPtr      &overlapping_layers)
{
    size_t n_overlapping_layers = overlapping_layers.size();
    if (n_overlapping_layers == 0 || extrusions_in_out.empty())
        // The extrusions do not overlap with any other extrusion.
        return;

    //TODO: should preserve the unsortable things
    ExtrusionEntityCollection flatten_extrusions_in_out = extrusions_in_out.flatten();

    // Get the initial extrusion parameters.
    GetFirstPath getFirstPathVisitor;
    flatten_extrusions_in_out.entities.front()->visit(getFirstPathVisitor);
    const ExtrusionPath *extrusion_path_template = getFirstPathVisitor.extrusion_path_template;
    assert(extrusion_path_template != nullptr);
    ExtrusionRole extrusion_role = extrusion_path_template->role();
    float         extrusion_width = extrusion_path_template->width;

    struct ExtrusionPathFragment
    {
        ExtrusionPathFragment() : mm3_per_mm(-1), width(-1), height(-1) {};
        ExtrusionPathFragment(double mm3_per_mm, float width, float height) : mm3_per_mm(mm3_per_mm), width(width), height(height) {};

        Polylines       polylines;
        double          mm3_per_mm;
        float           width;
        float           height;
    };

    // Split the extrusions by the overlapping layers, reduce their extrusion rate.
    // The last path_fragment is from this_layer.
    std::vector<ExtrusionPathFragment> path_fragments(
        n_overlapping_layers + 1, 
        ExtrusionPathFragment(extrusion_path_template->mm3_per_mm, extrusion_path_template->width, extrusion_path_template->height));
    // Don't use it, it will be released.
    extrusion_path_template = nullptr;

#ifdef SLIC3R_DEBUG
    static int iRun = 0;
    ++ iRun;
    BoundingBox bbox;
    for (size_t i_overlapping_layer = 0; i_overlapping_layer < n_overlapping_layers; ++ i_overlapping_layer) {
        const PrintObjectSupportMaterial::MyLayer &overlapping_layer = *overlapping_layers[i_overlapping_layer];
        bbox.merge(get_extents(overlapping_layer.polygons));
    }
    for (ExtrusionEntitiesPtr::const_iterator it = extrusions_in_out.begin(); it != extrusions_in_out.end(); ++ it) {
        ExtrusionPath *path = dynamic_cast<ExtrusionPath*>(*it);
        assert(path != nullptr);
        bbox.merge(get_extents(path->polyline));
    }
    SVG svg(debug_out_path("support-fragments-%d-%lf.svg", iRun, this_layer.print_z).c_str(), bbox);
    const float transparency = 0.5f;
    // Filled polygons for the overlapping regions.
    svg.draw(union_ex(this_layer.polygons), dbg_index_to_color(-1), transparency);
    for (size_t i_overlapping_layer = 0; i_overlapping_layer < n_overlapping_layers; ++ i_overlapping_layer) {
        const PrintObjectSupportMaterial::MyLayer &overlapping_layer = *overlapping_layers[i_overlapping_layer];
        svg.draw(union_ex(overlapping_layer.polygons), dbg_index_to_color(int(i_overlapping_layer)), transparency);
    }
    // Contours of the overlapping regions.
    svg.draw(to_polylines(this_layer.polygons), dbg_index_to_color(-1), scale_(0.2));
    for (size_t i_overlapping_layer = 0; i_overlapping_layer < n_overlapping_layers; ++ i_overlapping_layer) {
        const PrintObjectSupportMaterial::MyLayer &overlapping_layer = *overlapping_layers[i_overlapping_layer];
        svg.draw(to_polylines(overlapping_layer.polygons), dbg_index_to_color(int(i_overlapping_layer)), scale_(0.1));
    }
    // Fill extrusion, the source.
    for (ExtrusionEntitiesPtr::const_iterator it = extrusions_in_out.begin(); it != extrusions_in_out.end(); ++ it) {
        ExtrusionPath *path = dynamic_cast<ExtrusionPath*>(*it);
        std::string color_name;
        switch ((it - extrusions_in_out.begin()) % 9) {
            case 0: color_name = "magenta"; break;
            case 1: color_name = "deepskyblue"; break;
            case 2: color_name = "coral"; break;
            case 3: color_name = "goldenrod"; break;
            case 4: color_name = "orange"; break;
            case 5: color_name = "olivedrab"; break;
            case 6: color_name = "blueviolet"; break;
            case 7: color_name = "brown"; break;
            default: color_name = "orchid"; break;
        }
        svg.draw(path->polyline, color_name, scale_(0.2));
    }
#endif /* SLIC3R_DEBUG */

    // End points of the original paths.
    std::vector<std::pair<Point, Point>> path_ends; 
    // Collect the paths of this_layer.
    {
        Polylines &polylines = path_fragments.back().polylines;
        for (const ExtrusionEntity *ee : flatten_extrusions_in_out.entities) {
            for (Polyline &polyline : ee->as_polylines()) {
                polylines.emplace_back(std::move(polyline));
            }
            path_ends.emplace_back(std::pair<Point, Point>(polylines.back().points.front(), polylines.back().points.back()));
        }
    }
    // Destroy the original extrusion paths, their polylines were moved to path_fragments already.
    // This will be the destination for the new paths.
    extrusions_in_out.clear();

    // Fragment the path segments by overlapping layers. The overlapping layers are sorted by an increasing print_z.
    // Trim by the highest overlapping layer first.
    for (int i_overlapping_layer = int(n_overlapping_layers) - 1; i_overlapping_layer >= 0; -- i_overlapping_layer) {
        const PrintObjectSupportMaterial::MyLayer &overlapping_layer = *overlapping_layers[i_overlapping_layer];
        ExtrusionPathFragment &frag = path_fragments[i_overlapping_layer];
        Polygons polygons_trimming = offset(union_ex(overlapping_layer.polygons), double(scale_(0.5*extrusion_width)));
        frag.polylines = intersection_pl(path_fragments.back().polylines, polygons_trimming);
        path_fragments.back().polylines = diff_pl(path_fragments.back().polylines, polygons_trimming);
        // Adjust the extrusion parameters for a reduced layer height and a non-bridging flow (nozzle_dmr = -1, does not matter).
        assert(this_layer.print_z > overlapping_layer.print_z);
        float old_height = frag.height;
        frag.height = float(this_layer.print_z - overlapping_layer.print_z);
        // don't recompute the flow, just use a simple % reduction/increase, as it can wreak havoc as the flow is compute internally by the fill algo. We can't recompute it!
        frag.mm3_per_mm = frag.mm3_per_mm * frag.height / old_height;
#ifdef SLIC3R_DEBUG
        svg.draw(frag.polylines, dbg_index_to_color(i_overlapping_layer), scale_(0.1));
#endif /* SLIC3R_DEBUG */
    }

#ifdef SLIC3R_DEBUG
    svg.draw(path_fragments.back().polylines, dbg_index_to_color(-1), scale_(0.1));
    svg.Close();
#endif /* SLIC3R_DEBUG */

    // Now chain the split segments using hashing and a nearly exact match, maintaining the order of segments.
    // Create a single ExtrusionPath or ExtrusionEntityCollection per source ExtrusionPath.
    // Map of fragment start/end points to a pair of <i_overlapping_layer, i_polyline_in_layer>
    // Because a non-exact matching is used for the end points, a multi-map is used.
    // As the clipper library may reverse the order of some clipped paths, store both ends into the map.
    struct ExtrusionPathFragmentEnd
    {
        ExtrusionPathFragmentEnd(size_t alayer_idx, size_t apolyline_idx, bool ais_start) :
            layer_idx(alayer_idx), polyline_idx(apolyline_idx), is_start(ais_start) {}
        size_t layer_idx;
        size_t polyline_idx;
        bool   is_start;
    };
    class ExtrusionPathFragmentEndPointAccessor {
    public:
        ExtrusionPathFragmentEndPointAccessor(const std::vector<ExtrusionPathFragment> &path_fragments) : m_path_fragments(path_fragments) {}
        // Return an end point of a fragment, or nullptr if the fragment has been consumed already.
        const Point* operator()(const ExtrusionPathFragmentEnd &fragment_end) const {
            const Polyline &polyline = m_path_fragments[fragment_end.layer_idx].polylines[fragment_end.polyline_idx];
            return polyline.points.empty() ? nullptr :
                (fragment_end.is_start ? &polyline.points.front() : &polyline.points.back());
        }
    private:
        ExtrusionPathFragmentEndPointAccessor& operator=(const ExtrusionPathFragmentEndPointAccessor&) {
            return *this;
        }

        const std::vector<ExtrusionPathFragment> &m_path_fragments;
    };
    const coord_t search_radius = 7;
    ClosestPointInRadiusLookup<ExtrusionPathFragmentEnd, ExtrusionPathFragmentEndPointAccessor> map_fragment_starts(
        search_radius, ExtrusionPathFragmentEndPointAccessor(path_fragments));
    for (size_t i_overlapping_layer = 0; i_overlapping_layer <= n_overlapping_layers; ++ i_overlapping_layer) {
        const Polylines &polylines = path_fragments[i_overlapping_layer].polylines;
        for (size_t i_polyline = 0; i_polyline < polylines.size(); ++ i_polyline) {
            // Map a starting point of a polyline to a pair of <layer, polyline>
            if (polylines[i_polyline].points.size() >= 2) {
                map_fragment_starts.insert(ExtrusionPathFragmentEnd(i_overlapping_layer, i_polyline, true));
                map_fragment_starts.insert(ExtrusionPathFragmentEnd(i_overlapping_layer, i_polyline, false));
            }
        }
    }

    // For each source path:
    for (size_t i_path = 0; i_path < path_ends.size(); ++ i_path) {
        const Point &pt_start = path_ends[i_path].first;
        const Point &pt_end   = path_ends[i_path].second;
        Point pt_current = pt_start;
        // Find a chain of fragments with the original / reduced print height.
        ExtrusionMultiPath multipath;
        for (;;) {
            // Find a closest end point to pt_current.
            std::pair<const ExtrusionPathFragmentEnd*, coordf_t> end_and_dist2 = map_fragment_starts.find(pt_current);
            // There may be a bug in Clipper flipping the order of two last points in a fragment?
            // assert(end_and_dist2.first != nullptr);
            assert(end_and_dist2.first == nullptr || end_and_dist2.second < search_radius * search_radius);
            if (end_and_dist2.first == nullptr) {
                // New fragment connecting to pt_current was not found.
                // Verify that the last point found is close to the original end point of the unfragmented path.
                //const double d2 = (pt_end - pt_current).cast<double>.squaredNorm();
                //assert(d2 < coordf_t(search_radius * search_radius));
                // End of the path.
                break;
            }
            const ExtrusionPathFragmentEnd &fragment_end_min = *end_and_dist2.first;
            // Fragment to consume.
            ExtrusionPathFragment &frag = path_fragments[fragment_end_min.layer_idx];
            Polyline              &frag_polyline = frag.polylines[fragment_end_min.polyline_idx];
            // Path to append the fragment to.
            ExtrusionPath         *path = multipath.paths.empty() ? nullptr : &multipath.paths.back();
            if (path != nullptr) {
                // Verify whether the path is compatible with the current fragment.
                assert(this_layer.layer_type == PrintObjectSupportMaterial::sltBottomContact || path->height != frag.height || path->mm3_per_mm != frag.mm3_per_mm);
                if (path->height != frag.height || path->mm3_per_mm != frag.mm3_per_mm) {
                    path = nullptr;
                }
                // Merging with the previous path. This can only happen if the current layer was reduced by a base layer, which was split into a base and interface layer.
            }
            if (path == nullptr) {
                // Allocate a new path.
                multipath.paths.push_back(ExtrusionPath(extrusion_role, frag.mm3_per_mm, frag.width, frag.height));
                path = &multipath.paths.back();
            }
            // The Clipper library may flip the order of the clipped polylines arbitrarily.
            // Reverse the source polyline, if connecting to the end.
            if (! fragment_end_min.is_start)
                frag_polyline.reverse();
            // Enforce exact overlap of the end points of successive fragments.
            assert(frag_polyline.points.front() == pt_current);
            frag_polyline.points.front() = pt_current;
            // Don't repeat the first point.
            if (! path->polyline.points.empty())
                path->polyline.points.pop_back();
            // Consume the fragment's polyline, remove it from the input fragments, so it will be ignored the next time.
            path->polyline.append(std::move(frag_polyline));
            frag_polyline.points.clear();
            pt_current = path->polyline.points.back();
            if (pt_current == pt_end) {
                // End of the path.
                break;
            }
        }
        if (!multipath.paths.empty()) {
            if (multipath.paths.size() == 1) {
                // This path was not fragmented.
                extrusions_in_out.entities.push_back(new ExtrusionPath(std::move(multipath.paths.front())));
            } else {
                // This path was fragmented. Copy the collection as a whole object, so the order inside the collection will not be changed
                // during the chaining of extrusions_in_out.
                extrusions_in_out.entities.push_back(new ExtrusionMultiPath(std::move(multipath)));
            }
        }
    }
    // If there are any non-consumed fragments, add them separately.
    //FIXME this shall not happen, if the Clipper works as expected and all paths split to fragments could be re-connected.
    for (auto it_fragment = path_fragments.begin(); it_fragment != path_fragments.end(); ++ it_fragment)
        extrusion_entities_append_paths(extrusions_in_out.entities, std::move(it_fragment->polylines), extrusion_role, it_fragment->mm3_per_mm, it_fragment->width, it_fragment->height);
}

void PrintObjectSupportMaterial::generate_toolpaths(
    SupportLayerPtrs    &support_layers,
    const MyLayersPtr   &raft_layers,
    const MyLayersPtr   &bottom_contacts,
    const MyLayersPtr   &top_contacts,
    const MyLayersPtr   &intermediate_layers,
    const MyLayersPtr   &interface_layers,
    const MyLayersPtr   &base_interface_layers) const
{
    // loop_interface_processor with a given circle radius.
    LoopInterfaceProcessor loop_interface_processor(1.5 * m_support_params.support_material_interface_flow.scaled_width());
    loop_interface_processor.n_contact_loops = this->has_contact_loops() ? 1 : 0;

    std::vector<float>      angles { m_support_params.base_angle };
    if (m_object_config->support_material_pattern.value == smpRectilinearGrid)
        angles.push_back(m_support_params.interface_angle);

    BoundingBox bbox_object(Point(-scale_(1.), -scale_(1.0)), Point(scale_(1.), scale_(1.)));

//    const coordf_t link_max_length_factor = 3.;
    const coordf_t link_max_length_factor = 0.;

    float raft_angle_1st_layer  = 0.f;
    float raft_angle_base       = 0.f;
    float raft_angle_interface  = 0.f;
    if (m_slicing_params.base_raft_layers > 1) {
        // There are all raft layer types (1st layer, base, interface & contact layers) available.
        raft_angle_1st_layer  = m_support_params.interface_angle;
        raft_angle_base       = m_support_params.base_angle;
        raft_angle_interface  = m_support_params.interface_angle;
    } else if (m_slicing_params.base_raft_layers == 1 || m_slicing_params.interface_raft_layers > 1) {
        // 1st layer, interface & contact layers available.
        raft_angle_1st_layer  = m_support_params.base_angle;
        if (this->has_support())
            // Print 1st layer at 45 degrees from both the interface and base angles as both can land on the 1st layer.
            raft_angle_1st_layer += 0.7854f;
        raft_angle_interface  = m_support_params.interface_angle;
    } else if (m_slicing_params.interface_raft_layers == 1) {
        // Only the contact raft layer is non-empty, which will be printed as the 1st layer.
        assert(m_slicing_params.base_raft_layers == 0);
        assert(m_slicing_params.interface_raft_layers == 1);
        assert(m_slicing_params.raft_layers() == 1 && raft_layers.size() == 0);
    } else {
        // No raft.
        assert(m_slicing_params.base_raft_layers == 0);
        assert(m_slicing_params.interface_raft_layers == 0);
        assert(m_slicing_params.raft_layers() == 0 && raft_layers.size() == 0);
    }

    // Insert the raft base layers.
    size_t n_raft_layers = size_t(std::max(0, int(m_slicing_params.raft_layers()) - 1));
    tbb::parallel_for(tbb::blocked_range<size_t>(0, n_raft_layers),
        [this, &support_layers, &raft_layers,
            &bbox_object, raft_angle_1st_layer, raft_angle_base, raft_angle_interface, link_max_length_factor]
            (const tbb::blocked_range<size_t>& range) {
        for (size_t support_layer_id = range.begin(); support_layer_id < range.end(); ++ support_layer_id)
        {
            assert(support_layer_id < raft_layers.size());
            SupportLayer &support_layer = *support_layers[support_layer_id];
            assert(support_layer.support_fills.entities.empty());
            MyLayer      &raft_layer    = *raft_layers[support_layer_id];

            std::unique_ptr<Fill> filler_interface = std::unique_ptr<Fill>(Fill::new_from_type(m_support_params.contact_fill_pattern)); //m_support_params.interface_fill_pattern)); FIXME choose
            std::unique_ptr<Fill> filler_support   = std::unique_ptr<Fill>(Fill::new_from_type(m_support_params.base_fill_pattern));
            std::unique_ptr<Fill> filler_dense     = std::unique_ptr<Fill>(Fill::new_from_type(ipRectiWithPerimeter));
            filler_interface->set_bounding_box(bbox_object);
            filler_support->set_bounding_box(bbox_object);

            // Print the support base below the support columns, or the support base for the support columns plus the contacts.
            if (support_layer_id > 0) {
                const Polygons &to_infill_polygons = (support_layer_id < m_slicing_params.base_raft_layers) ? 
                    raft_layer.polygons :
                    //FIXME misusing contact_polygons for support columns.
                    ((raft_layer.contact_polygons == nullptr) ? Polygons() : *raft_layer.contact_polygons);
                if (! to_infill_polygons.empty()) {
<<<<<<< HEAD
                    assert(! raft_layer.bridging);
                    Flow flow(float(m_support_params.support_material_flow.width()), float(raft_layer.height), m_support_params.support_material_flow.nozzle_diameter(), m_support_params.support_material_flow.spacing_ratio());
                    Fill * filler = filler_support.get();
                    filler->angle = raft_angle_base;
                    filler->link_max_length = scale_t(m_support_params.support_material_flow.spacing() * link_max_length_factor / m_support_params.support_density);
                    fill_expolygons_with_sheath_generate_paths(
                        // Destination
                        support_layer.support_fills.entities,
                        // Regions to fill
                        to_infill_polygons,
                        // Filler and its parameters
                        filler, float(m_support_params.support_density),
                        // Extrusion parameters
                        erSupportMaterial, flow, m_support_params.support_material_flow.spacing(),
                        m_support_params.with_sheath, false);
=======
                    Flow flow(float(m_support_material_flow.width), float(raft_layer.height), m_support_material_flow.nozzle_diameter, m_support_material_flow.spacing_ratio, raft_layer.bridging);
                    // find centerline of the external loop/extrusions
                    ExPolygons to_infill = (support_layer_id == 0 || ! with_sheath) ?
                        // union_ex(base_polygons, true) :
                        offset2_ex(to_infill_polygons, double(SCALED_EPSILON), double(- SCALED_EPSILON)) :
                        offset2_ex(to_infill_polygons, double(SCALED_EPSILON), double(- SCALED_EPSILON - 0.5*flow.scaled_width()));            
                    if (! to_infill.empty() && with_sheath) {
                        // Draw a perimeter all around the support infill. This makes the support stable, but difficult to remove.
                        // TODO: use brim ordering algorithm
                        to_infill_polygons = to_polygons(to_infill);
                        // TODO: use offset2_ex()
                        to_infill = offset_ex(to_infill, double(- 0.4 * flow.scaled_spacing()));
                        extrusion_entities_append_paths(
                            support_layer.support_fills.entities, 
                            to_polylines(std::move(to_infill_polygons)),
                            erSupportMaterial, flow.mm3_per_mm(), flow.width, flow.height);
                    }
                    if (! to_infill.empty()) {
                        // We don't use $base_flow->spacing because we need a constant spacing
                        // value that guarantees that all layers are correctly aligned.
                        Fill *filler = filler_support.get();
                        filler->angle   = raft_angle_base;
                        filler->link_max_length = coord_t(scale_(m_support_material_flow.spacing() * link_max_length_factor / support_density));
                        fill_expolygons_generate_paths(
                            // Destination
                            support_layer.support_fills.entities, 
                            // Regions to fill
                            std::move(to_infill), 
                            // Filler and its parameters
                            filler, float(support_density),
                            // Extrusion parameters
                            erSupportMaterial, flow, 
                            m_support_material_flow.spacing(),
                            m_object->print()->default_region_config());
                    }
>>>>>>> 9667ed7d
                }
            }

            Fill *filler = filler_interface.get();
            Flow  flow = m_support_params.first_layer_flow;
            float density = 0.f;
            coordf_t spacing = 0.f;
            if (support_layer_id == 0) {
                // Base flange.
                if (this->m_object_config->support_material_solid_first_layer.value) {
                    filler = filler_dense.get();
                    density = 1.f;
                    filler->angle = 0;
                } else {
                    filler->angle = raft_angle_1st_layer;
                    density       = float(m_object_config->raft_first_layer_density.value * 0.01);
                }
                spacing = m_support_params.first_layer_flow.spacing();
            } else if (support_layer_id >= m_slicing_params.base_raft_layers) {
                filler->angle = raft_angle_interface;
                // We don't use $base_flow->spacing because we need a constant spacing
                // value that guarantees that all layers are correctly aligned.
                spacing = m_support_params.support_material_flow.spacing();
                assert(! raft_layer.bridging);
                float nzd = m_support_params.support_material_flow.nozzle_diameter();
                flow = raft_layer.bridging ?
                    Flow(float(m_support_params.support_material_interface_flow.width()), float(raft_layer.height), nzd, m_support_params.support_material_flow.spacing_ratio()) :
                    Flow::bridging_flow(nzd * std::sqrt(m_support_params.raft_bridge_flow_ratio), nzd);
                density       = float(m_support_params.interface_density);
            } else
                continue;
            filler->link_max_length = coord_t(scale_(spacing * link_max_length_factor / density));
            fill_expolygons_with_sheath_generate_paths(
                // Destination
                support_layer.support_fills.entities, 
                // Regions to fill
                raft_layer.polygons,
                // Filler and its parameters
                filler, density,
                // Extrusion parameters
<<<<<<< HEAD
                (support_layer_id < m_slicing_params.base_raft_layers) ? erSupportMaterial : erSupportMaterialInterface, flow, spacing, 
                // sheath at first layer
                support_layer_id == 0, support_layer_id == 0);
=======
                (support_layer_id < m_slicing_params.base_raft_layers) ? erSupportMaterial : erSupportMaterialInterface,
                flow,
                spacing,
                m_object->print()->default_region_config());
>>>>>>> 9667ed7d
        }
    });

    struct LayerCacheItem {
        LayerCacheItem(MyLayerExtruded *layer_extruded = nullptr) : layer_extruded(layer_extruded) {}
        MyLayerExtruded         *layer_extruded;
        std::vector<MyLayer*>    overlapping;
    };
    struct LayerCache {
        MyLayerExtruded                                     bottom_contact_layer;
        MyLayerExtruded                                     top_contact_layer;
        MyLayerExtruded                                     base_layer;
        MyLayerExtruded                                     interface_layer;
        MyLayerExtruded                                     base_interface_layer;
        boost::container::static_vector<LayerCacheItem, 5>  nonempty;

        void add_nonempty_and_sort() {
            for (MyLayerExtruded *item : { &bottom_contact_layer, &top_contact_layer, &interface_layer, &base_interface_layer, &base_layer })
                if (! item->empty())
                    this->nonempty.emplace_back(item);
            // Sort the layers with the same print_z coordinate by their heights, thickest first.
            std::stable_sort(this->nonempty.begin(), this->nonempty.end(), [](const LayerCacheItem &lc1, const LayerCacheItem &lc2) { return lc1.layer_extruded->layer->height > lc2.layer_extruded->layer->height; });
        }
    };
    std::vector<LayerCache>             layer_caches(support_layers.size());

    tbb::parallel_for(tbb::blocked_range<size_t>(n_raft_layers, support_layers.size()),
        [this, &support_layers, &bottom_contacts, &top_contacts, &intermediate_layers, &interface_layers, &base_interface_layers, &layer_caches, &loop_interface_processor, 
            &bbox_object, &angles, link_max_length_factor]
            (const tbb::blocked_range<size_t>& range) {
        // Indices of the 1st layer in their respective container at the support layer height.
        size_t idx_layer_bottom_contact   = size_t(-1);
        size_t idx_layer_top_contact      = size_t(-1);
        size_t idx_layer_intermediate     = size_t(-1);
        size_t idx_layer_interface        = size_t(-1);
        size_t idx_layer_base_interface   = size_t(-1);
        const InfillPattern fill_type_first_layer    = ipRectilinear;
        std::unique_ptr<Fill> filler_interface       = std::unique_ptr<Fill>(Fill::new_from_type(m_support_params.contact_fill_pattern));
        std::unique_ptr<Fill> filler_intermediate_interface = std::unique_ptr<Fill>(Fill::new_from_type(ipRectilinear));
        // Filler for the 1st layer interface, if different from filler_interface.
        std::unique_ptr<Fill> filler_first_layer_ptr = std::unique_ptr<Fill>(range.begin() == 0 && m_support_params.contact_fill_pattern != fill_type_first_layer ? Fill::new_from_type(fill_type_first_layer) : nullptr);
        // Pointer to the 1st layer interface filler.
        Fill*                 filler_first_layer     = filler_first_layer_ptr ? filler_first_layer_ptr.get() : filler_interface.get();
        // Filler for the base interface (to be used for soluble interface / non soluble base, to produce non soluble interface layer below soluble interface layer).
        std::unique_ptr<Fill> filler_base_interface  = std::unique_ptr<Fill>(base_interface_layers.empty() ? nullptr : 
            Fill::new_from_type(m_support_params.interface_density > 0.95 || m_support_params.with_sheath ? ipRectilinear : ipSupportBase));
        std::unique_ptr<Fill> filler_support         = std::unique_ptr<Fill>(Fill::new_from_type(m_support_params.base_fill_pattern));
        std::unique_ptr<Fill> filler_solid           = std::unique_ptr<Fill>(Fill::new_from_type(ipRectiWithPerimeter));
        filler_interface->set_bounding_box(bbox_object);
        filler_intermediate_interface->set_bounding_box(bbox_object);
        if (filler_first_layer_ptr)
            filler_first_layer_ptr->set_bounding_box(bbox_object);
        if (filler_base_interface)
            filler_base_interface->set_bounding_box(bbox_object);
        filler_support->set_bounding_box(bbox_object);
        filler_solid->set_bounding_box(bbox_object);
        for (size_t support_layer_id = range.begin(); support_layer_id < range.end(); ++ support_layer_id)
        {
            SupportLayer &support_layer = *support_layers[support_layer_id];
            LayerCache   &layer_cache   = layer_caches[support_layer_id];
            float         interface_angle_delta = m_object_config->support_material_style.value == smsSnug ? 
                (support_layer.interface_id() & 1) ? float(- M_PI / 4.) : float(+ M_PI / 4.) :
                0;

            // Find polygons with the same print_z.
            MyLayerExtruded &bottom_contact_layer = layer_cache.bottom_contact_layer;
            MyLayerExtruded &top_contact_layer    = layer_cache.top_contact_layer;
            MyLayerExtruded &base_layer           = layer_cache.base_layer;
            MyLayerExtruded &interface_layer      = layer_cache.interface_layer;
            MyLayerExtruded &base_interface_layer = layer_cache.base_interface_layer;
            // Increment the layer indices to find a layer at support_layer.print_z.
            {
                auto fun = [&support_layer](const MyLayer *l){ return l->print_z >= support_layer.print_z - EPSILON; };
                idx_layer_bottom_contact  = idx_higher_or_equal(bottom_contacts,     idx_layer_bottom_contact,  fun);
                idx_layer_top_contact     = idx_higher_or_equal(top_contacts,        idx_layer_top_contact,     fun);
                idx_layer_intermediate    = idx_higher_or_equal(intermediate_layers, idx_layer_intermediate,    fun);
                idx_layer_interface       = idx_higher_or_equal(interface_layers,    idx_layer_interface,       fun);
                idx_layer_base_interface  = idx_higher_or_equal(base_interface_layers, idx_layer_base_interface,fun);
            }
            // Copy polygons from the layers.
            if (idx_layer_bottom_contact < bottom_contacts.size() && bottom_contacts[idx_layer_bottom_contact]->print_z < support_layer.print_z + EPSILON)
                bottom_contact_layer.layer = bottom_contacts[idx_layer_bottom_contact];
            if (idx_layer_top_contact < top_contacts.size() && top_contacts[idx_layer_top_contact]->print_z < support_layer.print_z + EPSILON)
                top_contact_layer.layer = top_contacts[idx_layer_top_contact];
            if (idx_layer_interface < interface_layers.size() && interface_layers[idx_layer_interface]->print_z < support_layer.print_z + EPSILON)
                interface_layer.layer = interface_layers[idx_layer_interface];
            if (idx_layer_base_interface < base_interface_layers.size() && base_interface_layers[idx_layer_base_interface]->print_z < support_layer.print_z + EPSILON)
                base_interface_layer.layer = base_interface_layers[idx_layer_base_interface];
            if (idx_layer_intermediate < intermediate_layers.size() && intermediate_layers[idx_layer_intermediate]->print_z < support_layer.print_z + EPSILON)
                base_layer.layer = intermediate_layers[idx_layer_intermediate];

            if (m_object_config->support_material_interface_layers == 0) {
                // If no top interface layers were requested, we treat the contact layer exactly as a generic base layer.
                if (m_support_params.can_merge_support_regions) {
                    if (base_layer.could_merge(top_contact_layer)) 
                        base_layer.merge(std::move(top_contact_layer));
                    else if (base_layer.empty())
                        base_layer = std::move(top_contact_layer);
                }
            } else {
                loop_interface_processor.generate(top_contact_layer, m_support_params.support_material_interface_flow);
                // If no loops are allowed, we treat the contact layer exactly as a generic interface layer.
                // Merge interface_layer into top_contact_layer, as the top_contact_layer is not synchronized and therefore it will be used
                // to trim other layers.
                if (top_contact_layer.could_merge(interface_layer))
                    top_contact_layer.merge(std::move(interface_layer));
            } 
            if ((m_object_config->support_material_interface_layers == 0 || m_object_config->support_material_bottom_interface_layers == 0) && m_support_params.can_merge_support_regions) {
                if (base_layer.could_merge(bottom_contact_layer))
                    base_layer.merge(std::move(bottom_contact_layer));
                else if (base_layer.empty() && ! bottom_contact_layer.empty() && ! bottom_contact_layer.layer->bridging)
                    base_layer = std::move(bottom_contact_layer);
            } else if (bottom_contact_layer.could_merge(top_contact_layer))
                top_contact_layer.merge(std::move(bottom_contact_layer));
            else if (bottom_contact_layer.could_merge(interface_layer))
                bottom_contact_layer.merge(std::move(interface_layer));

#if 0
            if ( ! interface_layer.empty() && ! base_layer.empty()) {
                // turn base support into interface when it's contained in our holes
                // (this way we get wider interface anchoring)
                //FIXME The intention of the code below is unclear. One likely wanted to just merge small islands of base layers filling in the holes
                // inside interface layers, but the code below fills just too much, see GH #4570
                Polygons islands = top_level_islands(interface_layer.layer->polygons);
                polygons_append(interface_layer.layer->polygons, intersection(base_layer.layer->polygons, islands));
                base_layer.layer->polygons = diff(base_layer.layer->polygons, islands);
            }
#endif

            // Top and bottom contacts, interface layers.
            for (size_t i = 0; i < 3; ++ i) {
                MyLayerExtruded &layer_ex = (i == 0) ? top_contact_layer : (i == 1 ? bottom_contact_layer : interface_layer);
                if (layer_ex.empty() || layer_ex.polygons_to_extrude().empty())
                    continue;
                bool interface_as_base = m_object_config->support_material_interface_layers.value == 0 || 
                    (m_object_config->support_material_bottom_interface_layers == 0 && &layer_ex == &bottom_contact_layer);
                //FIXME Bottom interfaces are extruded with the briding flow. Some bridging layers have its height slightly reduced, therefore
                // the bridging flow does not quite apply. Reduce the flow to area of an ellipse? (A = pi * a * b)
                Flow interface_flow = layer_ex.layer->bridging ?
                    Flow::bridging_flow(layer_ex.layer->height, m_support_params.support_material_bottom_interface_flow.nozzle_diameter()) :
                    (interface_as_base ? &m_support_params.support_material_flow : &m_support_params.support_material_interface_flow)->with_height(float(layer_ex.layer->height));
                Fill *filler = i == 2 ? filler_intermediate_interface.get() : filler_interface.get();
                filler->layer_id = support_layer_id;
                filler->z = support_layer.print_z;
                float supp_density = m_support_params.interface_density;
                coordf_t filler_spacing;
                //if first layer and solid first layer : draw concentric with 100% density
                if (support_layer.id() == 0 && this->m_object_config->support_material_solid_first_layer.value) {
                    filler = filler_solid.get();
                    supp_density = 1.f;
                    interface_flow = m_support_params.first_layer_flow;
                    filler->angle = 0;
                    filler_spacing = interface_flow.spacing();
                } else {
                    filler->angle = interface_as_base ?
                        // If zero interface layers are configured, use the same angle as for the base layers.
                        angles[support_layer_id % angles.size()] :
                        // Use interface angle for the interface layers.
                        m_support_params.interface_angle + interface_angle_delta;
                    supp_density = interface_as_base ? m_support_params.support_density : m_support_params.interface_density;
                    filler_spacing = interface_as_base ? m_support_params.support_material_flow.spacing() : m_support_params.support_material_interface_flow.spacing();
                    filler->link_max_length = scale_t(filler_spacing * link_max_length_factor / supp_density);
                }
                
                fill_expolygons_generate_paths(
                    // Destination
                    layer_ex.extrusions.entities, 
                    // Regions to fill
                    union_safety_offset_ex(layer_ex.polygons_to_extrude()),
                    // Filler and its parameters
                    filler, float(supp_density),
                    // Extrusion parameters
                    erSupportMaterialInterface, interface_flow, filler_spacing);
            }

            // Base interface layers under soluble interfaces
            if ( ! base_interface_layer.empty() && ! base_interface_layer.polygons_to_extrude().empty()) {
                Fill *filler = filler_base_interface.get();
                coordf_t filler_spacing = filler->get_spacing();
                //FIXME Bottom interfaces are extruded with the briding flow. Some bridging layers have its height slightly reduced, therefore
                // the bridging flow does not quite apply. Reduce the flow to area of an ellipse? (A = pi * a * b)
                assert(! base_interface_layer.layer->bridging);
                Flow interface_flow = m_support_params.support_material_flow.with_height(float(base_interface_layer.layer->height));
                filler->angle   = m_support_params.interface_angle + interface_angle_delta;
                filler_spacing = m_support_params.support_material_interface_flow.spacing();
                filler->link_max_length = scale_t(filler_spacing * link_max_length_factor / m_support_params.interface_density);
                fill_expolygons_generate_paths(
                    // Destination
                    base_interface_layer.extrusions.entities, 
                    //base_layer_interface.extrusions,
                    // Regions to fill
                    union_safety_offset_ex(base_interface_layer.polygons_to_extrude()),
                    // Filler and its parameters
                    filler, float(m_support_params.interface_density),
                    // Extrusion parameters
<<<<<<< HEAD
                    erSupportMaterial, interface_flow, filler_spacing);
=======
                    erSupportMaterialInterface, 
                    interface_flow, 
                    spacing,
                    m_object->print()->default_region_config());
>>>>>>> 9667ed7d
            }

            // Base support or flange.
            if (! base_layer.empty() && ! base_layer.polygons_to_extrude().empty()) {
                Fill *filler = filler_support.get();
                coordf_t filler_spacing = filler->get_spacing();
                filler->angle = angles[support_layer_id % angles.size()];
                // We don't use $base_flow->spacing because we need a constant spacing
                // value that guarantees that all layers are correctly aligned.
                assert(! base_layer.layer->bridging);
                auto flow = m_support_params.support_material_flow.with_height(float(base_layer.layer->height));
                filler_spacing = m_support_params.support_material_flow.spacing();
                filler->link_max_length = coord_t(scale_(filler_spacing * link_max_length_factor / m_support_params.support_density));
                float density = float(m_support_params.support_density);
                bool  sheath  = m_support_params.with_sheath;
                bool  no_sort = false;
                if (base_layer.layer->bottom_z < EPSILON) {
                    if (this->m_object_config->support_material_solid_first_layer.value) {
                        // Base flange (the 1st layer).
                        filler = filler_solid.get(); //FIXME use filler_first_layer, just set it to the right value
                        filler->angle = 0;
                        density = 1.f;
                    } else {
                        filler = filler_first_layer_ptr.get();
                        filler->angle = Geometry::deg2rad(float(m_object_config->support_material_angle.value + 90.));
                        density = float(m_object_config->raft_first_layer_density.value * 0.01);
                        filler->link_max_length = scale_t(filler_spacing * link_max_length_factor / density);
                    }
                    flow = m_support_params.first_layer_flow;
                    // use the proper spacing for first layer as we don't need to align
                    // its pattern to the other layers
                    sheath  = true;
                    no_sort = true;
                }
                fill_expolygons_with_sheath_generate_paths(
                    // Destination
                    base_layer.extrusions.entities,
                    // Regions to fill
                    base_layer.polygons_to_extrude(),
                    // Filler and its parameters
                    filler, density,
                    // Extrusion parameters
<<<<<<< HEAD
                    erSupportMaterial, flow, filler_spacing,
                    sheath, no_sort);

            }

            // Merge base_interface_layers to base_layers to avoid unneccessary retractions
            if (! base_layer.empty() && ! base_interface_layer.empty() && ! base_layer.polygons_to_extrude().empty() && ! base_interface_layer.polygons_to_extrude().empty() &&
                base_layer.could_merge(base_interface_layer))
                base_layer.merge(std::move(base_interface_layer));

            layer_cache.add_nonempty_and_sort();

=======
                    erSupportMaterial,
                    flow,
                    spacing,
                    m_object->print()->default_region_config());
            }

            layer_cache.overlaps.reserve(4);
            if (!bottom_contact_layer.empty() && !bottom_contact_layer.extrusions.empty())
                layer_cache.overlaps.push_back(&bottom_contact_layer);
            if (!top_contact_layer.empty() && !top_contact_layer.extrusions.empty())
                layer_cache.overlaps.push_back(&top_contact_layer);
            if (!interface_layer.empty() && !interface_layer.extrusions.empty())
                layer_cache.overlaps.push_back(&interface_layer);
            if (!base_layer.empty() && !base_layer.extrusions.empty())
                layer_cache.overlaps.push_back(&base_layer);
            // Sort the layers with the same print_z coordinate by their heights, thickest first.
            std::sort(layer_cache.overlaps.begin(), layer_cache.overlaps.end(), [](const LayerCacheItem &lc1, const LayerCacheItem &lc2) { return lc1.layer_extruded->layer->height > lc2.layer_extruded->layer->height; });
>>>>>>> 9667ed7d
            // Collect the support areas with this print_z into islands, as there is no need
            // for retraction over these islands.
            Polygons polys;
            // Collect the extrusions, sorted by the bottom extrusion height.
            for (LayerCacheItem &layer_cache_item : layer_cache.nonempty) {
                // Collect islands to polys.
                layer_cache_item.layer_extruded->polygons_append(polys);
                // The print_z of the top contact surfaces and bottom_z of the bottom contact surfaces are "free"
                // in a sense that they are not synchronized with other support layers. As the top and bottom contact surfaces
                // are inflated to achieve a better anchoring, it may happen, that these surfaces will at least partially
                // overlap in Z with another support layers, leading to over-extrusion.
                // Mitigate the over-extrusion by modulating the extrusion rate over these regions.
                // The print head will follow the same print_z, but the layer thickness will be reduced
                // where it overlaps with another support layer.
                //FIXME When printing a briging path, what is an equivalent height of the squished extrudate of the same width?
                // Collect overlapping top/bottom surfaces.
                layer_cache_item.overlapping.reserve(20);
                coordf_t bottom_z = layer_cache_item.layer_extruded->layer->bottom_print_z() + EPSILON;
                auto add_overlapping = [&layer_cache_item, bottom_z](const MyLayersPtr &layers, size_t idx_top) {
                    for (int i = int(idx_top) - 1; i >= 0 && layers[i]->print_z > bottom_z; -- i)
                        layer_cache_item.overlapping.push_back(layers[i]);
                };
                add_overlapping(top_contacts, idx_layer_top_contact);
                if (layer_cache_item.layer_extruded->layer->layer_type == sltBottomContact) {
                    // Bottom contact layer may overlap with a base layer, which may be changed to interface layer.
                    add_overlapping(intermediate_layers,   idx_layer_intermediate);
                    add_overlapping(interface_layers,      idx_layer_interface);
                    add_overlapping(base_interface_layers, idx_layer_base_interface);
                }
                // Order the layers by lexicographically by an increasing print_z and a decreasing layer height.
                std::stable_sort(layer_cache_item.overlapping.begin(), layer_cache_item.overlapping.end(), [](auto *l1, auto *l2) { return *l1 < *l2; });
            }
            if (! polys.empty())
                expolygons_append(support_layer.support_islands.expolygons, union_ex(polys));
        } // for each support_layer_id
    });

    // Now modulate the support layer height in parallel.
    tbb::parallel_for(tbb::blocked_range<size_t>(n_raft_layers, support_layers.size()),
        [&support_layers, &layer_caches]
            (const tbb::blocked_range<size_t>& range) {
        for (size_t support_layer_id = range.begin(); support_layer_id < range.end(); ++ support_layer_id) {
            SupportLayer &support_layer = *support_layers[support_layer_id];
            LayerCache   &layer_cache   = layer_caches[support_layer_id];
            // For all extrusion types at this print_z, ordered by decreasing layer height:
            for (LayerCacheItem &layer_cache_item : layer_cache.nonempty) {
                // Trim the extrusion height from the bottom by the overlapping layers.
                modulate_extrusion_by_overlapping_layers(layer_cache_item.layer_extruded->extrusions, *layer_cache_item.layer_extruded->layer, layer_cache_item.overlapping);
                support_layer.support_fills.append(std::move(layer_cache_item.layer_extruded->extrusions));
            }
        }
    });

#ifndef NDEBUG
    struct Test {
        static bool verify_nonempty(const ExtrusionEntityCollection *collection) {
            for (const ExtrusionEntity *ee : collection->entities) {
                if (const ExtrusionPath *path = dynamic_cast<const ExtrusionPath*>(ee))
                    assert(! path->empty());
                else if (const ExtrusionMultiPath *multipath = dynamic_cast<const ExtrusionMultiPath*>(ee))
                    assert(! multipath->empty());
                else if (const ExtrusionEntityCollection *eecol = dynamic_cast<const ExtrusionEntityCollection*>(ee)) {
                    assert(! eecol->empty());
                    return verify_nonempty(eecol);
                } else
                    assert(false);
            }
            return true;
        }
    };
    for (const SupportLayer *support_layer : support_layers)
    assert(Test::verify_nonempty(&support_layer->support_fills));
#endif // NDEBUG
}

/*
void PrintObjectSupportMaterial::clip_by_pillars(
    const PrintObject   &object,
    LayersPtr           &bottom_contacts,
    LayersPtr           &top_contacts,
    LayersPtr           &intermediate_contacts);

{
    // this prevents supplying an empty point set to BoundingBox constructor
    if (top_contacts.empty())
        return;

    coord_t pillar_size    = scale_(PILLAR_SIZE);
    coord_t pillar_spacing = scale_(PILLAR_SPACING);
    
    // A regular grid of pillars, filling the 2D bounding box.
    Polygons grid;
    {
        // Rectangle with a side of 2.5x2.5mm.
        Polygon pillar;
        pillar.points.push_back(Point(0, 0));
        pillar.points.push_back(Point(pillar_size, 0));
        pillar.points.push_back(Point(pillar_size, pillar_size));
        pillar.points.push_back(Point(0, pillar_size));
        
        // 2D bounding box of the projection of all contact polygons.
        BoundingBox bbox;
        for (LayersPtr::const_iterator it = top_contacts.begin(); it != top_contacts.end(); ++ it)
            bbox.merge(get_extents((*it)->polygons));
        grid.reserve(size_t(ceil(bb.size()(0) / pillar_spacing)) * size_t(ceil(bb.size()(1) / pillar_spacing)));
        for (coord_t x = bb.min(0); x <= bb.max(0) - pillar_size; x += pillar_spacing) {
            for (coord_t y = bb.min(1); y <= bb.max(1) - pillar_size; y += pillar_spacing) {
                grid.push_back(pillar);
                for (size_t i = 0; i < pillar.points.size(); ++ i)
                    grid.back().points[i].translate(Point(x, y));
            }
        }
    }
    
    // add pillars to every layer
    for my $i (0..n_support_z) {
        $shape->[$i] = [ @$grid ];
    }
    
    // build capitals
    for my $i (0..n_support_z) {
        my $z = $support_z->[$i];
        
        my $capitals = intersection(
            $grid,
            $contact->{$z} // [],
        );
        
        // work on one pillar at time (if any) to prevent the capitals from being merged
        // but store the contact area supported by the capital because we need to make 
        // sure nothing is left
        my $contact_supported_by_capitals = [];
        foreach my $capital (@$capitals) {
            // enlarge capital tops
            $capital = offset([$capital], +($pillar_spacing - $pillar_size)/2);
            push @$contact_supported_by_capitals, @$capital;
            
            for (my $j = $i-1; $j >= 0; $j--) {
                my $jz = $support_z->[$j];
                $capital = offset($capital, -$self->interface_flow->scaled_width/2);
                last if !@$capitals;
                push @{ $shape->[$j] }, @$capital;
            }
        }
        
        // Capitals will not generally cover the whole contact area because there will be
        // remainders. For now we handle this situation by projecting such unsupported
        // areas to the ground, just like we would do with a normal support.
        my $contact_not_supported_by_capitals = diff(
            $contact->{$z} // [],
            $contact_supported_by_capitals,
        );
        if (@$contact_not_supported_by_capitals) {
            for (my $j = $i-1; $j >= 0; $j--) {
                push @{ $shape->[$j] }, @$contact_not_supported_by_capitals;
            }
        }
    }
}

sub clip_with_shape {
    my ($self, $support, $shape) = @_;
    
    foreach my $i (keys %$support) {
        // don't clip bottom layer with shape so that we 
        // can generate a continuous base flange 
        // also don't clip raft layers
        next if $i == 0;
        next if $i < $self->object_config->raft_layers;
        $support->{$i} = intersection(
            $support->{$i},
            $shape->[$i],
        );
    }
}
*/

} // namespace Slic3r<|MERGE_RESOLUTION|>--- conflicted
+++ resolved
@@ -3250,7 +3250,6 @@
     return base_and_interface_layers;
 }
 
-<<<<<<< HEAD
 static inline void fill_expolygon_generate_paths(
     ExtrusionEntitiesPtr    &dst,
     ExPolygon              &&expolygon,
@@ -3271,27 +3270,6 @@
         filler->fill_surface_extrusion(&surface, new_params, dst);
     }
 }
-=======
-//static inline void fill_expolygons_generate_paths(
-//    ExtrusionEntitiesPtr    &dst, 
-//    const ExPolygons        &expolygons,
-//    Fill                    *filler,
-//    float                    density,
-//    ExtrusionRole            role, 
-//    const Flow              &flow)
-//{
-//    FillParams fill_params;
-//    fill_params.density = density;
-//    fill_params.dont_adjust = true;
-//    fill_params.flow = flow;
-//    fill_params.role = role;
-//    for (const ExPolygon &expoly : expolygons) {
-//        Surface surface(stPosInternal | stDensSparse, expoly);
-//        //TODO: catch exception here?
-//        filler->fill_surface_extrusion(&surface, fill_params, dst);
-//    }
-//}
->>>>>>> 9667ed7d
 
 static inline void fill_expolygons_generate_paths(
     ExtrusionEntitiesPtr    &dst,
@@ -3303,7 +3281,7 @@
     const Flow              &flow,
     coordf_t                 spacing)
 {
-    for (ExPolygon &expoly : expolygons)
+    for (ExPolygon& expoly : expolygons)
         fill_expolygon_generate_paths(dst, std::move(expoly), filler, fill_params, density, role, flow, spacing);
 }
 
@@ -3315,12 +3293,12 @@
     ExtrusionRole            role,
     const Flow              &flow,
     coordf_t                 spacing,
-    const PrintRegionConfig &region_config)
+    const PrintRegionConfig& region_config)
 {
     FillParams fill_params;
     fill_params.density     = density;
     fill_params.dont_adjust = true;
-<<<<<<< HEAD
+    fill_params.config = &region_config;
     fill_expolygons_generate_paths(dst, std::move(expolygons), filler, fill_params, density, role, flow, spacing);
 }
 
@@ -3333,19 +3311,21 @@
     const Flow              &flow,
     coordf_t                 spacing,
     bool                     with_sheath,
-    bool                     no_sort)
+    bool                     no_sort,
+    const PrintRegionConfig& region_config)
 {
     if (polygons.empty())
         return;
 
     if (! with_sheath) {
-        fill_expolygons_generate_paths(dst, closing_ex(polygons, float(SCALED_EPSILON)), filler, density, role, flow, spacing);
+        fill_expolygons_generate_paths(dst, closing_ex(polygons, float(SCALED_EPSILON)), filler, density, role, flow, spacing, region_config);
         return;
     }
 
     FillParams fill_params;
     fill_params.density     = density;
     fill_params.dont_adjust = true;
+    fill_params.config = &region_config;
 
     // Clip the sheath path to avoid the extruder to get exactly on the first point of the loop.
     double clip_length = spacing * 0.15;
@@ -3372,16 +3352,6 @@
         fill_expolygons_generate_paths(out, offset_ex(expoly, float(-0.4 * spacing)), filler, fill_params, density, role, flow, spacing);
         if (no_sort && ! eec->empty())
             dst.emplace_back(eec.release());
-=======
-    fill_params.flow = flow;
-    fill_params.role = role;
-    fill_params.config = &region_config;
-    filler->init_spacing(spacing, fill_params);
-    for (ExPolygon &expoly : expolygons) {
-        Surface surface(stPosInternal | stDensSparse, std::move(expoly));
-        //TODO: catch exception here?
-        filler->fill_surface_extrusion(&surface, fill_params, dst);
->>>>>>> 9667ed7d
     }
 }
 
@@ -4054,7 +4024,6 @@
                     //FIXME misusing contact_polygons for support columns.
                     ((raft_layer.contact_polygons == nullptr) ? Polygons() : *raft_layer.contact_polygons);
                 if (! to_infill_polygons.empty()) {
-<<<<<<< HEAD
                     assert(! raft_layer.bridging);
                     Flow flow(float(m_support_params.support_material_flow.width()), float(raft_layer.height), m_support_params.support_material_flow.nozzle_diameter(), m_support_params.support_material_flow.spacing_ratio());
                     Fill * filler = filler_support.get();
@@ -4069,44 +4038,8 @@
                         filler, float(m_support_params.support_density),
                         // Extrusion parameters
                         erSupportMaterial, flow, m_support_params.support_material_flow.spacing(),
-                        m_support_params.with_sheath, false);
-=======
-                    Flow flow(float(m_support_material_flow.width), float(raft_layer.height), m_support_material_flow.nozzle_diameter, m_support_material_flow.spacing_ratio, raft_layer.bridging);
-                    // find centerline of the external loop/extrusions
-                    ExPolygons to_infill = (support_layer_id == 0 || ! with_sheath) ?
-                        // union_ex(base_polygons, true) :
-                        offset2_ex(to_infill_polygons, double(SCALED_EPSILON), double(- SCALED_EPSILON)) :
-                        offset2_ex(to_infill_polygons, double(SCALED_EPSILON), double(- SCALED_EPSILON - 0.5*flow.scaled_width()));            
-                    if (! to_infill.empty() && with_sheath) {
-                        // Draw a perimeter all around the support infill. This makes the support stable, but difficult to remove.
-                        // TODO: use brim ordering algorithm
-                        to_infill_polygons = to_polygons(to_infill);
-                        // TODO: use offset2_ex()
-                        to_infill = offset_ex(to_infill, double(- 0.4 * flow.scaled_spacing()));
-                        extrusion_entities_append_paths(
-                            support_layer.support_fills.entities, 
-                            to_polylines(std::move(to_infill_polygons)),
-                            erSupportMaterial, flow.mm3_per_mm(), flow.width, flow.height);
-                    }
-                    if (! to_infill.empty()) {
-                        // We don't use $base_flow->spacing because we need a constant spacing
-                        // value that guarantees that all layers are correctly aligned.
-                        Fill *filler = filler_support.get();
-                        filler->angle   = raft_angle_base;
-                        filler->link_max_length = coord_t(scale_(m_support_material_flow.spacing() * link_max_length_factor / support_density));
-                        fill_expolygons_generate_paths(
-                            // Destination
-                            support_layer.support_fills.entities, 
-                            // Regions to fill
-                            std::move(to_infill), 
-                            // Filler and its parameters
-                            filler, float(support_density),
-                            // Extrusion parameters
-                            erSupportMaterial, flow, 
-                            m_support_material_flow.spacing(),
-                            m_object->print()->default_region_config());
-                    }
->>>>>>> 9667ed7d
+                        m_support_params.with_sheath, false,
+                        m_object->print()->default_region_config());
                 }
             }
 
@@ -4147,16 +4080,10 @@
                 // Filler and its parameters
                 filler, density,
                 // Extrusion parameters
-<<<<<<< HEAD
                 (support_layer_id < m_slicing_params.base_raft_layers) ? erSupportMaterial : erSupportMaterialInterface, flow, spacing, 
                 // sheath at first layer
-                support_layer_id == 0, support_layer_id == 0);
-=======
-                (support_layer_id < m_slicing_params.base_raft_layers) ? erSupportMaterial : erSupportMaterialInterface,
-                flow,
-                spacing,
+                support_layer_id == 0, support_layer_id == 0,
                 m_object->print()->default_region_config());
->>>>>>> 9667ed7d
         }
     });
 
@@ -4329,7 +4256,8 @@
                     // Filler and its parameters
                     filler, float(supp_density),
                     // Extrusion parameters
-                    erSupportMaterialInterface, interface_flow, filler_spacing);
+                    erSupportMaterialInterface, interface_flow, filler_spacing,
+                    m_object->print()->default_region_config());
             }
 
             // Base interface layers under soluble interfaces
@@ -4352,14 +4280,8 @@
                     // Filler and its parameters
                     filler, float(m_support_params.interface_density),
                     // Extrusion parameters
-<<<<<<< HEAD
-                    erSupportMaterial, interface_flow, filler_spacing);
-=======
-                    erSupportMaterialInterface, 
-                    interface_flow, 
-                    spacing,
+                    erSupportMaterial, interface_flow, filler_spacing,
                     m_object->print()->default_region_config());
->>>>>>> 9667ed7d
             }
 
             // Base support or flange.
@@ -4383,7 +4305,7 @@
                         filler->angle = 0;
                         density = 1.f;
                     } else {
-                        filler = filler_first_layer_ptr.get();
+                        filler = filler_first_layer_ptr.get() == nullptr ? filler_interface.get() : filler_first_layer_ptr.get();
                         filler->angle = Geometry::deg2rad(float(m_object_config->support_material_angle.value + 90.));
                         density = float(m_object_config->raft_first_layer_density.value * 0.01);
                         filler->link_max_length = scale_t(filler_spacing * link_max_length_factor / density);
@@ -4402,9 +4324,9 @@
                     // Filler and its parameters
                     filler, density,
                     // Extrusion parameters
-<<<<<<< HEAD
                     erSupportMaterial, flow, filler_spacing,
-                    sheath, no_sort);
+                    sheath, no_sort,
+                    m_object->print()->default_region_config());
 
             }
 
@@ -4415,25 +4337,6 @@
 
             layer_cache.add_nonempty_and_sort();
 
-=======
-                    erSupportMaterial,
-                    flow,
-                    spacing,
-                    m_object->print()->default_region_config());
-            }
-
-            layer_cache.overlaps.reserve(4);
-            if (!bottom_contact_layer.empty() && !bottom_contact_layer.extrusions.empty())
-                layer_cache.overlaps.push_back(&bottom_contact_layer);
-            if (!top_contact_layer.empty() && !top_contact_layer.extrusions.empty())
-                layer_cache.overlaps.push_back(&top_contact_layer);
-            if (!interface_layer.empty() && !interface_layer.extrusions.empty())
-                layer_cache.overlaps.push_back(&interface_layer);
-            if (!base_layer.empty() && !base_layer.extrusions.empty())
-                layer_cache.overlaps.push_back(&base_layer);
-            // Sort the layers with the same print_z coordinate by their heights, thickest first.
-            std::sort(layer_cache.overlaps.begin(), layer_cache.overlaps.end(), [](const LayerCacheItem &lc1, const LayerCacheItem &lc2) { return lc1.layer_extruded->layer->height > lc2.layer_extruded->layer->height; });
->>>>>>> 9667ed7d
             // Collect the support areas with this print_z into islands, as there is no need
             // for retraction over these islands.
             Polygons polys;
