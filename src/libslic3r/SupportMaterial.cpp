--- conflicted
+++ resolved
@@ -70,17 +70,6 @@
 const char* support_surface_type_to_color_name(const SupporLayerType surface_type)
 {
     switch (surface_type) {
-<<<<<<< HEAD
-        case PrintObjectSupportMaterial::sltTopContact:     return "rgb(255,0,0)"; // "red";
-        case PrintObjectSupportMaterial::sltTopInterface:   return "rgb(0,255,0)"; // "green";
-        case PrintObjectSupportMaterial::sltBase:           return "rgb(0,0,255)"; // "blue";
-        case PrintObjectSupportMaterial::sltBottomInterface:return "rgb(255,255,128)"; // yellow
-        case PrintObjectSupportMaterial::sltBottomContact:  return "rgb(255,0,255)"; // magenta
-        case PrintObjectSupportMaterial::sltRaftInterface:  return "rgb(0,255,255)";
-        case PrintObjectSupportMaterial::sltRaftBase:       return "rgb(128,128,128)";
-        case PrintObjectSupportMaterial::sltUnknown:        return "rgb(128,0,0)"; // maroon
-        default:                                            return "rgb(64,64,64)";
-=======
         case SupporLayerType::TopContact:     return "rgb(255,0,0)"; // "red";
         case SupporLayerType::TopInterface:   return "rgb(0,255,0)"; // "green";
         case SupporLayerType::Base:           return "rgb(0,0,255)"; // "blue";
@@ -90,7 +79,6 @@
         case SupporLayerType::RaftBase:       return "rgb(128,128,128)";
         case SupporLayerType::Unknown:        return "rgb(128,0,0)"; // maroon
         default:                              return "rgb(64,64,64)";
->>>>>>> 996a72a2
     };
 }
 
@@ -146,17 +134,10 @@
 }
 
 void export_print_z_polygons_and_extrusions_to_svg(
-<<<<<<< HEAD
-    const char                                      *path,
-    PrintObjectSupportMaterial::MyLayer ** const     layers,
-    size_t                                           n_layers,
-    SupportLayer                                    &support_layer)
-=======
-    const char                        *path, 
+    const char                                      *path, 
     SupportGeneratorLayer ** const     layers, 
     int                                n_layers,
     SupportLayer                      &support_layer)
->>>>>>> 996a72a2
 {
     BoundingBox bbox;
     for (int i = 0; i < n_layers; ++ i)
@@ -406,15 +387,9 @@
         this->interface_density = this->support_density;
     }
 
-<<<<<<< HEAD
-    SupportMaterialPattern  support_pattern = m_object_config->support_material_pattern;
-    m_support_params.with_sheath            = m_object_config->support_material_with_sheath;
-    m_support_params.base_fill_pattern      =
-=======
     SupportMaterialPattern  support_pattern = object_config.support_material_pattern;
     this->with_sheath            = object_config.support_material_with_sheath;
     this->base_fill_pattern      = 
->>>>>>> 996a72a2
         support_pattern == smpHoneycomb ? ipHoneycomb :
         this->support_density > 0.95 || this->with_sheath ? ipRectilinear : ipSupportBase;
     this->interface_fill_pattern = (this->interface_density > 0.95 ? ipRectilinear : ipSupportBase);
@@ -468,19 +443,11 @@
 }
 
 // Using the std::deque as an allocator.
-<<<<<<< HEAD
-inline PrintObjectSupportMaterial::MyLayer& layer_allocate(
-    std::deque<PrintObjectSupportMaterial::MyLayer> &layer_storage,
-    PrintObjectSupportMaterial::SupporLayerType      layer_type)
-{
-    layer_storage.push_back(PrintObjectSupportMaterial::MyLayer());
-=======
 inline SupportGeneratorLayer& layer_allocate(
     std::deque<SupportGeneratorLayer> &layer_storage, 
     SupporLayerType      layer_type)
-{ 
+{
     layer_storage.push_back(SupportGeneratorLayer());
->>>>>>> 996a72a2
     layer_storage.back().layer_type = layer_type;
     return layer_storage.back();
 }
@@ -488,13 +455,8 @@
 inline SupportGeneratorLayer& layer_allocate(
     std::deque<SupportGeneratorLayer> &layer_storage,
     tbb::spin_mutex                                 &layer_storage_mutex,
-<<<<<<< HEAD
-    PrintObjectSupportMaterial::SupporLayerType      layer_type)
-{
-=======
     SupporLayerType      layer_type)
-{ 
->>>>>>> 996a72a2
+{
     layer_storage_mutex.lock();
     layer_storage.push_back(SupportGeneratorLayer());
     SupportGeneratorLayer *layer_new = &layer_storage.back();
@@ -509,13 +471,8 @@
 }
 
 // Support layer that is covered by some form of dense interface.
-<<<<<<< HEAD
-static constexpr const std::initializer_list<PrintObjectSupportMaterial::SupporLayerType> support_types_interface {
-    PrintObjectSupportMaterial::sltRaftInterface, PrintObjectSupportMaterial::sltBottomContact, PrintObjectSupportMaterial::sltBottomInterface, PrintObjectSupportMaterial::sltTopContact, PrintObjectSupportMaterial::sltTopInterface
-=======
 static constexpr const std::initializer_list<SupporLayerType> support_types_interface { 
     SupporLayerType::RaftInterface, SupporLayerType::BottomContact, SupporLayerType::BottomInterface, SupporLayerType::TopContact, SupporLayerType::TopInterface
->>>>>>> 996a72a2
 };
 
 void PrintObjectSupportMaterial::generate(PrintObject &object)
@@ -654,78 +611,11 @@
 //    intermediate_layers.clear();
 //    interface_layers.clear();
 
-<<<<<<< HEAD
-    // Install support layers into the object.
-    // A support layer installed on a PrintObject has a unique print_z.
-    MyLayersPtr layers_sorted;
-    layers_sorted.reserve(raft_layers.size() + bottom_contacts.size() + top_contacts.size() + intermediate_layers.size() + interface_layers.size() + base_interface_layers.size());
-    layers_append(layers_sorted, raft_layers);
-    layers_append(layers_sorted, bottom_contacts);
-    layers_append(layers_sorted, top_contacts);
-    layers_append(layers_sorted, intermediate_layers);
-    layers_append(layers_sorted, interface_layers);
-    layers_append(layers_sorted, base_interface_layers);
-    // Sort the layers lexicographically by a raising print_z and a decreasing height.
-    std::sort(layers_sorted.begin(), layers_sorted.end(), [](auto *l1, auto *l2) { return *l1 < *l2; });
-    int layer_id = 0;
-    int layer_id_interface = 0;
-    assert(object.support_layers().empty());
-    for (size_t i = 0; i < layers_sorted.size();) {
-        // Find the last layer with roughly the same print_z, find the minimum layer height of all.
-        // Due to the floating point inaccuracies, the print_z may not be the same even if in theory they should.
-        size_t j = i + 1;
-        coordf_t zmax = layers_sorted[i]->print_z + EPSILON;
-        for (; j < layers_sorted.size() && layers_sorted[j]->print_z <= zmax; ++j) ;
-        // Assign an average print_z to the set of layers with nearly equal print_z.
-        coordf_t zavg = 0.5 * (layers_sorted[i]->print_z + layers_sorted[j - 1]->print_z);
-        coordf_t height_min = layers_sorted[i]->height;
-        bool     empty = true;
-        // For snug supports, layers where the direction of the support interface shall change are accounted for.
-        size_t   num_interfaces = 0;
-        size_t   num_top_contacts = 0;
-        double   top_contact_bottom_z = 0;
-        for (size_t u = i; u < j; ++u) {
-            MyLayer &layer = *layers_sorted[u];
-            if (! layer.polygons.empty()) {
-                empty             = false;
-                num_interfaces   += one_of(layer.layer_type, support_types_interface);
-                if (layer.layer_type == sltTopContact) {
-                    ++ num_top_contacts;
-                    assert(num_top_contacts <= 1);
-                    // All top contact layers sharing this print_z shall also share bottom_z.
-                    //assert(num_top_contacts == 1 || (top_contact_bottom_z - layer.bottom_z) < EPSILON);
-                    top_contact_bottom_z = layer.bottom_z;
-                }
-            }
-            layer.print_z = zavg;
-            height_min = std::min(height_min, layer.height);
-        }
-        if (! empty) {
-            // Here the upper_layer and lower_layer pointers are left to null at the support layers,
-            // as they are never used. These pointers are candidates for removal.
-            bool   this_layer_contacts_only = num_top_contacts > 0 && num_top_contacts == num_interfaces;
-            size_t this_layer_id_interface  = layer_id_interface;
-            if (this_layer_contacts_only) {
-                // Find a supporting layer for its interface ID.
-                for (auto it = object.support_layers().rbegin(); it != object.support_layers().rend(); ++ it)
-                    if (const SupportLayer &other_layer = **it; std::abs(other_layer.print_z - top_contact_bottom_z) < EPSILON) {
-                        // other_layer supports this top contact layer. Assign a different support interface direction to this layer
-                        // from the layer that supports it.
-                        this_layer_id_interface = other_layer.interface_id() + 1;
-                    }
-            }
-            object.add_support_layer(layer_id ++, this_layer_id_interface, height_min, zavg);
-            if (num_interfaces && ! this_layer_contacts_only)
-                ++ layer_id_interface;
-        }
-        i = j;
-    }
-=======
 #ifdef SLIC3R_DEBUG
     SupportGeneratorLayersPtr layers_sorted =
 #endif // SLIC3R_DEBUG
     generate_support_layers(object, raft_layers, bottom_contacts, top_contacts, intermediate_layers, interface_layers, base_interface_layers);
->>>>>>> 996a72a2
+            // Here the upper_layer and lower_layer pointers are left to null at the support layers, 
 
     BOOST_LOG_TRIVIAL(info) << "Support generator - Generating tool paths";
 
@@ -1407,92 +1297,11 @@
     }
 }
 
-<<<<<<< HEAD
-    static void remove_bridges_from_contacts(
-        const PrintConfig   &print_config,
-        const Layer         &lower_layer,
-        const Polygons      &lower_layer_polygons,
-        const LayerRegion   &layerm,
-        float                fw,
-        Polygons            &contact_polygons)
-    {
-        // compute the area of bridging perimeters
-        Polygons bridges;
-        {
-            // Surface supporting this layer, expanded by 0.5 * nozzle_diameter, as we consider this kind of overhang to be sufficiently supported.
-            Polygons lower_grown_slices = expand(lower_layer_polygons,
-                //FIXME to mimic the decision in the perimeter generator, we should use half the external perimeter width.
-                0.5f * float(scale_(print_config.nozzle_diameter.get_at(layerm.region().config().perimeter_extruder-1))),
-                SUPPORT_SURFACES_OFFSET_PARAMETERS);
-            // Collect perimeters of this layer.
-            //FIXME split_at_first_point() could split a bridge mid-way
-        #if 0
-            Polylines overhang_perimeters = layerm.perimeters.as_polylines();
-            // workaround for Clipper bug, see Slic3r::Polygon::clip_as_polyline()
-            for (Polyline &polyline : overhang_perimeters)
-                polyline.points[0].x += 1;
-            // Trim the perimeters of this layer by the lower layer to get the unsupported pieces of perimeters.
-            overhang_perimeters = diff_pl(overhang_perimeters, lower_grown_slices);
-        #else
-            Polylines overhang_perimeters = diff_pl(layerm.perimeters.as_polylines(), lower_grown_slices);
-        #endif
-
-            // only consider straight overhangs
-            // only consider overhangs having endpoints inside layer's slices
-            // convert bridging polylines into polygons by inflating them with their thickness
-            // since we're dealing with bridges, we can't assume width is larger than spacing,
-            // so we take the largest value and also apply safety offset to be ensure no gaps
-            // are left in between
-            Flow perimeter_bridge_flow = layerm.bridging_flow(frPerimeter);
-            //FIXME one may want to use a maximum of bridging flow width and normal flow width, as the perimeters are calculated using the normal flow
-            // and then turned to bridging flow, thus their centerlines are derived from non-bridging flow and expanding them by a bridging flow
-            // may not expand them to the edge of their respective islands.
-            const float w = float(0.5 * std::max(perimeter_bridge_flow.scaled_width(), perimeter_bridge_flow.scaled_spacing())) + scaled<float>(0.001);
-            for (Polyline &polyline : overhang_perimeters)
-                if (polyline.is_straight()) {
-                    // This is a bridge
-                    polyline.extend_start(fw);
-                    polyline.extend_end(fw);
-                    // Is the straight perimeter segment supported at both sides?
-                    Point pts[2]       = { polyline.first_point(), polyline.last_point() };
-                    bool  supported[2] = { false, false };
-                    for (size_t i = 0; i < lower_layer.lslices.size() && ! (supported[0] && supported[1]); ++ i)
-                        for (int j = 0; j < 2; ++ j)
-                            if (! supported[j] && lower_layer.lslices_bboxes[i].contains(pts[j]) && lower_layer.lslices[i].contains(pts[j]))
-                                supported[j] = true;
-                    if (supported[0] && supported[1])
-                        // Offset a polyline into a thick line.
-                        polygons_append(bridges, offset(polyline, w));
-                }
-            bridges = union_(bridges);
-        }
-        // remove the entire bridges and only support the unsupported edges
-        //FIXME the brided regions are already collected as layerm.bridged. Use it?
-        for (const Surface &surface : layerm.fill_surfaces.surfaces)
-            if (surface.surface_type == stBottomBridge && surface.bridge_angle != -1)
-                polygons_append(bridges, surface.expolygon);
-        //FIXME add the gap filled areas. Extrude the gaps with a bridge flow?
-        // Remove the unsupported ends of the bridges from the bridged areas.
-        //FIXME add supports at regular intervals to support long bridges!
-        bridges = diff(bridges,
-                // Offset unsupported edges into polygons.
-                offset(layerm.unsupported_bridge_edges, scale_(SUPPORT_MATERIAL_MARGIN), SUPPORT_SURFACES_OFFSET_PARAMETERS));
-        // Remove bridged areas from the supported areas.
-        contact_polygons = diff(contact_polygons, bridges, ApplySafetyOffset::Yes);
-
-        #ifdef SLIC3R_DEBUG
-            static int iRun = 0;
-            SVG::export_expolygons(debug_out_path("support-top-contacts-remove-bridges-run%d.svg", iRun ++),
-                { { { union_ex(offset(layerm.unsupported_bridge_edges, scale_(SUPPORT_MATERIAL_MARGIN), SUPPORT_SURFACES_OFFSET_PARAMETERS)) }, { "unsupported_bridge_edges", "orange", 0.5f } },
-                  { { union_ex(contact_polygons) },            { "contact_polygons",           "blue",   0.5f } },
-                  { { union_ex(bridges) },                     { "bridges",                    "red",    "black", "", scaled<coord_t>(0.1f), 0.5f } } });
-        #endif /* SLIC3R_DEBUG */
-=======
 void remove_bridges_from_contacts(
-    const PrintConfig   &print_config, 
+        const PrintConfig   &print_config, 
     const Layer         &lower_layer,
     const LayerRegion   &layerm,
-    float                fw, 
+        float                fw, 
     Polygons            &contact_polygons)
 {
     // compute the area of bridging perimeters
@@ -1515,7 +1324,7 @@
     #else
         Polylines overhang_perimeters = diff_pl(layerm.perimeters().as_polylines(), lower_grown_slices);
     #endif
-        
+            
         // only consider straight overhangs
         // only consider overhangs having endpoints inside layer's slices
         // convert bridging polylines into polygons by inflating them with their thickness
@@ -1529,7 +1338,7 @@
         const float w = float(0.5 * std::max(perimeter_bridge_flow.scaled_width(), perimeter_bridge_flow.scaled_spacing())) + scaled<float>(0.001);
         for (Polyline &polyline : overhang_perimeters)
             if (polyline.is_straight()) {
-                // This is a bridge 
+                    // This is a bridge 
                 polyline.extend_start(fw);
                 polyline.extend_end(fw);
                 // Is the straight perimeter segment supported at both sides?
@@ -1544,7 +1353,6 @@
                     polygons_append(bridges, offset(polyline, w));
             }
         bridges = union_(bridges);
->>>>>>> 996a72a2
     }
     // remove the entire bridges and only support the unsupported edges
     //FIXME the brided regions are already collected as layerm.bridged. Use it?
@@ -1861,23 +1669,13 @@
 
 // Allocate one, possibly two support contact layers.
 // For "thick" overhangs, one support layer will be generated to support normal extrusions, the other to support the "thick" extrusions.
-<<<<<<< HEAD
-static inline std::pair<PrintObjectSupportMaterial::MyLayer*, PrintObjectSupportMaterial::MyLayer*> new_contact_layer(
+static inline std::pair<SupportGeneratorLayer*, SupportGeneratorLayer*> new_contact_layer(
     const PrintConfig                                   &print_config,
     const PrintObjectConfig                             &object_config,
     const SlicingParameters                             &slicing_params,
     const coordf_t                                       support_layer_height_min,
     const Layer                                         &layer,
-    std::deque<PrintObjectSupportMaterial::MyLayer>     &layer_storage,
-=======
-static inline std::pair<SupportGeneratorLayer*, SupportGeneratorLayer*> new_contact_layer(
-    const PrintConfig                                   &print_config, 
-    const PrintObjectConfig                             &object_config,
-    const SlicingParameters                             &slicing_params,
-    const coordf_t                                       support_layer_height_min,
-    const Layer                                         &layer, 
     std::deque<SupportGeneratorLayer>     &layer_storage,
->>>>>>> 996a72a2
     tbb::spin_mutex                                     &layer_storage_mutex)
 {
     double print_z, bottom_z, height;
@@ -2459,15 +2257,9 @@
 // Generate bottom contact layers supporting the top contact layers.
 // For a soluble interface material synchronize the layer heights with the object,
 // otherwise set the layer height to a bridging flow of a support interface nozzle.
-<<<<<<< HEAD
-PrintObjectSupportMaterial::MyLayersPtr PrintObjectSupportMaterial::bottom_contact_layers_and_layer_support_areas(
-    const PrintObject &object, const MyLayersPtr &top_contacts, std::vector<Polygons> &buildplate_covered,
-    MyLayerStorage &layer_storage, std::vector<Polygons> &layer_support_areas) const
-=======
 SupportGeneratorLayersPtr PrintObjectSupportMaterial::bottom_contact_layers_and_layer_support_areas(
     const PrintObject &object, const SupportGeneratorLayersPtr &top_contacts, std::vector<Polygons> &buildplate_covered, 
     SupportGeneratorLayerStorage &layer_storage, std::vector<Polygons> &layer_support_areas) const
->>>>>>> 996a72a2
 {
     if (top_contacts.empty())
         return SupportGeneratorLayersPtr();
@@ -2925,13 +2717,8 @@
             {
                 BOOST_LOG_TRIVIAL(trace) << "Support generator - generate_base_layers - creating layer " <<
                     idx_intermediate << " of " << intermediate_layers.size();
-<<<<<<< HEAD
-                MyLayer &layer_intermediate = *intermediate_layers[idx_intermediate];
+                SupportGeneratorLayer &layer_intermediate = *intermediate_layers[idx_intermediate];
                 // Layers must be sorted by print_z.
-=======
-                SupportGeneratorLayer &layer_intermediate = *intermediate_layers[idx_intermediate];
-                // Layers must be sorted by print_z. 
->>>>>>> 996a72a2
                 assert(idx_intermediate == 0 || layer_intermediate.print_z >= intermediate_layers[idx_intermediate - 1]->print_z);
 
                 // Find a top_contact layer touching the layer_intermediate from above, if any, and collect its polygons into polygons_new.
@@ -2952,13 +2739,8 @@
                 // 3) base.print_z > top.print_z  && base.bottom_z >= top.bottom_z -> Overlap, which will be solved inside generate_toolpaths() by reducing the base layer height where it overlaps the top layer. No trimming needed here.
                 // 4) base.print_z > top.bottom_z && base.bottom_z < top.bottom_z -> Base overlaps with top.bottom_z. This must not happen.
                 // 5) base.print_z <= top.print_z  && base.bottom_z >= top.bottom_z -> Base is fully inside top. Trim base by top.
-<<<<<<< HEAD
                 idx_top_contact_above = idx_lower_or_equal(top_contacts, idx_top_contact_above,
-                    [&layer_intermediate](const MyLayer *layer){ return layer->bottom_z <= layer_intermediate.print_z - EPSILON; });
-=======
-                idx_top_contact_above = idx_lower_or_equal(top_contacts, idx_top_contact_above, 
                     [&layer_intermediate](const SupportGeneratorLayer *layer){ return layer->bottom_z <= layer_intermediate.print_z - EPSILON; });
->>>>>>> 996a72a2
                 // Collect all the top_contact layer intersecting with this layer.
                 for (int idx_top_contact_overlapping = idx_top_contact_above; idx_top_contact_overlapping >= 0; -- idx_top_contact_overlapping) {
                     SupportGeneratorLayer &layer_top_overlapping = *top_contacts[idx_top_contact_overlapping];
@@ -2994,13 +2776,8 @@
                 // 3) base.print_z > bottom.bottom_z && base.bottom_z < bottom.bottom_z -> Overlap, which will be solved inside generate_toolpaths() by reducing the bottom layer height where it overlaps the base layer. No trimming needed here.
                 // 4) base.print_z > bottom.print_z  && base.bottom_z >= bottom.print_z -> Base overlaps with bottom.print_z. This must not happen.
                 // 5) base.print_z <= bottom.print_z && base.bottom_z >= bottom.bottom_z -> Base is fully inside top. Trim base by top.
-<<<<<<< HEAD
                 idx_bottom_contact_overlapping = idx_lower_or_equal(bottom_contacts, idx_bottom_contact_overlapping,
-                    [&layer_intermediate](const MyLayer *layer){ return layer->bottom_print_z() <= layer_intermediate.print_z - EPSILON; });
-=======
-                idx_bottom_contact_overlapping = idx_lower_or_equal(bottom_contacts, idx_bottom_contact_overlapping, 
                     [&layer_intermediate](const SupportGeneratorLayer *layer){ return layer->bottom_print_z() <= layer_intermediate.print_z - EPSILON; });
->>>>>>> 996a72a2
                 // Collect all the bottom_contacts layer intersecting with this layer.
                 for (int i = idx_bottom_contact_overlapping; i >= 0; -- i) {
                     SupportGeneratorLayer &layer_bottom_overlapping = *bottom_contacts[i];
@@ -3119,13 +2896,8 @@
                             if (object_layer.print_z - bridging_height > support_layer.print_z + gap_extra_above - EPSILON)
                                 break;
                             some_region_overlaps = true;
-<<<<<<< HEAD
                             polygons_append(polygons_trimming,
-                                offset(region->fill_surfaces.filter_by_type(stBottomBridge), gap_xy_scaled, SUPPORT_SURFACES_OFFSET_PARAMETERS));
-=======
-                            polygons_append(polygons_trimming, 
                                 offset(region->fill_surfaces().filter_by_type(stBottomBridge), gap_xy_scaled, SUPPORT_SURFACES_OFFSET_PARAMETERS));
->>>>>>> 996a72a2
                             if (region->region().config().overhangs.value)
                                 // Add bridging perimeters.
                                 SupportMaterialInternal::collect_bridging_perimeter_areas(region->perimeters(), gap_xy_scaled, polygons_trimming);
@@ -3451,13 +3223,8 @@
                     }
                     if (! polygons_bottom_contact_projected_base.empty() || ! polygons_top_contact_projected_base.empty())
                         base_interface_layers[idx_intermediate_layer] = insert_layer(
-<<<<<<< HEAD
                             intermediate_layer, polygons_bottom_contact_projected_base, std::move(polygons_top_contact_projected_base),
-                            interface_layer ? &interface_layer->polygons : nullptr, sltBase);
-=======
-                            intermediate_layer, polygons_bottom_contact_projected_base, std::move(polygons_top_contact_projected_base), 
                             interface_layer ? &interface_layer->polygons : nullptr, SupporLayerType::Base);
->>>>>>> 996a72a2
                 }
             });
 
@@ -3829,13 +3596,8 @@
     Polygons& polygons_to_extrude() { return (m_polygons_to_extrude == nullptr) ? layer->polygons : *m_polygons_to_extrude; }
     const Polygons& polygons_to_extrude() const { return (m_polygons_to_extrude == nullptr) ? layer->polygons : *m_polygons_to_extrude; }
 
-<<<<<<< HEAD
-    bool could_merge(const MyLayerExtruded &other) const {
+    bool could_merge(const SupportGeneratorLayerExtruded &other) const {
         return ! this->empty() && ! other.empty() &&
-=======
-    bool could_merge(const SupportGeneratorLayerExtruded &other) const {
-        return ! this->empty() && ! other.empty() && 
->>>>>>> 996a72a2
             std::abs(this->layer->height - other.layer->height) < EPSILON &&
             this->layer->bridging == other.layer->bridging;
     }
@@ -4487,13 +4249,8 @@
     auto n_raft_layers = std::min<size_t>(support_layers.size(), std::max(0, int(slicing_params.raft_layers()) - 1));
 
     tbb::parallel_for(tbb::blocked_range<size_t>(0, n_raft_layers),
-<<<<<<< HEAD
-        [this, &support_layers, &raft_layers,
-            &bbox_object, raft_angle_1st_layer, raft_angle_base, raft_angle_interface, link_max_length_factor]
-=======
         [&support_layers, &raft_layers, &intermediate_layers, &config, &support_params, &slicing_params,
             &bbox_object, link_max_length_factor]
->>>>>>> 996a72a2
             (const tbb::blocked_range<size_t>& range) {
         for (size_t support_layer_id = range.begin(); support_layer_id < range.end(); ++ support_layer_id)
         {
@@ -4516,11 +4273,7 @@
 
             // Print the support base below the support columns, or the support base for the support columns plus the contacts.
             if (support_layer_id > 0) {
-<<<<<<< HEAD
-                const Polygons &to_infill_polygons = (support_layer_id < m_slicing_params.base_raft_layers) ?
-=======
                 const Polygons &to_infill_polygons = (support_layer_id < slicing_params.base_raft_layers) ? 
->>>>>>> 996a72a2
                     raft_layer.polygons :
                     //FIXME misusing contact_polygons for support columns.
                     ((raft_layer.contact_polygons == nullptr) ? Polygons() : *raft_layer.contact_polygons);
@@ -4574,11 +4327,7 @@
                 // Filler and its parameters
                 filler, density,
                 // Extrusion parameters
-<<<<<<< HEAD
-                (support_layer_id < m_slicing_params.base_raft_layers) ? erSupportMaterial : erSupportMaterialInterface, flow,
-=======
                 (support_layer_id < slicing_params.base_raft_layers) ? ExtrusionRole::SupportMaterial : ExtrusionRole::SupportMaterialInterface, flow, 
->>>>>>> 996a72a2
                 // sheath at first layer
                 support_layer_id == 0, support_layer_id == 0);
         }
@@ -4608,13 +4357,8 @@
     std::vector<LayerCache>             layer_caches(support_layers.size());
 
     tbb::parallel_for(tbb::blocked_range<size_t>(n_raft_layers, support_layers.size()),
-<<<<<<< HEAD
-        [this, &support_layers, &bottom_contacts, &top_contacts, &intermediate_layers, &interface_layers, &base_interface_layers, &layer_caches, &loop_interface_processor,
-            &bbox_object, &angles, link_max_length_factor]
-=======
         [&config, &slicing_params, &support_params, &support_layers, &bottom_contacts, &top_contacts, &intermediate_layers, &interface_layers, &base_interface_layers, &layer_caches, &loop_interface_processor,
             &bbox_object, &angles, n_raft_layers, link_max_length_factor]
->>>>>>> 996a72a2
             (const tbb::blocked_range<size_t>& range) {
         // Indices of the 1st layer in their respective container at the support layer height.
         size_t idx_layer_bottom_contact   = size_t(-1);
@@ -4634,15 +4378,9 @@
         // Pointer to the 1st layer interface filler.
         auto filler_raft_contact     = filler_raft_contact_ptr ? filler_raft_contact_ptr.get() : filler_interface.get();
         // Filler for the base interface (to be used for soluble interface / non soluble base, to produce non soluble interface layer below soluble interface layer).
-<<<<<<< HEAD
         auto filler_base_interface  = std::unique_ptr<Fill>(base_interface_layers.empty() ? nullptr :
-            Fill::new_from_type(m_support_params.interface_density > 0.95 || m_support_params.with_sheath ? ipRectilinear : ipSupportBase));
-        auto filler_support         = std::unique_ptr<Fill>(Fill::new_from_type(m_support_params.base_fill_pattern));
-=======
-        auto filler_base_interface  = std::unique_ptr<Fill>(base_interface_layers.empty() ? nullptr : 
             Fill::new_from_type(support_params.interface_density > 0.95 || support_params.with_sheath ? ipRectilinear : ipSupportBase));
         auto filler_support         = std::unique_ptr<Fill>(Fill::new_from_type(support_params.base_fill_pattern));
->>>>>>> 996a72a2
         filler_interface->set_bounding_box(bbox_object);
         if (filler_first_layer_ptr)
             filler_first_layer_ptr->set_bounding_box(bbox_object);
@@ -4655,14 +4393,8 @@
         {
             SupportLayer &support_layer = *support_layers[support_layer_id];
             LayerCache   &layer_cache   = layer_caches[support_layer_id];
-<<<<<<< HEAD
-            float         interface_angle_delta = m_object_config->support_material_style.value == smsSnug ?
-                (support_layer.interface_id() & 1) ? float(- M_PI / 4.) : float(+ M_PI / 4.) :
-                0;
-=======
             const float   support_interface_angle = config.support_material_style.value == smsGrid ?
                 support_params.interface_angle : support_params.raft_interface_angle(support_layer.interface_id());
->>>>>>> 996a72a2
 
             // Find polygons with the same print_z.
             SupportGeneratorLayerExtruded &bottom_contact_layer = layer_cache.bottom_contact_layer;
@@ -4695,12 +4427,8 @@
             bool raft_layer = slicing_params.interface_raft_layers && top_contact_layer.layer && is_approx(top_contact_layer.layer->print_z, slicing_params.raft_contact_top_z);
             if (config.support_material_interface_layers == 0) {
                 // If no top interface layers were requested, we treat the contact layer exactly as a generic base layer.
-<<<<<<< HEAD
-                if (m_support_params.can_merge_support_regions) {
-=======
                 // Don't merge the raft contact layer though.
                 if (support_params.can_merge_support_regions && ! raft_layer) {
->>>>>>> 996a72a2
                     if (base_layer.could_merge(top_contact_layer))
                         base_layer.merge(std::move(top_contact_layer));
                     else if (base_layer.empty())
@@ -4713,13 +4441,8 @@
                 // to trim other layers.
                 if (top_contact_layer.could_merge(interface_layer) && ! raft_layer)
                     top_contact_layer.merge(std::move(interface_layer));
-<<<<<<< HEAD
-            }
-            if ((m_object_config->support_material_interface_layers == 0 || m_object_config->support_material_bottom_interface_layers == 0) && m_support_params.can_merge_support_regions) {
-=======
-            } 
+            }
             if ((config.support_material_interface_layers == 0 || config.support_material_bottom_interface_layers == 0) && support_params.can_merge_support_regions) {
->>>>>>> 996a72a2
                 if (base_layer.could_merge(bottom_contact_layer))
                     base_layer.merge(std::move(bottom_contact_layer));
                 else if (base_layer.empty() && ! bottom_contact_layer.empty() && ! bottom_contact_layer.layer->bridging)
@@ -4742,37 +4465,6 @@
 #endif
 
             // Top and bottom contacts, interface layers.
-<<<<<<< HEAD
-            for (size_t i = 0; i < 3; ++ i) {
-                MyLayerExtruded &layer_ex = (i == 0) ? top_contact_layer : (i == 1 ? bottom_contact_layer : interface_layer);
-                if (layer_ex.empty() || layer_ex.polygons_to_extrude().empty())
-                    continue;
-                bool interface_as_base = m_object_config->support_material_interface_layers.value == 0 ||
-                    (m_object_config->support_material_bottom_interface_layers == 0 && &layer_ex == &bottom_contact_layer);
-                //FIXME Bottom interfaces are extruded with the briding flow. Some bridging layers have its height slightly reduced, therefore
-                // the bridging flow does not quite apply. Reduce the flow to area of an ellipse? (A = pi * a * b)
-                auto interface_flow = layer_ex.layer->bridging ?
-                    Flow::bridging_flow(layer_ex.layer->height, m_support_params.support_material_bottom_interface_flow.nozzle_diameter()) :
-                    (interface_as_base ? &m_support_params.support_material_flow : &m_support_params.support_material_interface_flow)->with_height(float(layer_ex.layer->height));
-                filler_interface->angle = interface_as_base ?
-                        // If zero interface layers are configured, use the same angle as for the base layers.
-                        angles[support_layer_id % angles.size()] :
-                        // Use interface angle for the interface layers.
-                        m_support_params.interface_angle + interface_angle_delta;
-                double density = interface_as_base ? m_support_params.support_density : m_support_params.interface_density;
-                filler_interface->spacing = interface_as_base ? m_support_params.support_material_flow.spacing() : m_support_params.support_material_interface_flow.spacing();
-                filler_interface->link_max_length = coord_t(scale_(filler_interface->spacing * link_max_length_factor / density));
-                fill_expolygons_generate_paths(
-                    // Destination
-                    layer_ex.extrusions,
-                    // Regions to fill
-                    union_safety_offset_ex(layer_ex.polygons_to_extrude()),
-                    // Filler and its parameters
-                    filler_interface.get(), float(density),
-                    // Extrusion parameters
-                    erSupportMaterialInterface, interface_flow);
-            }
-=======
             enum class InterfaceLayerType { TopContact, BottomContact, RaftContact, Interface, InterfaceAsBase };
             auto extrude_interface = [&](SupportGeneratorLayerExtruded &layer_ex, InterfaceLayerType interface_layer_type) {
                 if (! layer_ex.empty() && ! layer_ex.polygons_to_extrude().empty()) {
@@ -4799,7 +4491,7 @@
                     filler->link_max_length = coord_t(scale_(filler->spacing * link_max_length_factor / density));
                     fill_expolygons_generate_paths(
                         // Destination
-                        layer_ex.extrusions, 
+                    layer_ex.extrusions, 
                         // Regions to fill
                         union_safety_offset_ex(layer_ex.polygons_to_extrude()),
                         // Filler and its parameters
@@ -4813,7 +4505,6 @@
             extrude_interface(top_contact_layer,    raft_layer ? InterfaceLayerType::RaftContact : top_interfaces ? InterfaceLayerType::TopContact : InterfaceLayerType::InterfaceAsBase);
             extrude_interface(bottom_contact_layer, bottom_interfaces ? InterfaceLayerType::BottomContact : InterfaceLayerType::InterfaceAsBase);
             extrude_interface(interface_layer,      top_interfaces ? InterfaceLayerType::Interface : InterfaceLayerType::InterfaceAsBase);
->>>>>>> 996a72a2
 
             // Base interface layers under soluble interfaces
             if ( ! base_interface_layer.empty() && ! base_interface_layer.polygons_to_extrude().empty()) {
