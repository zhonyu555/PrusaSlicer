#include "ClipperUtils.hpp"
#include "ExtrusionEntityCollection.hpp"
#include "Layer.hpp"
#include "Print.hpp"
#include "SupportMaterial.hpp"
#include "Fill/FillBase.hpp"
#include "Geometry.hpp"
#include "Flow.hpp"
#include "Point.hpp"
#include "MutablePolygon.hpp"

#include <cmath>
#include <memory>
#include <atomic>
#include <thread>
#include <boost/log/trivial.hpp>
#include <boost/container/static_vector.hpp>

#include <tbb/parallel_for.h>
#include <tbb/spin_mutex.h>
#include <tbb/task_group.h>

#define SUPPORT_USE_AGG_RASTERIZER

#ifdef SUPPORT_USE_AGG_RASTERIZER
    #include <agg/agg_pixfmt_gray.h>
    #include <agg/agg_renderer_scanline.h>
    #include <agg/agg_scanline_p.h>
    #include <agg/agg_rasterizer_scanline_aa.h>
    #include <agg/agg_path_storage.h>
    #include "PNGReadWrite.hpp"
#else
    #include "EdgeGrid.hpp"
#endif // SUPPORT_USE_AGG_RASTERIZER

// #define SLIC3R_DEBUG

// Make assert active if SLIC3R_DEBUG
#ifdef SLIC3R_DEBUG
    #define DEBUG
    #define _DEBUG
    #undef NDEBUG
    #include "utils.hpp"
    #include "SVG.hpp"
#endif

// #undef NDEBUG
#include <cassert>

namespace Slic3r {

    // how much we extend support around the actual contact area
    //FIXME this should be dependent on the nozzle diameter!
#define SUPPORT_MATERIAL_MARGIN 1.5 

// Increment used to reach MARGIN in steps to avoid trespassing thin objects
#define NUM_MARGIN_STEPS 3

// Dimensions of a tree-like structure to save material
#define PILLAR_SIZE (2.5)
#define PILLAR_SPACING 10

//#define SUPPORT_SURFACES_OFFSET_PARAMETERS ClipperLib::jtMiter, 3.
//#define SUPPORT_SURFACES_OFFSET_PARAMETERS ClipperLib::jtMiter, 1.5
#define SUPPORT_SURFACES_OFFSET_PARAMETERS ClipperLib::jtSquare, 0.

#ifndef NDEBUG
    class verify_nonempty : public ExtrusionVisitorRecursiveConst {
    public:
        virtual void use(const ExtrusionPath& path) override { assert(!path.empty()); }
        virtual void use(const ExtrusionPath3D& path3D) override { assert(!path3D.empty()); }
        virtual void use(const ExtrusionMultiPath& truc) override {
            ExtrusionVisitorRecursiveConst::use(truc); assert(!truc.empty());
        }
        virtual void use(const ExtrusionMultiPath3D& truc) override {
            ExtrusionVisitorRecursiveConst::use(truc); assert(!truc.empty());
        }
        virtual void use(const ExtrusionLoop& truc) override {
            ExtrusionVisitorRecursiveConst::use(truc); assert(!truc.paths.empty());
        }
        virtual void use(const ExtrusionEntityCollection& truc) override {
            ExtrusionVisitorRecursiveConst::use(truc); assert(!truc.empty());
        }
    } verifier;
#endif
#ifdef SLIC3R_DEBUG
const char* support_surface_type_to_color_name(const PrintObjectSupportMaterial::SupporLayerType surface_type)
{
    switch (surface_type) {
        case PrintObjectSupportMaterial::sltTopContact:     return "rgb(255,0,0)"; // "red";
        case PrintObjectSupportMaterial::sltTopInterface:   return "rgb(0,255,0)"; // "green";
        case PrintObjectSupportMaterial::sltBase:           return "rgb(0,0,255)"; // "blue";
        case PrintObjectSupportMaterial::sltBottomInterface:return "rgb(255,255,128)"; // yellow 
        case PrintObjectSupportMaterial::sltBottomContact:  return "rgb(255,0,255)"; // magenta
        case PrintObjectSupportMaterial::sltRaftInterface:  return "rgb(0,255,255)";
        case PrintObjectSupportMaterial::sltRaftBase:       return "rgb(128,128,128)";
        case PrintObjectSupportMaterial::sltUnknown:        return "rgb(128,0,0)"; // maroon
        default:                                            return "rgb(64,64,64)";
    };
}

Point export_support_surface_type_legend_to_svg_box_size()
{
    return Point(scale_(1.+10.*8.), scale_(3.)); 
}

void export_support_surface_type_legend_to_svg(SVG &svg, const Point &pos)
{
    // 1st row
    coord_t pos_x0 = pos(0) + scale_(1.);
    coord_t pos_x = pos_x0;
    coord_t pos_y = pos(1) + scale_(1.5);
    coord_t step_x = scale_(10.);
    svg.draw_legend(Point(pos_x, pos_y), "top contact"    , support_surface_type_to_color_name(PrintObjectSupportMaterial::sltTopContact));
    pos_x += step_x;
    svg.draw_legend(Point(pos_x, pos_y), "top iface"      , support_surface_type_to_color_name(PrintObjectSupportMaterial::sltTopInterface));
    pos_x += step_x;
    svg.draw_legend(Point(pos_x, pos_y), "base"           , support_surface_type_to_color_name(PrintObjectSupportMaterial::sltBase));
    pos_x += step_x;
    svg.draw_legend(Point(pos_x, pos_y), "bottom iface"   , support_surface_type_to_color_name(PrintObjectSupportMaterial::sltBottomInterface));
    pos_x += step_x;
    svg.draw_legend(Point(pos_x, pos_y), "bottom contact" , support_surface_type_to_color_name(PrintObjectSupportMaterial::sltBottomContact));
    // 2nd row
    pos_x = pos_x0;
    pos_y = pos(1)+scale_(2.8);
    svg.draw_legend(Point(pos_x, pos_y), "raft interface" , support_surface_type_to_color_name(PrintObjectSupportMaterial::sltRaftInterface));
    pos_x += step_x;
    svg.draw_legend(Point(pos_x, pos_y), "raft base"      , support_surface_type_to_color_name(PrintObjectSupportMaterial::sltRaftBase));
    pos_x += step_x;
    svg.draw_legend(Point(pos_x, pos_y), "unknown"        , support_surface_type_to_color_name(PrintObjectSupportMaterial::sltUnknown));
    pos_x += step_x;
    svg.draw_legend(Point(pos_x, pos_y), "intermediate"   , support_surface_type_to_color_name(PrintObjectSupportMaterial::sltIntermediate));
}

void export_print_z_polygons_to_svg(const char *path, PrintObjectSupportMaterial::MyLayer ** const layers, size_t n_layers)
{
    BoundingBox bbox;
    for (int i = 0; i < n_layers; ++ i)
        bbox.merge(get_extents(layers[i]->polygons));
    Point legend_size = export_support_surface_type_legend_to_svg_box_size();
    Point legend_pos(bbox.min(0), bbox.max(1));
    bbox.merge(Point(std::max(bbox.min(0) + legend_size(0), bbox.max(0)), bbox.max(1) + legend_size(1)));
    SVG svg(path, bbox);
    const float transparency = 0.5f;
    for (int i = 0; i < n_layers; ++ i)
        svg.draw(union_ex(layers[i]->polygons), support_surface_type_to_color_name(layers[i]->layer_type), transparency);
    for (int i = 0; i < n_layers; ++ i)
        svg.draw(to_polylines(layers[i]->polygons), support_surface_type_to_color_name(layers[i]->layer_type));
    export_support_surface_type_legend_to_svg(svg, legend_pos);
    svg.Close();
}

void export_print_z_polygons_and_extrusions_to_svg(
    const char                                      *path, 
    PrintObjectSupportMaterial::MyLayer ** const     layers, 
    size_t                                           n_layers,
    SupportLayer                                    &support_layer)
{
    BoundingBox bbox;
    for (int i = 0; i < n_layers; ++ i)
        bbox.merge(get_extents(layers[i]->polygons));
    Point legend_size = export_support_surface_type_legend_to_svg_box_size();
    Point legend_pos(bbox.min(0), bbox.max(1));
    bbox.merge(Point(std::max(bbox.min(0) + legend_size(0), bbox.max(0)), bbox.max(1) + legend_size(1)));
    SVG svg(path, bbox);
    const float transparency = 0.5f;
    for (int i = 0; i < n_layers; ++ i)
        svg.draw(union_ex(layers[i]->polygons), support_surface_type_to_color_name(layers[i]->layer_type), transparency);
    for (int i = 0; i < n_layers; ++ i)
        svg.draw(to_polylines(layers[i]->polygons), support_surface_type_to_color_name(layers[i]->layer_type));

    Polygons polygons_support, polygons_interface;
    support_layer.support_fills.polygons_covered_by_width(polygons_support, float(SCALED_EPSILON));
//    support_layer.support_interface_fills.polygons_covered_by_width(polygons_interface, SCALED_EPSILON);
    svg.draw(union_ex(polygons_support), "brown");
    svg.draw(union_ex(polygons_interface), "black");

    export_support_surface_type_legend_to_svg(svg, legend_pos);
    svg.Close();
}
#endif /* SLIC3R_DEBUG */

#ifdef SUPPORT_USE_AGG_RASTERIZER
static std::vector<unsigned char> rasterize_polygons(const Vec2i32 &grid_size, const double pixel_size, const Point &left_bottom, const Polygons &polygons)
{
    std::vector<unsigned char>                  data(grid_size.x() * grid_size.y());
    agg::rendering_buffer                       rendering_buffer(data.data(), unsigned(grid_size.x()), unsigned(grid_size.y()), grid_size.x());
    agg::pixfmt_gray8                           pixel_renderer(rendering_buffer);
    agg::renderer_base<agg::pixfmt_gray8>       raw_renderer(pixel_renderer);
    agg::renderer_scanline_aa_solid<agg::renderer_base<agg::pixfmt_gray8>> renderer(raw_renderer);
        
    renderer.color(agg::pixfmt_gray8::color_type(255));
    raw_renderer.clear(agg::pixfmt_gray8::color_type(0));

    agg::scanline_p8                            scanline;
    agg::rasterizer_scanline_aa<>               rasterizer;

    auto convert_pt = [left_bottom, pixel_size](const Point &pt) {
        return Vec2d((pt.x() - left_bottom.x()) / pixel_size, (pt.y() - left_bottom.y()) / pixel_size);
    };
    rasterizer.reset();
    for (const Polygon &polygon : polygons) {
        agg::path_storage path;
        auto it = polygon.points.begin();
        Vec2d pt_front = convert_pt(*it);
        path.move_to(pt_front.x(), pt_front.y());
        while (++ it != polygon.points.end()) {
            Vec2d pt = convert_pt(*it);
            path.line_to(pt.x(), pt.y());
        }
        path.line_to(pt_front.x(), pt_front.y());
        rasterizer.add_path(std::move(path));
    }
    agg::render_scanlines(rasterizer, scanline, renderer);
    return data;
}
// Grid has to have the boundary pixels unset.
static Polygons contours_simplified(const Vec2i32 &grid_size, const double pixel_size, Point left_bottom, const std::vector<unsigned char> &grid, coord_t offset, bool fill_holes)
{
    assert(std::abs(2 * offset) < pixel_size - 10);

    // Fill in empty cells, which have a left / right neighbor filled.
    // Fill in empty cells, which have the top / bottom neighbor filled.
    std::vector<unsigned char>        cell_inside_data;
    const std::vector<unsigned char> &cell_inside = fill_holes ? cell_inside_data : grid;
    if (fill_holes) {
        cell_inside_data = grid;
        for (int r = 1; r + 1 < grid_size.y(); ++ r) {
            for (int c = 1; c + 1 < grid_size.x(); ++ c) {
                int addr = r * grid_size.x() + c;
                if ((grid[addr - 1] != 0 && grid[addr + 1] != 0) ||
                    (grid[addr - grid_size.x()] != 0 && grid[addr + grid_size.x()] != 0))
                    cell_inside_data[addr] = true;
            }
        }
    }

    // 1) Collect the lines.
    std::vector<Line> lines;
    std::vector<std::pair<Point, int>> start_point_to_line_idx;
    for (int r = 1; r < grid_size.y(); ++ r) {
        for (int c = 1; c < grid_size.x(); ++ c) {
            int  addr    = r * grid_size.x() + c;
            bool left    = cell_inside[addr - 1] != 0;
            bool top     = cell_inside[addr - grid_size.x()] != 0;
            bool current = cell_inside[addr] != 0;
            if (left != current) {
                lines.push_back(
                    left ? 
                        Line(Point(c, r+1), Point(c, r  )) : 
                        Line(Point(c, r  ), Point(c, r+1)));
                start_point_to_line_idx.emplace_back(lines.back().a, int(lines.size()) - 1);
            }
            if (top != current) {
                lines.push_back(
                    top ? 
                        Line(Point(c  , r), Point(c+1, r)) :
                        Line(Point(c+1, r), Point(c  , r))); 
                start_point_to_line_idx.emplace_back(lines.back().a, int(lines.size()) - 1);
            }
        }
    }
    std::sort(start_point_to_line_idx.begin(), start_point_to_line_idx.end(), [](const auto &l, const auto &r){ return l.first < r.first; });

    // 2) Chain the lines.
    std::vector<char> line_processed(lines.size(), false);
    Polygons out;
    for (int i_candidate = 0; i_candidate < int(lines.size()); ++ i_candidate) {
        if (line_processed[i_candidate])
            continue;
        Polygon poly;
        line_processed[i_candidate] = true;
        poly.points.push_back(lines[i_candidate].b);
        int i_line_current = i_candidate;
        for (;;) {
            auto line_range = std::equal_range(std::begin(start_point_to_line_idx), std::end(start_point_to_line_idx), 
                std::make_pair(lines[i_line_current].b, 0), [](const auto& l, const auto& r) { return l.first < r.first; });
            // The interval has to be non empty, there shall be at least one line continuing the current one.
            assert(line_range.first != line_range.second);
            int i_next = -1;
            for (auto it = line_range.first; it != line_range.second; ++ it) {
                if (it->second == i_candidate) {
                    // closing the loop.
                    goto end_of_poly;
                }
                if (line_processed[it->second])
                    continue;
                if (i_next == -1) {
                    i_next = it->second;
                } else {
                    // This is a corner, where two lines meet exactly. Pick the line, which encloses a smallest angle with
                    // the current edge.
                    const Line &line_current = lines[i_line_current];
                    const Line &line_next = lines[it->second];
                    const Vector v1 = line_current.vector();
                    const Vector v2 = line_next.vector();
                    int64_t cross = int64_t(v1(0)) * int64_t(v2(1)) - int64_t(v2(0)) * int64_t(v1(1));
                    if (cross > 0) {
                        // This has to be a convex right angle. There is no better next line.
                        i_next = it->second;
                        break;
                    }
                }
            }
            line_processed[i_next] = true;
            i_line_current = i_next;
            poly.points.push_back(lines[i_line_current].b);
        }
    end_of_poly:
        out.push_back(std::move(poly));
    }

    // 3) Scale the polygons back into world, shrink slightly and remove collinear points.
    for (Polygon &poly : out) {
        for (Point &p : poly.points) {
#if 0
            p.x() = (p.x() + 1) * pixel_size + left_bottom.x();
            p.y() = (p.y() + 1) * pixel_size + left_bottom.y();
#else
            p *= pixel_size;
            p += left_bottom;
#endif
        }
        // Shrink the contour slightly, so if the same contour gets discretized and simplified again, one will get the same result.
        // Remove collinear points.
        Points pts;
        pts.reserve(poly.points.size());
        for (size_t j = 0; j < poly.points.size(); ++ j) {
            size_t j0 = (j == 0) ? poly.points.size() - 1 : j - 1;
            size_t j2 = (j + 1 == poly.points.size()) ? 0 : j + 1;
            Point  v  = poly.points[j2] - poly.points[j0];
            if (v(0) != 0 && v(1) != 0) {
                // This is a corner point. Copy it to the output contour.
                Point p = poly.points[j];
                p(1) += (v(0) < 0) ? - offset : offset;
                p(0) += (v(1) > 0) ? - offset : offset;
                pts.push_back(p);
            } 
        }
        poly.points = std::move(pts);
    }
    return out;
}
#endif // SUPPORT_USE_AGG_RASTERIZER

PrintObjectSupportMaterial::PrintObjectSupportMaterial(const PrintObject *object, std::shared_ptr<const SlicingParameters> slicing_params) :
    m_object                (object),
    m_print_config          (&object->print()->config()),
    m_object_config         (&object->config()),
    m_slicing_params        (slicing_params)
{
    m_support_params.first_layer_flow                   = support_material_1st_layer_flow(object, float(slicing_params->first_print_layer_height));
    m_support_params.support_material_flow              = support_material_flow(object, float(0));
    m_support_params.support_material_interface_flow    = support_material_interface_flow(object, float(0));
    m_support_params.raft_flow                          = raft_flow(object, float(slicing_params->base_raft_layer_height));
    m_support_params.raft_interface_flow                = raft_interface_flow(object, float(slicing_params->interface_raft_layer_height));
    m_support_params.raft_bridge_flow_ratio             = object->print()->default_region_config().bridge_flow_ratio.get_abs_value(1.);

    // Calculate a minimum support layer height as a minimum over all extruders, but not smaller than 10um.
    m_support_params.support_layer_height_min = 1000000.;
    const ConfigOptionFloatsOrPercents& min_layer_height = m_print_config->min_layer_height;
    const ConfigOptionFloats& nozzle_diameter = m_print_config->nozzle_diameter;
    for (int extr_id = 0; extr_id < min_layer_height.values.size(); ++extr_id) {
        double min_from_extr = min_layer_height.get_abs_value(extr_id, nozzle_diameter.get_at(extr_id));
        if(min_from_extr > 0)
            m_support_params.support_layer_height_min = std::min(m_support_params.support_layer_height_min, min_from_extr);
    }
    for (auto layer : m_object->layers()) {
        if (layer->height > 0)
            m_support_params.support_layer_height_min = std::min(m_support_params.support_layer_height_min, layer->height);
    }
    if (m_support_params.support_layer_height_min >= 1000000.) {
        for (int extr_id = 0; extr_id < min_layer_height.values.size(); ++extr_id) {
            m_support_params.support_layer_height_min = std::min(m_support_params.support_layer_height_min, nozzle_diameter.get_at(extr_id) / 10);
        }
    }
    if (m_object_config->support_material_interface_layers.value == 0) {
        // No interface layers allowed, print everything with the base support pattern.
        m_support_params.support_material_interface_flow = m_support_params.support_material_flow;
        m_support_params.raft_interface_flow = m_support_params.raft_flow;
    }

    // Evaluate the XY gap between the object outer perimeters and the support structures.
    // Evaluate the XY gap between the object outer perimeters and the support structures.
    coordf_t external_perimeter_width = 0.;
    coordf_t bridge_flow_ratio = 0;
    for (size_t region_id = 0; region_id < object->num_printing_regions(); ++ region_id) {
        const PrintRegion &region = object->printing_region(region_id);
        external_perimeter_width = std::max(external_perimeter_width, coordf_t(region.flow(*object, frExternalPerimeter, slicing_params->layer_height).width()));
        bridge_flow_ratio += region.config().bridge_flow_ratio.get_abs_value(1.);
    }
    m_support_params.gap_xy = m_object_config->support_material_xy_spacing.get_abs_value(external_perimeter_width);
    bridge_flow_ratio /= object->num_printing_regions();

    m_support_params.support_material_bottom_interface_flow = m_slicing_params->soluble_interface ?
        m_support_params.support_material_interface_flow.with_flow_ratio(bridge_flow_ratio) :
        Flow::bridging_flow(std::sqrt(bridge_flow_ratio) * m_support_params.support_material_interface_flow.nozzle_diameter(), m_support_params.support_material_interface_flow.nozzle_diameter());

    m_support_params.can_merge_support_regions = m_object_config->support_material_extruder.value == m_object_config->support_material_interface_extruder.value;
    if (!m_support_params.can_merge_support_regions && (m_object_config->support_material_extruder.value == 0 || m_object_config->support_material_interface_extruder.value == 0)) {
        // One of the support extruders is of "don't care" type.
        std::set<uint16_t> object_extruders = m_object->object_extruders();
        if (object_extruders.size() == 1 &&
            *object_extruders.begin() == std::max<unsigned int>(m_object_config->support_material_extruder.value, m_object_config->support_material_interface_extruder.value))
            // Object is printed with the same extruder as the support.
            m_support_params.can_merge_support_regions = true;
    }


    m_support_params.base_angle         = Geometry::deg2rad(float(m_object_config->support_material_angle.value));
    m_support_params.base_angle_height  = coordf_t(m_object_config->support_material_angle_height.value);
    m_support_params.interface_angle    = Geometry::deg2rad(float(m_object_config->support_material_interface_angle.value));
    m_support_params.interface_angle_incr = Geometry::deg2rad(float(m_object_config->support_material_interface_angle_increment.value));
    m_support_params.interface_spacing  = m_object_config->support_material_interface_spacing.value + m_support_params.support_material_interface_flow.spacing();
    m_support_params.interface_density  = std::min(1., m_support_params.support_material_interface_flow.spacing() / m_support_params.interface_spacing);
    m_support_params.support_spacing    = m_object_config->support_material_spacing.value + m_support_params.support_material_flow.spacing();
    m_support_params.support_density    = std::min(1., m_support_params.support_material_flow.spacing() / m_support_params.support_spacing);
    if (m_object_config->support_material_interface_layers.value == 0) {
        // No interface layers allowed, print everything with the base support pattern.
        m_support_params.interface_spacing = m_support_params.support_spacing;
        m_support_params.interface_density = m_support_params.support_density;
    }

    SupportMaterialPattern  support_pattern = m_object_config->support_material_pattern;
    m_support_params.with_sheath            = m_object_config->support_material_with_sheath;
    m_support_params.base_fill_pattern      = 
        support_pattern == smpHoneycomb ? ipHoneycomb :
        m_support_params.support_density > 0.95 || m_support_params.with_sheath ? ipRectilinear : ipSupportBase;
    m_support_params.interface_fill_pattern = (m_support_params.interface_density > 0.95 ? ipRectilinear : ipSupportBase);
    m_support_params.contact_fill_pattern   = m_object_config->support_material_interface_pattern;
    if (m_support_params.contact_fill_pattern == ipAuto)
        if (m_slicing_params->soluble_interface)
            m_support_params.contact_fill_pattern = ipConcentric;
        else if (m_support_params.interface_density > 0.95)
            m_support_params.contact_fill_pattern = ipRectilinear;
        else
            m_support_params.contact_fill_pattern = ipSupportBase;
}

// Using the std::deque as an allocator.
inline PrintObjectSupportMaterial::MyLayer& layer_allocate(
    std::deque<PrintObjectSupportMaterial::MyLayer> &layer_storage, 
    PrintObjectSupportMaterial::SupporLayerType      layer_type)
{ 
    layer_storage.push_back(PrintObjectSupportMaterial::MyLayer());
    layer_storage.back().layer_type = layer_type;
    return layer_storage.back();
}

inline PrintObjectSupportMaterial::MyLayer& layer_allocate(
    std::deque<PrintObjectSupportMaterial::MyLayer> &layer_storage,
    tbb::spin_mutex                                 &layer_storage_mutex,
    PrintObjectSupportMaterial::SupporLayerType      layer_type)
{ 
    layer_storage_mutex.lock();
    layer_storage.push_back(PrintObjectSupportMaterial::MyLayer());
    PrintObjectSupportMaterial::MyLayer *layer_new = &layer_storage.back();
    layer_storage_mutex.unlock();
    layer_new->layer_type = layer_type;
    return *layer_new;
}

inline void layers_append(PrintObjectSupportMaterial::MyLayersPtr &dst, const PrintObjectSupportMaterial::MyLayersPtr &src)
{
    dst.insert(dst.end(), src.begin(), src.end());
}

// Support layer that is covered by some form of dense interface.
static constexpr const std::initializer_list<PrintObjectSupportMaterial::SupporLayerType> support_types_interface { 
    PrintObjectSupportMaterial::sltRaftInterface, PrintObjectSupportMaterial::sltBottomContact, PrintObjectSupportMaterial::sltBottomInterface, PrintObjectSupportMaterial::sltTopContact, PrintObjectSupportMaterial::sltTopInterface
};

void PrintObjectSupportMaterial::generate(PrintObject &object)
{
    BOOST_LOG_TRIVIAL(info) << "Support generator - Start";

    coordf_t max_object_layer_height = 0.;
    for (size_t i = 0; i < object.layer_count(); ++ i)
        max_object_layer_height = std::max(max_object_layer_height, object.layers()[i]->height);

    // Layer instances will be allocated by std::deque and they will be kept until the end of this function call.
    // The layers will be referenced by various LayersPtr (of type std::vector<Layer*>)
    MyLayerStorage layer_storage;

    BOOST_LOG_TRIVIAL(info) << "Support generator - Creating top contacts";

    // Per object layer projection of the object below the layer into print bed.
    std::vector<Polygons> buildplate_covered = this->buildplate_covered(object);

    // Determine the top contact surfaces of the support, defined as:
    // contact = overhangs - clearance + margin
    // This method is responsible for identifying what contact surfaces
    // should the support material expose to the object in order to guarantee
    // that it will be effective, regardless of how it's built below.
    // If raft is to be generated, the 1st top_contact layer will contain the 1st object layer silhouette without holes.
    MyLayersPtr top_contacts = this->top_contact_layers(object, buildplate_covered, layer_storage);
    if (top_contacts.empty())
        // Nothing is supported, no supports are generated.
        return;

#ifdef SLIC3R_DEBUG
    static int iRun = 0;
    iRun ++;
    for (const MyLayer *layer : top_contacts)
        Slic3r::SVG::export_expolygons(
            debug_out_path("support-top-contacts-%d-%lf.svg", iRun, layer->print_z), 
            union_ex(layer->polygons));
#endif /* SLIC3R_DEBUG */

    BOOST_LOG_TRIVIAL(info) << "Support generator - Creating bottom contacts";

    // Determine the bottom contact surfaces of the supports over the top surfaces of the object.
    // Depending on whether the support is soluble or not, the contact layer thickness is decided.
    // layer_support_areas contains the per object layer support areas. These per object layer support areas
    // may get merged and trimmed by this->generate_base_layers() if the support layers are not synchronized with object layers.
    std::vector<Polygons> layer_support_areas;
    MyLayersPtr bottom_contacts = this->bottom_contact_layers_and_layer_support_areas(
        object, top_contacts, buildplate_covered,
        layer_storage, layer_support_areas);

#ifdef SLIC3R_DEBUG
    for (size_t layer_id = 0; layer_id < object.layers().size(); ++ layer_id)
        Slic3r::SVG::export_expolygons(
            debug_out_path("support-areas-%d-%lf.svg", iRun, object.layers()[layer_id]->print_z), 
            union_ex(layer_support_areas[layer_id]));
#endif /* SLIC3R_DEBUG */

    BOOST_LOG_TRIVIAL(info) << "Support generator - Creating intermediate layers - indices";

    // Allocate empty layers between the top / bottom support contact layers
    // as placeholders for the base and intermediate support layers.
    // The layers may or may not be synchronized with the object layers, depending on the configuration.
    // For example, a single nozzle multi material printing will need to generate a waste tower, which in turn
    // wastes less material, if there are as little tool changes as possible.
    MyLayersPtr intermediate_layers = this->raft_and_intermediate_support_layers(
        object, bottom_contacts, top_contacts, layer_storage);

    this->trim_support_layers_by_object(object, top_contacts, m_slicing_params->gap_support_object, m_slicing_params->gap_object_support, m_support_params.gap_xy); // m_slicing_params->soluble_interface ? 0.

#ifdef SLIC3R_DEBUG
    for (const MyLayer *layer : top_contacts)
        Slic3r::SVG::export_expolygons(
            debug_out_path("support-top-contacts-trimmed-by-object-%d-%lf.svg", iRun, layer->print_z), 
            union_ex(layer->polygons));
#endif

    BOOST_LOG_TRIVIAL(info) << "Support generator - Creating base layers";

    // Fill in intermediate layers between the top / bottom support contact layers, trim them by the object.
    this->generate_base_layers(object, bottom_contacts, top_contacts, intermediate_layers, layer_support_areas);

#ifdef SLIC3R_DEBUG
    for (MyLayersPtr::const_iterator it = intermediate_layers.begin(); it != intermediate_layers.end(); ++ it)
        Slic3r::SVG::export_expolygons(
            debug_out_path("support-base-layers-%d-%lf.svg", iRun, (*it)->print_z), 
            union_ex((*it)->polygons));
#endif /* SLIC3R_DEBUG */

    BOOST_LOG_TRIVIAL(info) << "Support generator - Trimming top contacts by bottom contacts";

    // Because the top and bottom contacts are thick slabs, they may overlap causing over extrusion 
    // and unwanted strong bonds to the object.
    // Rather trim the top contacts by their overlapping bottom contacts to leave a gap instead of over extruding
    // top contacts over the bottom contacts.
    this->trim_top_contacts_by_bottom_contacts(object, bottom_contacts, top_contacts);


    BOOST_LOG_TRIVIAL(info) << "Support generator - Creating interfaces";

    // Propagate top / bottom contact layers to generate interface layers 
    // and base interface layers (for soluble interface / non souble base only)
    auto [interface_layers, base_interface_layers] = this->generate_interface_layers(bottom_contacts, top_contacts, intermediate_layers, layer_storage);

    BOOST_LOG_TRIVIAL(info) << "Support generator - Creating raft";

    // If raft is to be generated, the 1st top_contact layer will contain the 1st object layer silhouette with holes filled.
    // There is also a 1st intermediate layer containing bases of support columns.
    // Inflate the bases of the support columns and create the raft base under the object.
    MyLayersPtr raft_layers = this->generate_raft_base(object, top_contacts, interface_layers, base_interface_layers, intermediate_layers, layer_storage);

#ifdef SLIC3R_DEBUG
    for (const MyLayer *l : interface_layers)
        Slic3r::SVG::export_expolygons(
            debug_out_path("support-interface-layers-%d-%lf.svg", iRun, l->print_z), 
            union_ex(l->polygons));
    for (const MyLayer *l : base_interface_layers)
        Slic3r::SVG::export_expolygons(
            debug_out_path("support-base-interface-layers-%d-%lf.svg", iRun, l->print_z), 
            union_ex(l->polygons));
#endif // SLIC3R_DEBUG

/*
    // Clip with the pillars.
    if (! shape.empty()) {
        this->clip_with_shape(interface, shape);
        this->clip_with_shape(base, shape);
    }
*/

    BOOST_LOG_TRIVIAL(info) << "Support generator - Creating layers";

// For debugging purposes, one may want to show only some of the support extrusions.
//    raft_layers.clear();
//    bottom_contacts.clear();
//    top_contacts.clear();
//    intermediate_layers.clear();
//    interface_layers.clear();

    // Install support layers into the object.
    // A support layer installed on a PrintObject has a unique print_z.
    MyLayersPtr layers_sorted;
    layers_sorted.reserve(raft_layers.size() + bottom_contacts.size() + top_contacts.size() + intermediate_layers.size() + interface_layers.size() + base_interface_layers.size());
    layers_append(layers_sorted, raft_layers);
    layers_append(layers_sorted, bottom_contacts);
    layers_append(layers_sorted, top_contacts);
    layers_append(layers_sorted, intermediate_layers);
    layers_append(layers_sorted, interface_layers);
    layers_append(layers_sorted, base_interface_layers);
    // Sort the layers lexicographically by a raising print_z and a decreasing height.
    std::sort(layers_sorted.begin(), layers_sorted.end(), [](auto *l1, auto *l2) { return *l1 < *l2; });
    int layer_id = 0;
    int layer_id_interface = 0;
    assert(object.support_layers().empty());
    for (size_t i = 0; i < layers_sorted.size();) {
        // Find the last layer with roughly the same print_z, find the minimum layer height of all.
        // Due to the floating point inaccuracies, the print_z may not be the same even if in theory they should.
        size_t j = i + 1;
        coordf_t zmax = layers_sorted[i]->print_z + EPSILON;
        for (; j < layers_sorted.size() && layers_sorted[j]->print_z <= zmax; ++j) ;
        // Assign an average print_z to the set of layers with nearly equal print_z.
        coordf_t zavg = 0.5 * (layers_sorted[i]->print_z + layers_sorted[j - 1]->print_z);
        coordf_t height_min = layers_sorted[i]->height;
        bool     empty = true;
        // For snug supports, layers where the direction of the support interface shall change are accounted for.
        size_t   num_interfaces = 0;
        size_t   num_top_contacts = 0;
        double   top_contact_bottom_z = 0;
        for (size_t u = i; u < j; ++u) {
            MyLayer &layer = *layers_sorted[u];
            if (! layer.polygons.empty()) {
                empty             = false;
                num_interfaces   += one_of(layer.layer_type, support_types_interface);
                if (layer.layer_type == sltTopContact) {
                    ++ num_top_contacts;
                    assert(num_top_contacts <= 1);
                    // All top contact layers sharing this print_z shall also share bottom_z.
                    //assert(num_top_contacts == 1 || (top_contact_bottom_z - layer.bottom_z) < EPSILON);
                    top_contact_bottom_z = layer.bottom_z;
                }
            }
            layer.print_z = zavg;
            height_min = std::min(height_min, layer.height);
        }
        if (! empty) {
            // Here the upper_layer and lower_layer pointers are left to null at the support layers, 
            // as they are never used. These pointers are candidates for removal.
            bool   this_layer_contacts_only = num_top_contacts > 0 && num_top_contacts == num_interfaces;
            size_t this_layer_id_interface  = layer_id_interface;
            if (this_layer_contacts_only) {
                // Find a supporting layer for its interface ID.
                for (auto it = object.support_layers().rbegin(); it != object.support_layers().rend(); ++ it)
                    if (const SupportLayer &other_layer = **it; std::abs(other_layer.print_z - top_contact_bottom_z) < EPSILON) {
                        // other_layer supports this top contact layer. Assign a different support interface direction to this layer
                        // from the layer that supports it.
                        this_layer_id_interface = other_layer.interface_id() + 1;
                    }
            }
            object.add_support_layer(layer_id ++, this_layer_id_interface, height_min, zavg);
            if (num_interfaces && ! this_layer_contacts_only)
                ++ layer_id_interface;
        }
        i = j;
    }

    BOOST_LOG_TRIVIAL(info) << "Support generator - Generating tool paths";

#if 0 // #ifdef SLIC3R_DEBUG
    {
        size_t layer_id = 0;
        for (int i = 0; i < int(layers_sorted.size());) {
            // Find the last layer with roughly the same print_z, find the minimum layer height of all.
            // Due to the floating point inaccuracies, the print_z may not be the same even if in theory they should.
            int j = i + 1;
            coordf_t zmax = layers_sorted[i]->print_z + EPSILON;
            bool empty = true;
            for (; j < layers_sorted.size() && layers_sorted[j]->print_z <= zmax; ++j)
                if (!layers_sorted[j]->polygons.empty())
                    empty = false;
            if (!empty) {
                export_print_z_polygons_to_svg(
                    debug_out_path("support-%d-%lf-before.svg", iRun, layers_sorted[i]->print_z).c_str(),
                    layers_sorted.data() + i, j - i);
                export_print_z_polygons_and_extrusions_to_svg(
                    debug_out_path("support-w-fills-%d-%lf-before.svg", iRun, layers_sorted[i]->print_z).c_str(),
                    layers_sorted.data() + i, j - i,
                    *object.support_layers()[layer_id]);
                ++layer_id;
            }
            i = j;
        }
    }
#endif /* SLIC3R_DEBUG */

    // Generate the actual toolpaths and save them into each layer.
    this->generate_toolpaths(object.support_layers(), raft_layers, bottom_contacts, top_contacts, intermediate_layers, interface_layers, base_interface_layers);

#ifdef SLIC3R_DEBUG
    {
        size_t layer_id = 0;
        for (int i = 0; i < int(layers_sorted.size());) {
            // Find the last layer with roughly the same print_z, find the minimum layer height of all.
            // Due to the floating point inaccuracies, the print_z may not be the same even if in theory they should.
            int j = i + 1;
            coordf_t zmax = layers_sorted[i]->print_z + EPSILON;
            bool empty = true;
            for (; j < layers_sorted.size() && layers_sorted[j]->print_z <= zmax; ++j)
                if (! layers_sorted[j]->polygons.empty())
                    empty = false;
            if (! empty) {
                export_print_z_polygons_to_svg(
                    debug_out_path("support-%d-%lf.svg", iRun, layers_sorted[i]->print_z).c_str(),
                    layers_sorted.data() + i, j - i);
                export_print_z_polygons_and_extrusions_to_svg(
                    debug_out_path("support-w-fills-%d-%lf.svg", iRun, layers_sorted[i]->print_z).c_str(),
                    layers_sorted.data() + i, j - i,
                    *object.support_layers()[layer_id]);
                ++layer_id;
            }
            i = j;
        }
    }
#endif /* SLIC3R_DEBUG */

    BOOST_LOG_TRIVIAL(info) << "Support generator - End";
}

// Collect all polygons of all regions in a layer with a given surface type.
Polygons collect_region_slices_by_type(const Layer &layer, SurfaceType surface_type)
{
    // 1) Count the new polygons first.
    size_t n_polygons_new = 0;
    for (const LayerRegion *region : layer.regions())
        for (const Surface &surface : region->slices().surfaces)
            if (surface.surface_type == surface_type)
                n_polygons_new += surface.expolygon.holes.size() + 1;
    // 2) Collect the new polygons.
    Polygons out;
    out.reserve(n_polygons_new);
    for (const LayerRegion *region : layer.regions())
        for (const Surface &surface : region->slices().surfaces)
            if (surface.surface_type == surface_type)
                polygons_append(out, surface.expolygon);
    return out;
}

// Collect outer contours of all slices of this layer.
// This is useful for calculating the support base with holes filled.
Polygons collect_slices_outer(const Layer &layer)
{
    Polygons out;
    out.reserve(out.size() + layer.lslices.size());
    for (const ExPolygon &expoly : layer.lslices)
        out.emplace_back(expoly.contour);
    return out;
}

struct SupportGridParams {
    SupportGridParams(const PrintObjectConfig &object_config, const Flow &support_material_flow) :
        style(object_config.support_material_style.value),
        grid_resolution(object_config.support_material_spacing.value + support_material_flow.spacing()),
        support_angle(Geometry::deg2rad(object_config.support_material_angle.value)),
        extrusion_width(support_material_flow.spacing()),
        support_material_closing_radius(object_config.support_material_closing_radius.value),
        expansion_to_slice(coord_t(support_material_flow.scaled_spacing() / 2 + 5)),
        expansion_to_propagate(-3) {}

    SupportMaterialStyle    style;
    double                  grid_resolution;
    double                  support_angle;
    double                  extrusion_width;
    double                  support_material_closing_radius;
    coord_t                 expansion_to_slice;
    coord_t                 expansion_to_propagate;
};

class SupportGridPattern
{
public:
    SupportGridPattern(
        // Support islands, to be stretched into a grid. Already trimmed with min(lower_layer_offset, m_gap_xy)
        const Polygons          *support_polygons, 
        // Trimming polygons, to trim the stretched support islands. support_polygons were already trimmed with trimming_polygons.
        const Polygons          *trimming_polygons,
        const SupportGridParams &params) :
        m_style(params.style),
        m_support_polygons(support_polygons), m_trimming_polygons(trimming_polygons),
        m_support_spacing(params.grid_resolution), m_support_angle(params.support_angle),
        m_extrusion_width(params.extrusion_width),
        m_support_material_closing_radius(params.support_material_closing_radius)
    {
        switch (m_style) {
        case smsGrid:
        {
            // Prepare the grid data, it will be reused when extracting support structures.
            if (m_support_angle != 0.) {
                // Create a copy of the rotated contours.
                m_support_polygons_rotated  = *support_polygons;
                m_trimming_polygons_rotated = *trimming_polygons;
                m_support_polygons  = &m_support_polygons_rotated;
                m_trimming_polygons = &m_trimming_polygons_rotated;
                polygons_rotate(m_support_polygons_rotated, - params.support_angle);
                polygons_rotate(m_trimming_polygons_rotated, - params.support_angle);
            }

            // Resolution of the sparse support grid.
            coord_t grid_resolution = coord_t(scale_(m_support_spacing));
            BoundingBox bbox = get_extents(*m_support_polygons);
            bbox.offset(20);
            // Align the bounding box with the sparse support grid.
            bbox.align_to_grid(grid_resolution);

    #ifdef SUPPORT_USE_AGG_RASTERIZER
            m_bbox       = bbox;
            // Oversample the grid to avoid leaking of supports through or around the object walls.
            int extrusion_width_scaled = scale_(params.extrusion_width);
            int oversampling = std::clamp(int(scale_(m_support_spacing) / (extrusion_width_scaled + 100)), 1, 8);
            m_pixel_size = std::max<double>(extrusion_width_scaled + 21, scale_(m_support_spacing / oversampling));
            // Add one empty column / row boundaries.
            m_bbox.offset(m_pixel_size);
            // Grid size fitting the support polygons plus one pixel boundary around the polygons.
            Vec2i32 grid_size_raw(int(ceil((m_bbox.max.x() - m_bbox.min.x()) / m_pixel_size)),
                                int(ceil((m_bbox.max.y() - m_bbox.min.y()) / m_pixel_size)));
            // Overlay macro blocks of (oversampling x oversampling) over the grid.
            Vec2i32 grid_blocks((grid_size_raw.x() + oversampling - 1 - 2) / oversampling, 
                              (grid_size_raw.y() + oversampling - 1 - 2) / oversampling);
            // and resize the grid to fit the macro blocks + one pixel boundary.
            m_grid_size = grid_blocks * oversampling + Vec2i32(2, 2);
            assert(m_grid_size.x() >= grid_size_raw.x());
            assert(m_grid_size.y() >= grid_size_raw.y());
            m_grid2 = rasterize_polygons(m_grid_size, m_pixel_size, m_bbox.min, *m_support_polygons);

            seed_fill_block(m_grid2, m_grid_size,
                dilate_trimming_region(rasterize_polygons(m_grid_size, m_pixel_size, m_bbox.min, *m_trimming_polygons), m_grid_size),
                grid_blocks, oversampling);

    #ifdef SLIC3R_DEBUG
            {
                static int irun;
                Slic3r::png::write_gray_to_file_scaled(debug_out_path("support-rasterizer-%d.png", irun++), m_grid_size.x(), m_grid_size.y(), m_grid2.data(), 4);
            }
    #endif // SLIC3R_DEBUG

    #else // SUPPORT_USE_AGG_RASTERIZER
            // Create an EdgeGrid, initialize it with projection, initialize signed distance field.
            m_grid.set_bbox(bbox);
            m_grid.create(*m_support_polygons, grid_resolution);
    #if 0
            if (m_grid.has_intersecting_edges()) {
                // EdgeGrid fails to produce valid signed distance function for self-intersecting polygons.
                m_support_polygons_rotated = simplify_polygons(*m_support_polygons);
                m_support_polygons = &m_support_polygons_rotated;
                m_grid.set_bbox(bbox);
                m_grid.create(*m_support_polygons, grid_resolution);
    //            assert(! m_grid.has_intersecting_edges());
                printf("SupportGridPattern: fixing polygons with intersection %s\n",
                    m_grid.has_intersecting_edges() ? "FAILED" : "SUCCEEDED");
            }
    #endif
            m_grid.calculate_sdf();
    #endif // SUPPORT_USE_AGG_RASTERIZER
            break;
        }

        case smsSnug:
        default:
            // nothing to prepare
            break;
        }
    }

    // Extract polygons from the grid, offsetted by offset_in_grid,
    // and trim the extracted polygons by trimming_polygons.
    // Trimming by the trimming_polygons may split the extracted polygons into pieces.
    // Remove all the pieces, which do not contain any of the island_samples.
    Polygons extract_support(const coord_t offset_in_grid, bool fill_holes
#ifdef SLIC3R_DEBUG
        , const char *step_name, int iRun, size_t layer_id, double print_z
#endif
        )
    {
        switch (m_style) {
        case smsGrid:
        {
    #ifdef SUPPORT_USE_AGG_RASTERIZER
            Polygons support_polygons_simplified = contours_simplified(m_grid_size, m_pixel_size, m_bbox.min, m_grid2, offset_in_grid, fill_holes);
    #else // SUPPORT_USE_AGG_RASTERIZER
            // Generate islands, so each island may be tested for overlap with island_samples.
            assert(std::abs(2 * offset_in_grid) < m_grid.resolution());
            Polygons support_polygons_simplified = m_grid.contours_simplified(offset_in_grid, fill_holes);
    #endif // SUPPORT_USE_AGG_RASTERIZER

            ExPolygons islands = diff_ex(support_polygons_simplified, *m_trimming_polygons);

            // Extract polygons, which contain some of the island_samples.
            Polygons out;

            // Sample a single point per input support polygon, keep it as a reference to maintain corresponding
            // polygons if ever these polygons get split into parts by the trimming polygons.
            // As offset_in_grid may be negative, m_support_polygons may stick slightly outside of islands.
            // Trim ti with islands.
            Points samples = island_samples(
                offset_in_grid > 0 ? 
                    // Expanding, thus m_support_polygons are all inside islands.
                    union_ex(*m_support_polygons) :
                    // Shrinking, thus m_support_polygons may be trimmed a tiny bit by islands.
                    intersection_ex(*m_support_polygons, islands));

            std::vector<std::pair<Point,bool>> samples_inside;
            for (ExPolygon &island : islands) {
                BoundingBox bbox = get_extents(island.contour);
                // Samples are sorted lexicographically.
                auto it_lower = std::lower_bound(samples.begin(), samples.end(), Point(bbox.min - Point(1, 1)));
                auto it_upper = std::upper_bound(samples.begin(), samples.end(), Point(bbox.max + Point(1, 1)));
                samples_inside.clear();
                for (auto it = it_lower; it != it_upper; ++ it)
                    if (bbox.contains(*it))
                        samples_inside.push_back(std::make_pair(*it, false));
                if (! samples_inside.empty()) {
                    // For all samples_inside count the boundary crossing.
                    for (size_t i_contour = 0; i_contour <= island.holes.size(); ++ i_contour) {
                        Polygon &contour = (i_contour == 0) ? island.contour : island.holes[i_contour - 1];
                        Points::const_iterator i = contour.points.begin();
                        Points::const_iterator j = contour.points.end() - 1;
                        for (; i != contour.points.end(); j = i ++) {
                            //FIXME this test is not numerically robust. Particularly, it does not handle horizontal segments at y == point(1) well.
                            // Does the ray with y == point(1) intersect this line segment?
                            for (auto &sample_inside : samples_inside) {
                                if (((*i)(1) > sample_inside.first(1)) != ((*j)(1) > sample_inside.first(1))) {
                                    double x1 = (double)sample_inside.first(0);
                                    double x2 = (double)(*i)(0) + (double)((*j)(0) - (*i)(0)) * (double)(sample_inside.first(1) - (*i)(1)) / (double)((*j)(1) - (*i)(1));
                                    if (x1 < x2)
                                        sample_inside.second = !sample_inside.second;
                                }
                            }
                        }
                    }
                    // If any of the sample is inside this island, add this island to the output.
                    for (auto &sample_inside : samples_inside)
                        if (sample_inside.second) {
                            polygons_append(out, std::move(island));
                            island.clear();
                            break;
                        }
                }
            }

    #ifdef SLIC3R_DEBUG
            BoundingBox bbox = get_extents(*m_trimming_polygons);
            if (! islands.empty())
                bbox.merge(get_extents(islands));
            if (!out.empty())
                bbox.merge(get_extents(out));
            if (!support_polygons_simplified.empty())
                bbox.merge(get_extents(support_polygons_simplified));
            SVG svg(debug_out_path("extract_support_from_grid_trimmed-%s-%d-%d-%lf.svg", step_name, iRun, layer_id, print_z).c_str(), bbox);
            svg.draw(union_ex(support_polygons_simplified), "gray", 0.25f);
            svg.draw(islands, "red", 0.5f);
            svg.draw(union_ex(out), "green", 0.5f);
            svg.draw(union_ex(*m_support_polygons), "blue", 0.5f);
            svg.draw_outline(islands, "red", "red", scale_(0.05));
            svg.draw_outline(union_ex(out), "green", "green", scale_(0.05));
            svg.draw_outline(union_ex(*m_support_polygons), "blue", "blue", scale_(0.05));
            for (const Point &pt : samples)
                svg.draw(pt, "black", coord_t(scale_(0.15)));
            svg.Close();
    #endif /* SLIC3R_DEBUG */

            if (m_support_angle != 0.)
                polygons_rotate(out, m_support_angle);
            return out;
        }
        case smsSnug:
            // Merge the support polygons by applying morphological closing and inwards smoothing.
            auto closing_distance   = scaled<float>(m_support_material_closing_radius);
            auto smoothing_distance = scaled<float>(m_extrusion_width);
#ifdef SLIC3R_DEBUG
            SVG::export_expolygons(debug_out_path("extract_support_from_grid_trimmed-%s-%d-%d-%lf.svg", step_name, iRun, layer_id, print_z),
                { { { diff_ex(expand(*m_support_polygons, closing_distance), closing(*m_support_polygons, closing_distance, SUPPORT_SURFACES_OFFSET_PARAMETERS)) }, { "closed", "blue",   0.5f } },
                  { { union_ex(smooth_outward(closing(*m_support_polygons, closing_distance, SUPPORT_SURFACES_OFFSET_PARAMETERS), smoothing_distance)) },           { "regularized", "red", "black", "", scaled<coord_t>(0.1f), 0.5f } },
                  { { union_ex(*m_support_polygons) },                                                                                                              { "src",   "green",  0.5f } },
                });
#endif /* SLIC3R_DEBUG */
            //FIXME do we want to trim with the object here? On one side the columns will be thinner, on the other side support interfaces may disappear for snug supports.
            // return diff(smooth_outward(closing(*m_support_polygons, closing_distance, SUPPORT_SURFACES_OFFSET_PARAMETERS), smoothing_distance), *m_trimming_polygons);
            return smooth_outward(closing(*m_support_polygons, closing_distance, SUPPORT_SURFACES_OFFSET_PARAMETERS), smoothing_distance);
        }
        assert(false);
        return Polygons();
    }

#if defined(SLIC3R_DEBUG) && ! defined(SUPPORT_USE_AGG_RASTERIZER)
    void serialize(const std::string &path)
    {
        FILE *file = ::fopen(path.c_str(), "wb");
        ::fwrite(&m_support_spacing, 8, 1, file);
        ::fwrite(&m_support_angle, 8, 1, file);
        uint32_t n_polygons = m_support_polygons->size();
        ::fwrite(&n_polygons, 4, 1, file);
        for (uint32_t i = 0; i < n_polygons; ++ i) {
            const Polygon &poly = (*m_support_polygons)[i];
            uint32_t n_points = poly.size();
            ::fwrite(&n_points, 4, 1, file);
            for (uint32_t j = 0; j < n_points; ++ j) {
                const Point &pt = poly.points[j];
                ::fwrite(&pt.x(), sizeof(coord_t), 1, file);
                ::fwrite(&pt.y(), sizeof(coord_t), 1, file);
            }
        }
        n_polygons = m_trimming_polygons->size();
        ::fwrite(&n_polygons, 4, 1, file);
        for (uint32_t i = 0; i < n_polygons; ++ i) {
            const Polygon &poly = (*m_trimming_polygons)[i];
            uint32_t n_points = poly.size();
            ::fwrite(&n_points, 4, 1, file);
            for (uint32_t j = 0; j < n_points; ++ j) {
                const Point &pt = poly.points[j];
                ::fwrite(&pt.x(), sizeof(coord_t), 1, file);
                ::fwrite(&pt.y(), sizeof(coord_t), 1, file);
            }
        }
        ::fclose(file);
    }

    static SupportGridPattern deserialize(const std::string &path, int which = -1)
    {
        SupportGridPattern out;
        out.deserialize_(path, which);
        return out;
    }

    // Deserialization constructor
    bool deserialize_(const std::string &path, int which = -1)
    {
        FILE *file = ::fopen(path.c_str(), "rb");
        if (file == nullptr)
            return false;

        m_support_polygons = &m_support_polygons_deserialized;
        m_trimming_polygons = &m_trimming_polygons_deserialized;

        ::fread(&m_support_spacing, 8, 1, file);
        ::fread(&m_support_angle, 8, 1, file);
        //FIXME
        //m_support_spacing *= 0.01 / 2;
        uint32_t n_polygons;
        ::fread(&n_polygons, 4, 1, file);
        m_support_polygons_deserialized.reserve(n_polygons);
        int32_t scale = 1;
        for (uint32_t i = 0; i < n_polygons; ++ i) {
            Polygon poly;
            uint32_t n_points;
            ::fread(&n_points, 4, 1, file);
            poly.points.reserve(n_points);
            for (uint32_t j = 0; j < n_points; ++ j) {
                coord_t x, y;
                ::fread(&x, sizeof(coord_t), 1, file);
                ::fread(&y, sizeof(coord_t), 1, file);
                poly.points.emplace_back(Point(x * scale, y * scale));
            }
            if (which == -1 || which == i)
                m_support_polygons_deserialized.emplace_back(std::move(poly));
            printf("Polygon %d, area: %lf\n", i, area(poly.points));
        }
        ::fread(&n_polygons, 4, 1, file);
        m_trimming_polygons_deserialized.reserve(n_polygons);
        for (uint32_t i = 0; i < n_polygons; ++ i) {
            Polygon poly;
            uint32_t n_points;
            ::fread(&n_points, 4, 1, file);
            poly.points.reserve(n_points);
            for (uint32_t j = 0; j < n_points; ++ j) {
                coord_t x, y;
                ::fread(&x, sizeof(coord_t), 1, file);
                ::fread(&y, sizeof(coord_t), 1, file);
                poly.points.emplace_back(Point(x * scale, y * scale));
            }
            m_trimming_polygons_deserialized.emplace_back(std::move(poly));
        }
        ::fclose(file);

        m_support_polygons_deserialized = simplify_polygons(m_support_polygons_deserialized, false);
        //m_support_polygons_deserialized = to_polygons(union_ex(m_support_polygons_deserialized, false));

        // Create an EdgeGrid, initialize it with projection, initialize signed distance field.
        coord_t grid_resolution = coord_t(scale_(m_support_spacing));
        BoundingBox bbox = get_extents(*m_support_polygons);
        bbox.offset(20);
        bbox.align_to_grid(grid_resolution);
        m_grid.set_bbox(bbox);
        m_grid.create(*m_support_polygons, grid_resolution);
        m_grid.calculate_sdf();
        return true;
    }

    const Polygons& support_polygons() const { return *m_support_polygons; }
    const Polygons& trimming_polygons() const { return *m_trimming_polygons; }
    const EdgeGrid::Grid& grid() const { return m_grid; }

#endif // defined(SLIC3R_DEBUG) && ! defined(SUPPORT_USE_AGG_RASTERIZER)

private:
    SupportGridPattern() {}
    SupportGridPattern& operator=(const SupportGridPattern &rhs);

#ifdef SUPPORT_USE_AGG_RASTERIZER
    // Dilate the trimming region (unmask the boundary pixels).
    static std::vector<unsigned char> dilate_trimming_region(const std::vector<unsigned char> &trimming, const Vec2i32 &grid_size)
    {
        std::vector<unsigned char> dilated(trimming.size(), 0);
        for (int r = 1; r + 1 < grid_size.y(); ++ r)
            for (int c = 1; c + 1 < grid_size.x(); ++ c) {
                //int addr = c + r * m_grid_size.x();
                // 4-neighborhood is not sufficient.
                // dilated[addr] = trimming[addr] != 0 && trimming[addr - 1] != 0 && trimming[addr + 1] != 0 && trimming[addr - m_grid_size.x()] != 0 && trimming[addr + m_grid_size.x()] != 0;
                // 8-neighborhood
                int addr = c + (r - 1) * grid_size.x();
                bool b = trimming[addr - 1] != 0 && trimming[addr] != 0 && trimming[addr + 1] != 0;
                addr += grid_size.x();
                b = b && trimming[addr - 1] != 0 && trimming[addr] != 0 && trimming[addr + 1] != 0;
                addr += grid_size.x();
                b = b && trimming[addr - 1] != 0 && trimming[addr] != 0 && trimming[addr + 1] != 0;
                dilated[addr - grid_size.x()] = b;
            }
        return dilated;
    }

    // Seed fill each of the (oversampling x oversampling) block up to the dilated trimming region.
    static void seed_fill_block(std::vector<unsigned char> &grid, Vec2i32 grid_size, const std::vector<unsigned char> &trimming,const Vec2i32 &grid_blocks, int oversampling)
    {
        int size      = oversampling;
        int stride    = grid_size.x();
        for (int block_r = 0; block_r < grid_blocks.y(); ++ block_r)
            for (int block_c = 0; block_c < grid_blocks.x(); ++ block_c) {
                // Propagate the support pixels over the macro cell up to the trimming mask.
                int                  addr      = block_c * size + 1 + (block_r * size + 1) * stride;
                unsigned char       *grid_data = grid.data() + addr;
                const unsigned char *mask_data = trimming.data() + addr;
                // Top to bottom propagation.
                #define PROPAGATION_STEP(offset) \
                    do { \
                        int addr = r * stride + c; \
                        int addr2 = addr + offset; \
                        if (grid_data[addr2] && ! mask_data[addr] && ! mask_data[addr2]) \
                            grid_data[addr] = 1; \
                    } while (0);
                for (int r = 0; r < size; ++ r) {
                    if (r > 0)
                        for (int c = 0; c < size; ++ c)
                            PROPAGATION_STEP(- stride);
                    for (int c = 1; c < size; ++ c)
                        PROPAGATION_STEP(- 1);
                    for (int c = size - 2; c >= 0; -- c)
                        PROPAGATION_STEP(+ 1);
                }
                // Bottom to top propagation.
                for (int r = size - 2; r >= 0; -- r) {
                    for (int c = 0; c < size; ++ c)
                        PROPAGATION_STEP(+ stride);
                    for (int c = 1; c < size; ++ c)
                        PROPAGATION_STEP(- 1);
                    for (int c = size - 2; c >= 0; -- c)
                        PROPAGATION_STEP(+ 1);
                }
                #undef PROPAGATION_STEP
            }
    }
#endif // SUPPORT_USE_AGG_RASTERIZER

#if 0
    // Get some internal point of an expolygon, to be used as a representative
    // sample to test, whether this island is inside another island.
    //FIXME this was quick, but not sufficiently robust.
    static Point island_sample(const ExPolygon &expoly)
    {
        // Find the lowest point lexicographically.
        const Point *pt_min = &expoly.contour.points.front();
        for (size_t i = 1; i < expoly.contour.points.size(); ++ i)
            if (expoly.contour.points[i] < *pt_min)
                pt_min = &expoly.contour.points[i];

        // Lowest corner will always be convex, in worst case denegenerate with zero angle.
        const Point &p1 = (pt_min == &expoly.contour.points.front()) ? expoly.contour.points.back() : *(pt_min - 1);
        const Point &p2 = *pt_min;
        const Point &p3 = (pt_min == &expoly.contour.points.back()) ? expoly.contour.points.front() : *(pt_min + 1);

        Vector v  = (p3 - p2) + (p1 - p2);
        double l2 = double(v(0))*double(v(0))+double(v(1))*double(v(1));
        if (l2 == 0.)
            return p2;
        double coef = 20. / sqrt(l2);
        return Point(p2(0) + coef * v(0), p2(1) + coef * v(1));
    }
#endif

    // Sample one internal point per expolygon.
    // FIXME this is quite an overkill to calculate a complete offset just to get a single point, but at least it is robust.
    static Points island_samples(const ExPolygons &expolygons)
    {
        Points pts;
        pts.reserve(expolygons.size());
        for (const ExPolygon &expoly : expolygons)
            if (expoly.contour.points.size() > 2) {
                #if 0
                    pts.push_back(island_sample(expoly));
                #else 
                    Polygons polygons = offset(expoly, - 20.f);
                    for (const Polygon &poly : polygons)
                        if (! poly.points.empty()) {
                            // Take a small fixed number of samples of this polygon for robustness.
                            int num_points  = int(poly.points.size());
                            int num_samples = std::min(num_points, 4);
                            int stride = num_points / num_samples;
                            for (int i = 0; i < num_points; i += stride)
                                pts.push_back(poly.points[i]);
                            break;
                        }
                #endif
            }
        // Sort the points lexicographically, so a binary search could be used to locate points inside a bounding box.
        std::sort(pts.begin(), pts.end());
        return pts;
    } 

    SupportMaterialStyle    m_style;
    const Polygons         *m_support_polygons;
    const Polygons         *m_trimming_polygons;
    Polygons                m_support_polygons_rotated;
    Polygons                m_trimming_polygons_rotated;
    // Angle in radians, by which the whole support is rotated.
    coordf_t                m_support_angle;
    // X spacing of the support lines parallel with the Y axis.
    coordf_t                m_support_spacing;
    coordf_t                m_extrusion_width;
    // For snug supports: Morphological closing of support areas.
    coordf_t                m_support_material_closing_radius;

#ifdef SUPPORT_USE_AGG_RASTERIZER
    Vec2i32                     m_grid_size;
    double                      m_pixel_size;
    BoundingBox                 m_bbox;
    std::vector<unsigned char>  m_grid2;
#else // SUPPORT_USE_AGG_RASTERIZER
    Slic3r::EdgeGrid::Grid      m_grid;
#endif // SUPPORT_USE_AGG_RASTERIZER

#ifdef SLIC3R_DEBUG
    // support for deserialization of m_support_polygons, m_trimming_polygons
    Polygons                m_support_polygons_deserialized;
    Polygons                m_trimming_polygons_deserialized;
#endif /* SLIC3R_DEBUG */
};

namespace SupportMaterialInternal {
    static inline bool has_bridging_perimeters(const ExtrusionLoop &loop)
    {
        for (const ExtrusionPath &ep : loop.paths)
            if (ep.role() == erOverhangPerimeter && ! ep.polyline.empty())
                return int(ep.size()) >= (ep.is_closed() ? 3 : 2);
            return false;
    }
    static bool has_bridging_perimeters(const ExtrusionEntityCollection &perimeters)
    {
        for (const ExtrusionEntity *ee : perimeters.entities()) {
            if (ee->is_collection()) {
                for (const ExtrusionEntity *ee2 : static_cast<const ExtrusionEntityCollection*>(ee)->entities()) {
                    //assert(! ee2->is_collection()); // there are loops for perimeters and collections for thin walls !!
                    if (ee2->is_loop())
                        if (has_bridging_perimeters(*static_cast<const ExtrusionLoop*>(ee2)))
                            return true;
                }
            } else if (ee->is_loop() && has_bridging_perimeters(*static_cast<const ExtrusionLoop*>(ee)))
                return true;
        }
        return false;
    }
    static bool has_bridging_fills(const ExtrusionEntityCollection &fills)
    {
        for (const ExtrusionEntity *ee : fills.entities()) {
            if (ee->is_collection()) {
                if(has_bridging_fills(*static_cast<const ExtrusionEntityCollection*>(ee)))
                    return true;
            } else {
                assert(! ee->is_loop());
                if (is_bridge(ee->role()))
                    return true;
            }
        }
        return false;
    }
    static bool has_bridging_extrusions(const Layer &layer) 
    {
        for (const LayerRegion *region : layer.regions()) {
            if (SupportMaterialInternal::has_bridging_perimeters(region->perimeters))
                return true;
            if (region->fill_surfaces.has(stPosBottom | stDensSolid | stModBridge) && has_bridging_fills(region->fills))
                return true;
        }
        return false;
    }

    static inline void collect_bridging_perimeter_areas(const ExtrusionLoop &loop, const float expansion_scaled, Polygons &out)
    {
        assert(expansion_scaled >= 0.f);
        for (const ExtrusionPath &ep : loop.paths)
            if (ep.role() == erOverhangPerimeter && ! ep.polyline.empty()) {
                float exp = 0.5f * (float)scale_(ep.width) + expansion_scaled;
                if (ep.is_closed()) {
                    if (ep.size() >= 3) {
                        // This is a complete loop.
                        // Add the outer contour first.
                        Polygon poly;
                        poly.points = ep.polyline.points;
                        poly.points.pop_back();
                        if (poly.area() < 0)
                            poly.reverse();
                        polygons_append(out, offset(poly, exp, SUPPORT_SURFACES_OFFSET_PARAMETERS));
                        Polygons holes = offset(poly, - exp, SUPPORT_SURFACES_OFFSET_PARAMETERS);
                        polygons_reverse(holes);
                        polygons_append(out, holes);
                    }
                } else if (ep.size() >= 2) {
                    // Offset the polyline.
                    polygons_append(out, offset(ep.polyline, exp, SUPPORT_SURFACES_OFFSET_PARAMETERS));
                }
            }
    }
    static void collect_bridging_perimeter_areas(const ExtrusionEntitiesPtr &perimeters, const float expansion_scaled, Polygons &out)
    {
        for (const ExtrusionEntity *ee : perimeters) {
            if (ee->is_collection()) {
                collect_bridging_perimeter_areas(static_cast<const ExtrusionEntityCollection*>(ee)->entities(), expansion_scaled, out);
            } else if (ee->is_loop())
                collect_bridging_perimeter_areas(*static_cast<const ExtrusionLoop*>(ee), expansion_scaled, out);
        }
    }

    static void remove_bridges_from_contacts(
        const PrintConfig   &print_config, 
        const Layer         &lower_layer,
        const Polygons      &lower_layer_polygons,
        const LayerRegion   &layerm,
        float                fw, 
        Polygons            &contact_polygons)
    {
        // compute the area of bridging perimeters
        Polygons bridges;
        {
            // Surface supporting this layer, expanded by 0.5 * nozzle_diameter, as we consider this kind of overhang to be sufficiently supported.
            Polygons lower_grown_slices = expand(lower_layer_polygons,
                //FIXME to mimic the decision in the perimeter generator, we should use half the external perimeter width.
                0.5f * float(scale_(print_config.nozzle_diameter.get_at(layerm.region().config().perimeter_extruder-1))),
                SUPPORT_SURFACES_OFFSET_PARAMETERS);
            // Collect perimeters of this layer.
            //FIXME split_at_first_point() could split a bridge mid-way
        #if 0
            Polylines overhang_perimeters = layerm.perimeters.as_polylines();
            // workaround for Clipper bug, see Slic3r::Polygon::clip_as_polyline()
            for (Polyline &polyline : overhang_perimeters)
                polyline.points[0].x += 1;
            // Trim the perimeters of this layer by the lower layer to get the unsupported pieces of perimeters.
            overhang_perimeters = diff_pl(overhang_perimeters, lower_grown_slices);
        #else
            Polylines overhang_perimeters = diff_pl(layerm.perimeters.as_polylines(), lower_grown_slices);
        #endif
            
            // only consider straight overhangs
            // only consider overhangs having endpoints inside layer's slices
            // convert bridging polylines into polygons by inflating them with their thickness
            // since we're dealing with bridges, we can't assume width is larger than spacing,
            // so we take the largest value and also apply safety offset to be ensure no gaps
            // are left in between
            Flow perimeter_bridge_flow = layerm.bridging_flow(frPerimeter);
            //FIXME one may want to use a maximum of bridging flow width and normal flow width, as the perimeters are calculated using the normal flow
            // and then turned to bridging flow, thus their centerlines are derived from non-bridging flow and expanding them by a bridging flow
            // may not expand them to the edge of their respective islands.
            const float w = float(0.5 * std::max(perimeter_bridge_flow.scaled_width(), perimeter_bridge_flow.scaled_spacing())) + scaled<float>(0.001);
            for (Polyline &polyline : overhang_perimeters)
                if (polyline.is_straight()) {
                    // This is a bridge 
                    polyline.extend_start(fw);
                    polyline.extend_end(fw);
                    // Is the straight perimeter segment supported at both sides?
                    //check if the first and last point are supported. If so, it's a bridge.
                    Point pts[2]       = { polyline.first_point(), polyline.last_point() };
                    bool  supported[2] = { false, false };
                    for (size_t i = 0; i < lower_layer.lslices.size() && ! (supported[0] && supported[1]); ++ i)
                        for (int j = 0; j < 2; ++ j)
                            if (! supported[j] && lower_layer.lslices_bboxes[i].contains(pts[j]) && lower_layer.lslices[i].contains(pts[j]))
                                supported[j] = true;
                    if (supported[0] && supported[1])
                        // Offset a polyline into a thick line.
                        polygons_append(bridges, offset(polyline, w));
                }
            bridges = union_(bridges);
        }
        // remove the entire bridges and only support the unsupported edges
        //FIXME the brided regions are already collected as layerm.bridged. Use it?
        for (const Surface &surface : layerm.fill_surfaces.surfaces)
            if (surface.has_pos_bottom() && surface.has_mod_bridge() && surface.bridge_angle != -1)
                polygons_append(bridges, surface.expolygon);
        //FIXME add the gap filled areas. Extrude the gaps with a bridge flow?
        // Remove the unsupported ends of the bridges from the bridged areas.
        //FIXME add supports at regular intervals to support long bridges!
        bridges = diff(bridges,
                // Offset unsupported edges into polygons.
                offset(layerm.unsupported_bridge_edges, scale_(SUPPORT_MATERIAL_MARGIN), SUPPORT_SURFACES_OFFSET_PARAMETERS));
        // Remove bridged areas from the supported areas.
        contact_polygons = diff(contact_polygons, bridges, ApplySafetyOffset::Yes);

        #ifdef SLIC3R_DEBUG
            static int iRun = 0;
            SVG::export_expolygons(debug_out_path("support-top-contacts-remove-bridges-run%d.svg", iRun ++),
                { { { union_ex(offset(layerm.unsupported_bridge_edges, scale_(SUPPORT_MATERIAL_MARGIN), SUPPORT_SURFACES_OFFSET_PARAMETERS)) }, { "unsupported_bridge_edges", "orange", 0.5f } },
                  { { union_ex(contact_polygons) },            { "contact_polygons",           "blue",   0.5f } },
                  { { union_ex(bridges) },                     { "bridges",                    "red",    "black", "", scaled<coord_t>(0.1f), 0.5f } } });
        #endif /* SLIC3R_DEBUG */
    }
}

std::vector<Polygons> PrintObjectSupportMaterial::buildplate_covered(const PrintObject &object) const
{
    // Build support on a build plate only? If so, then collect and union all the surfaces below the current layer.
    // Unfortunately this is an inherently serial process.
    const bool            buildplate_only = this->build_plate_only();
    std::vector<Polygons> buildplate_covered;
    if (buildplate_only) {
        BOOST_LOG_TRIVIAL(debug) << "PrintObjectSupportMaterial::buildplate_covered() - start";
        buildplate_covered.assign(object.layers().size(), Polygons());
        //FIXME prefix sum algorithm, parallelize it! Parallelization will also likely be more numerically stable.
        for (size_t layer_id = 1; layer_id < object.layers().size(); ++ layer_id) {
            const Layer &lower_layer = *object.layers()[layer_id-1];
            // Merge the new slices with the preceding slices.
            // Apply the safety offset to the newly added polygons, so they will connect
            // with the polygons collected before,
            // but don't apply the safety offset during the union operation as it would
            // inflate the polygons over and over.
            Polygons &covered = buildplate_covered[layer_id];
            covered = buildplate_covered[layer_id - 1];
            polygons_append(covered, offset(lower_layer.lslices, scale_(0.01)));
            covered = union_(covered);
        }
        BOOST_LOG_TRIVIAL(debug) << "PrintObjectSupportMaterial::buildplate_covered() - end";
    }
    return buildplate_covered;
}

struct SupportAnnotations
{
    SupportAnnotations(const PrintObject &object, const std::vector<Polygons> &buildplate_covered) :
        enforcers_layers(object.slice_support_enforcers()),
        blockers_layers(object.slice_support_blockers()),
        buildplate_covered(buildplate_covered)
    {
        // Append custom supports.
        object.project_and_append_custom_facets(false, EnforcerBlockerType::ENFORCER, enforcers_layers);
        object.project_and_append_custom_facets(false, EnforcerBlockerType::BLOCKER, blockers_layers);
    }

    std::vector<Polygons>         enforcers_layers;
    std::vector<Polygons>         blockers_layers;
    const std::vector<Polygons>&  buildplate_covered;
};

struct SlicesMarginCache
{
    float       offset { -1 };
    // Trimming polygons, including possibly the "build plate only" mask.
    Polygons    polygons;
    // Trimming polygons, without the "build plate only" mask. If empty, use polygons.
    Polygons    all_polygons;
};

// Tuple: overhang_polygons, contact_polygons, enforcer_polygons, no_interface_offset
// no_interface_offset: minimum of external perimeter widths
static inline std::tuple<Polygons, Polygons, Polygons, float> detect_overhangs(
    const Layer             &layer,
    const size_t             layer_id,
    const Polygons          &lower_layer_polygons,
    const PrintConfig       &print_config, 
    const PrintObjectConfig &object_config,
    SupportAnnotations      &annotations, 
    SlicesMarginCache       &slices_margin, 
    const double             gap_xy
#ifdef SLIC3R_DEBUG
    , size_t                 iRun
#endif // SLIC3R_DEBUG
    )
{
    // Snug overhang polygons.
    Polygons overhang_polygons;
    // Expanded for stability, trimmed by gap_xy.
    Polygons contact_polygons;
    // Enforcers projected to overhangs, trimmed
    Polygons enforcer_polygons;

    const bool   support_auto    = object_config.support_material.value && object_config.support_material_auto.value;
    const bool   buildplate_only = ! annotations.buildplate_covered.empty();
    // If user specified a custom angle threshold, convert it to radians.
    // Zero means automatic overhang detection.
    const double threshold_rad   = (object_config.support_material_threshold.value > 0) ?
        M_PI * double(object_config.support_material_threshold.value + 1) / 180. : // +1 makes the threshold inclusive
        0.;
    float        no_interface_offset = 0.f;

    if (layer_id == 0) 
    {
        // This is the first object layer, so the object is being printed on a raft and
        // we're here just to get the object footprint for the raft.
#if 0
        // The following line was filling excessive holes in the raft, see GH #430
        overhang_polygons = collect_slices_outer(layer);
#else
        // Don't fill in the holes. The user may apply a higher raft_expansion if one wants a better 1st layer adhesion.
        overhang_polygons = to_polygons(layer.lslices);
#endif
        // Expand for better stability.
        contact_polygons = object_config.raft_expansion.value > 0 ? expand(overhang_polygons, scaled<float>(object_config.raft_expansion.value)) : overhang_polygons;
    }
    else if (! layer.regions().empty())
    {
        // Generate overhang / contact_polygons for non-raft layers.
        const Layer &lower_layer  = *layer.lower_layer;
        const bool   has_enforcer = ! annotations.enforcers_layers.empty() && ! annotations.enforcers_layers[layer_id].empty();

        // Cache support trimming polygons derived from lower layer polygons, possible merged with "on build plate only" trimming polygons.
        auto slices_margin_update = 
            [&slices_margin, &lower_layer, &lower_layer_polygons, buildplate_only, has_enforcer, &annotations, layer_id]
            (float slices_margin_offset, float no_interface_offset) {
            if (slices_margin.offset != slices_margin_offset) {
                slices_margin.offset = slices_margin_offset;
                slices_margin.polygons = (slices_margin_offset == 0.f) ?
                    lower_layer_polygons :
                    // What is the purpose of no_interface_offset? Likely to not trim the contact layer by lower layer regions that are too thin to extrude?
                    offset2(lower_layer.lslices, -no_interface_offset * 0.5f, slices_margin_offset + no_interface_offset * 0.5f, SUPPORT_SURFACES_OFFSET_PARAMETERS);
                if (buildplate_only && !annotations.buildplate_covered[layer_id].empty()) {
                    if (has_enforcer)
                        // Make a backup of trimming polygons before enforcing "on build plate only".
                        slices_margin.all_polygons = slices_margin.polygons;
                    // Trim the inflated contact surfaces by the top surfaces as well.
                    slices_margin.polygons = union_(slices_margin.polygons, annotations.buildplate_covered[layer_id]);
                }
            }
        };

        no_interface_offset = std::accumulate(layer.regions().begin(), layer.regions().end(), FLT_MAX, 
            [](float acc, const LayerRegion *layerm) { return std::min(acc, float(layerm->flow(frExternalPerimeter).scaled_width())); });

        float lower_layer_offset  = 0;
        for (LayerRegion *layerm : layer.regions()) {
            // Extrusion width accounts for the roundings of the extrudates.
            // It is the maximum widh of the extrudate.
            float fw = float(layerm->flow(frExternalPerimeter).scaled_width());
            lower_layer_offset  = 
                (layer_id < (size_t)object_config.support_material_enforce_layers.value) ? 
                    // Enforce a full possible support, ignore the overhang angle.
                    0.f :
                (threshold_rad > 0. ? 
                    // Overhang defined by an angle.
                    float(scale_(lower_layer.height / tan(threshold_rad))) :
                    // Overhang defined by half the extrusion width.
                    0.5f * fw);
            // Overhang polygons for this layer and region.
            Polygons diff_polygons;
            Polygons layerm_polygons = to_polygons(layerm->slices().surfaces);
            if (lower_layer_offset == 0.f) {
                // Support everything.
                diff_polygons = diff(layerm_polygons, lower_layer_polygons);
                if (buildplate_only) {
                    // Don't support overhangs above the top surfaces.
                    // This step is done before the contact surface is calculated by growing the overhang region.
                    diff_polygons = diff(diff_polygons, annotations.buildplate_covered[layer_id]);
                }
            } else if (support_auto) {
                // Get the regions needing a suport, collapse very tiny spots.
                //FIXME cache the lower layer offset if this layer has multiple regions.
#if 0
                //FIXME this solution will trigger stupid supports for sharp corners, see GH #4874
                diff_polygons = opening(
                    diff(layerm_polygons,
                            // Likely filtering out thin regions from the lower layer, that will not be covered by perimeters, thus they
                            // are not supporting this layer.
                            // However this may lead to a situation where regions at the current layer that are narrow thus not extrudable will generate unnecessary supports.
                            // For example, see GH issue #3094
                            opening(lower_layer_polygons, 0.5f * fw, lower_layer_offset + 0.5f * fw, SUPPORT_SURFACES_OFFSET_PARAMETERS)), 
                    //FIXME This opening is targeted to reduce very thin regions to support, but it may lead to
                    // no support at all for not so steep overhangs.
                    0.1f * fw);
#else
                diff_polygons = 
                    diff(layerm_polygons,
                            expand(lower_layer_polygons, lower_layer_offset, SUPPORT_SURFACES_OFFSET_PARAMETERS));
#endif
                if (buildplate_only && ! annotations.buildplate_covered[layer_id].empty()) {
                    // Don't support overhangs above the top surfaces.
                    // This step is done before the contact surface is calculated by growing the overhang region.
                    diff_polygons = diff(diff_polygons, annotations.buildplate_covered[layer_id]);
                }
                if (! diff_polygons.empty()) {
                    // Offset the support regions back to a full overhang, restrict them to the full overhang.
                    // This is done to increase size of the supporting columns below, as they are calculated by 
                    // propagating these contact surfaces downwards.
                    diff_polygons = diff(
                        intersection(expand(diff_polygons, lower_layer_offset, SUPPORT_SURFACES_OFFSET_PARAMETERS), layerm_polygons),
                        lower_layer_polygons);
                }
                //FIXME add user defined filtering here based on minimal area or minimum radius or whatever.
            }

            if (diff_polygons.empty())
                continue;

            // Apply the "support blockers".
            if (! annotations.blockers_layers.empty() && ! annotations.blockers_layers[layer_id].empty()) {
                // Expand the blocker a bit. Custom blockers produce strips
                // spanning just the projection between the two slices.
                // Subtracting them as they are may leave unwanted narrow
                // residues of diff_polygons that would then be supported.
                diff_polygons = diff(diff_polygons,
                    expand(union_(annotations.blockers_layers[layer_id]), float(1000.*SCALED_EPSILON)));
            }

            #ifdef SLIC3R_DEBUG
            {
                ::Slic3r::SVG svg(debug_out_path("support-top-contacts-raw-run%d-layer%d-region%d.svg", 
                    iRun, layer_id, 
                    std::find_if(layer.regions().begin(), layer.regions().end(), [layerm](const LayerRegion* other){return other == layerm;}) - layer.regions().begin()),
                    get_extents(diff_polygons));
                Slic3r::ExPolygons expolys = union_ex(diff_polygons);
                svg.draw(expolys);
            }
            #endif /* SLIC3R_DEBUG */

            if (object_config.dont_support_bridges)
                //FIXME Expensive, potentially not precise enough. Misses gap fill extrusions, which bridge.
                SupportMaterialInternal::remove_bridges_from_contacts(
                    print_config, lower_layer, lower_layer_polygons, *layerm, fw, diff_polygons);

            if (diff_polygons.empty())
                continue;

            #ifdef SLIC3R_DEBUG
            Slic3r::SVG::export_expolygons(
                debug_out_path("support-top-contacts-filtered-run%d-layer%d-region%d-z%f.svg", 
                    iRun, layer_id, 
                    std::find_if(layer.regions().begin(), layer.regions().end(), [layerm](const LayerRegion* other){return other == layerm;}) - layer.regions().begin(),
                    layer.print_z),
                union_ex(diff_polygons));
            #endif /* SLIC3R_DEBUG */

            //FIXME the overhang_polygons are used to construct the support towers as well.
            //if (this->has_contact_loops())
                // Store the exact contour of the overhang for the contact loops.
                polygons_append(overhang_polygons, diff_polygons);

            // Let's define the required contact area by using a max gap of half the upper 
            // extrusion width and extending the area according to the configured margin.
            // We increment the area in steps because we don't want our support to overflow
            // on the other side of the object (if it's very thin).
            {
                //FIMXE 1) Make the offset configurable, 2) Make the Z span configurable.
                //FIXME one should trim with the layer span colliding with the support layer, this layer
                // may be lower than lower_layer, so the support area needed may need to be actually bigger!
                // For the same reason, the non-bridging support area may be smaller than the bridging support area!
                slices_margin_update(std::min(lower_layer_offset, float(scale_(gap_xy))), no_interface_offset);
                // Offset the contact polygons outside.
#if 0
                for (size_t i = 0; i < NUM_MARGIN_STEPS; ++ i) {
                    diff_polygons = diff(
                        offset(
                            diff_polygons,
                            scaled<float>(SUPPORT_MATERIAL_MARGIN / NUM_MARGIN_STEPS),
                            ClipperLib::jtRound,
                            // round mitter limit
                            scale_(0.05)),
                        slices_margin.polygons);
                }
#else
                diff_polygons = diff(diff_polygons, slices_margin.polygons);
#endif
            }
            polygons_append(contact_polygons, diff_polygons);
        } // for each layer.region

        if (has_enforcer)
            if (const Polygons &enforcer_polygons_src = annotations.enforcers_layers[layer_id]; ! enforcer_polygons_src.empty()) {
                // Enforce supports (as if with 90 degrees of slope) for the regions covered by the enforcer meshes.
    #ifdef SLIC3R_DEBUG
                ExPolygons enforcers_united = union_ex(enforcer_polygons_src);
    #endif // SLIC3R_DEBUG
                enforcer_polygons = diff(intersection(layer.lslices, enforcer_polygons_src),
                    // Inflate just a tiny bit to avoid intersection of the overhang areas with the object.
                    expand(lower_layer_polygons, 0.05f * no_interface_offset, SUPPORT_SURFACES_OFFSET_PARAMETERS));
    #ifdef SLIC3R_DEBUG
                SVG::export_expolygons(debug_out_path("support-top-contacts-enforcers-run%d-layer%d-z%f.svg", iRun, layer_id, layer.print_z),
                    { { layer.lslices,                                 { "layer.lslices",              "gray",   0.2f } },
                      { { union_ex(lower_layer_polygons) },            { "lower_layer_polygons",       "green",  0.5f } },
                      { enforcers_united,                              { "enforcers",                  "blue",   0.5f } },
                      { { union_safety_offset_ex(enforcer_polygons) }, { "new_contacts",               "red",    "black", "", scaled<coord_t>(0.1f), 0.5f } } });
    #endif /* SLIC3R_DEBUG */
                if (! enforcer_polygons.empty()) {
                    polygons_append(overhang_polygons, enforcer_polygons);
                    slices_margin_update(std::min(lower_layer_offset, float(scale_(gap_xy))), no_interface_offset);
                    polygons_append(contact_polygons, diff(enforcer_polygons, slices_margin.all_polygons.empty() ? slices_margin.polygons : slices_margin.all_polygons));
                }
            }
        }

    return std::make_tuple(std::move(overhang_polygons), std::move(contact_polygons), std::move(enforcer_polygons), no_interface_offset);
}

// Allocate one, possibly two support contact layers.
// For "thick" overhangs, one support layer will be generated to support normal extrusions, the other to support the "thick" extrusions.
static inline std::pair<PrintObjectSupportMaterial::MyLayer*, PrintObjectSupportMaterial::MyLayer*> new_contact_layer(
    const PrintConfig                                   &print_config, 
    const PrintObjectConfig                             &object_config,
    const SlicingParameters                             &slicing_params,
    const coordf_t                                       support_layer_height_min,
    const Layer                                         &layer, 
    std::deque<PrintObjectSupportMaterial::MyLayer>     &layer_storage,
    tbb::spin_mutex                                     &layer_storage_mutex)
{
    double print_z, bottom_z, height;
    PrintObjectSupportMaterial::MyLayer* bridging_layer = nullptr;
    assert(layer.id() >= slicing_params.raft_layers());
    size_t layer_id = layer.id() - slicing_params.raft_layers();

    if (layer_id == 0) {
        // This is a raft contact layer sitting directly on the print bed.
        assert(slicing_params.has_raft());
        print_z  = slicing_params.raft_contact_top_z;
        bottom_z = slicing_params.raft_interface_top_z;
        height   = slicing_params.contact_raft_layer_height;
    } else if (slicing_params.soluble_interface) {
        // Align the contact surface height with a layer immediately below the supported layer.
        // Interface layer will be synchronized with the object.
        print_z  = layer.bottom_z();
        height   = layer.lower_layer->height;
        bottom_z = (layer_id == 1) ? slicing_params.object_print_z_min : layer.lower_layer->lower_layer->print_z;
    } else {
        print_z  = layer.bottom_z() - slicing_params.gap_support_object;
        bottom_z = print_z;
        height   = 0.;
        // Ignore this contact area if it's too low.
        // Don't want to print a layer below the first layer height as it may not stick well.
        //FIXME there may be a need for a single layer support, then one may decide to print it either as a bottom contact or a top contact
        // and it may actually make sense to do it with a thinner layer than the first layer height.
        if (print_z < slicing_params.first_print_layer_height - EPSILON) {
            // This contact layer is below the first layer height, therefore not printable. Don't support this surface.
            return std::pair<PrintObjectSupportMaterial::MyLayer*, PrintObjectSupportMaterial::MyLayer*>(nullptr, nullptr);
        }
        const bool     has_raft    = slicing_params.raft_layers() > 1;
        const coordf_t min_print_z = has_raft ? slicing_params.raft_contact_top_z : slicing_params.first_print_layer_height;
        if (print_z < min_print_z + support_layer_height_min) {
            // Align the layer with the 1st layer height or the raft contact layer.
            // With raft active, any contact layer below the raft_contact_top_z will be brought to raft_contact_top_z to extend the raft area.
            print_z  = min_print_z;
            bottom_z = has_raft ? slicing_params.raft_interface_top_z : 0;
            height   = has_raft ? slicing_params.contact_raft_layer_height : min_print_z;
        } else {
            // Don't know the height of the top contact layer yet. The top contact layer is printed with a normal flow and 
            // its height will be set adaptively later on.
        }

        // Contact layer will be printed with a normal flow, but
        // it will support layers printed with a bridging flow.
        if (SupportMaterialInternal::has_bridging_extrusions(layer)) {
            coordf_t bridging_height = layer.height;
            if (object_config.support_material_contact_distance_type.value == zdFilament) {
                bridging_height = 0.;
                for (const LayerRegion* region : layer.regions())
                    bridging_height += region->bridging_height_avg();
                bridging_height /= coordf_t(layer.regions().size());
            }
            coordf_t bridging_print_z = layer.print_z - bridging_height - slicing_params.gap_support_object;
            if (bridging_print_z >= min_print_z) {
                // Not below the first layer height means this layer is printable.
                if (print_z < min_print_z + support_layer_height_min) {
                    // Align the layer with the 1st layer height or the raft contact layer.
                    bridging_print_z = min_print_z;
                }
                if (bridging_print_z < print_z - EPSILON) {
                    // Allocate the new layer.
                    bridging_layer = &layer_allocate(layer_storage, layer_storage_mutex, PrintObjectSupportMaterial::sltTopContact);
                    bridging_layer->idx_object_layer_above = layer_id;
                    bridging_layer->print_z = bridging_print_z;
                    if (bridging_print_z == slicing_params.first_print_layer_height) {
                        bridging_layer->bottom_z = 0;
                        bridging_layer->height = slicing_params.first_print_layer_height;
                    } else {
                        // Don't know the height yet.
                        bridging_layer->bottom_z = bridging_print_z;
                        bridging_layer->height = 0;
                    }
                }
            }
        }
    }

    PrintObjectSupportMaterial::MyLayer &new_layer = layer_allocate(layer_storage, layer_storage_mutex, PrintObjectSupportMaterial::sltTopContact);
    new_layer.idx_object_layer_above = layer_id;
    new_layer.print_z  = print_z;
    new_layer.bottom_z = bottom_z;
    new_layer.height   = height;
    return std::make_pair(&new_layer, bridging_layer);
}

static inline void fill_contact_layer(
    PrintObjectSupportMaterial::MyLayer &new_layer,
    size_t                   layer_id,
    const SlicingParameters &slicing_params,
    const PrintObjectConfig &object_config,
    const SlicesMarginCache &slices_margin, 
    const Polygons          &overhang_polygons, 
    const Polygons          &contact_polygons, 
    const Polygons          &enforcer_polygons, 
    const Polygons          &lower_layer_polygons,
    const Flow              &support_material_flow,
    float                    no_interface_offset
#ifdef SLIC3R_DEBUG
    , size_t                 iRun,
    const Layer             &layer
#endif // SLIC3R_DEBUG
    )
{
    const SupportGridParams grid_params(object_config, support_material_flow);

    Polygons lower_layer_polygons_for_dense_interface_cache;
    auto lower_layer_polygons_for_dense_interface = [&lower_layer_polygons_for_dense_interface_cache, &lower_layer_polygons, no_interface_offset]() -> const Polygons& {
        if (lower_layer_polygons_for_dense_interface_cache.empty())
            lower_layer_polygons_for_dense_interface_cache = 
                //FIXME no_interface_offset * 0.6f offset is not quite correct, one shall derive it based on an angle thus depending on layer height.
            opening(lower_layer_polygons, no_interface_offset * 0.5f, no_interface_offset * (0.6f + 0.5f), SUPPORT_SURFACES_OFFSET_PARAMETERS);
        return lower_layer_polygons_for_dense_interface_cache;
    };

    // Stretch support islands into a grid, trim them. 
    SupportGridPattern support_grid_pattern(&contact_polygons, &slices_margin.polygons, grid_params);
    // 1) Contact polygons will be projected down. To keep the interface and base layers from growing, return a contour a tiny bit smaller than the grid cells.
    new_layer.contact_polygons = std::make_unique<Polygons>(support_grid_pattern.extract_support(grid_params.expansion_to_propagate, true
#ifdef SLIC3R_DEBUG
        , "top_contact_polygons", iRun, layer_id, layer.print_z
#endif // SLIC3R_DEBUG
        ));
    // 2) infill polygons, expand them by half the extrusion width + a tiny bit of extra.
    bool reduce_interfaces = object_config.support_material_style.value != smsSnug && layer_id > 0 && !slicing_params.soluble_interface;
    if (reduce_interfaces) {
        // Reduce the amount of dense interfaces: Do not generate dense interfaces below overhangs with 60% overhang of the extrusions.
        Polygons dense_interface_polygons = diff(overhang_polygons, lower_layer_polygons_for_dense_interface());
        if (! dense_interface_polygons.empty()) {
            dense_interface_polygons =
                diff(
                    // Regularize the contour.
                    expand(dense_interface_polygons, no_interface_offset * 0.1f),
                    slices_margin.polygons);
            // Support islands, to be stretched into a grid.
            //FIXME The regularization of dense_interface_polygons above may stretch dense_interface_polygons outside of the contact polygons,
            // thus some dense interface areas may not get supported. Trim the excess with contact_polygons at the following line.
            // See for example GH #4874.
            Polygons dense_interface_polygons_trimmed = intersection(dense_interface_polygons, *new_layer.contact_polygons);
            // Stretch support islands into a grid, trim them. 
            SupportGridPattern support_grid_pattern(&dense_interface_polygons_trimmed, &slices_margin.polygons, grid_params);
            new_layer.polygons = support_grid_pattern.extract_support(grid_params.expansion_to_slice, false
#ifdef SLIC3R_DEBUG
                , "top_contact_polygons2", iRun, layer_id, layer.print_z
#endif // SLIC3R_DEBUG
                );
    #ifdef SLIC3R_DEBUG
            SVG::export_expolygons(debug_out_path("support-top-contacts-final1-run%d-layer%d-z%f.svg", iRun, layer_id, layer.print_z),
                { { { union_ex(lower_layer_polygons) },               { "lower_layer_polygons",       "gray",   0.2f } },
                    { { union_ex(*new_layer.contact_polygons) },      { "new_layer.contact_polygons", "yellow", 0.5f } },
                    { { union_ex(slices_margin.polygons) },           { "slices_margin_cached",       "blue",   0.5f } },
                    { { union_ex(dense_interface_polygons) },         { "dense_interface_polygons",   "green",  0.5f } },
                    { { union_safety_offset_ex(new_layer.polygons) }, { "new_layer.polygons",         "red",    "black", "", scaled<coord_t>(0.1f), 0.5f } } });
            //support_grid_pattern.serialize(debug_out_path("support-top-contacts-final-run%d-layer%d-z%f.bin", iRun, layer_id, layer.print_z));
            SVG::export_expolygons(debug_out_path("support-top-contacts-final2-run%d-layer%d-z%f.svg", iRun, layer_id, layer.print_z),
                { { { union_ex(lower_layer_polygons) },               { "lower_layer_polygons",       "gray",   0.2f } },
                    { { union_ex(*new_layer.contact_polygons) },      { "new_layer.contact_polygons", "yellow", 0.5f } },
                    { { union_ex(contact_polygons) },                 { "contact_polygons",           "blue",   0.5f } },
                    { { union_ex(dense_interface_polygons) },         { "dense_interface_polygons",   "green",  0.5f } },
                    { { union_safety_offset_ex(new_layer.polygons) }, { "new_layer.polygons",         "red",    "black", "", scaled<coord_t>(0.1f), 0.5f } } });
    #endif /* SLIC3R_DEBUG */
        }
    } else {
        new_layer.polygons = support_grid_pattern.extract_support(grid_params.expansion_to_slice, true
#ifdef SLIC3R_DEBUG
            , "top_contact_polygons3", iRun, layer_id, layer.print_z
#endif // SLIC3R_DEBUG
            );
    }

    if (! enforcer_polygons.empty() && ! slices_margin.all_polygons.empty() && layer_id > 0) {
        // Support enforcers used together with support enforcers. The support enforcers need to be handled separately from the rest of the support.
        
        SupportGridPattern support_grid_pattern(&enforcer_polygons, &slices_margin.all_polygons, grid_params);
        // 1) Contact polygons will be projected down. To keep the interface and base layers from growing, return a contour a tiny bit smaller than the grid cells.
        new_layer.enforcer_polygons = std::make_unique<Polygons>(support_grid_pattern.extract_support(grid_params.expansion_to_propagate, true
#ifdef SLIC3R_DEBUG
            , "top_contact_polygons4", iRun, layer_id, layer.print_z
#endif // SLIC3R_DEBUG
            ));
        Polygons new_polygons;
        bool needs_union = ! new_layer.polygons.empty();
        if (reduce_interfaces) {
            // 2) infill polygons, expand them by half the extrusion width + a tiny bit of extra.
            // Reduce the amount of dense interfaces: Do not generate dense interfaces below overhangs with 60% overhang of the extrusions.
            Polygons dense_interface_polygons = diff(enforcer_polygons, lower_layer_polygons_for_dense_interface());
            if (! dense_interface_polygons.empty()) {
                dense_interface_polygons =
                    diff(
                        // Regularize the contour.
                        expand(dense_interface_polygons, no_interface_offset * 0.1f),
                        slices_margin.all_polygons);
                // Support islands, to be stretched into a grid.
                //FIXME The regularization of dense_interface_polygons above may stretch dense_interface_polygons outside of the contact polygons,
                // thus some dense interface areas may not get supported. Trim the excess with contact_polygons at the following line.
                // See for example GH #4874.
                Polygons dense_interface_polygons_trimmed = intersection(dense_interface_polygons, *new_layer.enforcer_polygons);
                SupportGridPattern support_grid_pattern(&dense_interface_polygons_trimmed, &slices_margin.all_polygons, grid_params);
                // Extend the polygons to extrude with the contact polygons of support enforcers.
                new_polygons = support_grid_pattern.extract_support(grid_params.expansion_to_slice, false
    #ifdef SLIC3R_DEBUG
                    , "top_contact_polygons5", iRun, layer_id, layer.print_z
    #endif // SLIC3R_DEBUG
                    );
            }
        } else {
            new_polygons = support_grid_pattern.extract_support(grid_params.expansion_to_slice, true
    #ifdef SLIC3R_DEBUG
                , "top_contact_polygons6", iRun, layer_id, layer.print_z
    #endif // SLIC3R_DEBUG
                );
        }
        append(new_layer.polygons, std::move(new_polygons));
        if (needs_union)
            new_layer.polygons = union_(new_layer.polygons);
    }

#ifdef SLIC3R_DEBUG
    SVG::export_expolygons(debug_out_path("support-top-contacts-final0-run%d-layer%d-z%f.svg", iRun, layer_id, layer.print_z),
        { { { union_ex(lower_layer_polygons) },               { "lower_layer_polygons",       "gray",   0.2f } },
            { { union_ex(*new_layer.contact_polygons) },      { "new_layer.contact_polygons", "yellow", 0.5f } },
            { { union_ex(contact_polygons) },                 { "contact_polygons",           "blue",   0.5f } },
            { { union_ex(overhang_polygons) },                { "overhang_polygons",          "green",  0.5f } },
            { { union_safety_offset_ex(new_layer.polygons) }, { "new_layer.polygons",         "red",    "black", "", scaled<coord_t>(0.1f), 0.5f } } });
#endif /* SLIC3R_DEBUG */

    // Even after the contact layer was expanded into a grid, some of the contact islands may be too tiny to be extruded.
    // Remove those tiny islands from new_layer.polygons and new_layer.contact_polygons.
                    
    // Store the overhang polygons.
    // The overhang polygons are used in the path generator for planning of the contact loops.
    // if (this->has_contact_loops()). Compared to "polygons", "overhang_polygons" are snug.
    new_layer.overhang_polygons = std::make_unique<Polygons>(std::move(overhang_polygons));
    if (! enforcer_polygons.empty())
        new_layer.enforcer_polygons = std::make_unique<Polygons>(std::move(enforcer_polygons));
}

// Merge close contact layers conservatively: If two layers are closer than the minimum allowed print layer height (the min_layer_height parameter),
// the top contact layer is merged into the bottom contact layer.
static void merge_contact_layers(const SlicingParameters &slicing_params, double support_layer_height_min, PrintObjectSupportMaterial::MyLayersPtr &layers)
{
    // Sort the layers, as one layer may produce bridging and non-bridging contact layers with different print_z.
    std::sort(layers.begin(), layers.end(), [](const PrintObjectSupportMaterial::MyLayer *l1, const PrintObjectSupportMaterial::MyLayer *l2) { return l1->print_z < l2->print_z; });

    int i = 0;
    int k = 0;
    {
        // Find the span of layers, which are to be printed at the first layer height.
        int j = 0;
        for (; j < (int)layers.size() && layers[j]->print_z < slicing_params.first_print_layer_height + support_layer_height_min - EPSILON; ++ j);
        if (j > 0) {
            // Merge the layers layers (0) to (j - 1) into the layers[0].
            PrintObjectSupportMaterial::MyLayer &dst = *layers.front();
            for (int u = 1; u < j; ++ u)
                dst.merge(std::move(*layers[u]));
            // Snap the first layer to the 1st layer height.
            dst.print_z  = slicing_params.first_print_layer_height;
            dst.height   = slicing_params.first_print_layer_height;
            dst.bottom_z = 0;
            ++ k;
        }
        i = j;
    }
    for (; i < int(layers.size()); ++ k) {
        // Find the span of layers closer than m_support_layer_height_min.
        int j = i + 1;
        coordf_t zmax = layers[i]->print_z + support_layer_height_min + EPSILON;
        for (; j < (int)layers.size() && layers[j]->print_z < zmax; ++ j) ;
        if (i + 1 < j) {
            // Merge the layers layers (i + 1) to (j - 1) into the layers[i].
            PrintObjectSupportMaterial::MyLayer &dst = *layers[i];
            for (int u = i + 1; u < j; ++ u)
                dst.merge(std::move(*layers[u]));
        }
        if (k < i)
            layers[k] = layers[i];
        i = j;
    }
    if (k < (int)layers.size())
        layers.erase(layers.begin() + k, layers.end());
}

// Generate top contact layers supporting overhangs.
// For a soluble interface material synchronize the layer heights with the object, otherwise leave the layer height undefined.
// If supports over bed surface only are requested, don't generate contact layers over an object.
PrintObjectSupportMaterial::MyLayersPtr PrintObjectSupportMaterial::top_contact_layers(
    const PrintObject &object, const std::vector<Polygons> &buildplate_covered, MyLayerStorage &layer_storage) const
{
#ifdef SLIC3R_DEBUG
    static int iRun = 0;
    ++ iRun; 
    #define SLIC3R_IRUN , iRun
#endif /* SLIC3R_DEBUG */

    // Slice support enforcers / support blockers.
    SupportAnnotations annotations(object, buildplate_covered);

    // Output layers, sorted by top Z.
    MyLayersPtr contact_out;

    BOOST_LOG_TRIVIAL(debug) << "PrintObjectSupportMaterial::top_contact_layers() in parallel - start";
    // Determine top contact areas.
    // If generating raft only (no support), only calculate top contact areas for the 0th layer.
    // If having a raft, start with 0th layer, otherwise with 1st layer.
    // Note that layer_id < layer->id when raft_layers > 0 as the layer->id incorporates the raft layers.
    // So layer_id == 0 means first object layer and layer->id == 0 means first print layer if there are no explicit raft layers.
    size_t num_layers = this->has_support() ? object.layer_count() : 1;
    // For each overhang layer, two supporting layers may be generated: One for the overhangs extruded with a bridging flow, 
    // and the other for the overhangs extruded with a normal flow.
    contact_out.assign(num_layers * 2, nullptr);
    tbb::spin_mutex layer_storage_mutex;
    tbb::parallel_for(tbb::blocked_range<size_t>(this->has_raft() ? 0 : 1, num_layers),
        [this, &object, &annotations, &layer_storage, &layer_storage_mutex, &contact_out]
        (const tbb::blocked_range<size_t>& range) {
            for (size_t layer_id = range.begin(); layer_id < range.end(); ++ layer_id) 
            {
                const Layer        &layer                = *object.layers()[layer_id];
                Polygons            lower_layer_polygons = (layer_id == 0) ? Polygons() : to_polygons(object.layers()[layer_id - 1]->lslices);
                SlicesMarginCache   slices_margin;

                auto [overhang_polygons, contact_polygons, enforcer_polygons, no_interface_offset] =
                    detect_overhangs(layer, layer_id, lower_layer_polygons, *m_print_config, *m_object_config, annotations, slices_margin, m_support_params.gap_xy
                #ifdef SLIC3R_DEBUG
                                    , iRun
                #endif // SLIC3R_DEBUG
                        );

                // Now apply the contact areas to the layer where they need to be made.
                if (! contact_polygons.empty() || ! overhang_polygons.empty()) {
                    // Allocate the two empty layers.
                    auto [new_layer, bridging_layer] = new_contact_layer(*m_print_config, *m_object_config, *m_slicing_params, m_support_params.support_layer_height_min, layer, layer_storage, layer_storage_mutex);
                    if (new_layer) {
                        // Fill the non-bridging layer with polygons.
                        fill_contact_layer(*new_layer, layer_id, *m_slicing_params,
                            *m_object_config, slices_margin, overhang_polygons, contact_polygons, enforcer_polygons, lower_layer_polygons,
                            m_support_params.support_material_flow, no_interface_offset
                    #ifdef SLIC3R_DEBUG
                            , iRun, layer
                    #endif // SLIC3R_DEBUG
                            );
                        // Insert new layer even if there is no interface generated: Likely the support angle is not steep enough to require dense interface,
                        // however generating a sparse support will be useful for the object stability.
                        // if (! new_layer->polygons.empty())
                        contact_out[layer_id * 2] = new_layer;
                        if (bridging_layer != nullptr) {
                            bridging_layer->polygons          = new_layer->polygons;
                            bridging_layer->contact_polygons  = std::make_unique<Polygons>(*new_layer->contact_polygons);
                            bridging_layer->overhang_polygons = std::make_unique<Polygons>(*new_layer->overhang_polygons);
                            if (new_layer->enforcer_polygons)
                                bridging_layer->enforcer_polygons = std::make_unique<Polygons>(*new_layer->enforcer_polygons);
                            contact_out[layer_id * 2 + 1] = bridging_layer;
                        }
                    }
                }
            }
        });

    // Compress contact_out, remove the nullptr items.
    remove_nulls(contact_out);

    // Merge close contact layers conservatively: If two layers are closer than the minimum allowed print layer height (the min_layer_height parameter),
    // the top contact layer is merged into the bottom contact layer.
    merge_contact_layers(*m_slicing_params, m_support_params.support_layer_height_min, contact_out);

    BOOST_LOG_TRIVIAL(debug) << "PrintObjectSupportMaterial::top_contact_layers() in parallel - end";

    return contact_out;
}

// Find the bottom contact layers above the top surfaces of this layer.
static inline PrintObjectSupportMaterial::MyLayer* detect_bottom_contacts(
    const SlicingParameters                          &slicing_params,
    const PrintObjectSupportMaterial::SupportParams  &support_params,
    const PrintObject                                &object,
    const Layer                                      &layer,
    // Existing top contact layers, to which this newly created bottom contact layer will be snapped to guarantee a minimum layer height.
    const PrintObjectSupportMaterial::MyLayersPtr    &top_contacts,
    // First top contact layer index overlapping with this new bottom interface layer.
    size_t                                            contact_idx,
    // To allocate a new layer from.
    std::deque<PrintObjectSupportMaterial::MyLayer>  &layer_storage,
    // To trim the support areas above this bottom interface layer with this newly created bottom interface layer.
    std::vector<Polygons>                            &layer_support_areas,
    // Support areas projected from top to bottom, starting with top support interfaces.
    const Polygons                                   &supports_projected
#ifdef SLIC3R_DEBUG
    , size_t                                          iRun
    , const Polygons                                 &polygons_new
#endif // SLIC3R_DEBUG
    )
{
    Polygons top = collect_region_slices_by_type(layer, stPosTop | stDensSolid);
#ifdef SLIC3R_DEBUG
    SVG::export_expolygons(debug_out_path("support-bottom-layers-raw-%d-%lf.svg", iRun, layer.print_z),
        { { { union_ex(top) },                                { "top",            "blue",    0.5f } },
            { { union_safety_offset_ex(supports_projected) }, { "overhangs",      "magenta", 0.5f } },
            { layer.lslices,                                  { "layer.lslices",  "green",   0.5f } },
            { { union_safety_offset_ex(polygons_new) },       { "polygons_new",   "red", "black", "", scaled<coord_t>(0.1f), 0.5f } } });
#endif /* SLIC3R_DEBUG */

    // Now find whether any projection of the contact surfaces above layer.print_z not yet supported by any 
    // top surfaces above layer.print_z falls onto this top surface. 
    // Touching are the contact surfaces supported exclusively by this top surfaces.
    // Don't use a safety offset as it has been applied during insertion of polygons.
    if (top.empty())
        return nullptr;

    Polygons touching = intersection(top, supports_projected);
    if (touching.empty())
        return nullptr;

    assert(layer.id() >= slicing_params.raft_layers());
    size_t layer_id  = layer.id() - slicing_params.raft_layers();

    // Allocate a new bottom contact layer.
    PrintObjectSupportMaterial::MyLayer &layer_new = layer_allocate(layer_storage, PrintObjectSupportMaterial::sltBottomContact);
    // Grow top surfaces so that interface and support generation are generated
    // with some spacing from object - it looks we don't need the actual
    // top shapes so this can be done here
    //FIXME calculate layer height based on the actual thickness of the layer:
    // If the layer is extruded with no bridging flow, support just the normal extrusions.
    layer_new.height = slicing_params.soluble_interface ?
        // Align the interface layer with the object's layer height.
        layer.upper_layer->height :
        // Place a bridge flow interface layer or the normal flow interface layer over the top surface.
        support_params.support_material_bottom_interface_flow.height();
    layer_new.height_block = ((object.config().support_material_contact_distance_type.value == zdPlane) ? object.layers()[layer_id + 1]->height : layer_new.height);
    layer_new.print_z = slicing_params.soluble_interface ? layer.upper_layer->print_z :
        layer.print_z + layer_new.height_block + slicing_params.gap_object_support;
    layer_new.bottom_z = layer.print_z;
    layer_new.idx_object_layer_below = layer_id;
    layer_new.bridging = !slicing_params.soluble_interface;
    //FIXME how much to inflate the bottom surface, as it is being extruded with a bridging flow? The following line uses a normal flow.
    layer_new.polygons = expand(touching, double(support_params.support_material_flow.scaled_width()), SUPPORT_SURFACES_OFFSET_PARAMETERS);

    if (! slicing_params.soluble_interface) {
        // Walk the top surfaces, snap the top of the new bottom surface to the closest top of the top surface,
        // so there will be no support surfaces generated with thickness lower than m_support_layer_height_min.
        for (size_t top_idx = size_t(std::max<int>(0, contact_idx));
            top_idx < top_contacts.size() && top_contacts[top_idx]->print_z < layer_new.print_z + support_params.support_layer_height_min + EPSILON;
            ++ top_idx) {
            if (top_contacts[top_idx]->print_z > layer_new.print_z - support_params.support_layer_height_min - EPSILON) {
                // A top layer has been found, which is close to the new bottom layer.
                coordf_t diff = layer_new.print_z - top_contacts[top_idx]->print_z;
                assert(std::abs(diff) <= support_params.support_layer_height_min + EPSILON);
                if (diff > 0.) {
                    // The top contact layer is below this layer. Make the bridging layer thinner to align with the existing top layer.
                    assert(diff < layer_new.height + EPSILON);
                    assert(layer_new.height - diff >= support_params.support_layer_height_min - EPSILON);
                    layer_new.print_z = top_contacts[top_idx]->print_z;
                    layer_new.height -= diff;
                }
                else {
                    // The top contact layer is above this layer. One may either make this layer thicker or thinner.
                    // By making the layer thicker, one will decrease the number of discrete layers with the price of extruding a bit too thick bridges.
                    // By making the layer thinner, one adds one more discrete layer.
                    layer_new.print_z = top_contacts[top_idx]->print_z;
                    layer_new.height -= diff;
                }
                break;
            }
        }
    }

#ifdef SLIC3R_DEBUG
    Slic3r::SVG::export_expolygons(
        debug_out_path("support-bottom-contacts-%d-%lf.svg", iRun, layer_new.print_z),
        union_ex(layer_new.polygons));
#endif /* SLIC3R_DEBUG */

    // Trim the already created base layers above the current layer intersecting with the new bottom contacts layer.
    //FIXME Maybe this is no more needed, as the overlapping base layers are trimmed by the bottom layers at the final stage?
    touching = expand(touching, double(SCALED_EPSILON));
    for (int layer_id_above = layer_id + 1; layer_id_above < int(object.total_layer_count()); ++ layer_id_above) {
        const Layer &layer_above = *object.layers()[layer_id_above];
        if (layer_above.print_z > layer_new.print_z - EPSILON)
            break;
        if (Polygons &above = layer_support_areas[layer_id_above]; ! above.empty()) {
#ifdef SLIC3R_DEBUG
            SVG::export_expolygons(debug_out_path("support-support-areas-raw-before-trimming-%d-with-%f-%lf.svg", iRun, layer.print_z, layer_above.print_z),
                { { { union_ex(touching) },              { "touching", "blue", 0.5f } },
                    { { union_safety_offset_ex(above) }, { "above",    "red", "black", "", scaled<coord_t>(0.1f), 0.5f } } });
#endif /* SLIC3R_DEBUG */
            above = diff(above, touching);
#ifdef SLIC3R_DEBUG
            Slic3r::SVG::export_expolygons(
                debug_out_path("support-support-areas-raw-after-trimming-%d-with-%f-%lf.svg", iRun, layer.print_z, layer_above.print_z),
                union_ex(above));
#endif /* SLIC3R_DEBUG */
        }
    }

    return &layer_new;
}

// Returns polygons to print + polygons to propagate downwards.
// Called twice: First for normal supports, possibly trimmed by "on build plate only", second for support enforcers not trimmed by "on build plate only".
static inline std::pair<Polygons, Polygons> project_support_to_grid(const Layer &layer, const SupportGridParams &grid_params, const Polygons &overhangs, Polygons *layer_buildplate_covered
#ifdef SLIC3R_DEBUG 
    , size_t iRun, size_t layer_id, const char *debug_name
#endif /* SLIC3R_DEBUG */
)
{
    // Remove the areas that touched from the projection that will continue on next, lower, top surfaces.
//            Polygons trimming = union_(to_polygons(layer.slices), touching, true);
    Polygons trimming = layer_buildplate_covered ? std::move(*layer_buildplate_covered) : offset(layer.lslices, double(SCALED_EPSILON));
    Polygons overhangs_projection = diff(overhangs, trimming);

#ifdef SLIC3R_DEBUG
    SVG::export_expolygons(debug_out_path("support-support-areas-%s-raw-%d-%lf.svg", debug_name, iRun, layer.print_z),
        { { { union_ex(trimming) },                           { "trimming",               "blue", 0.5f } },
          { { union_safety_offset_ex(overhangs_projection) }, { "overhangs_projection",   "red", "black", "", scaled<coord_t>(0.1f), 0.5f } } });
#endif /* SLIC3R_DEBUG */

    remove_sticks(overhangs_projection);
    remove_degenerate(overhangs_projection);

#ifdef SLIC3R_DEBUG
    SVG::export_expolygons(debug_out_path("support-support-areas-%s-raw-cleaned-%d-%lf.svg", debug_name, iRun, layer.print_z),
        { { { union_ex(trimming) },              { "trimming",             "blue", 0.5f } },
          { { union_ex(overhangs_projection) },  { "overhangs_projection", "red", "black", "", scaled<coord_t>(0.1f), 0.5f } } });
#endif /* SLIC3R_DEBUG */

    SupportGridPattern support_grid_pattern(&overhangs_projection, &trimming, grid_params);
    tbb::task_group task_group_inner;

    std::pair<Polygons, Polygons> out;

    // 1) Cache the slice of a support volume. The support volume is expanded by 1/2 of support material flow spacing
    // to allow a placement of suppot zig-zag snake along the grid lines.
    task_group_inner.run([&grid_params, &support_grid_pattern, &out
#ifdef SLIC3R_DEBUG 
        , &layer, layer_id, iRun, debug_name
#endif /* SLIC3R_DEBUG */
    ] {
            out.first = support_grid_pattern.extract_support(grid_params.expansion_to_slice, true
#ifdef SLIC3R_DEBUG
                , (std::string(debug_name) + "_support_area").c_str(), iRun, layer_id, layer.print_z
#endif // SLIC3R_DEBUG
            );
#ifdef SLIC3R_DEBUG
            Slic3r::SVG::export_expolygons(
                debug_out_path("support-layer_support_area-gridded-%s-%d-%lf.svg", debug_name, iRun, layer.print_z),
                union_ex(out.first));
#endif /* SLIC3R_DEBUG */
        });

    // 2) Support polygons will be projected down. To keep the interface and base layers from growing, return a contour a tiny bit smaller than the grid cells.
    task_group_inner.run([&grid_params, &support_grid_pattern, &out
#ifdef SLIC3R_DEBUG 
        , &layer, layer_id, &overhangs_projection, &trimming, iRun, debug_name
#endif /* SLIC3R_DEBUG */
    ] {
            out.second = support_grid_pattern.extract_support(grid_params.expansion_to_propagate, true
#ifdef SLIC3R_DEBUG
                , "support_projection", iRun, layer_id, layer.print_z
#endif // SLIC3R_DEBUG
            );
#ifdef SLIC3R_DEBUG
            Slic3r::SVG::export_expolygons(
                debug_out_path("support-projection_new-gridded-%d-%lf.svg", iRun, layer.print_z),
                union_ex(out.second));
#endif /* SLIC3R_DEBUG */
#ifdef SLIC3R_DEBUG
            SVG::export_expolygons(debug_out_path("support-projection_new-gridded-%d-%lf.svg", iRun, layer.print_z),
                { { { union_ex(trimming) },                             { "trimming",               "gray", 0.5f } },
                    { { union_safety_offset_ex(overhangs_projection) }, { "overhangs_projection",   "blue", 0.5f } },
                    { { union_safety_offset_ex(out.second) },           { "projection_new", "red",  "black", "", scaled<coord_t>(0.1f), 0.5f } } });
#endif /* SLIC3R_DEBUG */
        });

    task_group_inner.wait();
    return out;
}

// Generate bottom contact layers supporting the top contact layers.
// For a soluble interface material synchronize the layer heights with the object, 
// otherwise set the layer height to a bridging flow of a support interface nozzle.
PrintObjectSupportMaterial::MyLayersPtr PrintObjectSupportMaterial::bottom_contact_layers_and_layer_support_areas(
    const PrintObject &object, const MyLayersPtr &top_contacts, std::vector<Polygons> &buildplate_covered, 
    MyLayerStorage &layer_storage, std::vector<Polygons> &layer_support_areas) const
{
    if (top_contacts.empty())
        return MyLayersPtr();

#ifdef SLIC3R_DEBUG
    static size_t s_iRun = 0;
    size_t iRun = s_iRun ++;
#endif /* SLIC3R_DEBUG */

    //FIXME higher expansion_to_slice here? why?
    //const auto   expansion_to_slice = m_support_material_flow.scaled_spacing() / 2 + 25;
    const SupportGridParams grid_params(*m_object_config, m_support_params.support_material_flow);
    const bool buildplate_only = ! buildplate_covered.empty();

    // Allocate empty surface areas, one per object layer.
    layer_support_areas.assign(object.total_layer_count(), Polygons());

    // find object top surfaces
    // we'll use them to clip our support and detect where does it stick
    MyLayersPtr bottom_contacts;

    // There is some support to be built, if there are non-empty top surfaces detected.
    // Sum of unsupported contact areas above the current layer.print_z.
    Polygons  overhangs_projection;
    // Sum of unsupported enforcer contact areas above the current layer.print_z.
    // Only used if "supports on build plate only" is enabled and both automatic and support enforcers are enabled.
    Polygons  enforcers_projection;
    // Last top contact layer visited when collecting the projection of contact areas.
    int       contact_idx = int(top_contacts.size()) - 1;
    for (int layer_id = int(object.total_layer_count()) - 2; layer_id >= 0; -- layer_id) {
        BOOST_LOG_TRIVIAL(trace) << "Support generator - bottom_contact_layers - layer " << layer_id;
        const Layer &layer = *object.get_layer(layer_id);
        // Collect projections of all contact areas above or at the same level as this top surface.
#ifdef SLIC3R_DEBUG
        Polygons polygons_new;
        Polygons enforcers_new;
#endif // SLIC3R_DEBUG
        for (; contact_idx >= 0 && top_contacts[contact_idx]->print_z > layer.print_z - EPSILON; -- contact_idx) {
            MyLayer &top_contact = *top_contacts[contact_idx];
#ifndef SLIC3R_DEBUG
            Polygons polygons_new;
            Polygons enforcers_new;
#endif // SLIC3R_DEBUG
            // Contact surfaces are expanded away from the object, trimmed by the object.
            // Use a slight positive offset to overlap the touching regions.
#if 0
            // Merge and collect the contact polygons. The contact polygons are inflated, but not extended into a grid form.
            polygons_append(polygons_new,  offset(*top_contact.contact_polygons,  SCALED_EPSILON));
            if (top_contact.enforcer_polygons)
                polygons_append(enforcers_new, offset(*top_contact.enforcer_polygons, SCALED_EPSILON));
#else
            // Consume the contact_polygons. The contact polygons are already expanded into a grid form, and they are a tiny bit smaller
            // than the grid cells.
            polygons_append(polygons_new,  std::move(*top_contact.contact_polygons));
            if (top_contact.enforcer_polygons)
                polygons_append(enforcers_new, std::move(*top_contact.enforcer_polygons));
#endif
            // These are the overhang surfaces. They are touching the object and they are not expanded away from the object.
            // Use a slight positive offset to overlap the touching regions.
            polygons_append(polygons_new, expand(*top_contact.overhang_polygons, double(SCALED_EPSILON)));
            polygons_append(overhangs_projection, union_(polygons_new));
            polygons_append(enforcers_projection, enforcers_new);
        }
        if (overhangs_projection.empty() && enforcers_projection.empty())
            continue;

        // Overhangs_projection will be filled in asynchronously, move it away.
        Polygons overhangs_projection_raw = union_(std::move(overhangs_projection));
        Polygons enforcers_projection_raw = union_(std::move(enforcers_projection));

        tbb::task_group task_group;
        const Polygons &overhangs_for_bottom_contacts = buildplate_only ? enforcers_projection_raw : overhangs_projection_raw;
        if (! overhangs_for_bottom_contacts.empty())
            // Find the bottom contact layers above the top surfaces of this layer.
            task_group.run([this, &object, &layer, &top_contacts, contact_idx, &layer_storage, &layer_support_areas, &bottom_contacts, &overhangs_for_bottom_contacts
    #ifdef SLIC3R_DEBUG
                , iRun, &polygons_new
    #endif // SLIC3R_DEBUG
                ] {
                    // Find the bottom contact layers above the top surfaces of this layer.
                    MyLayer *layer_new = detect_bottom_contacts(
                        *m_slicing_params, m_support_params, object, layer, top_contacts, contact_idx, layer_storage, layer_support_areas, overhangs_for_bottom_contacts
#ifdef SLIC3R_DEBUG
                        , iRun, polygons_new
#endif // SLIC3R_DEBUG
                    );
                    if (layer_new)
                        bottom_contacts.push_back(layer_new);
                });

        Polygons &layer_support_area = layer_support_areas[layer_id];
        Polygons *layer_buildplate_covered = buildplate_covered.empty() ? nullptr : &buildplate_covered[layer_id];
        // Filtering the propagated support columns to two extrusions, overlapping by maximum 20%.
//        float column_propagation_filtering_radius = scaled<float>(0.8 * 0.5 * (m_support_params.support_material_flow.spacing() + m_support_params.support_material_flow.width()));
        task_group.run([&grid_params, &overhangs_projection, &overhangs_projection_raw, &layer, &layer_support_area, layer_buildplate_covered /* , column_propagation_filtering_radius */
#ifdef SLIC3R_DEBUG 
            , iRun, layer_id
#endif /* SLIC3R_DEBUG */
            ] {
                // buildplate_covered[layer_id] will be consumed here.
                std::tie(layer_support_area, overhangs_projection) = project_support_to_grid(layer, grid_params, overhangs_projection_raw, layer_buildplate_covered
#ifdef SLIC3R_DEBUG 
                    , iRun, layer_id, "general"
#endif /* SLIC3R_DEBUG */
                );
                // When propagating support areas downwards, stop propagating the support column if it becomes too thin to be printable.
                //overhangs_projection = opening(overhangs_projection, column_propagation_filtering_radius);
            });

        Polygons layer_support_area_enforcers;
        if (! enforcers_projection.empty())
            // Project the enforcers polygons downwards, don't trim them with the "buildplate only" polygons.
            task_group.run([&grid_params, &enforcers_projection, &enforcers_projection_raw, &layer, &layer_support_area_enforcers
#ifdef SLIC3R_DEBUG 
                , iRun, layer_id
#endif /* SLIC3R_DEBUG */
            ]{
                std::tie(layer_support_area_enforcers, enforcers_projection) = project_support_to_grid(layer, grid_params, enforcers_projection_raw, nullptr
#ifdef SLIC3R_DEBUG 
                    , iRun, layer_id, "enforcers"
#endif /* SLIC3R_DEBUG */
                );
            });

        task_group.wait();

        if (! layer_support_area_enforcers.empty()) {
            if (layer_support_area.empty())
                layer_support_area = std::move(layer_support_area_enforcers);
            else
                layer_support_area = union_(layer_support_area, layer_support_area_enforcers);
        }
    } // over all layers downwards

    std::reverse(bottom_contacts.begin(), bottom_contacts.end());
    trim_support_layers_by_object(object, bottom_contacts, m_slicing_params->gap_support_object, m_slicing_params->gap_object_support, m_support_params.gap_xy); //m_slicing_params.soluble_interface ? 0.
    return bottom_contacts;
}

// FN_HIGHER_EQUAL: the provided object pointer has a Z value >= of an internal threshold.
// Find the first item with Z value >= of an internal threshold of fn_higher_equal.
// If no vec item with Z value >= of an internal threshold of fn_higher_equal is found, return vec.size()
// If the initial idx is size_t(-1), then use binary search.
// Otherwise search linearly upwards.
template<typename IteratorType, typename IndexType, typename FN_HIGHER_EQUAL>
IndexType idx_higher_or_equal(IteratorType begin, IteratorType end, IndexType idx, FN_HIGHER_EQUAL fn_higher_equal)
{
    auto size = int(end - begin);
    if (size == 0) {
        idx = 0;
    } else if (idx == IndexType(-1)) {
        // First of the batch of layers per thread pool invocation. Use binary search.
        int idx_low  = 0;
        int idx_high = std::max(0, size - 1);
        while (idx_low + 1 < idx_high) {
            int idx_mid  = (idx_low + idx_high) / 2;
            if (fn_higher_equal(begin[idx_mid]))
                idx_high = idx_mid;
            else
                idx_low  = idx_mid;
        }
        idx =  fn_higher_equal(begin[idx_low])  ? idx_low  :
              (fn_higher_equal(begin[idx_high]) ? idx_high : size);
    } else {
        // For the other layers of this batch of layers, search incrementally, which is cheaper than the binary search.
        while (int(idx) < size && ! fn_higher_equal(begin[idx]))
            ++ idx;
    }
    return idx;
}
template<typename T, typename IndexType, typename FN_HIGHER_EQUAL>
IndexType idx_higher_or_equal(const std::vector<T>& vec, IndexType idx, FN_HIGHER_EQUAL fn_higher_equal)
{
    return idx_higher_or_equal(vec.begin(), vec.end(), idx, fn_higher_equal);
}

// FN_LOWER_EQUAL: the provided object pointer has a Z value <= of an internal threshold.
// Find the first item with Z value <= of an internal threshold of fn_lower_equal.
// If no vec item with Z value <= of an internal threshold of fn_lower_equal is found, return -1.
// If the initial idx is < -1, then use binary search.
// Otherwise search linearly downwards.
template<typename IT, typename FN_LOWER_EQUAL>
int idx_lower_or_equal(IT begin, IT end, int idx, FN_LOWER_EQUAL fn_lower_equal)
{
    auto size = int(end - begin);
    if (size == 0) {
        idx = -1;
    } else if (idx < -1) {
        // First of the batch of layers per thread pool invocation. Use binary search.
        int idx_low  = 0;
        int idx_high = std::max(0, size - 1);
        while (idx_low + 1 < idx_high) {
            int idx_mid  = (idx_low + idx_high) / 2;
            if (fn_lower_equal(begin[idx_mid]))
                idx_low  = idx_mid;
            else
                idx_high = idx_mid;
        }
        idx =  fn_lower_equal(begin[idx_high]) ? idx_high :
              (fn_lower_equal(begin[idx_low ]) ? idx_low  : -1);
    } else {
        // For the other layers of this batch of layers, search incrementally, which is cheaper than the binary search.
        while (idx >= 0 && ! fn_lower_equal(begin[idx]))
            -- idx;
    }
    return idx;
}
template<typename T, typename FN_LOWER_EQUAL>
int idx_lower_or_equal(const std::vector<T*> &vec, int idx, FN_LOWER_EQUAL fn_lower_equal)
{
    return idx_lower_or_equal(vec.begin(), vec.end(), idx, fn_lower_equal);
}

// Trim the top_contacts layers with the bottom_contacts layers if they overlap, so there would not be enough vertical space for both of them.
void PrintObjectSupportMaterial::trim_top_contacts_by_bottom_contacts(
    const PrintObject &object, const MyLayersPtr &bottom_contacts, MyLayersPtr &top_contacts) const
{
    tbb::parallel_for(tbb::blocked_range<int>(0, int(top_contacts.size())),
        [&bottom_contacts, &top_contacts](const tbb::blocked_range<int>& range) {
            int idx_bottom_overlapping_first = -2;
            // For all top contact layers, counting downwards due to the way idx_higher_or_equal caches the last index to avoid repeated binary search.
            for (int idx_top = range.end() - 1; idx_top >= range.begin(); -- idx_top) {
                MyLayer &layer_top = *top_contacts[idx_top];
                // Find the first bottom layer overlapping with layer_top.
                idx_bottom_overlapping_first = idx_lower_or_equal(bottom_contacts, idx_bottom_overlapping_first, [&layer_top](const MyLayer *layer_bottom){ return layer_bottom->bottom_print_z() - EPSILON <= layer_top.bottom_z; });
                // For all top contact layers overlapping with the thick bottom contact layer:
                for (int idx_bottom_overlapping = idx_bottom_overlapping_first; idx_bottom_overlapping >= 0; -- idx_bottom_overlapping) {
                    const MyLayer &layer_bottom = *bottom_contacts[idx_bottom_overlapping];
                    assert(layer_bottom.bottom_print_z() - EPSILON <= layer_top.bottom_z);
                    if (layer_top.print_z < layer_bottom.print_z + EPSILON) {
                        // Layers overlap. Trim layer_top with layer_bottom.
                        layer_top.polygons = diff(layer_top.polygons, layer_bottom.polygons);
                    } else
                        break;
                }
            }
        });
}

PrintObjectSupportMaterial::MyLayersPtr PrintObjectSupportMaterial::raft_and_intermediate_support_layers(
    const PrintObject   &object,
    const MyLayersPtr   &bottom_contacts,
    const MyLayersPtr   &top_contacts,
    MyLayerStorage      &layer_storage) const
{
    MyLayersPtr intermediate_layers;

    // Collect and sort the extremes (bottoms of the top contacts and tops of the bottom contacts).
    MyLayersPtr extremes;
    extremes.reserve(top_contacts.size() + bottom_contacts.size());
    for (size_t i = 0; i < top_contacts.size(); ++ i)
        // Bottoms of the top contact layers. In case of non-soluble supports,
        // the top contact layer thickness is not known yet.
        extremes.push_back(top_contacts[i]);
    for (size_t i = 0; i < bottom_contacts.size(); ++ i)
        // Tops of the bottom contact layers.
        extremes.push_back(bottom_contacts[i]);
    if (extremes.empty())
        return intermediate_layers;

    auto layer_extreme_lower = [](const MyLayer *l1, const MyLayer *l2) {
        coordf_t z1 = l1->extreme_z();
        coordf_t z2 = l2->extreme_z();
        // If the layers are aligned, return the top contact surface first.
        return z1 < z2 || (z1 == z2 && l1->layer_type == PrintObjectSupportMaterial::sltTopContact && l2->layer_type == PrintObjectSupportMaterial::sltBottomContact);
    };
    std::sort(extremes.begin(), extremes.end(), layer_extreme_lower);

    assert(extremes.empty() || 
        (extremes.front()->extreme_z() > m_slicing_params->raft_interface_top_z - EPSILON && 
          (m_slicing_params->raft_layers() == 1 || // only raft contact layer
           extremes.front()->layer_type == sltTopContact || // first extreme is a top contact layer
           extremes.front()->extreme_z() > m_slicing_params->first_print_layer_height - EPSILON)));

    bool synchronize = this->synchronize_layers();

#ifdef _DEBUG
    // Verify that the extremes are separated by m_support_layer_height_min.
    for (size_t i = 1; i < extremes.size(); ++ i) {
        assert(extremes[i]->extreme_z() - extremes[i-1]->extreme_z() == 0. ||
               extremes[i]->extreme_z() - extremes[i-1]->extreme_z() > m_support_params.support_layer_height_min - EPSILON);
        assert(extremes[i]->extreme_z() - extremes[i-1]->extreme_z() > 0. ||
               extremes[i]->layer_type == extremes[i-1]->layer_type ||
               (extremes[i]->layer_type == sltBottomContact && extremes[i - 1]->layer_type == sltTopContact));
    }
#endif

    // Generate intermediate layers.
    // The first intermediate layer is the same as the 1st layer if there is no raft,
    // or the bottom of the first intermediate layer is aligned with the bottom of the raft contact layer.
    // Intermediate layers are always printed with a normal etrusion flow (non-bridging).
    size_t idx_layer_object = 0;
    size_t idx_extreme_first = 0;
    coordf_t support_layer_height = m_object_config->support_material_layer_height.value == 0 ?
        m_slicing_params->max_suport_layer_height :
        std::min(m_slicing_params->max_suport_layer_height, std::max(0.,//m_slicing_params->min_suport_layer_height,
            m_object_config->support_material_layer_height.get_abs_value(m_support_params.support_material_flow.nozzle_diameter())));
    coordf_t support_interface_layer_height = m_object_config->support_material_interface_layer_height.value == 0 ?
        m_slicing_params->max_suport_layer_height :
        std::min(m_slicing_params->max_suport_layer_height, std::max(0.,// m_slicing_params->min_suport_layer_height,
            m_object_config->support_material_interface_layer_height.get_abs_value(m_support_params.support_material_interface_flow.nozzle_diameter())));
    if (! extremes.empty() && std::abs(extremes.front()->extreme_z() - m_slicing_params->raft_interface_top_z) < EPSILON) {
        // This is a raft contact layer, its height has been decided in this->top_contact_layers().
        // Ignore this layer when calculating the intermediate support layers.
        assert(extremes.front()->layer_type == sltTopContact);
        ++ idx_extreme_first;
    }
    for (size_t idx_extreme = idx_extreme_first; idx_extreme < extremes.size(); ++ idx_extreme) {
        MyLayer      *extr2  = extremes[idx_extreme];
        coordf_t      extr2z = extr2->extreme_z();
        if (std::abs(extr2z - m_slicing_params->first_print_layer_height) < EPSILON) {
            // This is a bottom of a synchronized (or soluble) top contact layer, its height has been decided in this->top_contact_layers().
            assert(extr2->layer_type == sltTopContact);
            assert(extr2->bottom_z == m_slicing_params->first_print_layer_height);
            assert(extr2->print_z >= m_slicing_params->first_print_layer_height + m_support_params.support_layer_height_min - EPSILON);
            if (intermediate_layers.empty() || intermediate_layers.back()->print_z < m_slicing_params->first_print_layer_height) {
                MyLayer &layer_new = layer_allocate(layer_storage, sltIntermediate);
                layer_new.bottom_z      = 0.;
                layer_new.print_z       = m_slicing_params->first_print_layer_height;
                layer_new.height        = m_slicing_params->first_print_layer_height;
                layer_new.height_block  = layer_new.height;
                intermediate_layers.push_back(&layer_new);
            }
            continue;
        }
        assert(extr2z >= m_slicing_params->raft_interface_top_z + EPSILON);
        assert(extr2z >= m_slicing_params->first_print_layer_height + EPSILON);
        MyLayer      *extr1  = (idx_extreme == idx_extreme_first) ? nullptr : extremes[idx_extreme - 1];
        // Fuse a support layer firmly to the raft top interface (not to the raft contacts).
        coordf_t      extr1z = (extr1 == nullptr) ? m_slicing_params->raft_interface_top_z : extr1->extreme_z();
        assert(extr2z >= extr1z);
        assert(extr2z > extr1z || (extr1 != nullptr && extr2->layer_type == sltBottomContact));
        if (std::abs(extr1z) < EPSILON) {
            // This layer interval starts with the 1st layer. Print the 1st layer using the prescribed 1st layer thickness.
            // assert(! m_slicing_params->has_raft()); RaftingEdition: unclear where the issue is: assert fails with 1-layer raft & base supports
            assert(intermediate_layers.empty() || intermediate_layers.back()->print_z <= m_slicing_params->first_print_layer_height);
            // At this point only layers above first_print_layer_heigth + EPSILON are expected as the other cases were captured earlier.
            assert(extr2z >= m_slicing_params->first_print_layer_height + EPSILON);
            // Generate a new intermediate layer.
            MyLayer &layer_new = layer_allocate(layer_storage, sltIntermediate);
            layer_new.bottom_z      = 0.;
            layer_new.print_z       = extr1z = m_slicing_params->first_print_layer_height;
            layer_new.height        = extr1z;
            layer_new.height_block  = layer_new.height;
            intermediate_layers.push_back(&layer_new);
            // Continue printing the other layers up to extr2z.
        }
        coordf_t      dist   = extr2z - extr1z;
        assert(dist >= 0.);
        if (dist == 0.)
            continue;
        // The new layers shall be at least m_support_layer_height_min thick.
        assert(dist >= m_support_params.support_layer_height_min - EPSILON);
        if (synchronize) {
            // Emit support layers synchronized with the object layers.
            // Find the first object layer, which has its print_z in this support Z range.
            while (idx_layer_object < object.layers().size() && object.layers()[idx_layer_object]->print_z < extr1z + EPSILON)
                ++ idx_layer_object;
            if (idx_layer_object == 0 && extr1z == m_slicing_params->raft_interface_top_z) {
                // Insert one base support layer below the object.
                MyLayer &layer_new      = layer_allocate(layer_storage, sltIntermediate);
                layer_new.print_z       = m_slicing_params->object_print_z_min;
                layer_new.bottom_z      = m_slicing_params->raft_interface_top_z;
                layer_new.height        = layer_new.print_z - layer_new.bottom_z;
                layer_new.height_block  = layer_new.height;
                intermediate_layers.push_back(&layer_new);
            }
            // Emit all intermediate support layers synchronized with object layers up to extr2z.
            for (; idx_layer_object < object.layers().size() && object.layers()[idx_layer_object]->print_z < extr2z + EPSILON; ++ idx_layer_object) {
                MyLayer &layer_new      = layer_allocate(layer_storage, sltIntermediate);
                layer_new.print_z       = object.layers()[idx_layer_object]->print_z;
                layer_new.height        = object.layers()[idx_layer_object]->height;
                layer_new.height_block  = layer_new.height;
                layer_new.bottom_z      = (idx_layer_object > 0) ? object.layers()[idx_layer_object - 1]->print_z : (layer_new.print_z - layer_new.height);
                assert(intermediate_layers.empty() || intermediate_layers.back()->print_z < layer_new.print_z + EPSILON);
                intermediate_layers.push_back(&layer_new);
            }
        } else {
            // Insert intermediate layers.
            //compute the layers height
            size_t      n_layers_bot = 0;
            size_t      n_layers_middle = size_t(ceil(dist / support_layer_height));
            size_t      n_layers_top = 0;
            size_t      n_layers_total = 0;
            coordf_t    step_interface = support_interface_layer_height;
            coordf_t    step = 0;
            auto compute_step = []() {
            };
            {
                n_layers_top = m_object_config->support_material_interface_layers.value;
                coordf_t height_top_interface = std::max(0., support_interface_layer_height * n_layers_top);
                n_layers_bot = m_object_config->support_material_bottom_interface_layers.value >= 0 ? m_object_config->support_material_bottom_interface_layers.value : n_layers_top;
                n_layers_bot = std::max(size_t(0), n_layers_bot - 1); //the first bot layer is already in the extreme list.
                coordf_t height_bot_interface = (support_interface_layer_height * n_layers_bot);
                if (dist <= height_top_interface + height_bot_interface) {
                    // not enough height for a not-interface layer
                    n_layers_top = size_t(ceil(dist / support_interface_layer_height));
                    step_interface = dist / coordf_t(n_layers_top);
                    n_layers_middle = 0;
                    if (n_layers_bot > 0) {
                        n_layers_bot = std::min(n_layers_bot, n_layers_top / 2);
                        n_layers_top -= n_layers_bot;
                    }
                    n_layers_total = n_layers_bot + n_layers_middle + n_layers_top;
                } else {
                    //enough place of at least one normal support layer
                    n_layers_middle = size_t(ceil((dist - height_top_interface - height_bot_interface) / support_layer_height));
                    n_layers_total = n_layers_bot + n_layers_middle + n_layers_top;
                    //compute the avg
                    step = dist / coordf_t(n_layers_total);
                    //it's not possible to have the average above both height.
                    assert(step < support_layer_height || step < support_interface_layer_height);
                    if (step < support_layer_height && step < support_interface_layer_height) {
                        // the average step is lower than the interface and the normal hiehgt, so use that
                        step_interface = step;
                    } else {
                        // The average is between the two, so use the height of the feature that have the lower height. And use th rest for the other feature
                        // It will have somethign between its max and the other one.
                        if (support_interface_layer_height <= support_layer_height) {
                            step_interface = support_interface_layer_height;
                            step = (dist - step_interface * (n_layers_top + n_layers_bot)) / coordf_t(n_layers_middle);
                        } else {
                            step = support_layer_height;
                            step_interface = (dist - step * n_layers_middle)/ coordf_t(n_layers_top + n_layers_bot);
                        }
                    }
                }
            }
            assert(n_layers_total > 0);
            if (extr1 != nullptr && extr1->layer_type == sltTopContact &&
                extr1->print_z + m_support_params.support_layer_height_min > extr1->bottom_z + step) {
                // The bottom extreme is a bottom of a top surface. Ensure that the gap 
                // between the 1st intermediate layer print_z and extr1->print_z is not too small.
                assert(extr1->bottom_z + m_support_params.support_layer_height_min < extr1->print_z + EPSILON);
                // Generate the first intermediate layer.
                MyLayer &layer_new      = layer_allocate(layer_storage, sltIntermediate);
                layer_new.bottom_z      = extr1->bottom_z;
                layer_new.print_z       = extr1z = extr1->print_z;
                layer_new.height        = extr1->height;
                layer_new.height_block  = layer_new.height;
                intermediate_layers.push_back(&layer_new);
                dist = extr2z - layer_new.print_z;
                if (dist <= 0)
                    continue;
                // Continue printing the other layers up to extr2z.
                n_layers_total--;
                if (n_layers_bot > 0) {
                    n_layers_bot--;
                } else if (n_layers_middle > 0) {
                    n_layers_middle--;
                } else {
                    n_layers_top--;
                }
                assert(n_layers_bot >= 0);
                assert(n_layers_middle >= 0);
                assert(n_layers_top >= 0);
                assert(n_layers_total == n_layers_bot + n_layers_middle + n_layers_top);
                //recompute the steps
                {
                    coordf_t height_top_interface = support_interface_layer_height * n_layers_top;
                    coordf_t height_bot_interface = support_interface_layer_height * n_layers_bot;
                    if (dist <= height_top_interface + height_bot_interface) {
                        // not enough height for a not-interface layer
                        n_layers_top = size_t(ceil(dist / support_interface_layer_height));
                        step_interface = dist / coordf_t(n_layers_top);
                        n_layers_middle = 0;
                        n_layers_total = n_layers_bot + n_layers_middle + n_layers_top;
                    } else {
                        //enough place of at least one normal support layer
                        n_layers_middle = size_t(ceil((dist - height_top_interface - height_bot_interface) / support_layer_height));
                        n_layers_total = n_layers_bot + n_layers_middle + n_layers_top;
                        //compute the avg
                        step = dist / coordf_t(n_layers_total);
                        //it's not possible to have the average above both height.
                        assert(step < support_layer_height || step < support_interface_layer_height);
                        if (step < support_layer_height && step < support_interface_layer_height) {
                            // the average step is lower than the interface and the normal hiehgt, so use that
                            step_interface = step;
                        } else {
                            // The average is between the two, so use the height of the feature that have the lower height. And use th rest for the other feature
                            // It will have somethign between its max and the other one.
                            if (support_interface_layer_height <= support_layer_height) {
                                step_interface = support_interface_layer_height;
                                step = (dist - height_top_interface - height_bot_interface) / coordf_t(n_layers_middle);
                            } else {
                                step = support_layer_height;
                                step_interface = (height_top_interface + height_bot_interface) / coordf_t(n_layers_top + n_layers_bot);
                            }
                        }
                    }
                }
            }
            if (! m_slicing_params->soluble_interface && extr2->layer_type == sltTopContact) {
                // This is a top interface layer, which does not have a height assigned yet. Do it now.
                assert(extr2->height == 0.);
                assert(extr1z > m_slicing_params->first_print_layer_height - EPSILON);
                if (n_layers_top > 0) {
                    n_layers_top--;
                    extr2->height = step_interface;
                } else if (n_layers_middle > 0) {
                    n_layers_middle--;
                    extr2->height = step;
                } else {
                    n_layers_bot--;
                    extr2->height = step_interface;
                }
                extr2->bottom_z = extr2z = extr2->print_z - extr2->height;
                if (--n_layers_total == 0)
                    continue;
            }
            //not enough place
            if (dist < m_support_params.support_layer_height_min)
                continue;
            coordf_t extr2z_large_steps = extr2z;
            // Take the largest allowed step in the Z axis until extr2z_large_steps is reached.
            coordf_t last_z = extr1z;
            coordf_t wanted_z = extr1z;
            for (size_t i = 0; i < n_layers_total; ++ i) {
                MyLayer &layer_new = layer_allocate(layer_storage, sltIntermediate);
                if (i + 1 == n_layers_total) {
                    // Last intermediate layer added. Align the last entered layer with extr2z_large_steps exactly.
                    layer_new.bottom_z = (i == 0) ? extr1z : intermediate_layers.back()->print_z;
                    layer_new.print_z = extr2z_large_steps;
                    layer_new.height = layer_new.print_z - layer_new.bottom_z;
                    layer_new.height_block = layer_new.height;
                } else {
                    layer_new.bottom_z = last_z;
                    if (i < n_layers_bot || i >= n_layers_total - n_layers_top) {
                        // Interface
                        wanted_z += step_interface;
                        // ensure the height is multuiple of z_step, and don't go higher than support_interface_layer_height
                        //taht work because support_interface_layer_height is a multiple of z_step, so it's not possible to accumulate a big wanted_z
                        layer_new.height = std::min(check_z_step(wanted_z - last_z, this->m_slicing_params->z_step), support_interface_layer_height);
                    } else {
                        // Intermediate layer, not the last added.
                        wanted_z += step;
                        // ensure the height is multuiple of z_step, and don't go higher than support_layer_height
                        //taht work because support_layer_height is a multiple of z_step, so it's not possible to accumulate a big wanted_z
                        layer_new.height = std::min(check_z_step(wanted_z - last_z, this->m_slicing_params->z_step), support_layer_height);
                    }
                    layer_new.print_z = layer_new.bottom_z + layer_new.height;
                    layer_new.height_block = layer_new.height;
                }
                last_z = layer_new.print_z;
                assert(intermediate_layers.empty() || intermediate_layers.back()->print_z <= layer_new.print_z);
                intermediate_layers.push_back(&layer_new);
            }
        }
    }

#ifdef _DEBUG
    for (size_t i = 0; i < top_contacts.size(); ++i)
        assert(top_contacts[i]->height > 0.);
#endif /* _DEBUG */

    return intermediate_layers;
}

// At this stage there shall be intermediate_layers allocated between bottom_contacts and top_contacts, but they have no polygons assigned.
// Also the bottom/top_contacts shall have a layer thickness assigned already.
void PrintObjectSupportMaterial::generate_base_layers(
    const PrintObject   &object,
    const MyLayersPtr   &bottom_contacts,
    const MyLayersPtr   &top_contacts,
    MyLayersPtr         &intermediate_layers,
    const std::vector<Polygons> &layer_support_areas) const
{
#ifdef SLIC3R_DEBUG
    static int iRun = 0;
#endif /* SLIC3R_DEBUG */

    if (top_contacts.empty())
        // No top contacts -> no intermediate layers will be produced.
        return;

    BOOST_LOG_TRIVIAL(debug) << "PrintObjectSupportMaterial::generate_base_layers() in parallel - start";
    tbb::parallel_for(
        tbb::blocked_range<size_t>(0, intermediate_layers.size()),
        [&object, &bottom_contacts, &top_contacts, &intermediate_layers, &layer_support_areas](const tbb::blocked_range<size_t>& range) {
            // index -2 means not initialized yet, -1 means intialized and decremented to 0 and then -1.
            int idx_top_contact_above           = -2;
            int idx_bottom_contact_overlapping  = -2;
            int idx_object_layer_above          = -2;
            // Counting down due to the way idx_lower_or_equal caches indices to avoid repeated binary search over the complete sequence.
            for (int idx_intermediate = int(range.end()) - 1; idx_intermediate >= int(range.begin()); -- idx_intermediate)
            {
                BOOST_LOG_TRIVIAL(trace) << "Support generator - generate_base_layers - creating layer " << 
                    idx_intermediate << " of " << intermediate_layers.size();
                MyLayer &layer_intermediate = *intermediate_layers[idx_intermediate];
                // Layers must be sorted by print_z. 
                assert(idx_intermediate == 0 || layer_intermediate.print_z >= intermediate_layers[idx_intermediate - 1]->print_z);

                // Find a top_contact layer touching the layer_intermediate from above, if any, and collect its polygons into polygons_new.
                // New polygons for layer_intermediate.
                Polygons polygons_new;

                // Use the precomputed layer_support_areas. "idx_object_layer_above": above means above since the last iteration, not above after this call.
                idx_object_layer_above = idx_lower_or_equal(object.layers().begin(), object.layers().end(), idx_object_layer_above,
                    [&layer_intermediate](const Layer* layer) { return layer->print_z <= layer_intermediate.print_z + EPSILON; });

                // Polygons to trim polygons_new.
                Polygons polygons_trimming; 

                // Trimming the base layer with any overlapping top layer.
                // Following cases are recognized:
                // 1) top.bottom_z >= base.top_z -> No overlap, no trimming needed.
                // 2) base.bottom_z >= top.print_z -> No overlap, no trimming needed.
                // 3) base.print_z > top.print_z  && base.bottom_z >= top.bottom_z -> Overlap, which will be solved inside generate_toolpaths() by reducing the base layer height where it overlaps the top layer. No trimming needed here.
                // 4) base.print_z > top.bottom_z && base.bottom_z < top.bottom_z -> Base overlaps with top.bottom_z. This must not happen.
                // 5) base.print_z <= top.print_z  && base.bottom_z >= top.bottom_z -> Base is fully inside top. Trim base by top.
                idx_top_contact_above = idx_lower_or_equal(top_contacts, idx_top_contact_above, 
                    [&layer_intermediate](const MyLayer *layer){ return layer->bottom_z <= layer_intermediate.print_z - EPSILON; });
                // Collect all the top_contact layer intersecting with this layer.
                for (int idx_top_contact_overlapping = idx_top_contact_above; idx_top_contact_overlapping >= 0; -- idx_top_contact_overlapping) {
                    MyLayer &layer_top_overlapping = *top_contacts[idx_top_contact_overlapping];
                    if (layer_top_overlapping.print_z < layer_intermediate.bottom_z + EPSILON)
                        break;
                    // Base must not overlap with top.bottom_z.
                    assert(! (layer_intermediate.print_z > layer_top_overlapping.bottom_z + EPSILON && layer_intermediate.bottom_z < layer_top_overlapping.bottom_z - EPSILON));
                    if (layer_intermediate.print_z <= layer_top_overlapping.print_z + EPSILON && layer_intermediate.bottom_z >= layer_top_overlapping.bottom_z - EPSILON)
                        // Base is fully inside top. Trim base by top.
                        polygons_append(polygons_trimming, layer_top_overlapping.polygons);
                }

                if (idx_object_layer_above < 0) {
                    // layer_support_areas are synchronized with object layers and they contain projections of the contact layers above them.
                    // This intermediate layer is not above any object layer, thus there is no information in layer_support_areas about
                    // towers supporting contact layers intersecting the first object layer. Project these contact layers now.
                    polygons_new = layer_support_areas.front();
                    double first_layer_z = object.layers().front()->print_z;
                    for (int i = idx_top_contact_above + 1; i < int(top_contacts.size()); ++ i) {
                        MyLayer &contacts = *top_contacts[i];
                        if (contacts.print_z > first_layer_z + EPSILON)
                            break;
                        assert(contacts.bottom_z > layer_intermediate.print_z - EPSILON);
                        polygons_append(polygons_new, contacts.polygons);
                    }
                } else
                    polygons_new = layer_support_areas[idx_object_layer_above];

                // Trimming the base layer with any overlapping bottom layer.
                // Following cases are recognized:
                // 1) bottom.bottom_z >= base.top_z -> No overlap, no trimming needed.
                // 2) base.bottom_z >= bottom.print_z -> No overlap, no trimming needed.
                // 3) base.print_z > bottom.bottom_z && base.bottom_z < bottom.bottom_z -> Overlap, which will be solved inside generate_toolpaths() by reducing the bottom layer height where it overlaps the base layer. No trimming needed here.
                // 4) base.print_z > bottom.print_z  && base.bottom_z >= bottom.print_z -> Base overlaps with bottom.print_z. This must not happen.
                // 5) base.print_z <= bottom.print_z && base.bottom_z >= bottom.bottom_z -> Base is fully inside top. Trim base by top.
                idx_bottom_contact_overlapping = idx_lower_or_equal(bottom_contacts, idx_bottom_contact_overlapping, 
                    [&layer_intermediate](const MyLayer *layer){ return layer->bottom_print_z() <= layer_intermediate.print_z - EPSILON; });
                // Collect all the bottom_contacts layer intersecting with this layer.
                for (int i = idx_bottom_contact_overlapping; i >= 0; -- i) {
                    MyLayer &layer_bottom_overlapping = *bottom_contacts[i];
                    if (layer_bottom_overlapping.print_z < layer_intermediate.bottom_print_z() + EPSILON)
                        break; 
                    // Base must not overlap with bottom.top_z.
                    assert(! (layer_intermediate.print_z > layer_bottom_overlapping.print_z + EPSILON && layer_intermediate.bottom_z < layer_bottom_overlapping.print_z - EPSILON));
                    if (layer_intermediate.print_z <= layer_bottom_overlapping.print_z + EPSILON && layer_intermediate.bottom_z >= layer_bottom_overlapping.bottom_print_z() - EPSILON)
                        // Base is fully inside bottom. Trim base by bottom.
                        polygons_append(polygons_trimming, layer_bottom_overlapping.polygons);
                }

        #ifdef SLIC3R_DEBUG
                {
                    BoundingBox bbox = get_extents(polygons_new);
                    bbox.merge(get_extents(polygons_trimming));
                    ::Slic3r::SVG svg(debug_out_path("support-intermediate-layers-raw-%d-%lf.svg", iRun, layer_intermediate.print_z), bbox);
                    svg.draw(union_ex(polygons_new),                    "blue", 0.5f);
                    svg.draw(to_polylines(polygons_new),                "blue");
                    svg.draw(union_safety_offset_ex(polygons_trimming), "red", 0.5f);
                    svg.draw(to_polylines(polygons_trimming),           "red");
                }
        #endif /* SLIC3R_DEBUG */

                // Trim the polygons, store them.
                if (polygons_trimming.empty())
                    layer_intermediate.polygons = std::move(polygons_new);
                else
                    layer_intermediate.polygons = diff(
                        polygons_new,
                        polygons_trimming,
                        ApplySafetyOffset::Yes); // safety offset to merge the touching source polygons
                layer_intermediate.layer_type = sltBase;

        #if 0
                    // coordf_t fillet_radius_scaled = scale_(m_object_config->support_material_spacing);
                    // Fillet the base polygons and trim them again with the top, interface and contact layers.
                    $base->{$i} = diff(
                        offset2(
                            $base->{$i}, 
                            $fillet_radius_scaled, 
                            -$fillet_radius_scaled,
                            # Use a geometric offsetting for filleting.
                            JT_ROUND,
                            0.2*$fillet_radius_scaled),
                        $trim_polygons,
                        false); // don't apply the safety offset.
                }
        #endif
            }
        });
    BOOST_LOG_TRIVIAL(debug) << "PrintObjectSupportMaterial::generate_base_layers() in parallel - end";

#ifdef SLIC3R_DEBUG
    for (MyLayersPtr::const_iterator it = intermediate_layers.begin(); it != intermediate_layers.end(); ++it)
        ::Slic3r::SVG::export_expolygons(
            debug_out_path("support-intermediate-layers-untrimmed-%d-%lf.svg", iRun, (*it)->print_z),
            union_ex((*it)->polygons));
    ++ iRun;
#endif /* SLIC3R_DEBUG */

    this->trim_support_layers_by_object(object, intermediate_layers, m_slicing_params->gap_support_object, m_slicing_params->gap_object_support, m_support_params.gap_xy); //m_slicing_params->soluble_interface ? 0.
}

void PrintObjectSupportMaterial::trim_support_layers_by_object(
    const PrintObject   &object,
    MyLayersPtr         &support_layers,
    const coordf_t       gap_extra_above,
    const coordf_t       gap_extra_below,
    const coordf_t       gap_xy) const
{
    const float gap_xy_scaled = float(scale_(gap_xy));

    // Collect non-empty layers to be processed in parallel.
    // This is a good idea as pulling a thread from a thread pool for an empty task is expensive.
    MyLayersPtr nonempty_layers;
    nonempty_layers.reserve(support_layers.size());
    for (size_t idx_layer = 0; idx_layer < support_layers.size(); ++ idx_layer) {
        MyLayer *support_layer = support_layers[idx_layer];
        if (! support_layer->polygons.empty() && support_layer->print_z >= m_slicing_params->raft_contact_top_z + EPSILON)
            // Non-empty support layer and not a raft layer.
            nonempty_layers.push_back(support_layer);
    }

    // For all intermediate support layers:
    BOOST_LOG_TRIVIAL(debug) << "PrintObjectSupportMaterial::trim_support_layers_by_object() in parallel - start";
    tbb::parallel_for(
        tbb::blocked_range<size_t>(0, nonempty_layers.size()),
        [this, &object, &nonempty_layers, gap_extra_above, gap_extra_below, gap_xy_scaled](const tbb::blocked_range<size_t>& range) {
            size_t idx_object_layer_overlapping = size_t(-1);
            for (size_t idx_layer = range.begin(); idx_layer < range.end(); ++ idx_layer) {
                MyLayer &support_layer = *nonempty_layers[idx_layer];
                // BOOST_LOG_TRIVIAL(trace) << "Support generator - trim_support_layers_by_object - trimmming non-empty layer " << idx_layer << " of " << nonempty_layers.size();
                assert(! support_layer.polygons.empty() && support_layer.print_z >= m_slicing_params->raft_contact_top_z + EPSILON);
                // Find the overlapping object layers including the extra above / below gap.
                coordf_t z_threshold = support_layer.print_z - support_layer.height_block - gap_extra_below + EPSILON;
                idx_object_layer_overlapping = idx_higher_or_equal(
                    object.layers().begin(), object.layers().end(), idx_object_layer_overlapping,
                    [z_threshold](const Layer *layer){ return layer->print_z >= z_threshold; });
                // Collect all the object layers intersecting with this layer.
                Polygons polygons_trimming;
                size_t i = idx_object_layer_overlapping;
                for (; i < object.layers().size(); ++ i) {
                    const Layer &object_layer = *object.layers()[i];
                    if (object_layer.bottom_z() > support_layer.print_z + gap_extra_above - EPSILON)
                        break;
                    polygons_append(polygons_trimming, offset(object_layer.lslices, gap_xy_scaled, SUPPORT_SURFACES_OFFSET_PARAMETERS));
                }
                if (!m_slicing_params->soluble_interface) {
                    // Collect all bottom surfaces, which will be extruded with a bridging flow.
                    for (; i < object.layers().size(); ++ i) {
                        const Layer &object_layer = *object.layers()[i];
                        bool some_region_overlaps = false;
                        for (LayerRegion *region : object_layer.regions()) {
                            coordf_t bridging_height = m_object_config->support_material_contact_distance_type.value == zdFilament
                                ? region->bridging_height_avg()
                                : object_layer.height;
                            if (object_layer.print_z - bridging_height > support_layer.print_z + gap_extra_above - EPSILON)
                                break;
                            some_region_overlaps = true;
                            polygons_append(polygons_trimming, 
                                offset(to_polygons(region->fill_surfaces.filter_by_type(stPosBottom | stDensSolid | stModBridge)), 
                                       gap_xy_scaled, SUPPORT_SURFACES_OFFSET_PARAMETERS));
                            if (region->region().config().overhangs_width.value > 0)
                                // Add bridging perimeters.
                                SupportMaterialInternal::collect_bridging_perimeter_areas(region->perimeters.entities(), gap_xy_scaled, polygons_trimming);
                        }
                        if (! some_region_overlaps)
                            break;
                    }
                }
                // $layer->slices contains the full shape of layer, thus including
                // perimeter's width. $support contains the full shape of support
                // material, thus including the width of its foremost extrusion.
                // We leave a gap equal to a full extrusion width.
                support_layer.polygons = diff(support_layer.polygons, polygons_trimming);
            }
        });
    BOOST_LOG_TRIVIAL(debug) << "PrintObjectSupportMaterial::trim_support_layers_by_object() in parallel - end";
}

PrintObjectSupportMaterial::MyLayersPtr PrintObjectSupportMaterial::generate_raft_base(
    const PrintObject   &object,
    const MyLayersPtr   &top_contacts,
    const MyLayersPtr   &interface_layers,
    const MyLayersPtr   &base_interface_layers,
    const MyLayersPtr   &base_layers,
    MyLayerStorage      &layer_storage) const
{
    // If there is brim to be generated, calculate the trimming regions.
    Polygons brim;
    if (object.has_brim()) {
        // Calculate the area covered by the brim.
        //const BrimType brim_type       = object.config().brim_type;
        const bool     brim_outer      = object.config().brim_width > 0; //brim_type == btOuterOnly || brim_type == btOuterAndInner;
        const bool     brim_inner      = object.config().brim_width_interior > 0; //brim_type == btInnerOnly || brim_type == btOuterAndInner;
        const auto     brim_separation = scaled<float>(object.config().brim_separation.value + object.config().brim_width.value);
        for (const ExPolygon &ex : object.layers().front()->lslices) {
            if (brim_outer && brim_inner)
                polygons_append(brim, offset(ex, brim_separation));
            else {
                if (brim_outer)
                    polygons_append(brim, offset(ex.contour, brim_separation, ClipperLib::jtRound, float(scale_(0.1))));
                else
                    brim.emplace_back(ex.contour);
                if (brim_inner) {
                    Polygons holes = ex.holes;
                    polygons_reverse(holes);
                    holes = shrink(holes, brim_separation, ClipperLib::jtRound, float(scale_(0.1)));
                    polygons_reverse(holes);
                    polygons_append(brim, std::move(holes));
                } else
                    polygons_append(brim, ex.holes);
            }
        }
        brim = union_(brim);
    }

    // How much to inflate the support columns to be stable. This also applies to the 1st layer, if no raft layers are to be printed.
    const float inflate_factor_fine      = float(scale_((m_slicing_params->raft_layers() > 1) ? 0.5 : EPSILON));
    const float inflate_factor_1st_layer = std::max(0.f, float(scale_(object.config().raft_first_layer_expansion)) - inflate_factor_fine);
    MyLayer       *contacts         = top_contacts         .empty() ? nullptr : top_contacts         .front();
    MyLayer       *interfaces       = interface_layers     .empty() ? nullptr : interface_layers     .front();
    MyLayer       *base_interfaces  = base_interface_layers.empty() ? nullptr : base_interface_layers.front();
    MyLayer       *columns_base     = base_layers          .empty() ? nullptr : base_layers          .front();
    if (contacts != nullptr && contacts->print_z > std::max(m_slicing_params->first_print_layer_height, m_slicing_params->raft_contact_top_z) + EPSILON)
        // This is not the raft contact layer.
        contacts = nullptr;
    if (interfaces != nullptr && interfaces->bottom_print_z() > m_slicing_params->raft_interface_top_z + EPSILON)
        // This is not the raft column base layer.
        interfaces = nullptr;
    if (base_interfaces != nullptr && base_interfaces->bottom_print_z() > m_slicing_params->raft_interface_top_z + EPSILON)
        // This is not the raft column base layer.
        base_interfaces = nullptr;
    if (columns_base != nullptr && columns_base->bottom_print_z() > m_slicing_params->raft_interface_top_z + EPSILON)
        // This is not the raft interface layer.
        columns_base = nullptr;

    Polygons interface_polygons;
    if (contacts != nullptr && ! contacts->polygons.empty())
        polygons_append(interface_polygons, expand(contacts->polygons, inflate_factor_fine, SUPPORT_SURFACES_OFFSET_PARAMETERS));
    if (interfaces != nullptr && ! interfaces->polygons.empty())
        polygons_append(interface_polygons, expand(interfaces->polygons, inflate_factor_fine, SUPPORT_SURFACES_OFFSET_PARAMETERS));
    if (base_interfaces != nullptr && ! base_interfaces->polygons.empty())
        polygons_append(interface_polygons, expand(base_interfaces->polygons, inflate_factor_fine, SUPPORT_SURFACES_OFFSET_PARAMETERS));
 
    // Output vector.
    MyLayersPtr raft_layers;

    if (m_slicing_params->raft_layers() > 1) {
        Polygons base;
        Polygons columns;
        if (columns_base != nullptr) {
            base = columns_base->polygons;
            columns = base;
            if (! interface_polygons.empty())
                // Trim the 1st layer columns with the inflated interface polygons.
                columns = diff(columns, interface_polygons);
        }
        if (! interface_polygons.empty()) {
            // Merge the untrimmed columns base with the expanded raft interface, to be used for the support base and interface.
            base = union_(base, interface_polygons); 
        }
        // Do not add the raft contact layer, only add the raft layers below the contact layer.
        // Insert the 1st layer.
        {
            MyLayer &new_layer = layer_allocate(layer_storage, (m_slicing_params->base_raft_layers > 0) ? sltRaftBase : sltRaftInterface);
            raft_layers.push_back(&new_layer);
            new_layer.print_z = m_slicing_params->first_print_layer_height;
            new_layer.height  = m_slicing_params->first_print_layer_height;
            new_layer.bottom_z = 0.;
            new_layer.polygons = inflate_factor_1st_layer > 0 ? expand(base, inflate_factor_1st_layer) : base;
        }
        // Insert the base layers.
        for (size_t i = 1; i < m_slicing_params->base_raft_layers; ++ i) {
            coordf_t print_z = raft_layers.back()->print_z;
            MyLayer &new_layer  = layer_allocate(layer_storage, sltRaftBase);
            raft_layers.push_back(&new_layer);
            new_layer.print_z  = print_z + m_slicing_params->base_raft_layer_height;
            new_layer.height   = m_slicing_params->base_raft_layer_height;
            new_layer.bottom_z = print_z;
            new_layer.polygons = base;
        }
        // Insert the interface layers.
        for (size_t i = 1; i < m_slicing_params->interface_raft_layers; ++ i) {
            coordf_t print_z = raft_layers.back()->print_z;
            MyLayer &new_layer = layer_allocate(layer_storage, sltRaftInterface);
            raft_layers.push_back(&new_layer);
            new_layer.print_z = print_z + m_slicing_params->interface_raft_layer_height;
            new_layer.height  = m_slicing_params->interface_raft_layer_height;
            new_layer.bottom_z = print_z;
            new_layer.polygons = interface_polygons;
            //FIXME misusing contact_polygons for support columns.
            new_layer.contact_polygons = std::make_unique<Polygons>(columns);
        }
    } else {
        if (columns_base != nullptr) {
        // Expand the bases of the support columns in the 1st layer.
            Polygons &raft     = columns_base->polygons;
            Polygons  trimming = offset(m_object->layers().front()->lslices, (float)scale_(m_support_params.gap_xy), SUPPORT_SURFACES_OFFSET_PARAMETERS);
            if (inflate_factor_1st_layer > SCALED_EPSILON) {
                // Inflate in multiple steps to avoid leaking of the support 1st layer through object walls.
                auto  nsteps = std::max(5, int(ceil(inflate_factor_1st_layer / m_support_params.first_layer_flow.scaled_width())));
                float step   = inflate_factor_1st_layer / nsteps;
                for (int i = 0; i < nsteps; ++ i)
                    raft = diff(expand(raft, step), trimming);
            } else
                raft = diff(raft, trimming);
            if (! interface_polygons.empty())
                columns_base->polygons = diff(columns_base->polygons, interface_polygons);
        }
        if (! brim.empty()) {
            if (columns_base)
                columns_base->polygons = diff(columns_base->polygons, brim);
            if (contacts)
                contacts->polygons = diff(contacts->polygons, brim);
            if (interfaces)
                interfaces->polygons = diff(interfaces->polygons, brim);
            if (base_interfaces)
                base_interfaces->polygons = diff(base_interfaces->polygons, brim);
        }
    }

    return raft_layers;
}

// Convert some of the intermediate layers into top/bottom interface layers as well as base interface layers.
std::pair<PrintObjectSupportMaterial::MyLayersPtr, PrintObjectSupportMaterial::MyLayersPtr> PrintObjectSupportMaterial::generate_interface_layers(
    const MyLayersPtr   &bottom_contacts,
    const MyLayersPtr   &top_contacts,
    MyLayersPtr         &intermediate_layers,
    MyLayerStorage      &layer_storage) const
{
//    my $area_threshold = $self->interface_flow->scaled_spacing ** 2;

    std::pair<MyLayersPtr, MyLayersPtr> base_and_interface_layers;
    MyLayersPtr &interface_layers       = base_and_interface_layers.first;
    MyLayersPtr &base_interface_layers  = base_and_interface_layers.second;

    // distinguish between interface and base interface layers
    // Contact layer is considered an interface layer, therefore run the following block only if support_material_interface_layers > 1.
    // Contact layer needs a base_interface layer, therefore run the following block if support_material_interface_layers > 0, has soluble support and extruders are different.
    bool   soluble_interface_non_soluble_base =
        // Zero z-gap between the overhangs and the support interface.
        m_slicing_params->soluble_interface && 
        // Interface extruder soluble.
        m_object_config->support_material_interface_extruder.value > 0 && m_print_config->filament_soluble.get_at(m_object_config->support_material_interface_extruder.value - 1) && 
        // Base extruder: Either "print with active extruder" not soluble.
        (m_object_config->support_material_extruder.value == 0 || ! m_print_config->filament_soluble.get_at(m_object_config->support_material_extruder.value - 1));
    bool   snug_supports                 = m_object_config->support_material_style.value == smsSnug;
    int num_interface_layers_top         = m_object_config->support_material_interface_layers;
    int num_interface_layers_bottom      = m_object_config->support_material_bottom_interface_layers;
    if (num_interface_layers_bottom < 0)
        num_interface_layers_bottom = num_interface_layers_top;
    int num_base_interface_layers_top    = soluble_interface_non_soluble_base ? std::min(num_interface_layers_top / 2, 2) : 0;
    int num_base_interface_layers_bottom = soluble_interface_non_soluble_base ? std::min(num_interface_layers_bottom / 2, 2) : 0;

    if (! intermediate_layers.empty() && (num_interface_layers_top > 1 || num_interface_layers_bottom > 1)) {
        // For all intermediate layers, collect top contact surfaces, which are not further than support_material_interface_layers.
        BOOST_LOG_TRIVIAL(debug) << "PrintObjectSupportMaterial::generate_interface_layers() in parallel - start";
        // Since the intermediate layer index starts at zero the number of interface layer needs to be reduced by 1.
        -- num_interface_layers_top;
        -- num_interface_layers_bottom;
        int num_interface_layers_only_top    = num_interface_layers_top    - num_base_interface_layers_top;
        int num_interface_layers_only_bottom = num_interface_layers_bottom - num_base_interface_layers_bottom;
        interface_layers.assign(intermediate_layers.size(), nullptr);
        if (num_base_interface_layers_top || num_base_interface_layers_bottom)
            base_interface_layers.assign(intermediate_layers.size(), nullptr);
        auto smoothing_distance              = m_support_params.support_material_interface_flow.scaled_spacing() * 1.5;
        auto minimum_island_radius           = m_support_params.support_material_interface_flow.scaled_spacing() / m_support_params.interface_density;
        auto closing_distance                = smoothing_distance; // scaled<float>(m_object_config->support_material_closing_radius.value);
        tbb::spin_mutex layer_storage_mutex;
        // Insert a new layer into base_interface_layers, if intersection with base exists.
        auto insert_layer = [&layer_storage, &layer_storage_mutex, snug_supports, closing_distance, smoothing_distance, minimum_island_radius](
                MyLayer &intermediate_layer, Polygons &bottom, Polygons &&top, const Polygons *subtract, SupporLayerType type) -> MyLayer* {
            assert(! bottom.empty() || ! top.empty());
            // Merge top into bottom, unite them with a safety offset.
            append(bottom, std::move(top));
            // Merge top / bottom interfaces. For snug supports, merge using closing distance and regularize (close concave corners).
            bottom = intersection(
                snug_supports ?
                    smooth_outward(closing(std::move(bottom), closing_distance + minimum_island_radius, closing_distance, SUPPORT_SURFACES_OFFSET_PARAMETERS), smoothing_distance) :
                    union_safety_offset(std::move(bottom)),
                intermediate_layer.polygons);
            if (! bottom.empty()) {
                //FIXME Remove non-printable tiny islands, let them be printed using the base support.
                //bottom = opening(std::move(bottom), minimum_island_radius);
                if (! bottom.empty()) {
                    MyLayer &layer_new = layer_allocate(layer_storage, layer_storage_mutex, type);
                    layer_new.polygons   = std::move(bottom);
                    layer_new.print_z    = intermediate_layer.print_z;
                    layer_new.bottom_z   = intermediate_layer.bottom_z;
                    layer_new.height     = intermediate_layer.height;
                    layer_new.bridging   = intermediate_layer.bridging;
                    // Subtract the interface from the base regions.
                    intermediate_layer.polygons = diff(intermediate_layer.polygons, layer_new.polygons);
                    if (subtract)
                        // Trim the base interface layer with the interface layer.
                        layer_new.polygons = diff(std::move(layer_new.polygons), *subtract);
                    //FIXME filter layer_new.polygons islands by a minimum area?
        //                  $interface_area = [ grep abs($_->area) >= $area_threshold, @$interface_area ];
                    return &layer_new;
                }
            }
            return nullptr;
        };
        tbb::parallel_for(tbb::blocked_range<int>(0, int(intermediate_layers.size())),
            [&bottom_contacts, &top_contacts, &intermediate_layers, &insert_layer, 
             num_interface_layers_top, num_interface_layers_bottom, num_base_interface_layers_top, num_base_interface_layers_bottom, num_interface_layers_only_top, num_interface_layers_only_bottom,
             snug_supports, &interface_layers, &base_interface_layers](const tbb::blocked_range<int>& range) {                
                // Gather the top / bottom contact layers intersecting with num_interface_layers resp. num_interface_layers_only intermediate layers above / below
                // this intermediate layer.
                // Index of the first top contact layer intersecting the current intermediate layer.
                auto idx_top_contact_first      = -1;
                // Index of the first bottom contact layer intersecting the current intermediate layer.
                auto idx_bottom_contact_first   = -1;
                auto num_intermediate = int(intermediate_layers.size());
                for (int idx_intermediate_layer = range.begin(); idx_intermediate_layer < range.end(); ++ idx_intermediate_layer) {
                    MyLayer &intermediate_layer = *intermediate_layers[idx_intermediate_layer];
                    Polygons polygons_top_contact_projected_interface;
                    Polygons polygons_top_contact_projected_base;
                    Polygons polygons_bottom_contact_projected_interface;
                    Polygons polygons_bottom_contact_projected_base;
                    if (num_interface_layers_top > 0) {
                        // Top Z coordinate of a slab, over which we are collecting the top / bottom contact surfaces
                        coordf_t top_z              = intermediate_layers[std::min(num_intermediate - 1, idx_intermediate_layer + num_interface_layers_top - 1)]->print_z;
                        coordf_t top_inteface_z     = std::numeric_limits<coordf_t>::max();
                        if (num_base_interface_layers_top > 0)
                            // Some top base interface layers will be generated.
                            top_inteface_z = num_interface_layers_only_top == 0 ?
                                // Only base interface layers to generate.
                                - std::numeric_limits<coordf_t>::max() :
                                intermediate_layers[std::min(num_intermediate - 1, idx_intermediate_layer + num_interface_layers_only_top - 1)]->print_z;
                        // Move idx_top_contact_first up until above the current print_z.
                        idx_top_contact_first = idx_higher_or_equal(top_contacts, idx_top_contact_first, [&intermediate_layer](const MyLayer *layer){ return layer->print_z >= intermediate_layer.print_z; }); //  - EPSILON
                        // Collect the top contact areas above this intermediate layer, below top_z.
                        for (int idx_top_contact = idx_top_contact_first; idx_top_contact < int(top_contacts.size()); ++ idx_top_contact) {
                            const MyLayer &top_contact_layer = *top_contacts[idx_top_contact];
                            //FIXME maybe this adds one interface layer in excess?
                            if (top_contact_layer.bottom_z - EPSILON > top_z)
                                break;
                            polygons_append(top_contact_layer.bottom_z - EPSILON > top_inteface_z ? polygons_top_contact_projected_base : polygons_top_contact_projected_interface, 
                                // For snug supports, project the overhang polygons covering the whole overhang, so that they will merge without a gap with support polygons of the other layers.
                                // For grid supports, merging of support regions will be performed by the projection into grid.
                                snug_supports ? *top_contact_layer.overhang_polygons : top_contact_layer.polygons);
                        }
                    }
                    if (num_interface_layers_bottom > 0) {
                        // Bottom Z coordinate of a slab, over which we are collecting the top / bottom contact surfaces
                        coordf_t bottom_z           = intermediate_layers[std::max(0, idx_intermediate_layer - num_interface_layers_bottom + 1)]->bottom_z;
                        coordf_t bottom_interface_z = - std::numeric_limits<coordf_t>::max();
                        if (num_base_interface_layers_bottom > 0)
                            // Some bottom base interface layers will be generated.
                            bottom_interface_z = num_interface_layers_only_bottom == 0 ? 
                                // Only base interface layers to generate.
                                std::numeric_limits<coordf_t>::max() :
                                intermediate_layers[std::max(0, idx_intermediate_layer - num_interface_layers_only_bottom)]->bottom_z;
                        // Move idx_bottom_contact_first up until touching bottom_z.
                        idx_bottom_contact_first = idx_higher_or_equal(bottom_contacts, idx_bottom_contact_first, [bottom_z](const MyLayer *layer){ return layer->print_z >= bottom_z - EPSILON; });
                        // Collect the top contact areas above this intermediate layer, below top_z.
                        for (int idx_bottom_contact = idx_bottom_contact_first; idx_bottom_contact < int(bottom_contacts.size()); ++ idx_bottom_contact) {
                            const MyLayer &bottom_contact_layer = *bottom_contacts[idx_bottom_contact];
                            if (bottom_contact_layer.print_z - EPSILON > intermediate_layer.bottom_z)
                                break;
                            polygons_append(bottom_contact_layer.print_z - EPSILON > bottom_interface_z ? polygons_bottom_contact_projected_interface : polygons_bottom_contact_projected_base, bottom_contact_layer.polygons);
                        }
                    }
                    MyLayer *interface_layer = nullptr;
                    if (! polygons_bottom_contact_projected_interface.empty() || ! polygons_top_contact_projected_interface.empty()) {
                        interface_layer = insert_layer(
                            intermediate_layer, polygons_bottom_contact_projected_interface, std::move(polygons_top_contact_projected_interface), nullptr,
                            polygons_top_contact_projected_interface.empty() ? sltBottomInterface : sltTopInterface);
                        interface_layers[idx_intermediate_layer] = interface_layer;
                    }
                    if (! polygons_bottom_contact_projected_base.empty() || ! polygons_top_contact_projected_base.empty())
                        base_interface_layers[idx_intermediate_layer] = insert_layer(
                            intermediate_layer, polygons_bottom_contact_projected_base, std::move(polygons_top_contact_projected_base), 
                            interface_layer ? &interface_layer->polygons : nullptr, sltBase);
                }
            });

        // Compress contact_out, remove the nullptr items.
        remove_nulls(interface_layers);
        remove_nulls(base_interface_layers);
        BOOST_LOG_TRIVIAL(debug) << "PrintObjectSupportMaterial::generate_interface_layers() in parallel - end";
    }
    
    return base_and_interface_layers;
}

static inline void fill_expolygon_generate_paths(
    ExtrusionEntitiesPtr    &dst,
    ExPolygon              &&expolygon,
    Fill                    *filler,
    const FillParams        &fill_params,
    float                    density,
    ExtrusionRole            role,
    const Flow              &flow,
    coordf_t                 spacing)
{
<<<<<<< HEAD
    assert(!fill_params.use_arachne);
    FillParams new_params = fill_params;
    new_params.flow = flow;
    new_params.role = role;
    filler->init_spacing(spacing, new_params);
    {
        Surface surface(stPosInternal | stDensSparse, std::move(expolygon));
        //TODO: catch exception here?
        filler->fill_surface_extrusion(&surface, new_params, dst);
=======
    Surface surface(stInternal, std::move(expolygon));
    Polylines polylines;
    try {
        assert(!fill_params.use_arachne);
        polylines = filler->fill_surface(&surface, fill_params);
    } catch (InfillFailedException &) {
>>>>>>> ec2f533e
    }
}

static inline void fill_expolygons_generate_paths(
    ExtrusionEntitiesPtr    &dst,
    ExPolygons             &&expolygons,
    Fill                    *filler,
    const FillParams        &fill_params,
    float                    density,
    ExtrusionRole            role,
    const Flow              &flow,
    coordf_t                 spacing)
{
    for (ExPolygon& expoly : expolygons)
        fill_expolygon_generate_paths(dst, std::move(expoly), filler, fill_params, density, role, flow, spacing);
}

static inline void fill_expolygons_generate_paths(
    ExtrusionEntitiesPtr    &dst,
    ExPolygons             &&expolygons,
    Fill                    *filler,
    float                    density,
    ExtrusionRole            role,
    const Flow              &flow,
    coordf_t                 spacing,
    const PrintRegionConfig& region_config)
{
    FillParams fill_params;
    fill_params.density     = density;
    fill_params.dont_adjust = true;
    fill_params.config = &region_config;
    fill_expolygons_generate_paths(dst, std::move(expolygons), filler, fill_params, density, role, flow, spacing);
}
// now use FillWithPerimeter
//static inline void fill_expolygons_with_sheath_generate_paths(
//    ExtrusionEntitiesPtr    &dst,
//    const Polygons          &polygons,
//    Fill                    *filler,
//    float                    density,
//    ExtrusionRole            role,
//    const Flow              &flow,
//    coordf_t                 spacing,
//    bool                     with_sheath,
//    bool                     no_sort,
//    const PrintRegionConfig& region_config)
//{
//    if (polygons.empty())
//        return;
//
//    if (! with_sheath) {
//        fill_expolygons_generate_paths(dst, closing_ex(polygons, float(SCALED_EPSILON)), filler, density, role, flow, spacing, region_config);
//        return;
//    }
//
//    FillParams fill_params;
//    fill_params.density     = density;
//    fill_params.dont_adjust = true;
//    fill_params.config = &region_config;
//
//    // Clip the sheath path to avoid the extruder to get exactly on the first point of the loop.
//    coordf_t clip_length = spacing * 0.15;
//
//    for (ExPolygon &expoly : closing_ex(polygons, float(SCALED_EPSILON), float(SCALED_EPSILON + 0.5*flow.scaled_width()))) {
//        // Don't reorder the skirt and its infills.
//        std::unique_ptr<ExtrusionEntityCollection> eec;
//        if (no_sort) {
//            eec = std::make_unique<ExtrusionEntityCollection>();
//            eec->set_can_sort_reverse(false, true);
//        }
//        ExtrusionEntitiesPtr &out = no_sort ? eec->set_entities() : dst;
//        // Draw the perimeters.
//        Polylines polylines;
//        polylines.reserve(expoly.holes.size() + 1);
//        for (size_t i = 0; i <= expoly.holes.size();  ++ i) {
//            Polyline pl(i == 0 ? expoly.contour.points : expoly.holes[i - 1].points);
//            pl.points.emplace_back(pl.points.front());
//            pl.clip_end(clip_length);
//            polylines.emplace_back(std::move(pl));
//        }
//        extrusion_entities_append_paths(out, polylines, erSupportMaterial, flow.mm3_per_mm(), flow.width(), flow.height());
//        // Fill in the rest.
//        fill_expolygons_generate_paths(out, offset_ex(expoly, float(-0.4 * spacing)), filler, fill_params, density, role, flow, spacing);
//        if (no_sort && ! eec->empty())
//            dst.emplace_back(eec.release());
//    }
//}

// Support layers, partially processed.
struct MyLayerExtruded
{
    MyLayerExtruded& operator=(MyLayerExtruded &&rhs) {
        this->layer = rhs.layer;
        this->extrusions = std::move(rhs.extrusions);
        m_polygons_to_extrude = std::move(rhs.m_polygons_to_extrude);
        rhs.layer = nullptr;
        return *this;
    }

    bool empty() const {
        return layer == nullptr || layer->polygons.empty();
    }

    void set_polygons_to_extrude(Polygons &&polygons) { 
        if (m_polygons_to_extrude == nullptr) 
            m_polygons_to_extrude = std::make_unique<Polygons>(std::move(polygons));
        else
            *m_polygons_to_extrude = std::move(polygons);
    }
    Polygons& polygons_to_extrude() { return (m_polygons_to_extrude == nullptr) ? layer->polygons : *m_polygons_to_extrude; }
    const Polygons& polygons_to_extrude() const { return (m_polygons_to_extrude == nullptr) ? layer->polygons : *m_polygons_to_extrude; }

    bool could_merge(const MyLayerExtruded &other) const {
        return ! this->empty() && ! other.empty() && 
            std::abs(this->layer->height - other.layer->height) < EPSILON &&
            this->layer->bridging == other.layer->bridging; 
    }

    // Merge regions, perform boolean union over the merged polygons.
    void merge(MyLayerExtruded &&other) {
        assert(this->could_merge(other));
        // 1) Merge the rest polygons to extrude, if there are any.
        if (other.m_polygons_to_extrude != nullptr) {
            if (m_polygons_to_extrude == nullptr) {
                // This layer has no extrusions generated yet, if it has no m_polygons_to_extrude (its area to extrude was not reduced yet).
                assert(this->extrusions.empty());
                m_polygons_to_extrude = std::make_unique<Polygons>(this->layer->polygons);
            }
            Slic3r::polygons_append(*m_polygons_to_extrude, std::move(*other.m_polygons_to_extrude));
            *m_polygons_to_extrude = union_safety_offset(*m_polygons_to_extrude);
            other.m_polygons_to_extrude.reset();
        } else if (m_polygons_to_extrude != nullptr) {
            assert(other.m_polygons_to_extrude == nullptr);
            // The other layer has no extrusions generated yet, if it has no m_polygons_to_extrude (its area to extrude was not reduced yet).
            assert(other.extrusions.empty());
            Slic3r::polygons_append(*m_polygons_to_extrude, other.layer->polygons);
            *m_polygons_to_extrude = union_safety_offset(*m_polygons_to_extrude);
        }
        // 2) Merge the extrusions.
        this->extrusions.set_entities().insert(this->extrusions.entities().end(), other.extrusions.entities().begin(), other.extrusions.entities().end());
        other.extrusions.set_entities().clear();
        // 3) Merge the infill polygons.
        Slic3r::polygons_append(this->layer->polygons, std::move(other.layer->polygons));
        this->layer->polygons = union_safety_offset(this->layer->polygons);
        other.layer->polygons.clear();
    }

    void polygons_append(Polygons &dst) const {
        if (layer != NULL && ! layer->polygons.empty())
            Slic3r::polygons_append(dst, layer->polygons);
    }

    // The source layer. It carries the height and extrusion type (bridging / non bridging, extrusion height).
    PrintObjectSupportMaterial::MyLayer  *layer { nullptr };
    // Collect extrusions. They will be exported sorted by the bottom height.
    ExtrusionEntityCollection            extrusions;

private:
    // In case the extrusions are non-empty, m_polygons_to_extrude may contain the rest areas yet to be filled by additional support.
    // This is useful mainly for the loop interfaces, which are generated before the zig-zag infills.
    std::unique_ptr<Polygons>             m_polygons_to_extrude;
};

typedef std::vector<MyLayerExtruded*> MyLayerExtrudedPtrs;

struct LoopInterfaceProcessor
{
    LoopInterfaceProcessor(coordf_t circle_r) :
        n_contact_loops(0),
        circle_radius(circle_r),
        circle_distance(circle_r * 3.)
    {
        // Shape of the top contact area.
        circle.points.reserve(6);
        for (size_t i = 0; i < 6; ++ i) {
            double angle = double(i) * M_PI / 3.;
            circle.points.push_back(Point(circle_radius * cos(angle), circle_radius * sin(angle)));
        }
    }

    // Generate loop contacts at the top_contact_layer,
    // trim the top_contact_layer->polygons with the areas covered by the loops.
    void generate(MyLayerExtruded &top_contact_layer, const Flow &interface_flow_src) const;

    int         n_contact_loops;
    coordf_t    circle_radius;
    coordf_t    circle_distance;
    Polygon     circle;
};

void LoopInterfaceProcessor::generate(MyLayerExtruded &top_contact_layer, const Flow &interface_flow_src) const
{
    if (n_contact_loops == 0 || top_contact_layer.empty())
        return;

    Flow flow = interface_flow_src.with_height(top_contact_layer.layer->height);

    Polygons overhang_polygons;
    if (top_contact_layer.layer->overhang_polygons != nullptr)
        overhang_polygons = std::move(*top_contact_layer.layer->overhang_polygons);

    // Generate the outermost loop.
    // Find centerline of the external loop (or any other kind of extrusions should the loop be skipped)
    ExPolygons top_contact_expolygons = offset_ex(union_ex(top_contact_layer.layer->polygons), - 0.5f * flow.scaled_width());

    // Grid size and bit shifts for quick and exact to/from grid coordinates manipulation.
    coord_t circle_grid_resolution = 1;
    coord_t circle_grid_powerof2 = 0;
    {
        // epsilon to account for rounding errors
        coord_t circle_grid_resolution_non_powerof2 = coord_t(2. * circle_distance + 3.);
        while (circle_grid_resolution < circle_grid_resolution_non_powerof2) {
            circle_grid_resolution <<= 1;
            ++ circle_grid_powerof2;
        }
    }

    struct PointAccessor {
        const Point* operator()(const Point &pt) const { return &pt; }
    };
    typedef ClosestPointInRadiusLookup<Point, PointAccessor> ClosestPointLookupType;
    
    Polygons loops0;
    {
        // find centerline of the external loop of the contours
        // Only consider the loops facing the overhang.
        Polygons external_loops;
        // Holes in the external loops.
        Polygons circles;
        Polygons overhang_with_margin = offset(union_ex(overhang_polygons), 0.5f * flow.scaled_width());
        for (ExPolygons::iterator it_contact_expoly = top_contact_expolygons.begin(); it_contact_expoly != top_contact_expolygons.end(); ++ it_contact_expoly) {
            // Store the circle centers placed for an expolygon into a regular grid, hashed by the circle centers.
            ClosestPointLookupType circle_centers_lookup(coord_t(circle_distance - SCALED_EPSILON));
            Points circle_centers;
            Point  center_last;
            // For each contour of the expolygon, start with the outer contour, continue with the holes.
            for (size_t i_contour = 0; i_contour <= it_contact_expoly->holes.size(); ++ i_contour) {
                Polygon     &contour = (i_contour == 0) ? it_contact_expoly->contour : it_contact_expoly->holes[i_contour - 1];
                const Point *seg_current_pt = nullptr;
                coordf_t     seg_current_t  = 0.;
                if (! intersection_pl(contour.split_at_first_point(), overhang_with_margin).empty()) {
                    // The contour is below the overhang at least to some extent.
                    //FIXME ideally one would place the circles below the overhang only.
                    // Walk around the contour and place circles so their centers are not closer than circle_distance from each other.
                    if (circle_centers.empty()) {
                        // Place the first circle.
                        seg_current_pt = &contour.points.front();
                        seg_current_t  = 0.;
                        center_last    = *seg_current_pt;
                        circle_centers_lookup.insert(center_last);
                        circle_centers.push_back(center_last);
                    }
                    for (Points::const_iterator it = contour.points.begin() + 1; it != contour.points.end(); ++it) {
                        // Is it possible to place a circle on this segment? Is it not too close to any of the circles already placed on this contour?
                        const Point &p1 = *(it-1);
                        const Point &p2 = *it;
                        // Intersection of a ray (p1, p2) with a circle placed at center_last, with radius of circle_distance.
                        const Vec2d v_seg(coordf_t(p2(0)) - coordf_t(p1(0)), coordf_t(p2(1)) - coordf_t(p1(1)));
                        const Vec2d v_cntr(coordf_t(p1(0) - center_last(0)), coordf_t(p1(1) - center_last(1)));
                        coordf_t a = v_seg.squaredNorm();
                        coordf_t b = 2. * v_seg.dot(v_cntr);
                        coordf_t c = v_cntr.squaredNorm() - circle_distance * circle_distance;
                        coordf_t disc = b * b - 4. * a * c;
                        if (disc > 0.) {
                            // The circle intersects a ray. Avoid the parts of the segment inside the circle.
                            coordf_t t1 = (-b - sqrt(disc)) / (2. * a);
                            coordf_t t2 = (-b + sqrt(disc)) / (2. * a);
                            coordf_t t0 = (seg_current_pt == &p1) ? seg_current_t : 0.;
                            // Take the lowest t in <t0, 1.>, excluding <t1, t2>.
                            coordf_t t;
                            if (t0 <= t1)
                                t = t0;
                            else if (t2 <= 1.)
                                t = t2;
                            else {
                                // Try the following segment.
                                seg_current_pt = nullptr;
                                continue;
                            }
                            seg_current_pt = &p1;
                            seg_current_t  = t;
                            center_last    = Point(p1(0) + coord_t(v_seg(0) * t), p1(1) + coord_t(v_seg(1) * t));
                            // It has been verified that the new point is far enough from center_last.
                            // Ensure, that it is far enough from all the centers.
                            std::pair<const Point*, coordf_t> circle_closest = circle_centers_lookup.find(center_last);
                            if (circle_closest.first != nullptr) {
                                -- it;
                                continue;
                            }
                        } else {
                            // All of the segment is outside the circle. Take the first point.
                            seg_current_pt = &p1;
                            seg_current_t  = 0.;
                            center_last    = p1;
                        }
                        // Place the first circle.
                        circle_centers_lookup.insert(center_last);
                        circle_centers.push_back(center_last);
                    }
                    external_loops.push_back(std::move(contour));
                    for (const Point &center : circle_centers) {
                        circles.push_back(circle);
                        circles.back().translate(center);
                    }
                }
            }
        }
        // Apply a pattern to the external loops.
        loops0 = diff(external_loops, circles);
    }

    Polylines loop_lines;
    {
        // make more loops
        Polygons loop_polygons = loops0;
        for (int i = 1; i < n_contact_loops; ++ i)
            polygons_append(loop_polygons,
                opening(
                    loops0, 
                    i * flow.scaled_spacing() + 0.5f * flow.scaled_spacing(),
                    0.5f * flow.scaled_spacing()));
        // Clip such loops to the side oriented towards the object.
        // Collect split points, so they will be recognized after the clipping.
        // At the split points the clipped pieces will be stitched back together.
        loop_lines.reserve(loop_polygons.size());
        std::unordered_map<Point, int, PointHash> map_split_points;
        for (Polygons::const_iterator it = loop_polygons.begin(); it != loop_polygons.end(); ++ it) {
            assert(map_split_points.find(it->first_point()) == map_split_points.end());
            map_split_points[it->first_point()] = -1;
            loop_lines.push_back(it->split_at_first_point());
        }
        loop_lines = intersection_pl(loop_lines, expand(overhang_polygons, scale_(SUPPORT_MATERIAL_MARGIN)));
        // Because a closed loop has been split to a line, loop_lines may contain continuous segments split to 2 pieces.
        // Try to connect them.
        for (int i_line = 0; i_line < int(loop_lines.size()); ++ i_line) {
            Polyline &polyline = loop_lines[i_line];
            auto it = map_split_points.find(polyline.first_point());
            if (it != map_split_points.end()) {
                // This is a stitching point.
                // If this assert triggers, multiple source polygons likely intersected at this point.
                assert(it->second != -2);
                if (it->second < 0) {
                    // First occurence.
                    it->second = i_line;
                } else {
                    // Second occurence. Join the lines.
                    Polyline &polyline_1st = loop_lines[it->second];
                    assert(polyline_1st.first_point() == it->first || polyline_1st.last_point() == it->first);
                    if (polyline_1st.first_point() == it->first)
                        polyline_1st.reverse();
                    polyline_1st.append(std::move(polyline));
                    it->second = -2;
                }
                continue;
            }
            it = map_split_points.find(polyline.last_point());
            if (it != map_split_points.end()) {
                // This is a stitching point.
                // If this assert triggers, multiple source polygons likely intersected at this point.
                assert(it->second != -2);
                if (it->second < 0) {
                    // First occurence.
                    it->second = i_line;
                } else {
                    // Second occurence. Join the lines.
                    Polyline &polyline_1st = loop_lines[it->second];
                    assert(polyline_1st.first_point() == it->first || polyline_1st.last_point() == it->first);
                    if (polyline_1st.first_point() == it->first)
                        polyline_1st.reverse();
                    polyline.reverse();
                    polyline_1st.append(std::move(polyline));
                    it->second = -2;
                }
            }
        }
        // Remove empty lines.
        remove_degenerate(loop_lines);
    }
    
    // add the contact infill area to the interface area
    // note that growing loops by $circle_radius ensures no tiny
    // extrusions are left inside the circles; however it creates
    // a very large gap between loops and contact_infill_polygons, so maybe another
    // solution should be found to achieve both goals
    // Store the trimmed polygons into a separate polygon set, so the original infill area remains intact for
    // "modulate by layer thickness".
    top_contact_layer.set_polygons_to_extrude(diff(top_contact_layer.layer->polygons, offset(loop_lines, double(circle_radius * 1.1))));

    // Transform loops into ExtrusionPath objects.
    extrusion_entities_append_paths(
        top_contact_layer.extrusions.set_entities(),
        std::move(loop_lines),
        erSupportMaterialInterface, flow.mm3_per_mm(), flow.width(), flow.height());
}

#ifdef SLIC3R_DEBUG
static std::string dbg_index_to_color(int idx)
{
    if (idx < 0)
        return "yellow";
    idx = idx % 3;
    switch (idx) {
        case 0: return "red";
        case 1: return "green";
        default: return "blue";
    }
}
#endif /* SLIC3R_DEBUG */

class GetFirstPath : public ExtrusionVisitorConst {
public:
    const ExtrusionPath *extrusion_path_template = nullptr;
    virtual void use(const ExtrusionPath &path) override { extrusion_path_template = &path; }
    virtual void use(const ExtrusionPath3D &path3D) override { extrusion_path_template = &path3D; }
    virtual void use(const ExtrusionMultiPath &multipath) override { if (!multipath.paths.empty()) extrusion_path_template = &multipath.paths.front(); }
    virtual void use(const ExtrusionMultiPath3D &multipath) override { if (!multipath.paths.empty()) extrusion_path_template = &multipath.paths.front(); }
    virtual void use(const ExtrusionLoop &loop) override { if (!loop.paths.empty()) extrusion_path_template = &loop.paths.front(); }
    virtual void use(const ExtrusionEntityCollection &collection) override {
        auto it = collection.entities().begin();
        while (extrusion_path_template == nullptr && it != collection.entities().end()) {
            (*it)->visit(*this);
            ++it;
        }
    }
};

// When extruding a bottom interface layer over an object, the bottom interface layer is extruded in a thin air, therefore
// it is being extruded with a bridging flow to not shrink excessively (the die swell effect).
// Tiny extrusions are better avoided and it is always better to anchor the thread to an existing support structure if possible.
// Therefore the bottom interface spots are expanded a bit. The expanded regions may overlap with another bottom interface layers,
// leading to over extrusion, where they overlap. The over extrusion is better avoided as it often makes the interface layers
// to stick too firmly to the object.
//
// Modulate thickness (increase bottom_z) of extrusions_in_out generated for this_layer
// if they overlap with overlapping_layers, whose print_z is above this_layer.bottom_z() and below this_layer.print_z.
void modulate_extrusion_by_overlapping_layers(
    // Extrusions generated for this_layer.
    ExtrusionEntityCollection                          &extrusions_in_out,
    const PrintObjectSupportMaterial::MyLayer          &this_layer,
    // Multiple layers overlapping with this_layer, sorted bottom up.
    const PrintObjectSupportMaterial::MyLayersPtr      &overlapping_layers)
{
    size_t n_overlapping_layers = overlapping_layers.size();
    if (n_overlapping_layers == 0 || extrusions_in_out.empty())
        // The extrusions do not overlap with any other extrusion.
        return;

    //TODO: should preserve the unsortable things
    ExtrusionEntityCollection flatten_extrusions_in_out = extrusions_in_out.flatten();

    // Get the initial extrusion parameters.
    GetFirstPath getFirstPathVisitor;
    flatten_extrusions_in_out.entities().front()->visit(getFirstPathVisitor);
    const ExtrusionPath *extrusion_path_template = getFirstPathVisitor.extrusion_path_template;
    assert(extrusion_path_template != nullptr);
    ExtrusionRole extrusion_role = extrusion_path_template->role();
    float         extrusion_width = extrusion_path_template->width;

    struct ExtrusionPathFragment
    {
        ExtrusionPathFragment() : mm3_per_mm(-1), width(-1), height(-1) {};
        ExtrusionPathFragment(double mm3_per_mm, float width, float height) : mm3_per_mm(mm3_per_mm), width(width), height(height) {};

        Polylines       polylines;
        double          mm3_per_mm;
        float           width;
        float           height;
    };

    // Split the extrusions by the overlapping layers, reduce their extrusion rate.
    // The last path_fragment is from this_layer.
    std::vector<ExtrusionPathFragment> path_fragments(
        n_overlapping_layers + 1, 
        ExtrusionPathFragment(extrusion_path_template->mm3_per_mm, extrusion_path_template->width, extrusion_path_template->height));
    // Don't use it, it will be released.
    extrusion_path_template = nullptr;

#ifdef SLIC3R_DEBUG
    static int iRun = 0;
    ++ iRun;
    BoundingBox bbox;
    for (size_t i_overlapping_layer = 0; i_overlapping_layer < n_overlapping_layers; ++ i_overlapping_layer) {
        const PrintObjectSupportMaterial::MyLayer &overlapping_layer = *overlapping_layers[i_overlapping_layer];
        bbox.merge(get_extents(overlapping_layer.polygons));
    }
    for (ExtrusionEntitiesPtr::const_iterator it = extrusions_in_out.begin(); it != extrusions_in_out.end(); ++ it) {
        ExtrusionPath *path = dynamic_cast<ExtrusionPath*>(*it);
        assert(path != nullptr);
        bbox.merge(get_extents(path->polyline));
    }
    SVG svg(debug_out_path("support-fragments-%d-%lf.svg", iRun, this_layer.print_z).c_str(), bbox);
    const float transparency = 0.5f;
    // Filled polygons for the overlapping regions.
    svg.draw(union_ex(this_layer.polygons), dbg_index_to_color(-1), transparency);
    for (size_t i_overlapping_layer = 0; i_overlapping_layer < n_overlapping_layers; ++ i_overlapping_layer) {
        const PrintObjectSupportMaterial::MyLayer &overlapping_layer = *overlapping_layers[i_overlapping_layer];
        svg.draw(union_ex(overlapping_layer.polygons), dbg_index_to_color(int(i_overlapping_layer)), transparency);
    }
    // Contours of the overlapping regions.
    svg.draw(to_polylines(this_layer.polygons), dbg_index_to_color(-1), scale_(0.2));
    for (size_t i_overlapping_layer = 0; i_overlapping_layer < n_overlapping_layers; ++ i_overlapping_layer) {
        const PrintObjectSupportMaterial::MyLayer &overlapping_layer = *overlapping_layers[i_overlapping_layer];
        svg.draw(to_polylines(overlapping_layer.polygons), dbg_index_to_color(int(i_overlapping_layer)), scale_(0.1));
    }
    // Fill extrusion, the source.
    for (ExtrusionEntitiesPtr::const_iterator it = extrusions_in_out.begin(); it != extrusions_in_out.end(); ++ it) {
        ExtrusionPath *path = dynamic_cast<ExtrusionPath*>(*it);
        std::string color_name;
        switch ((it - extrusions_in_out.begin()) % 9) {
            case 0: color_name = "magenta"; break;
            case 1: color_name = "deepskyblue"; break;
            case 2: color_name = "coral"; break;
            case 3: color_name = "goldenrod"; break;
            case 4: color_name = "orange"; break;
            case 5: color_name = "olivedrab"; break;
            case 6: color_name = "blueviolet"; break;
            case 7: color_name = "brown"; break;
            default: color_name = "orchid"; break;
        }
        svg.draw(path->polyline, color_name, scale_(0.2));
    }
#endif /* SLIC3R_DEBUG */

    // End points of the original paths.
    std::vector<std::pair<Point, Point>> path_ends; 
    // Collect the paths of this_layer.
    {
        Polylines &polylines = path_fragments.back().polylines;
        for (const ExtrusionEntity *ee : flatten_extrusions_in_out.entities()) {
            for (Polyline &polyline : ee->as_polylines()) {
                polylines.emplace_back(std::move(polyline));
            }
            path_ends.emplace_back(std::pair<Point, Point>(polylines.back().points.front(), polylines.back().points.back()));
        }
    }
    // Destroy the original extrusion paths, their polylines were moved to path_fragments already.
    // This will be the destination for the new paths.
    extrusions_in_out.clear();

    // Fragment the path segments by overlapping layers. The overlapping layers are sorted by an increasing print_z.
    // Trim by the highest overlapping layer first.
    for (int i_overlapping_layer = int(n_overlapping_layers) - 1; i_overlapping_layer >= 0; -- i_overlapping_layer) {
        const PrintObjectSupportMaterial::MyLayer &overlapping_layer = *overlapping_layers[i_overlapping_layer];
        ExtrusionPathFragment &frag = path_fragments[i_overlapping_layer];
        Polygons polygons_trimming = offset(union_ex(overlapping_layer.polygons), double(scale_(0.5*extrusion_width)));
        frag.polylines = intersection_pl(path_fragments.back().polylines, polygons_trimming);
        path_fragments.back().polylines = diff_pl(path_fragments.back().polylines, polygons_trimming);
        // Adjust the extrusion parameters for a reduced layer height and a non-bridging flow (nozzle_dmr = -1, does not matter).
        assert(this_layer.print_z > overlapping_layer.print_z);
        float old_height = frag.height;
        frag.height = float(this_layer.print_z - overlapping_layer.print_z);
        // don't recompute the flow, just use a simple % reduction/increase, as it can wreak havoc as the flow is compute internally by the fill algo. We can't recompute it!
        frag.mm3_per_mm = frag.mm3_per_mm * frag.height / old_height;
#ifdef SLIC3R_DEBUG
        svg.draw(frag.polylines, dbg_index_to_color(i_overlapping_layer), scale_(0.1));
#endif /* SLIC3R_DEBUG */
    }

#ifdef SLIC3R_DEBUG
    svg.draw(path_fragments.back().polylines, dbg_index_to_color(-1), scale_(0.1));
    svg.Close();
#endif /* SLIC3R_DEBUG */

    // Now chain the split segments using hashing and a nearly exact match, maintaining the order of segments.
    // Create a single ExtrusionPath or ExtrusionEntityCollection per source ExtrusionPath.
    // Map of fragment start/end points to a pair of <i_overlapping_layer, i_polyline_in_layer>
    // Because a non-exact matching is used for the end points, a multi-map is used.
    // As the clipper library may reverse the order of some clipped paths, store both ends into the map.
    struct ExtrusionPathFragmentEnd
    {
        ExtrusionPathFragmentEnd(size_t alayer_idx, size_t apolyline_idx, bool ais_start) :
            layer_idx(alayer_idx), polyline_idx(apolyline_idx), is_start(ais_start) {}
        size_t layer_idx;
        size_t polyline_idx;
        bool   is_start;
    };
    class ExtrusionPathFragmentEndPointAccessor {
    public:
        ExtrusionPathFragmentEndPointAccessor(const std::vector<ExtrusionPathFragment> &path_fragments) : m_path_fragments(path_fragments) {}
        // Return an end point of a fragment, or nullptr if the fragment has been consumed already.
        const Point* operator()(const ExtrusionPathFragmentEnd &fragment_end) const {
            const Polyline &polyline = m_path_fragments[fragment_end.layer_idx].polylines[fragment_end.polyline_idx];
            return polyline.points.empty() ? nullptr :
                (fragment_end.is_start ? &polyline.points.front() : &polyline.points.back());
        }
    private:
        ExtrusionPathFragmentEndPointAccessor& operator=(const ExtrusionPathFragmentEndPointAccessor&) {
            return *this;
        }

        const std::vector<ExtrusionPathFragment> &m_path_fragments;
    };
    const coord_t search_radius = 7;
    ClosestPointInRadiusLookup<ExtrusionPathFragmentEnd, ExtrusionPathFragmentEndPointAccessor> map_fragment_starts(
        search_radius, ExtrusionPathFragmentEndPointAccessor(path_fragments));
    for (size_t i_overlapping_layer = 0; i_overlapping_layer <= n_overlapping_layers; ++ i_overlapping_layer) {
        const Polylines &polylines = path_fragments[i_overlapping_layer].polylines;
        for (size_t i_polyline = 0; i_polyline < polylines.size(); ++ i_polyline) {
            // Map a starting point of a polyline to a pair of <layer, polyline>
            if (polylines[i_polyline].points.size() >= 2) {
                map_fragment_starts.insert(ExtrusionPathFragmentEnd(i_overlapping_layer, i_polyline, true));
                map_fragment_starts.insert(ExtrusionPathFragmentEnd(i_overlapping_layer, i_polyline, false));
            }
        }
    }

    // For each source path:
    for (size_t i_path = 0; i_path < path_ends.size(); ++ i_path) {
        const Point &pt_start = path_ends[i_path].first;
        const Point &pt_end   = path_ends[i_path].second;
        Point pt_current = pt_start;
        // Find a chain of fragments with the original / reduced print height.
        ExtrusionMultiPath multipath;
        for (;;) {
            // Find a closest end point to pt_current.
            std::pair<const ExtrusionPathFragmentEnd*, coordf_t> end_and_dist2 = map_fragment_starts.find(pt_current);
            // There may be a bug in Clipper flipping the order of two last points in a fragment?
            // assert(end_and_dist2.first != nullptr);
            assert(end_and_dist2.first == nullptr || end_and_dist2.second < search_radius * search_radius);
            if (end_and_dist2.first == nullptr) {
                // New fragment connecting to pt_current was not found.
                // Verify that the last point found is close to the original end point of the unfragmented path.
                //const double d2 = (pt_end - pt_current).cast<double>.squaredNorm();
                //assert(d2 < coordf_t(search_radius * search_radius));
                // End of the path.
                break;
            }
            const ExtrusionPathFragmentEnd &fragment_end_min = *end_and_dist2.first;
            // Fragment to consume.
            ExtrusionPathFragment &frag = path_fragments[fragment_end_min.layer_idx];
            Polyline              &frag_polyline = frag.polylines[fragment_end_min.polyline_idx];
            // Path to append the fragment to.
            ExtrusionPath         *path = multipath.paths.empty() ? nullptr : &multipath.paths.back();
            if (path != nullptr) {
                // Verify whether the path is compatible with the current fragment.
                assert(this_layer.layer_type == PrintObjectSupportMaterial::sltBottomContact || path->height != frag.height || path->mm3_per_mm != frag.mm3_per_mm);
                if (path->height != frag.height || path->mm3_per_mm != frag.mm3_per_mm) {
                    path = nullptr;
                }
                // Merging with the previous path. This can only happen if the current layer was reduced by a base layer, which was split into a base and interface layer.
            }
            if (path == nullptr) {
                // Allocate a new path.
                multipath.paths.push_back(ExtrusionPath(extrusion_role, frag.mm3_per_mm, frag.width, frag.height));
                path = &multipath.paths.back();
            }
            // The Clipper library may flip the order of the clipped polylines arbitrarily.
            // Reverse the source polyline, if connecting to the end.
            if (! fragment_end_min.is_start)
                frag_polyline.reverse();
            // Enforce exact overlap of the end points of successive fragments.
            assert(frag_polyline.points.front() == pt_current);
            frag_polyline.points.front() = pt_current;
            // Don't repeat the first point.
            if (! path->polyline.points.empty())
                path->polyline.points.pop_back();
            // Consume the fragment's polyline, remove it from the input fragments, so it will be ignored the next time.
            path->polyline.append(std::move(frag_polyline));
            frag_polyline.points.clear();
            pt_current = path->polyline.points.back();
            if (pt_current == pt_end) {
                // End of the path.
                break;
            }
        }
        if (!multipath.paths.empty()) {
            if (multipath.paths.size() == 1) {
                // This path was not fragmented.
                extrusions_in_out.append(ExtrusionEntitiesPtr{ new ExtrusionPath(std::move(multipath.paths.front())) });
            } else {
                // This path was fragmented. Copy the collection as a whole object, so the order inside the collection will not be changed
                // during the chaining of extrusions_in_out.
                extrusions_in_out.append(ExtrusionEntitiesPtr{ new ExtrusionMultiPath(std::move(multipath)) });
            }
        }
    }
    // If there are any non-consumed fragments, add them separately.
    //FIXME this shall not happen, if the Clipper works as expected and all paths split to fragments could be re-connected.
    for (auto it_fragment = path_fragments.begin(); it_fragment != path_fragments.end(); ++ it_fragment)
        extrusion_entities_append_paths(extrusions_in_out.set_entities(), std::move(it_fragment->polylines), extrusion_role, it_fragment->mm3_per_mm, it_fragment->width, it_fragment->height);
}

void PrintObjectSupportMaterial::generate_toolpaths(
    SupportLayerPtrs    &support_layers,
    const MyLayersPtr   &raft_layers,
    const MyLayersPtr   &bottom_contacts,
    const MyLayersPtr   &top_contacts,
    const MyLayersPtr   &intermediate_layers,
    const MyLayersPtr   &interface_layers,
    const MyLayersPtr   &base_interface_layers) const
{
    // loop_interface_processor with a given circle radius.
    LoopInterfaceProcessor loop_interface_processor(1.5 * m_support_params.support_material_interface_flow.scaled_width());
    loop_interface_processor.n_contact_loops = this->has_contact_loops() ? 1 : 0;

    //std::vector<float>      angles { m_support_params.base_angle };
    //if (m_object_config->support_material_pattern.value == smpRectilinearGrid)
    //    angles.push_back(m_support_params.interface_angle);

    BoundingBox bbox_object(Point(-scale_(1.), -scale_(1.0)), Point(scale_(1.), scale_(1.)));

//    const coordf_t link_max_length_factor = 3.;
    const coordf_t link_max_length_factor = 0.;

    float raft_angle_1st_layer  = 0.f;
    float raft_angle_base       = 0.f;
    float raft_angle_interface  = 0.f;
    size_t raft_top_interface_idx  = m_slicing_params->interface_raft_layers == 0 ? 0 : (m_slicing_params->base_raft_layers + m_slicing_params->interface_raft_layers - 1);
    if (m_slicing_params->base_raft_layers > 1) {
        // There are all raft layer types (1st layer, base, interface & contact layers) available.
        raft_angle_1st_layer  = m_support_params.interface_angle;
        raft_angle_base       = m_support_params.base_angle;
        raft_angle_interface  = m_support_params.interface_angle;
    } else if (m_slicing_params->base_raft_layers == 1 || m_slicing_params->interface_raft_layers > 1) {
        // 1st layer, interface & contact layers available.
        raft_angle_1st_layer  = m_support_params.base_angle;
        if (this->has_support())
            // Print 1st layer at 45 degrees from both the interface and base angles as both can land on the 1st layer.
            raft_angle_1st_layer += 0.7854f;
        raft_angle_interface  = m_support_params.interface_angle;
    } else if (m_slicing_params->interface_raft_layers == 1) {
        // Only the contact raft layer is non-empty, which will be printed as the 1st layer.
        assert(m_slicing_params->base_raft_layers == 0);
        assert(m_slicing_params->interface_raft_layers == 1);
        assert(m_slicing_params->raft_layers() == 1 && raft_layers.size() == 0);
    } else {
        // No raft.
        assert(m_slicing_params->base_raft_layers == 0);
        assert(m_slicing_params->interface_raft_layers == 0);
        assert(m_slicing_params->raft_layers() == 0 && raft_layers.size() == 0);
    }

    // Insert the raft base layers.
    size_t n_raft_layers = size_t(std::max(0, int(m_slicing_params->raft_layers()) - 1));
    tbb::parallel_for(tbb::blocked_range<size_t>(0, n_raft_layers),
        [this, &support_layers, &raft_layers,
            &bbox_object, raft_angle_1st_layer, raft_angle_base, raft_angle_interface, link_max_length_factor]
            (const tbb::blocked_range<size_t>& range) {
        for (size_t support_layer_id = range.begin(); support_layer_id < range.end(); ++ support_layer_id)
        {
            assert(support_layer_id < raft_layers.size());
            SupportLayer &support_layer = *support_layers[support_layer_id];
            assert(support_layer.support_fills.entities().empty());
            MyLayer      &raft_layer    = *raft_layers[support_layer_id];

            std::unique_ptr<Fill> filler_interface = std::unique_ptr<Fill>(Fill::new_from_type(m_support_params.contact_fill_pattern)); //m_support_params.interface_fill_pattern)); FIXME choose
            std::unique_ptr<Fill> filler_support   = std::unique_ptr<Fill>(Fill::new_from_type(m_support_params.base_fill_pattern));
            std::unique_ptr<FillWithPerimeter> filler_support_with_sheath = std::make_unique<FillWithPerimeter>((Fill::new_from_type(m_support_params.base_fill_pattern)));
            filler_support_with_sheath->ratio_fill_inside = 0.2f;
            std::unique_ptr<FillWithPerimeter> filler_dense = std::make_unique<FillWithPerimeter>((Fill::new_from_type(ipRectilinear)));
            filler_dense->ratio_fill_inside = 0.2f;
            filler_interface->set_bounding_box(bbox_object);
            filler_support->set_bounding_box(bbox_object);

            // Print the support base below the support columns, or the support base for the support columns plus the contacts.
            if (support_layer_id > 0) {
                const Polygons &to_infill_polygons = (support_layer_id < m_slicing_params->base_raft_layers) ? 
                    raft_layer.polygons :
                    //FIXME misusing contact_polygons for support columns.
                    ((raft_layer.contact_polygons == nullptr) ? Polygons() : *raft_layer.contact_polygons);
                if (! to_infill_polygons.empty()) {
                    assert(! raft_layer.bridging);
                    Flow flow = Flow::new_from_width(float(m_support_params.raft_flow.width()), m_support_params.raft_flow.nozzle_diameter(), float(raft_layer.height), m_support_params.raft_flow.spacing_ratio());
                    Fill * filler = m_support_params.with_sheath ? filler_support_with_sheath.get() : filler_support.get();
                    filler->angle = raft_angle_base;
                    filler->link_max_length = scale_t(m_support_params.raft_flow.spacing() * link_max_length_factor / m_support_params.support_density);
                    fill_expolygons_generate_paths(
                        // Destination
                        support_layer.support_fills.set_entities(),
                        // Regions to fill
                        closing_ex(to_infill_polygons, float(SCALED_EPSILON), float(SCALED_EPSILON + 0.5 * flow.scaled_width())),
                        // Filler and its parameters
                        filler, float(m_support_params.support_density),
                        // Extrusion parameters
                        erSupportMaterial, flow, m_support_params.raft_flow.spacing(),
                        m_object->print()->default_region_config());
#ifndef NDEBUG
                    support_layer.support_fills.visit(verifier);
#endif // NDEBUG
                }
            }

            Fill *filler = filler_interface.get();
            Flow  flow = m_support_params.first_layer_flow;
            float density = 0.f;
            double spacing = 0.f;
            if (support_layer_id == 0) {
                // Base flange.
                filler = filler_dense.get();
                filler->angle = raft_angle_1st_layer;
                density       = float(m_object_config->raft_first_layer_density.value * 0.01);
                spacing = m_support_params.first_layer_flow.spacing();
            } else if (support_layer_id >= m_slicing_params->base_raft_layers) {
                filler->angle = raft_angle_interface + ((support_layer_id - m_slicing_params->base_raft_layers) * m_support_params.interface_angle_incr);
                // We don't use $base_flow->spacing because we need a constant spacing
                // value that guarantees that all layers are correctly aligned.
                spacing = m_support_params.raft_interface_flow.spacing();
                assert(! raft_layer.bridging);
                float nzd = m_support_params.raft_interface_flow.nozzle_diameter();
                flow = !raft_layer.bridging ?
                    Flow::new_from_width(float(m_support_params.raft_interface_flow.width()), nzd, float(raft_layer.height), m_support_params.raft_interface_flow.spacing_ratio()) :
                    Flow::bridging_flow(nzd * std::sqrt(m_support_params.raft_bridge_flow_ratio), nzd);
                density       = float(m_support_params.interface_density);
            } else
                continue;
            filler->link_max_length = scale_t(spacing * link_max_length_factor / density);
            fill_expolygons_generate_paths(
                // Destination
                support_layer.support_fills.set_entities(), 
                // Regions to fill
                closing_ex(raft_layer.polygons, float(SCALED_EPSILON), float(SCALED_EPSILON + 0.5 * flow.scaled_width())),
                // Filler and its parameters
                filler, density,
                // Extrusion parameters
                (support_layer_id < m_slicing_params->base_raft_layers) ? erSupportMaterial : erSupportMaterialInterface, flow, spacing, 
                m_object->print()->default_region_config());
#ifndef NDEBUG
            support_layer.support_fills.visit(verifier);
#endif // NDEBUG
        }
    });

    struct LayerCacheItem {
        LayerCacheItem(MyLayerExtruded *layer_extruded = nullptr) : layer_extruded(layer_extruded) {}
        MyLayerExtruded         *layer_extruded;
        std::vector<MyLayer*>    overlapping;
    };
    struct LayerCache {
        MyLayerExtruded                                     bottom_contact_layer;
        MyLayerExtruded                                     top_contact_layer;
        MyLayerExtruded                                     base_layer;
        MyLayerExtruded                                     interface_layer;
        MyLayerExtruded                                     base_interface_layer;
        boost::container::static_vector<LayerCacheItem, 5>  nonempty;

        void add_nonempty_and_sort() {
            for (MyLayerExtruded *item : { &bottom_contact_layer, &top_contact_layer, &interface_layer, &base_interface_layer, &base_layer })
                if (! item->empty())
                    this->nonempty.emplace_back(item);
            // Sort the layers with the same print_z coordinate by their heights, thickest first.
            std::stable_sort(this->nonempty.begin(), this->nonempty.end(), [](const LayerCacheItem &lc1, const LayerCacheItem &lc2) { return lc1.layer_extruded->layer->height > lc2.layer_extruded->layer->height; });
        }
    };
    std::vector<LayerCache>             layer_caches(support_layers.size());

    // Filler for the 1st layer interface.
    std::unique_ptr<FillWithPerimeter> filler_first_layer_ptr = std::make_unique<FillWithPerimeter>(Fill::new_from_type(ipRectilinear));
    filler_first_layer_ptr->ratio_fill_inside = 0.2f;
    tbb::parallel_for(tbb::blocked_range<size_t>(n_raft_layers, support_layers.size()),
        [this, &support_layers, &bottom_contacts, &top_contacts, &intermediate_layers, &interface_layers, &base_interface_layers, &layer_caches, &loop_interface_processor, 
            &bbox_object, /*&angles,*/ link_max_length_factor, &filler_first_layer_ptr, &raft_top_interface_idx, &raft_angle_interface]
            (const tbb::blocked_range<size_t>& range) {
        // Indices of the 1st layer in their respective container at the support layer height.
        size_t idx_layer_bottom_contact   = size_t(-1);
        size_t idx_layer_top_contact      = size_t(-1);
        size_t idx_layer_intermediate     = size_t(-1);
        size_t idx_layer_interface        = size_t(-1);
        size_t idx_layer_base_interface   = size_t(-1);
        const InfillPattern fill_type_first_layer    = ipRectiWithPerimeter;
        std::unique_ptr<Fill> filler_interface       = std::unique_ptr<Fill>(Fill::new_from_type(m_support_params.contact_fill_pattern));
        std::unique_ptr<Fill> filler_intermediate_interface = std::unique_ptr<Fill>(Fill::new_from_type(ipRectilinear));
        // Filler for the base interface (to be used for soluble interface / non soluble base, to produce non soluble interface layer below soluble interface layer).
        std::unique_ptr<Fill> filler_base_interface  = std::unique_ptr<Fill>(base_interface_layers.empty() ? nullptr : 
            Fill::new_from_type(m_support_params.interface_density > 0.95 || m_support_params.with_sheath ? ipRectilinear : ipSupportBase));
        std::unique_ptr<Fill> filler_support;
        if (m_support_params.with_sheath) {
            FillWithPerimeter *ptr = new FillWithPerimeter(Fill::new_from_type(m_support_params.base_fill_pattern));
            ptr->ratio_fill_inside = 0.2f;
            filler_support.reset(ptr);
        } else {
            filler_support.reset(Fill::new_from_type(m_support_params.base_fill_pattern));
        }
        filler_interface->set_bounding_box(bbox_object);
        filler_intermediate_interface->set_bounding_box(bbox_object);
        if (range.begin() == 0)
            filler_first_layer_ptr->set_bounding_box(bbox_object);
        if (filler_base_interface)
            filler_base_interface->set_bounding_box(bbox_object);
        filler_support->set_bounding_box(bbox_object);
        for (size_t support_layer_id = range.begin(); support_layer_id < range.end(); ++ support_layer_id)
        {
            SupportLayer &support_layer = *support_layers[support_layer_id];
            LayerCache   &layer_cache   = layer_caches[support_layer_id];
            float         interface_angle_delta = 0;
            if (m_support_params.interface_angle_incr == 0 && m_object_config->support_material_style.value == smsSnug) {
                interface_angle_delta = (support_layer.interface_id() & 1) ? float(-M_PI / 4.) : float(+M_PI / 4.);
            } else if (m_support_params.interface_angle_incr > 0) {
                interface_angle_delta = support_layer.interface_id() * m_support_params.interface_angle_incr;
            }

            //compute if the support has to switch its angle
            float suppport_angle = m_support_params.base_angle;
            if (m_support_params.base_angle_height > 0 && (int(support_layer.print_z / m_support_params.base_angle_height)) % 2 == 1) {
                suppport_angle += float(M_PI) / 2;
            }

            // Find polygons with the same print_z.
            MyLayerExtruded &bottom_contact_layer = layer_cache.bottom_contact_layer;
            MyLayerExtruded &top_contact_layer    = layer_cache.top_contact_layer;
            MyLayerExtruded &base_layer           = layer_cache.base_layer;
            MyLayerExtruded &interface_layer      = layer_cache.interface_layer;
            MyLayerExtruded &base_interface_layer = layer_cache.base_interface_layer;
            // Increment the layer indices to find a layer at support_layer.print_z.
            {
                auto fun = [&support_layer](const MyLayer *l){ return l->print_z >= support_layer.print_z - EPSILON; };
                idx_layer_bottom_contact  = idx_higher_or_equal(bottom_contacts,     idx_layer_bottom_contact,  fun);
                idx_layer_top_contact     = idx_higher_or_equal(top_contacts,        idx_layer_top_contact,     fun);
                idx_layer_intermediate    = idx_higher_or_equal(intermediate_layers, idx_layer_intermediate,    fun);
                idx_layer_interface       = idx_higher_or_equal(interface_layers,    idx_layer_interface,       fun);
                idx_layer_base_interface  = idx_higher_or_equal(base_interface_layers, idx_layer_base_interface,fun);
            }
            // Copy polygons from the layers.
            if (idx_layer_bottom_contact < bottom_contacts.size() && bottom_contacts[idx_layer_bottom_contact]->print_z < support_layer.print_z + EPSILON)
                bottom_contact_layer.layer = bottom_contacts[idx_layer_bottom_contact];
            if (idx_layer_top_contact < top_contacts.size() && top_contacts[idx_layer_top_contact]->print_z < support_layer.print_z + EPSILON)
                top_contact_layer.layer = top_contacts[idx_layer_top_contact];
            if (idx_layer_interface < interface_layers.size() && interface_layers[idx_layer_interface]->print_z < support_layer.print_z + EPSILON)
                interface_layer.layer = interface_layers[idx_layer_interface];
            if (idx_layer_base_interface < base_interface_layers.size() && base_interface_layers[idx_layer_base_interface]->print_z < support_layer.print_z + EPSILON)
                base_interface_layer.layer = base_interface_layers[idx_layer_base_interface];
            if (idx_layer_intermediate < intermediate_layers.size() && intermediate_layers[idx_layer_intermediate]->print_z < support_layer.print_z + EPSILON)
                base_layer.layer = intermediate_layers[idx_layer_intermediate];

            if (m_object_config->support_material_interface_layers == 0) {
                // If no top interface layers were requested, we treat the contact layer exactly as a generic base layer.
                if (m_support_params.can_merge_support_regions) {
                    if (base_layer.could_merge(top_contact_layer)) 
                        base_layer.merge(std::move(top_contact_layer));
                    else if (base_layer.empty())
                        base_layer = std::move(top_contact_layer);
                }
            } else {
                loop_interface_processor.generate(top_contact_layer, m_support_params.support_material_interface_flow);
                // If no loops are allowed, we treat the contact layer exactly as a generic interface layer.
                // Merge interface_layer into top_contact_layer, as the top_contact_layer is not synchronized and therefore it will be used
                // to trim other layers.
                if (top_contact_layer.could_merge(interface_layer))
                    top_contact_layer.merge(std::move(interface_layer));
            } 
            if ((m_object_config->support_material_interface_layers == 0 || m_object_config->support_material_bottom_interface_layers == 0) && m_support_params.can_merge_support_regions) {
                if (base_layer.could_merge(bottom_contact_layer))
                    base_layer.merge(std::move(bottom_contact_layer));
                else if (base_layer.empty() && ! bottom_contact_layer.empty() && ! bottom_contact_layer.layer->bridging)
                    base_layer = std::move(bottom_contact_layer);
            } else if (bottom_contact_layer.could_merge(top_contact_layer))
                top_contact_layer.merge(std::move(bottom_contact_layer));
            else if (bottom_contact_layer.could_merge(interface_layer))
                bottom_contact_layer.merge(std::move(interface_layer));

#if 0
            if ( ! interface_layer.empty() && ! base_layer.empty()) {
                // turn base support into interface when it's contained in our holes
                // (this way we get wider interface anchoring)
                //FIXME The intention of the code below is unclear. One likely wanted to just merge small islands of base layers filling in the holes
                // inside interface layers, but the code below fills just too much, see GH #4570
                Polygons islands = top_level_islands(interface_layer.layer->polygons);
                polygons_append(interface_layer.layer->polygons, intersection(base_layer.layer->polygons, islands));
                base_layer.layer->polygons = diff(base_layer.layer->polygons, islands);
            }
#endif

            // Top and bottom contacts, interface layers.
            for (size_t i = 0; i < 3; ++ i) {
                MyLayerExtruded &layer_ex = (i == 0) ? top_contact_layer : (i == 1 ? bottom_contact_layer : interface_layer);
                if (layer_ex.empty() || layer_ex.polygons_to_extrude().empty())
                    continue;
                bool interface_as_base = m_object_config->support_material_interface_layers.value == 0 || 
                    (m_object_config->support_material_bottom_interface_layers == 0 && &layer_ex == &bottom_contact_layer);
                //FIXME Bottom interfaces are extruded with the briding flow. Some bridging layers have its height slightly reduced, therefore
                // the bridging flow does not quite apply. Reduce the flow to area of an ellipse? (A = pi * a * b)
                Flow interface_flow = layer_ex.layer->bridging ?
                    Flow::bridging_flow(layer_ex.layer->height, m_support_params.support_material_bottom_interface_flow.nozzle_diameter()) :
                    (interface_as_base ? &m_support_params.support_material_flow : &m_support_params.support_material_interface_flow)->with_height(float(layer_ex.layer->height));
                Fill *filler = i == 2 ? filler_intermediate_interface.get() : filler_interface.get();
                //filler->layer_id = support_layer_id; // don't do that, or the filler will rotate thigns from that layerid
                filler->z = support_layer.print_z;
                float supp_density = m_support_params.interface_density;
                coordf_t filler_spacing;
                //if first layer and solid first layer : draw concentric with 100% density
                if (support_layer.id() == 0) {
                    filler = filler_first_layer_ptr.get();
                    supp_density = float(this->m_object_config->raft_first_layer_density.get_abs_value(1.));
                    interface_flow = m_support_params.first_layer_flow;
                    filler->angle = 0;
                    filler_spacing = interface_flow.spacing();
                } else {
                    if (raft_top_interface_idx == support_layer_id) {
                        filler->angle = raft_angle_interface + ((support_layer_id - m_slicing_params->base_raft_layers) * m_support_params.interface_angle_incr);
                        supp_density = interface_as_base ? m_support_params.support_density : m_support_params.interface_density;
                        filler_spacing = interface_as_base ? m_support_params.raft_flow.spacing() : m_support_params.raft_interface_flow.spacing();
                    } else {
                        filler->angle = interface_as_base ?
                            // If zero interface layers are configured, use the same angle as for the base layers.
                            suppport_angle : //angles[support_layer_id % angles.size()] :
                            // Use interface angle for the interface layers.
                            m_support_params.interface_angle + interface_angle_delta;
                        supp_density = interface_as_base ? m_support_params.support_density : m_support_params.interface_density;
                        filler_spacing = interface_as_base ? m_support_params.support_material_flow.spacing() : m_support_params.support_material_interface_flow.spacing();
                    }
                    filler->link_max_length = scale_t(filler_spacing * link_max_length_factor / supp_density);
                }
                
                fill_expolygons_generate_paths(
                    // Destination
                    layer_ex.extrusions.set_entities(), 
                    // Regions to fill
                    union_safety_offset_ex(layer_ex.polygons_to_extrude()),
                    // Filler and its parameters
                    filler, float(supp_density),
                    // Extrusion parameters
                    interface_as_base ? erSupportMaterial : erSupportMaterialInterface, interface_flow, filler_spacing,
                    m_object->print()->default_region_config());
            }

            // Base interface layers under soluble interfaces
            if ( ! base_interface_layer.empty() && ! base_interface_layer.polygons_to_extrude().empty()) {
                Fill *filler = filler_base_interface.get();
                coordf_t filler_spacing = filler->get_spacing();
                //FIXME Bottom interfaces are extruded with the briding flow. Some bridging layers have its height slightly reduced, therefore
                // the bridging flow does not quite apply. Reduce the flow to area of an ellipse? (A = pi * a * b)
                assert(! base_interface_layer.layer->bridging);
                Flow interface_flow = m_support_params.support_material_flow.with_height(float(base_interface_layer.layer->height));
                filler->angle   = m_support_params.interface_angle + interface_angle_delta;
                filler_spacing = m_support_params.support_material_interface_flow.spacing();
                filler->link_max_length = scale_t(filler_spacing * link_max_length_factor / m_support_params.interface_density);
                fill_expolygons_generate_paths(
                    // Destination
                    base_interface_layer.extrusions.set_entities(), 
                    //base_layer_interface.extrusions,
                    // Regions to fill
                    union_safety_offset_ex(base_interface_layer.polygons_to_extrude()),
                    // Filler and its parameters
                    filler, float(m_support_params.interface_density),
                    // Extrusion parameters
                    erSupportMaterial, interface_flow, filler_spacing,
                    m_object->print()->default_region_config());
            }

            // Base support or flange.
            if (! base_layer.empty() && ! base_layer.polygons_to_extrude().empty()) {
                Fill *filler = filler_support.get();
                coordf_t filler_spacing = m_support_params.support_material_flow.spacing();
                // We don't use $base_flow->spacing because we need a constant spacing
                // value that guarantees that all layers are correctly aligned.
                assert(! base_layer.layer->bridging);
                auto flow = m_support_params.support_material_flow.with_height(float(base_layer.layer->height));
                float density = float(m_support_params.support_density);
                bool  sheath  = m_support_params.with_sheath;
                if (base_layer.layer->bottom_z < EPSILON) {
					filler = filler_first_layer_ptr.get();
					filler->angle = Geometry::deg2rad(float(m_object_config->support_material_angle.value + 90.));
					density = float(m_object_config->raft_first_layer_density.get_abs_value(1.));
					filler->link_max_length = scale_t(filler_spacing * link_max_length_factor / density);
                    flow = m_support_params.first_layer_flow;
                    // use the proper spacing for first layer as we don't need to align
                    // its pattern to the other layers
                    filler_spacing = flow.spacing();
                } else{
                    //filler->angle = angles[support_layer_id % angles.size()];
                    filler->angle = suppport_angle;
                    filler->link_max_length = coord_t(scale_(filler_spacing * link_max_length_factor / m_support_params.support_density));
                }
                fill_expolygons_generate_paths(
                    // Destination
                    base_layer.extrusions.set_entities(),
                    // Regions to fill
                    closing_ex(base_layer.polygons_to_extrude(), float(SCALED_EPSILON), float(SCALED_EPSILON + 0.5 * flow.scaled_width())),
                    // Filler and its parameters
                    filler, density,
                    // Extrusion parameters
                    erSupportMaterial, flow, filler_spacing,
                    m_object->print()->default_region_config());

            }

            // Merge base_interface_layers to base_layers to avoid unneccessary retractions
            if (! base_layer.empty() && ! base_interface_layer.empty() && ! base_layer.polygons_to_extrude().empty() && ! base_interface_layer.polygons_to_extrude().empty() &&
                base_layer.could_merge(base_interface_layer))
                base_layer.merge(std::move(base_interface_layer));

            layer_cache.add_nonempty_and_sort();

            // Collect the support areas with this print_z into islands, as there is no need
            // for retraction over these islands.
            Polygons polys;
            // Collect the extrusions, sorted by the bottom extrusion height.
            for (LayerCacheItem &layer_cache_item : layer_cache.nonempty) {
                // Collect islands to polys.
                layer_cache_item.layer_extruded->polygons_append(polys);
                // The print_z of the top contact surfaces and bottom_z of the bottom contact surfaces are "free"
                // in a sense that they are not synchronized with other support layers. As the top and bottom contact surfaces
                // are inflated to achieve a better anchoring, it may happen, that these surfaces will at least partially
                // overlap in Z with another support layers, leading to over-extrusion.
                // Mitigate the over-extrusion by modulating the extrusion rate over these regions.
                // The print head will follow the same print_z, but the layer thickness will be reduced
                // where it overlaps with another support layer.
                //FIXME When printing a briging path, what is an equivalent height of the squished extrudate of the same width?
                // Collect overlapping top/bottom surfaces.
                layer_cache_item.overlapping.reserve(20);
                coordf_t bottom_z = layer_cache_item.layer_extruded->layer->bottom_print_z() + EPSILON;
                auto add_overlapping = [&layer_cache_item, bottom_z](const MyLayersPtr &layers, size_t idx_top) {
                    for (int i = int(idx_top) - 1; i >= 0 && layers[i]->print_z > bottom_z; -- i)
                        layer_cache_item.overlapping.push_back(layers[i]);
                };
                add_overlapping(top_contacts, idx_layer_top_contact);
                if (layer_cache_item.layer_extruded->layer->layer_type == sltBottomContact) {
                    // Bottom contact layer may overlap with a base layer, which may be changed to interface layer.
                    add_overlapping(intermediate_layers,   idx_layer_intermediate);
                    add_overlapping(interface_layers,      idx_layer_interface);
                    add_overlapping(base_interface_layers, idx_layer_base_interface);
                }
                // Order the layers by lexicographically by an increasing print_z and a decreasing layer height.
                std::stable_sort(layer_cache_item.overlapping.begin(), layer_cache_item.overlapping.end(), [](auto *l1, auto *l2) { return *l1 < *l2; });
            }
            if (! polys.empty())
                expolygons_append(support_layer.support_islands.expolygons, union_ex(polys));
        } // for each support_layer_id
    });

    // Now modulate the support layer height in parallel.
    tbb::parallel_for(tbb::blocked_range<size_t>(n_raft_layers, support_layers.size()),
        [&support_layers, &layer_caches]
            (const tbb::blocked_range<size_t>& range) {
        for (size_t support_layer_id = range.begin(); support_layer_id < range.end(); ++ support_layer_id) {
            SupportLayer &support_layer = *support_layers[support_layer_id];
            LayerCache   &layer_cache   = layer_caches[support_layer_id];
            // For all extrusion types at this print_z, ordered by decreasing layer height:
            for (LayerCacheItem &layer_cache_item : layer_cache.nonempty) {
                if (layer_cache_item.layer_extruded->extrusions.empty()) continue;
                // Trim the extrusion height from the bottom by the overlapping layers.
                modulate_extrusion_by_overlapping_layers(layer_cache_item.layer_extruded->extrusions, *layer_cache_item.layer_extruded->layer, layer_cache_item.overlapping);
                if (layer_cache_item.layer_extruded->extrusions.empty()) continue;
#ifndef NDEBUG
                layer_cache_item.layer_extruded->extrusions.visit(verifier);
#endif // NDEBUG
                support_layer.support_fills.append(std::move(layer_cache_item.layer_extruded->extrusions));
#ifndef NDEBUG
                support_layer.support_fills.visit(verifier);
#endif // NDEBUG
            }
        }
    });

#ifndef NDEBUG
    const SupportLayer* support_layer_current = nullptr;
    int idx = 0;
    for (const SupportLayer* support_layer : support_layers) {
        support_layer_current = support_layer;
        if(!support_layer->support_fills.empty())
            support_layer->support_fills.visit(verifier);
        idx++;
    }
#endif // NDEBUG
}

/*
void PrintObjectSupportMaterial::clip_by_pillars(
    const PrintObject   &object,
    LayersPtr           &bottom_contacts,
    LayersPtr           &top_contacts,
    LayersPtr           &intermediate_contacts);

{
    // this prevents supplying an empty point set to BoundingBox constructor
    if (top_contacts.empty())
        return;

    coord_t pillar_size    = scale_(PILLAR_SIZE);
    coord_t pillar_spacing = scale_(PILLAR_SPACING);
    
    // A regular grid of pillars, filling the 2D bounding box.
    Polygons grid;
    {
        // Rectangle with a side of 2.5x2.5mm.
        Polygon pillar;
        pillar.points.push_back(Point(0, 0));
        pillar.points.push_back(Point(pillar_size, 0));
        pillar.points.push_back(Point(pillar_size, pillar_size));
        pillar.points.push_back(Point(0, pillar_size));
        
        // 2D bounding box of the projection of all contact polygons.
        BoundingBox bbox;
        for (LayersPtr::const_iterator it = top_contacts.begin(); it != top_contacts.end(); ++ it)
            bbox.merge(get_extents((*it)->polygons));
        grid.reserve(size_t(ceil(bb.size()(0) / pillar_spacing)) * size_t(ceil(bb.size()(1) / pillar_spacing)));
        for (coord_t x = bb.min(0); x <= bb.max(0) - pillar_size; x += pillar_spacing) {
            for (coord_t y = bb.min(1); y <= bb.max(1) - pillar_size; y += pillar_spacing) {
                grid.push_back(pillar);
                for (size_t i = 0; i < pillar.points.size(); ++ i)
                    grid.back().points[i].translate(Point(x, y));
            }
        }
    }
    
    // add pillars to every layer
    for my $i (0..n_support_z) {
        $shape->[$i] = [ @$grid ];
    }
    
    // build capitals
    for my $i (0..n_support_z) {
        my $z = $support_z->[$i];
        
        my $capitals = intersection(
            $grid,
            $contact->{$z} // [],
        );
        
        // work on one pillar at time (if any) to prevent the capitals from being merged
        // but store the contact area supported by the capital because we need to make 
        // sure nothing is left
        my $contact_supported_by_capitals = [];
        foreach my $capital (@$capitals) {
            // enlarge capital tops
            $capital = offset([$capital], +($pillar_spacing - $pillar_size)/2);
            push @$contact_supported_by_capitals, @$capital;
            
            for (my $j = $i-1; $j >= 0; $j--) {
                my $jz = $support_z->[$j];
                $capital = offset($capital, -$self->interface_flow->scaled_width/2);
                last if !@$capitals;
                push @{ $shape->[$j] }, @$capital;
            }
        }
        
        // Capitals will not generally cover the whole contact area because there will be
        // remainders. For now we handle this situation by projecting such unsupported
        // areas to the ground, just like we would do with a normal support.
        my $contact_not_supported_by_capitals = diff(
            $contact->{$z} // [],
            $contact_supported_by_capitals,
        );
        if (@$contact_not_supported_by_capitals) {
            for (my $j = $i-1; $j >= 0; $j--) {
                push @{ $shape->[$j] }, @$contact_not_supported_by_capitals;
            }
        }
    }
}

sub clip_with_shape {
    my ($self, $support, $shape) = @_;
    
    foreach my $i (keys %$support) {
        // don't clip bottom layer with shape so that we 
        // can generate a continuous base flange 
        // also don't clip raft layers
        next if $i == 0;
        next if $i < $self->object_config->raft_layers;
        $support->{$i} = intersection(
            $support->{$i},
            $shape->[$i],
        );
    }
}
*/

} // namespace Slic3r<|MERGE_RESOLUTION|>--- conflicted
+++ resolved
@@ -3418,24 +3418,16 @@
     const Flow              &flow,
     coordf_t                 spacing)
 {
-<<<<<<< HEAD
     assert(!fill_params.use_arachne);
     FillParams new_params = fill_params;
     new_params.flow = flow;
     new_params.role = role;
     filler->init_spacing(spacing, new_params);
     {
+        assert(!fill_params.use_arachne);
         Surface surface(stPosInternal | stDensSparse, std::move(expolygon));
         //TODO: catch exception here?
         filler->fill_surface_extrusion(&surface, new_params, dst);
-=======
-    Surface surface(stInternal, std::move(expolygon));
-    Polylines polylines;
-    try {
-        assert(!fill_params.use_arachne);
-        polylines = filler->fill_surface(&surface, fill_params);
-    } catch (InfillFailedException &) {
->>>>>>> ec2f533e
     }
 }
 
