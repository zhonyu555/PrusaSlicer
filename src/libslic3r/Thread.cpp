#ifdef _WIN32
	#include <windows.h>
	#include <boost/nowide/convert.hpp>
#else
	// any posix system
	#include <pthread.h>
#endif

#include <atomic>
#include <condition_variable>
#include <mutex>
#include <tbb/parallel_for.h>
#include <tbb/tbb_thread.h>
#include <tbb/task_arena.h>
#include <tbb/task_scheduler_init.h>

#include "Thread.hpp"

namespace Slic3r {

#ifdef _WIN32
// The new API is better than the old SEH style thread naming since the names also show up in crash dumpsand ETW traces.
// Because the new API is only available on newer Windows 10, look it up dynamically.

typedef HRESULT(__stdcall* SetThreadDescriptionType)(HANDLE, PCWSTR);
typedef HRESULT(__stdcall* GetThreadDescriptionType)(HANDLE, PWSTR*);

static bool 					s_SetGetThreadDescriptionInitialized = false;
static HMODULE					s_hKernel32 = nullptr;
static SetThreadDescriptionType s_fnSetThreadDescription = nullptr;
static GetThreadDescriptionType	s_fnGetThreadDescription = nullptr;

static bool WindowsGetSetThreadNameAPIInitialize()
{
	if (! s_SetGetThreadDescriptionInitialized) {
		// Not thread safe! It is therefore a good idea to name the main thread before spawning worker threads
		// to initialize 
		s_hKernel32 = LoadLibraryW(L"Kernel32.dll");
		if (s_hKernel32) {
			s_fnSetThreadDescription = (SetThreadDescriptionType)::GetProcAddress(s_hKernel32, "SetThreadDescription");
			s_fnGetThreadDescription = (GetThreadDescriptionType)::GetProcAddress(s_hKernel32, "GetThreadDescription");
		}
		s_SetGetThreadDescriptionInitialized = true;
	}
	return s_fnSetThreadDescription && s_fnGetThreadDescription;
}

#ifndef NDEBUG
	// Use the old way by throwing an exception, so at least in Debug mode the thread names are shown by the debugger.
	static constexpr DWORD MSVC_SEH_EXCEPTION_NAME_THREAD = 0x406D1388;

#pragma pack(push,8)
	typedef struct tagTHREADNAME_INFO
	{
		DWORD  dwType; 		// Must be 0x1000.
		LPCSTR szName; 		// Pointer to name (in user addr space).
		DWORD  dwThreadID; 	// Thread ID (-1=caller thread).
		DWORD  dwFlags; 	// Reserved for future use, must be zero.
	} THREADNAME_INFO;
#pragma pack(pop)

	static void WindowsSetThreadNameSEH(HANDLE hThread, const char* thread_name)
	{
		THREADNAME_INFO info;
		info.dwType 	= 0x1000;
		info.szName 	= thread_name;
		info.dwThreadID = ::GetThreadId(hThread);
		info.dwFlags 	= 0;
		__try {
			RaiseException(MSVC_SEH_EXCEPTION_NAME_THREAD, 0, sizeof(info) / sizeof(ULONG_PTR), (ULONG_PTR*)&info);
		} __except (EXCEPTION_EXECUTE_HANDLER) {
		}
	}
#endif // NDEBUG

static bool WindowsSetThreadName(HANDLE hThread, const char *thread_name)
{
	if (! WindowsGetSetThreadNameAPIInitialize()) {
#ifdef NDEBUG
		return false;
#else // NDEBUG
		// Running on Windows 7 or old Windows 7 in debug mode,
		// inform the debugger about the thread name by throwing an SEH.
		WindowsSetThreadNameSEH(hThread, thread_name);
		return true;
#endif // NDEBUG
	}

	size_t len = strlen(thread_name);
	if (len < 1024) {
		// Allocate the temp string on stack.
		wchar_t buf[1024];
		s_fnSetThreadDescription(hThread, boost::nowide::widen(buf, 1024, thread_name));
	} else {
		// Allocate dynamically.
		s_fnSetThreadDescription(hThread, boost::nowide::widen(thread_name).c_str());
	}
	return true;
}

bool set_thread_name(std::thread &thread, const char *thread_name)
{
   	return WindowsSetThreadName(static_cast<HANDLE>(thread.native_handle()), thread_name);
}

bool set_thread_name(boost::thread &thread, const char *thread_name)
{
   	return WindowsSetThreadName(static_cast<HANDLE>(thread.native_handle()), thread_name);
}

bool set_current_thread_name(const char *thread_name)
{
    return WindowsSetThreadName(::GetCurrentThread(), thread_name);
}

std::optional<std::string> get_current_thread_name()
{
	if (! WindowsGetSetThreadNameAPIInitialize())
		return std::nullopt;

	wchar_t *ptr = nullptr;
	s_fnGetThreadDescription(::GetCurrentThread(), &ptr);
	return (ptr == nullptr) ? std::string() : boost::nowide::narrow(ptr);
}

#else // _WIN32

#ifdef __APPLE__

// Appe screwed the Posix norm.
bool set_thread_name(std::thread &thread, const char *thread_name)
{
// not supported
//   	pthread_setname_np(thread.native_handle(), thread_name);
	return false;
}

bool set_thread_name(boost::thread &thread, const char *thread_name)
{
// not supported	
//   	pthread_setname_np(thread.native_handle(), thread_name);
	return false;
}

bool set_current_thread_name(const char *thread_name)
{
	pthread_setname_np(thread_name);
	return true;
}

std::optional<std::string> get_current_thread_name()
{
// not supported	
//	char buf[16];
//	return std::string(thread_getname_np(buf, 16) == 0 ? buf : "");
	return std::nullopt;
}

#else

// posix
bool set_thread_name(std::thread &thread, const char *thread_name)
{
   	pthread_setname_np(thread.native_handle(), thread_name);
	return true;
}

bool set_thread_name(boost::thread &thread, const char *thread_name)
{
   	pthread_setname_np(thread.native_handle(), thread_name);
	return true;
}

bool set_current_thread_name(const char *thread_name)
{
	pthread_setname_np(pthread_self(), thread_name);
	return true;
}

std::optional<std::string> get_current_thread_name()
{
	char buf[16];
	return std::string(pthread_getname_np(pthread_self(), buf, 16) == 0 ? buf : "");
}

#endif

#endif // _WIN32

// Spawn (n - 1) worker threads on Intel TBB thread pool and name them by an index and a system thread ID.
void name_tbb_thread_pool_threads()
{
	static bool initialized = false;
	if (initialized)
		return;
	initialized = true;

<<<<<<< HEAD
	const size_t nthreads_hw = tbb::task_scheduler_init::default_num_threads(); //std::thread::hardware_concurrency();
=======
	// see GH issue #5661 PrusaSlicer hangs on Linux when run with non standard task affinity
	// TBB will respect the task affinity mask on Linux and spawn less threads than std::thread::hardware_concurrency().
//	const size_t nthreads_hw = std::thread::hardware_concurrency();
	const size_t nthreads_hw = tbb::this_task_arena::max_concurrency();
>>>>>>> 1076e077
	size_t 		 nthreads    = nthreads_hw;

#ifdef SLIC3R_PROFILE
	// Shiny profiler is not thread safe, thus disable parallelization.
	nthreads = 1;
#endif

	if (nthreads != nthreads_hw) 
		new tbb::task_scheduler_init(int(nthreads));

	std::atomic<size_t>		nthreads_running(0);
	std::condition_variable cv;
	std::mutex				cv_m;
	auto					master_thread_id = tbb::this_tbb_thread::get_id();
	auto					now = std::chrono::system_clock::now();
    tbb::parallel_for(
        tbb::blocked_range<size_t>(0, nthreads, 1),
        [&nthreads_running, nthreads, &master_thread_id, &cv, &cv_m, &now](const tbb::blocked_range<size_t> &range) {
        	assert(range.begin() + 1 == range.end());
        	if (nthreads_running.fetch_add(1) + 1 == nthreads) {
        		// All threads are spinning.
        		// Wake them up.
    			cv.notify_all();
        	} else {
        		// Wait for the last thread to wake the others.
				std::unique_lock<std::mutex> lk(cv_m);
				// here can be deadlock with the main that creates me.
			    cv.wait_until(lk, now + std::chrono::milliseconds(50), [&nthreads_running, nthreads]{return nthreads_running == nthreads;});
        	}
        	auto thread_id = tbb::this_tbb_thread::get_id();
			if (thread_id == master_thread_id) {
				// The calling thread runs the 0'th task.
				//assert(range.begin() == 0);
			} else {
				//assert(range.begin() > 0);
				std::ostringstream name;
		        name << "slic3r_tbb_" << range.begin();
		        set_current_thread_name(name.str().c_str());
    		}
        });
}

}<|MERGE_RESOLUTION|>--- conflicted
+++ resolved
@@ -195,14 +195,10 @@
 		return;
 	initialized = true;
 
-<<<<<<< HEAD
-	const size_t nthreads_hw = tbb::task_scheduler_init::default_num_threads(); //std::thread::hardware_concurrency();
-=======
 	// see GH issue #5661 PrusaSlicer hangs on Linux when run with non standard task affinity
 	// TBB will respect the task affinity mask on Linux and spawn less threads than std::thread::hardware_concurrency().
 //	const size_t nthreads_hw = std::thread::hardware_concurrency();
 	const size_t nthreads_hw = tbb::this_task_arena::max_concurrency();
->>>>>>> 1076e077
 	size_t 		 nthreads    = nthreads_hw;
 
 #ifdef SLIC3R_PROFILE
