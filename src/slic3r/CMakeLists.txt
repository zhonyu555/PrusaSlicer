cmake_minimum_required(VERSION 3.13)
project(libslic3r_gui)

include(PrecompiledHeader)

set(SLIC3R_GUI_SOURCES
    pchheader.cpp
    pchheader.hpp
    GUI/AboutDialog.cpp
    GUI/AboutDialog.hpp
    GUI/SysInfoDialog.cpp
    GUI/SysInfoDialog.hpp
    GUI/KBShortcutsDialog.cpp
    GUI/KBShortcutsDialog.hpp
    GUI/BackgroundSlicingProcess.cpp
    GUI/BackgroundSlicingProcess.hpp
    GUI/BitmapCache.cpp
    GUI/BitmapCache.hpp
    GUI/CalibrationAbstractDialog.cpp
    GUI/CalibrationAbstractDialog.hpp
    GUI/CalibrationBedDialog.cpp
    GUI/CalibrationBedDialog.hpp
    GUI/CalibrationBridgeDialog.cpp
    GUI/CalibrationBridgeDialog.hpp
    GUI/CalibrationCubeDialog.cpp
    GUI/CalibrationCubeDialog.hpp
    GUI/CalibrationFlowDialog.cpp
    GUI/CalibrationFlowDialog.hpp
    GUI/CalibrationOverBridgeDialog.cpp
    GUI/CalibrationOverBridgeDialog.hpp
    GUI/CalibrationTempDialog.cpp
    GUI/CalibrationTempDialog.hpp
    GUI/CalibrationRetractionDialog.cpp
    GUI/CalibrationRetractionDialog.hpp
    GUI/ConfigSnapshotDialog.cpp
    GUI/ConfigSnapshotDialog.hpp
    GUI/3DScene.cpp
    GUI/3DScene.hpp
<<<<<<< HEAD
    GUI/FreeCADDialog.cpp
    GUI/FreeCADDialog.hpp
=======
    GUI/format.hpp
    GUI/GLShadersManager.hpp
    GUI/GLShadersManager.cpp
>>>>>>> f47ad1fd
    GUI/GLShader.cpp
    GUI/GLShader.hpp    
    GUI/GLCanvas3D.hpp
    GUI/GLCanvas3D.cpp
    GUI/OpenGLManager.hpp
    GUI/OpenGLManager.cpp
    GUI/Selection.hpp
    GUI/Selection.cpp    
    GUI/Gizmos/GLGizmosManager.cpp
    GUI/Gizmos/GLGizmosManager.hpp
    GUI/Gizmos/GLGizmosCommon.cpp
    GUI/Gizmos/GLGizmosCommon.hpp
    GUI/Gizmos/GLGizmoBase.cpp
    GUI/Gizmos/GLGizmoBase.hpp
    GUI/Gizmos/GLGizmoMove.cpp
    GUI/Gizmos/GLGizmoMove.hpp
    GUI/Gizmos/GLGizmoRotate.cpp
    GUI/Gizmos/GLGizmoRotate.hpp
    GUI/Gizmos/GLGizmoScale.cpp
    GUI/Gizmos/GLGizmoScale.hpp
    GUI/Gizmos/GLGizmoSlaSupports.cpp
    GUI/Gizmos/GLGizmoSlaSupports.hpp
    GUI/Gizmos/GLGizmoFdmSupports.cpp
    GUI/Gizmos/GLGizmoFdmSupports.hpp
    GUI/Gizmos/GLGizmoFlatten.cpp
    GUI/Gizmos/GLGizmoFlatten.hpp
    GUI/Gizmos/GLGizmoCut.cpp
    GUI/Gizmos/GLGizmoCut.hpp
    GUI/Gizmos/GLGizmoHollow.cpp
    GUI/Gizmos/GLGizmoHollow.hpp
    GUI/Gizmos/GLGizmoPainterBase.cpp
    GUI/Gizmos/GLGizmoPainterBase.hpp
    GUI/Gizmos/GLGizmoSeam.cpp
    GUI/Gizmos/GLGizmoSeam.hpp
    GUI/GLSelectionRectangle.cpp
    GUI/GLSelectionRectangle.hpp
    GUI/GLModel.hpp
    GUI/GLModel.cpp
    GUI/GLTexture.hpp
    GUI/GLTexture.cpp
    GUI/GLToolbar.hpp
    GUI/GLToolbar.cpp
    GUI/GCodeViewer.hpp
    GUI/GCodeViewer.cpp    
    GUI/Preferences.cpp
    GUI/Preferences.hpp
    GUI/PresetHints.cpp
    GUI/PresetHints.hpp
    GUI/GUI.cpp
    GUI/GUI.hpp
    GUI/GUI_Preview.cpp
    GUI/GUI_Preview.hpp
    GUI/GUI_App.cpp
    GUI/GUI_App.hpp
    GUI/GUI_Utils.cpp
    GUI/GUI_Utils.hpp
    GUI/I18N.cpp
    GUI/I18N.hpp
    GUI/MainFrame.cpp
    GUI/MainFrame.hpp
    GUI/Plater.cpp
    GUI/Plater.hpp
    GUI/PresetComboBoxes.hpp
    GUI/PresetComboBoxes.cpp
    GUI/PhysicalPrinterDialog.hpp
    GUI/PhysicalPrinterDialog.cpp
    GUI/GUI_ObjectList.cpp
    GUI/GUI_ObjectList.hpp
    GUI/GUI_ObjectManipulation.cpp
    GUI/GUI_ObjectManipulation.hpp
    GUI/GUI_ObjectSettings.cpp
    GUI/GUI_ObjectSettings.hpp
    GUI/GUI_ObjectLayers.cpp
    GUI/GUI_ObjectLayers.hpp
    GUI/MeshUtils.cpp
    GUI/MeshUtils.hpp
    GUI/Tab.cpp
    GUI/Tab.hpp
    GUI/ConfigManipulation.cpp
    GUI/ConfigManipulation.hpp
    GUI/Field.cpp
    GUI/Field.hpp
    GUI/OptionsGroup.cpp
    GUI/OptionsGroup.hpp
    GUI/BedShapeDialog.cpp
    GUI/BedShapeDialog.hpp
    GUI/2DBed.cpp
    GUI/2DBed.hpp
    GUI/3DBed.cpp
    GUI/3DBed.hpp
    GUI/Camera.cpp
    GUI/Camera.hpp
    GUI/wxExtensions.cpp
    GUI/wxExtensions.hpp
    GUI/ExtruderSequenceDialog.cpp
    GUI/ExtruderSequenceDialog.hpp
    GUI/WipeTowerDialog.cpp
    GUI/WipeTowerDialog.hpp
    GUI/RammingChart.cpp
    GUI/RammingChart.hpp
    GUI/RemovableDriveManager.cpp
    GUI/RemovableDriveManager.hpp
    GUI/BonjourDialog.cpp
    GUI/BonjourDialog.hpp
    GUI/ButtonsDescription.cpp
    GUI/ButtonsDescription.hpp
    GUI/ImGuiWrapper.hpp
    GUI/ImGuiWrapper.cpp
    Config/Snapshot.cpp
    Config/Snapshot.hpp
    Config/Version.cpp
    Config/Version.hpp    
    Utils/ASCIIFolding.cpp
    Utils/ASCIIFolding.hpp
    Utils/Serial.cpp
    Utils/Serial.hpp
    GUI/ConfigWizard.cpp
    GUI/ConfigWizard.hpp
    GUI/ConfigWizard_private.hpp
    GUI/MsgDialog.cpp
    GUI/MsgDialog.hpp
    GUI/UpdateDialogs.cpp
    GUI/UpdateDialogs.hpp
    GUI/FirmwareDialog.cpp
    GUI/FirmwareDialog.hpp
    GUI/PrintHostDialogs.cpp
    GUI/PrintHostDialogs.hpp
    GUI/Jobs/Job.hpp
    GUI/Jobs/Job.cpp
    GUI/Jobs/ArrangeJob.hpp
    GUI/Jobs/ArrangeJob.cpp
    GUI/Jobs/RotoptimizeJob.hpp
    GUI/Jobs/RotoptimizeJob.cpp
    GUI/Jobs/SLAImportJob.hpp
    GUI/Jobs/SLAImportJob.cpp
    GUI/Jobs/ProgressIndicator.hpp
    GUI/ProgressStatusBar.hpp
    GUI/ProgressStatusBar.cpp
    GUI/Mouse3DController.cpp
    GUI/Mouse3DController.hpp
    GUI/DoubleSlider.cpp
    GUI/DoubleSlider.hpp
    GUI/ObjectDataViewModel.cpp
    GUI/ObjectDataViewModel.hpp
    GUI/InstanceCheck.cpp
    GUI/InstanceCheck.hpp
    GUI/Search.cpp
    GUI/Search.hpp
    GUI/NotificationManager.cpp
    GUI/NotificationManager.hpp
    GUI/UnsavedChangesDialog.cpp
    GUI/UnsavedChangesDialog.hpp
    GUI/ExtraRenderers.cpp
    GUI/ExtraRenderers.hpp
    Utils/Http.cpp
    Utils/Http.hpp
    Utils/FixModelByWin10.cpp
    Utils/FixModelByWin10.hpp
    Utils/OctoPrint.cpp
    Utils/OctoPrint.hpp
    Utils/Duet.cpp
    Utils/Duet.hpp
    Utils/FlashAir.cpp
    Utils/FlashAir.hpp
    Utils/AstroBox.cpp
    Utils/AstroBox.hpp
    Utils/PrintHost.cpp
    Utils/PrintHost.hpp
    Utils/Bonjour.cpp
    Utils/Bonjour.hpp
    Utils/PresetUpdater.cpp
    Utils/PresetUpdater.hpp
    Utils/Process.cpp
    Utils/Process.hpp
    Utils/Profile.hpp
    Utils/UndoRedo.cpp
    Utils/UndoRedo.hpp
    Utils/HexFile.cpp
    Utils/HexFile.hpp
    Utils/Thread.hpp
)

if (APPLE)
    list(APPEND SLIC3R_GUI_SOURCES
            Utils/RetinaHelperImpl.mm
            Utils/MacDarkMode.mm
            GUI/RemovableDriveManagerMM.mm
            GUI/RemovableDriveManagerMM.h
            GUI/Mouse3DHandlerMac.mm
            GUI/InstanceCheckMac.mm
            GUI/InstanceCheckMac.h
        )
    FIND_LIBRARY(DISKARBITRATION_LIBRARY DiskArbitration)

endif ()

add_library(libslic3r_gui STATIC ${SLIC3R_GUI_SOURCES})

encoding_check(libslic3r_gui)

target_link_libraries(libslic3r_gui libslic3r avrdude cereal imgui GLEW::GLEW OpenGL::GL OpenGL::GLU hidapi libcurl ${wxWidgets_LIBRARIES})

if (CMAKE_SYSTEM_NAME STREQUAL "Linux")
    target_link_libraries(libslic3r_gui ${DBUS_LIBRARIES}) 
endif()

if (SLIC3R_STATIC)
    # FIXME: This was previously exported by wx-config but the wxWidgets
    # cmake build forgets this and the build fails in debug mode (or on raspberry release)
    target_compile_definitions(libslic3r_gui PUBLIC -DwxDEBUG_LEVEL=0)
endif()

if(APPLE)
    target_link_libraries(libslic3r_gui ${DISKARBITRATION_LIBRARY})
endif()

if (SLIC3R_STATIC AND UNIX AND NOT APPLE)
    target_compile_definitions(libslic3r_gui PRIVATE OPENSSL_CERT_OVERRIDE)
endif ()

if (SLIC3R_PCH AND NOT SLIC3R_SYNTAXONLY)
    add_precompiled_header(libslic3r_gui pchheader.hpp FORCEINCLUDE)
endif ()<|MERGE_RESOLUTION|>--- conflicted
+++ resolved
@@ -36,14 +36,11 @@
     GUI/ConfigSnapshotDialog.hpp
     GUI/3DScene.cpp
     GUI/3DScene.hpp
-<<<<<<< HEAD
+    GUI/format.hpp
     GUI/FreeCADDialog.cpp
     GUI/FreeCADDialog.hpp
-=======
-    GUI/format.hpp
     GUI/GLShadersManager.hpp
     GUI/GLShadersManager.cpp
->>>>>>> f47ad1fd
     GUI/GLShader.cpp
     GUI/GLShader.hpp    
     GUI/GLCanvas3D.hpp
