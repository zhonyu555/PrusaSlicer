--- conflicted
+++ resolved
@@ -263,15 +263,12 @@
     Utils/UndoRedo.hpp
     Utils/HexFile.cpp
     Utils/HexFile.hpp
-<<<<<<< HEAD
-    Utils/MPMDv2.cpp
-    Utils/MPMDv2.hpp
-=======
     Utils/TCPConsole.cpp
     Utils/TCPConsole.hpp
     Utils/MKS.cpp
     Utils/MKS.hpp
->>>>>>> 215e845c
+    Utils/MPMDv2.cpp
+    Utils/MPMDv2.hpp
 )
 
 if (APPLE)
@@ -292,11 +289,7 @@
 
 encoding_check(libslic3r_gui)
 
-<<<<<<< HEAD
-target_link_libraries(libslic3r_gui libslic3r avrdude cereal imgui GLEW::GLEW OpenGL::GL OpenGL::GLU hidapi exif libcurl ${wxWidgets_LIBRARIES})
-=======
-target_link_libraries(libslic3r_gui libslic3r avrdude cereal imgui GLEW::GLEW OpenGL::GL hidapi libcurl ${wxWidgets_LIBRARIES})
->>>>>>> 215e845c
+target_link_libraries(libslic3r_gui libslic3r avrdude cereal imgui GLEW::GLEW OpenGL::GL hidapi exif libcurl ${wxWidgets_LIBRARIES})
 
 if (MSVC)
     target_link_libraries(libslic3r_gui Setupapi.lib)
