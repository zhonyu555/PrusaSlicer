#include "GLGizmoFdmSupports.hpp"

#include "libslic3r/Model.hpp"

//#include "slic3r/GUI/3DScene.hpp"
#include "slic3r/GUI/GLCanvas3D.hpp"
#include "slic3r/GUI/GUI_App.hpp"
#include "slic3r/GUI/ImGuiWrapper.hpp"
#include "slic3r/GUI/Plater.hpp"
#include "slic3r/GUI/GUI_ObjectList.hpp"
<<<<<<< HEAD
#include "slic3r/GUI/GLShapeDiameterFunction.hpp"
=======
#include "slic3r/GUI/format.hpp"
#include "slic3r/Utils/UndoRedo.hpp"

>>>>>>> c823ea07

#include <GL/glew.h>


namespace Slic3r::GUI {



void GLGizmoFdmSupports::on_shutdown()
{
    m_highlight_by_angle_threshold_deg = 0.f;
    m_parent.use_slope(false);
    m_parent.toggle_model_objects_visibility(true);
}



std::string GLGizmoFdmSupports::on_get_name() const
{
    return _u8L("Paint-on supports");
}



bool GLGizmoFdmSupports::on_init()
{
    m_shortcut_key = WXK_CONTROL_L;

    m_desc["clipping_of_view"] = _L("Clipping of view") + ": ";
    m_desc["reset_direction"]  = _L("Reset direction");
    m_desc["cursor_size"]      = _L("Brush size") + ": ";
    m_desc["cursor_type"]      = _L("Brush shape") + ": ";
    m_desc["enforce_caption"]  = _L("Left mouse button") + ": ";
    m_desc["enforce"]          = _L("Enforce supports");
    m_desc["block_caption"]    = _L("Right mouse button") + ": ";
    m_desc["block"]            = _L("Block supports");
    m_desc["remove_caption"]   = _L("Shift + Left mouse button") + ": ";
    m_desc["remove"]           = _L("Remove selection");
    m_desc["remove_all"]       = _L("Remove all selection");
    m_desc["circle"]           = _L("Circle");
    m_desc["sphere"]           = _L("Sphere");
    m_desc["pointer"]          = _L("Triangles");
    m_desc["highlight_by_angle"] = _L("Highlight overhang by angle");
    m_desc["enforce_button"]   = _L("Enforce");
    m_desc["cancel"]           = _L("Cancel");

    m_desc["tool_type"]        = _L("Tool type") + ": ";
    m_desc["tool_brush"]       = _L("Brush");
    m_desc["tool_smart_fill"]  = _L("Smart fill");

    m_desc["smart_fill_angle"] = _L("Smart fill angle");

    m_desc["split_triangles"]   = _L("Split triangles");
    m_desc["on_overhangs_only"] = _L("On overhangs only");

    return true;
}

#if ENABLE_GLBEGIN_GLEND_REMOVAL
void GLGizmoFdmSupports::render_painter_gizmo()
#else
void GLGizmoFdmSupports::render_painter_gizmo() const
#endif // ENABLE_GLBEGIN_GLEND_REMOVAL
{
    const Selection& selection = m_parent.get_selection();

    glsafe(::glEnable(GL_BLEND));
    glsafe(::glEnable(GL_DEPTH_TEST));

    render_triangles(selection);
    m_c->object_clipper()->render_cut();
    m_c->instances_hider()->render_cut();
    render_cursor();

    glsafe(::glDisable(GL_BLEND));
}



void GLGizmoFdmSupports::on_render_input_window(float x, float y, float bottom_limit)
{
    if (! m_c->selection_info()->model_object())
        return;

    const float approx_height = m_imgui->scaled(23.f);
    y = std::min(y, bottom_limit - approx_height);
    m_imgui->set_next_window_pos(x, y, ImGuiCond_Always);

    m_imgui->begin(get_name(), ImGuiWindowFlags_NoMove | ImGuiWindowFlags_AlwaysAutoResize | ImGuiWindowFlags_NoCollapse);

    // First calculate width of all the texts that are could possibly be shown. We will decide set the dialog width based on that:
    const float clipping_slider_left           = std::max(m_imgui->calc_text_size(m_desc.at("clipping_of_view")).x,
                                                          m_imgui->calc_text_size(m_desc.at("reset_direction")).x) + m_imgui->scaled(1.5f);
    const float cursor_slider_left             = m_imgui->calc_text_size(m_desc.at("cursor_size")).x + m_imgui->scaled(1.f);
    const float smart_fill_slider_left         = m_imgui->calc_text_size(m_desc.at("smart_fill_angle")).x + m_imgui->scaled(1.f);
    const float autoset_slider_label_max_width = m_imgui->scaled(7.5f);
    const float autoset_slider_left            = m_imgui->calc_text_size(m_desc.at("highlight_by_angle"), autoset_slider_label_max_width).x + m_imgui->scaled(1.f);

    const float cursor_type_radio_circle  = m_imgui->calc_text_size(m_desc["circle"]).x + m_imgui->scaled(2.5f);
    const float cursor_type_radio_sphere  = m_imgui->calc_text_size(m_desc["sphere"]).x + m_imgui->scaled(2.5f);
    const float cursor_type_radio_pointer = m_imgui->calc_text_size(m_desc["pointer"]).x + m_imgui->scaled(2.5f);

    const float button_width = m_imgui->calc_text_size(m_desc.at("remove_all")).x + m_imgui->scaled(1.f);
    const float button_enforce_width = m_imgui->calc_text_size(m_desc.at("enforce_button")).x;
    const float button_cancel_width = m_imgui->calc_text_size(m_desc.at("cancel")).x;
    const float buttons_width = std::max(button_enforce_width, button_cancel_width) + m_imgui->scaled(0.5f);
    const float minimal_slider_width = m_imgui->scaled(4.f);

    const float tool_type_radio_left       = m_imgui->calc_text_size(m_desc["tool_type"]).x + m_imgui->scaled(1.f);
    const float tool_type_radio_brush      = m_imgui->calc_text_size(m_desc["tool_brush"]).x + m_imgui->scaled(2.5f);
    const float tool_type_radio_smart_fill = m_imgui->calc_text_size(m_desc["tool_smart_fill"]).x + m_imgui->scaled(2.5f);

    const float split_triangles_checkbox_width   = m_imgui->calc_text_size(m_desc["split_triangles"]).x + m_imgui->scaled(2.5f);
    const float on_overhangs_only_checkbox_width = m_imgui->calc_text_size(m_desc["on_overhangs_only"]).x + m_imgui->scaled(2.5f);

    float caption_max    = 0.f;
    float total_text_max = 0.f;
    for (const auto &t : std::array<std::string, 3>{"enforce", "block", "remove"}) {
        caption_max    = std::max(caption_max, m_imgui->calc_text_size(m_desc[t + "_caption"]).x);
        total_text_max = std::max(total_text_max, m_imgui->calc_text_size(m_desc[t]).x);
    }
    total_text_max += caption_max + m_imgui->scaled(1.f);
    caption_max    += m_imgui->scaled(1.f);

    const float sliders_left_width = std::max(std::max(autoset_slider_left, smart_fill_slider_left), std::max(cursor_slider_left, clipping_slider_left));
    const float slider_icon_width  = m_imgui->get_slider_icon_size().x;
    float       window_width       = minimal_slider_width + sliders_left_width + slider_icon_width;
    window_width = std::max(window_width, total_text_max);
    window_width = std::max(window_width, button_width);
    window_width = std::max(window_width, split_triangles_checkbox_width);
    window_width = std::max(window_width, on_overhangs_only_checkbox_width);
    window_width = std::max(window_width, cursor_type_radio_circle + cursor_type_radio_sphere + cursor_type_radio_pointer);
    window_width = std::max(window_width, tool_type_radio_left + tool_type_radio_brush + tool_type_radio_smart_fill);
    window_width = std::max(window_width, 2.f * buttons_width + m_imgui->scaled(1.f));

    auto draw_text_with_caption = [this, &caption_max](const wxString& caption, const wxString& text) {
        m_imgui->text_colored(ImGuiWrapper::COL_ORANGE_LIGHT, caption);
        ImGui::SameLine(caption_max);
        m_imgui->text(text);
    };

    for (const auto &t : std::array<std::string, 3>{"enforce", "block", "remove"})
        draw_text_with_caption(m_desc.at(t + "_caption"), m_desc.at(t));

<<<<<<< HEAD
    
    m_imgui->text("");
=======
>>>>>>> c823ea07
    ImGui::Separator();
    m_imgui->text("SDF: ");
    ImGui::SameLine();

    auto reInit = [&]() {
        m_parent.sdf->initialize_model(m_c->selection_info()->model_object());
    };

    GLShapeDiameterFunction& sdf = *m_parent.sdf;
    if (m_parent.sdf != nullptr && sdf.is_enabled()) {
        if (m_imgui->button("Deactivate", 0.f, 0.f)) {
            sdf.set_enabled(false);
        }
        ImGui::SameLine();
        if (m_imgui->button("Re-Init", 0.f, 0.f)) {
            reInit();
        }
        m_imgui->checkbox("Normals", sdf.allow_render_normals);
        if (sdf.allow_render_normals) { 
            ImGui::SameLine();
            m_imgui->slider_float("width", &sdf.normal_width, 1e-3f, 1.f);
            ImGui::SameLine();
            m_imgui->slider_float("len", &sdf.normal_length, 1e-3f, 10.f);
        }

        // using enum NormalUtils::VertexNormalType; since C++20
        NormalUtils::VertexNormalType &type = sdf.cfg.normal_type;
        auto set_type = [&](NormalUtils::VertexNormalType &new_type) {
            type = new_type;
            sdf.initialize_normals();
        };
        NormalUtils::VertexNormalType new_type = NormalUtils::VertexNormalType::AngleWeighted;
        if (ImGui::RadioButton("AngleWeighted", type == new_type)) { set_type(new_type); } ImGui::SameLine();
        new_type = NormalUtils::VertexNormalType::AverageNeighbor;
        if (ImGui::RadioButton("AverageNeighbor", type == new_type)) { set_type(new_type); } ImGui::SameLine();
        new_type = NormalUtils::VertexNormalType::NelsonMaxWeighted;
        if (ImGui::RadioButton("NelsonMaxWeighted", type == new_type)) { set_type(new_type); } 

        m_imgui->text("color range:");
        ImGui::SameLine();
        if(m_imgui->slider_float("min", &sdf.cfg.sample.min_width, 0.001f, 100.f))
            if (sdf.allow_render_points) sdf.sample_surface();
        ImGui::SameLine();
        if(m_imgui->slider_float("max", &sdf.cfg.sample.max_width, 0.001f, 100.f))
            if (sdf.allow_render_points) sdf.sample_surface();

        m_imgui->text("rays:");
        ImGui::SameLine();
        int count = sdf.count_samples;
        if (ImGui::SliderInt("count", &count, 1, 100)) {
            sdf.count_samples = count;
            sdf.initialize_width();
        }
        ImGui::SameLine();
        m_imgui->text(("=" + std::to_string(sdf.cfg.rays.dirs.size())));
        ImGui::SameLine();
        if (m_imgui->slider_float("angle", &sdf.angle, 1.f, 179.f)) {
            sdf.initialize_width();            
        }

        m_imgui->text("filter:");
        ImGui::SameLine();
        bool allowed_angle = sdf.cfg.rays.is_angle_filtering();
        if (m_imgui->checkbox("angl", allowed_angle)) { 
            if (allowed_angle) { 
                sdf.cfg.rays.allowed_angle = static_cast<float>(M_PI_2);
            } else {
                sdf.cfg.rays.set_no_angle_filtering();
            }
            sdf.initialize_width();
        }
        if (allowed_angle) {
            ImGui::SameLine();
            if (m_imgui->slider_float("#angle", &sdf.cfg.rays.allowed_angle, 0.f, static_cast<float>(M_PI))) {
                sdf.initialize_width();
            }
        }

        ImGui::SameLine();
        bool allowed_deviation = sdf.cfg.rays.is_deviation_filtering();
        if (m_imgui->checkbox("dev", allowed_deviation)) {
            if (allowed_deviation) {
                sdf.cfg.rays.allowed_deviation = 1.f;
            } else {
                sdf.cfg.rays.set_no_deviation_filtering();
            }
            sdf.initialize_width();
        }
        if (allowed_deviation) {
            ImGui::SameLine();
            if (m_imgui->slider_float("#deviation", &sdf.cfg.rays.allowed_deviation, 0.5f, 2.f)) {
                sdf.initialize_width();
            }
        }

        //m_imgui->checkbox("Vertices", sdf.allow_render_vertices); 
        //ImGui::SameLine();
        m_imgui->checkbox("re-Mesh", sdf.allow_remesh);
        if (sdf.allow_remesh) {
            ImGui::SameLine();
            if(m_imgui->slider_float("min_edge_length", &sdf.cfg.min_length, 5e-1f, 30.f))
                reInit();

            ImGui::SameLine();
            if(m_imgui->slider_float("max_err", &sdf.cfg.max_error, 1e-3f, 15.f))
                reInit();
        }

        if (m_imgui->checkbox("divide", sdf.allow_divide_triangle))
            sdf.divide();
        if (sdf.allow_divide_triangle) {
            ImGui::SameLine();
            if (m_imgui->slider_float("max_triangle_size", &sdf.cfg.max_length, 5e-1f, 15.f)) {
                sdf.divide();
            }
        }
        ImGui::SameLine();
        m_imgui->text(
            "trinagles after divide " + std::to_string(sdf.triangles.indices.size()) +
            "(v=" + std::to_string(sdf.triangles.vertices.size()) + ") " +
            ", triangles " + std::to_string(sdf.tree.vertices_indices.indices.size()) +
            "(v=" + std::to_string(sdf.tree.vertices_indices.vertices.size()) + ") "
        );

        if (m_imgui->checkbox("sample", sdf.allow_render_points)) {
            if (sdf.allow_render_points) sdf.sample_surface();
        }
        if (sdf.allow_render_points) {
            ImGui::SameLine();
            if(m_imgui->slider_float("min r", &sdf.cfg.sample.min_radius, 0.001f, 100.f))
                sdf.sample_surface();
            ImGui::SameLine();
            if(m_imgui->slider_float("max r", &sdf.cfg.sample.max_radius, 0.001f, 100.f))
                sdf.sample_surface();
            ImGui::SameLine();
            if(m_imgui->slider_float("max n.z", &sdf.cfg.sample.normal_z_max, 0.f, 1.f)){
                sdf.sample_surface();
                sdf.cfg.sample.normal_z_max = sdf.cfg.sample.normal_z_max;
            }
            if (m_imgui->slider_float("multi", &sdf.cfg.sample.multiplicator, 1.f, 100.f))
                sdf.sample_surface();
            ImGui::SameLine();
            m_imgui->text("Pts gen: " + std::to_string(sdf.count_generated_points) +
                ", pts rest: " + std::to_string(sdf.points.size()));
        }
    }else if (m_imgui->button("Activate", 0.f, 0.f)) {
        if (m_parent.sdf == nullptr) {
            m_parent.sdf = std::make_unique<GLShapeDiameterFunction>();
        }
        reInit();
        m_parent.sdf->set_enabled(true);
    }

    ImGui::Separator();

    float position_before_text_y = ImGui::GetCursorPos().y;
    ImGui::AlignTextToFramePadding();
    m_imgui->text_wrapped(m_desc["highlight_by_angle"] + ":", autoset_slider_label_max_width);
    ImGui::AlignTextToFramePadding();
    float position_after_text_y  = ImGui::GetCursorPos().y;
    std::string format_str = std::string("%.f") + I18N::translate_utf8("°",
        "Degree sign to use in the respective slider in FDM supports gizmo,"
        "placed after the number with no whitespace in between.");
    ImGui::SameLine(sliders_left_width);

    float slider_height = m_imgui->get_slider_float_height();
    // Makes slider to be aligned to bottom of the multi-line text.
    float slider_start_position_y = std::max(position_before_text_y, position_after_text_y - slider_height);
    ImGui::SetCursorPosY(slider_start_position_y);

    ImGui::PushItemWidth(window_width - sliders_left_width - slider_icon_width);
    wxString tooltip = format_wxstr(_L("Preselects faces by overhang angle. It is possible to restrict paintable facets to only preselected faces when "
            "the option \"%1%\" is enabled."), m_desc["on_overhangs_only"]);
    if (m_imgui->slider_float("##angle_threshold_deg", &m_highlight_by_angle_threshold_deg, 0.f, 90.f, format_str.data(), 1.0f, true, tooltip)) {
        m_parent.set_slope_normal_angle(90.f - m_highlight_by_angle_threshold_deg);
        if (! m_parent.is_using_slope()) {
            m_parent.use_slope(true);
            m_parent.set_as_dirty();
        }
    }

    // Restores the cursor position to be below the multi-line text.
    ImGui::SetCursorPosY(std::max(position_before_text_y + slider_height, position_after_text_y));

    const float max_tooltip_width = ImGui::GetFontSize() * 20.0f;

    m_imgui->disabled_begin(m_highlight_by_angle_threshold_deg == 0.f);
    ImGui::NewLine();
    ImGui::SameLine(window_width - 2.f*buttons_width - m_imgui->scaled(0.5f));
    if (m_imgui->button(m_desc["enforce_button"], buttons_width, 0.f)) {
        select_facets_by_angle(m_highlight_by_angle_threshold_deg, false);
        m_highlight_by_angle_threshold_deg = 0.f;
        m_parent.use_slope(false);
    }
    ImGui::SameLine(window_width - buttons_width);
    if (m_imgui->button(m_desc["cancel"], buttons_width, 0.f)) {
        m_highlight_by_angle_threshold_deg = 0.f;
        m_parent.use_slope(false);
    }
    m_imgui->disabled_end();


    ImGui::Separator();

    ImGui::AlignTextToFramePadding();
    m_imgui->text(m_desc["tool_type"]);

    float tool_type_offset = tool_type_radio_left + (window_width - tool_type_radio_left - tool_type_radio_brush - tool_type_radio_smart_fill + m_imgui->scaled(0.5f)) / 2.f;
    ImGui::SameLine(tool_type_offset);
    ImGui::PushItemWidth(tool_type_radio_brush);
    if (m_imgui->radio_button(m_desc["tool_brush"], m_tool_type == ToolType::BRUSH))
        m_tool_type = ToolType::BRUSH;

    if (ImGui::IsItemHovered())
        m_imgui->tooltip(_L("Paints facets according to the chosen painting brush."), max_tooltip_width);

    ImGui::SameLine(tool_type_offset + tool_type_radio_brush);
    ImGui::PushItemWidth(tool_type_radio_smart_fill);
    if (m_imgui->radio_button(m_desc["tool_smart_fill"], m_tool_type == ToolType::SMART_FILL))
        m_tool_type = ToolType::SMART_FILL;

    if (ImGui::IsItemHovered())
        m_imgui->tooltip(_L("Paints neighboring facets whose relative angle is less or equal to set angle."), max_tooltip_width);

    m_imgui->checkbox(m_desc["on_overhangs_only"], m_paint_on_overhangs_only);
    if (ImGui::IsItemHovered())
        m_imgui->tooltip(format_wxstr(_L("Allows painting only on facets selected by: \"%1%\""), m_desc["highlight_by_angle"]), max_tooltip_width);

    ImGui::Separator();

    if (m_tool_type == ToolType::BRUSH) {
        m_imgui->text(m_desc.at("cursor_type"));
        ImGui::NewLine();

        float cursor_type_offset = (window_width - cursor_type_radio_sphere - cursor_type_radio_circle - cursor_type_radio_pointer + m_imgui->scaled(1.5f)) / 2.f;
        ImGui::SameLine(cursor_type_offset);
        ImGui::PushItemWidth(cursor_type_radio_sphere);
        if (m_imgui->radio_button(m_desc["sphere"], m_cursor_type == TriangleSelector::CursorType::SPHERE))
            m_cursor_type = TriangleSelector::CursorType::SPHERE;

        if (ImGui::IsItemHovered())
            m_imgui->tooltip(_L("Paints all facets inside, regardless of their orientation."), max_tooltip_width);

        ImGui::SameLine(cursor_type_offset + cursor_type_radio_sphere);
        ImGui::PushItemWidth(cursor_type_radio_circle);

        if (m_imgui->radio_button(m_desc["circle"], m_cursor_type == TriangleSelector::CursorType::CIRCLE))
            m_cursor_type = TriangleSelector::CursorType::CIRCLE;

        if (ImGui::IsItemHovered())
            m_imgui->tooltip(_L("Ignores facets facing away from the camera."), max_tooltip_width);

        ImGui::SameLine(cursor_type_offset + cursor_type_radio_sphere + cursor_type_radio_circle);
        ImGui::PushItemWidth(cursor_type_radio_pointer);

        if (m_imgui->radio_button(m_desc["pointer"], m_cursor_type == TriangleSelector::CursorType::POINTER))
            m_cursor_type = TriangleSelector::CursorType::POINTER;

        if (ImGui::IsItemHovered())
            m_imgui->tooltip(_L("Paints only one facet."), max_tooltip_width);

        m_imgui->disabled_begin(m_cursor_type != TriangleSelector::CursorType::SPHERE && m_cursor_type != TriangleSelector::CursorType::CIRCLE);

        ImGui::AlignTextToFramePadding();
        m_imgui->text(m_desc.at("cursor_size"));
        ImGui::SameLine(sliders_left_width);
        ImGui::PushItemWidth(window_width - sliders_left_width - slider_icon_width);
        m_imgui->slider_float("##cursor_radius", &m_cursor_radius, CursorRadiusMin, CursorRadiusMax, "%.2f", 1.0f, true, _L("Alt + Mouse wheel"));

        m_imgui->checkbox(m_desc["split_triangles"], m_triangle_splitting_enabled);

        if (ImGui::IsItemHovered())
            m_imgui->tooltip(_L("Splits bigger facets into smaller ones while the object is painted."), max_tooltip_width);

        m_imgui->disabled_end();
    } else {
        assert(m_tool_type == ToolType::SMART_FILL);
        ImGui::AlignTextToFramePadding();
        m_imgui->text(m_desc["smart_fill_angle"] + ":");

        ImGui::SameLine(sliders_left_width);
        ImGui::PushItemWidth(window_width - sliders_left_width - slider_icon_width);
        if (m_imgui->slider_float("##smart_fill_angle", &m_smart_fill_angle, SmartFillAngleMin, SmartFillAngleMax, format_str.data(), 1.0f, true, _L("Alt + Mouse wheel")))
            for (auto &triangle_selector : m_triangle_selectors) {
                triangle_selector->seed_fill_unselect_all_triangles();
                triangle_selector->request_update_render_data();
            }
    }

    ImGui::Separator();
    if (m_c->object_clipper()->get_position() == 0.f) {
        ImGui::AlignTextToFramePadding();
        m_imgui->text(m_desc.at("clipping_of_view"));
    }
    else {
        if (m_imgui->button(m_desc.at("reset_direction"))) {
            wxGetApp().CallAfter([this](){
                    m_c->object_clipper()->set_position(-1., false);
                });
        }
    }

    auto clp_dist = float(m_c->object_clipper()->get_position());
    ImGui::SameLine(sliders_left_width);
    ImGui::PushItemWidth(window_width - sliders_left_width - slider_icon_width);
    if (m_imgui->slider_float("##clp_dist", &clp_dist, 0.f, 1.f, "%.2f", 1.0f, true, _L("Ctrl + Mouse wheel")))
        m_c->object_clipper()->set_position(clp_dist, true);

    ImGui::Separator();
    if (m_imgui->button(m_desc.at("remove_all"))) {
        Plater::TakeSnapshot snapshot(wxGetApp().plater(), _L("Reset selection"), UndoRedo::SnapshotType::GizmoAction);
        ModelObject         *mo  = m_c->selection_info()->model_object();
        int                  idx = -1;
        for (ModelVolume *mv : mo->volumes)
            if (mv->is_model_part()) {
                ++idx;
                m_triangle_selectors[idx]->reset();
                m_triangle_selectors[idx]->request_update_render_data();
            }

        update_model_object();
        m_parent.set_as_dirty();
    }

    m_imgui->end();
}



void GLGizmoFdmSupports::select_facets_by_angle(float threshold_deg, bool block)
{
    float threshold = (float(M_PI)/180.f)*threshold_deg;
    const Selection& selection = m_parent.get_selection();
    const ModelObject* mo = m_c->selection_info()->model_object();
    const ModelInstance* mi = mo->instances[selection.get_instance_idx()];

    int mesh_id = -1;
    for (const ModelVolume* mv : mo->volumes) {
        if (! mv->is_model_part())
            continue;

        ++mesh_id;

        const Transform3d trafo_matrix = mi->get_matrix(true) * mv->get_matrix(true);
        Vec3f down  = (trafo_matrix.inverse() * (-Vec3d::UnitZ())).cast<float>().normalized();
        Vec3f limit = (trafo_matrix.inverse() * Vec3d(std::sin(threshold), 0, -std::cos(threshold))).cast<float>().normalized();

        float dot_limit = limit.dot(down);

        // Now calculate dot product of vert_direction and facets' normals.
        int idx = 0;
        const indexed_triangle_set &its = mv->mesh().its;
        for (const stl_triangle_vertex_indices &face : its.indices) {
            if (its_face_normal(its, face).dot(down) > dot_limit) {
                m_triangle_selectors[mesh_id]->set_facet(idx, block ? EnforcerBlockerType::BLOCKER : EnforcerBlockerType::ENFORCER);
                m_triangle_selectors.back()->request_update_render_data();
            }
            ++ idx;
        }
    }

    Plater::TakeSnapshot snapshot(wxGetApp().plater(), block ? _L("Block supports by angle")
                                                    : _L("Add supports by angle"));
    update_model_object();
    m_parent.set_as_dirty();
}



void GLGizmoFdmSupports::update_model_object() const
{
    bool updated = false;
    ModelObject* mo = m_c->selection_info()->model_object();
    int idx = -1;
    for (ModelVolume* mv : mo->volumes) {
        if (! mv->is_model_part())
            continue;
        ++idx;
        updated |= mv->supported_facets.set(*m_triangle_selectors[idx].get());
    }

    if (updated) {
        const ModelObjectPtrs& mos = wxGetApp().model().objects;
        wxGetApp().obj_list()->update_info_items(std::find(mos.begin(), mos.end(), mo) - mos.begin());

        m_parent.post_event(SimpleEvent(EVT_GLCANVAS_SCHEDULE_BACKGROUND_PROCESS));
    }
}



void GLGizmoFdmSupports::update_from_model_object()
{
    wxBusyCursor wait;

    const ModelObject* mo = m_c->selection_info()->model_object();
    m_triangle_selectors.clear();

    int volume_id = -1;
    for (const ModelVolume* mv : mo->volumes) {
        if (! mv->is_model_part())
            continue;

        ++volume_id;

        // This mesh does not account for the possible Z up SLA offset.
        const TriangleMesh* mesh = &mv->mesh();

        m_triangle_selectors.emplace_back(std::make_unique<TriangleSelectorGUI>(*mesh));
        // Reset of TriangleSelector is done inside TriangleSelectorGUI's constructor, so we don't need it to perform it again in deserialize().
        m_triangle_selectors.back()->deserialize(mv->supported_facets.get_data(), false);
        m_triangle_selectors.back()->request_update_render_data();
    }
}



PainterGizmoType GLGizmoFdmSupports::get_painter_type() const
{
    return PainterGizmoType::FDM_SUPPORTS;
}

wxString GLGizmoFdmSupports::handle_snapshot_action_name(bool shift_down, GLGizmoPainterBase::Button button_down) const
{
    wxString action_name;
    if (shift_down)
        action_name = _L("Remove selection");
    else {
        if (button_down == Button::Left)
            action_name = _L("Add supports");
        else
            action_name = _L("Block supports");
    }
    return action_name;
}

} // namespace Slic3r::GUI<|MERGE_RESOLUTION|>--- conflicted
+++ resolved
@@ -8,13 +8,9 @@
 #include "slic3r/GUI/ImGuiWrapper.hpp"
 #include "slic3r/GUI/Plater.hpp"
 #include "slic3r/GUI/GUI_ObjectList.hpp"
-<<<<<<< HEAD
-#include "slic3r/GUI/GLShapeDiameterFunction.hpp"
-=======
 #include "slic3r/GUI/format.hpp"
 #include "slic3r/Utils/UndoRedo.hpp"
-
->>>>>>> c823ea07
+#include "slic3r/GUI/GLShapeDiameterFunction.hpp"
 
 #include <GL/glew.h>
 
@@ -159,11 +155,6 @@
     for (const auto &t : std::array<std::string, 3>{"enforce", "block", "remove"})
         draw_text_with_caption(m_desc.at(t + "_caption"), m_desc.at(t));
 
-<<<<<<< HEAD
-    
-    m_imgui->text("");
-=======
->>>>>>> c823ea07
     ImGui::Separator();
     m_imgui->text("SDF: ");
     ImGui::SameLine();
