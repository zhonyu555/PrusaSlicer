--- conflicted
+++ resolved
@@ -22,9 +22,9 @@
 void GLGizmoFdmSupports::on_shutdown()
 {
     m_highlight_by_angle_threshold_deg = 0.f;
-    m_parent.use_slope(false);
+        m_parent.use_slope(false);
     m_parent.toggle_model_objects_visibility(true);
-}
+    }
 
 
 
@@ -78,7 +78,7 @@
     glsafe(::glEnable(GL_BLEND));
     glsafe(::glEnable(GL_DEPTH_TEST));
 
-    render_triangles(selection);
+        render_triangles(selection);
     m_c->object_clipper()->render_cut();
     m_c->instances_hider()->render_cut();
     render_cursor();
@@ -99,10 +99,10 @@
 
     m_imgui->begin(get_name(), ImGuiWindowFlags_NoMove | ImGuiWindowFlags_AlwaysAutoResize | ImGuiWindowFlags_NoCollapse);
 
-    // First calculate width of all the texts that are could possibly be shown. We will decide set the dialog width based on that:
-    const float clipping_slider_left           = std::max(m_imgui->calc_text_size(m_desc.at("clipping_of_view")).x,
+        // First calculate width of all the texts that are could possibly be shown. We will decide set the dialog width based on that:
+        const float clipping_slider_left = std::max(m_imgui->calc_text_size(m_desc.at("clipping_of_view")).x,
                                                           m_imgui->calc_text_size(m_desc.at("reset_direction")).x) + m_imgui->scaled(1.5f);
-    const float cursor_slider_left             = m_imgui->calc_text_size(m_desc.at("cursor_size")).x + m_imgui->scaled(1.f);
+        const float cursor_slider_left = m_imgui->calc_text_size(m_desc.at("cursor_size")).x + m_imgui->scaled(1.f);
     const float smart_fill_slider_left         = m_imgui->calc_text_size(m_desc.at("smart_fill_angle")).x + m_imgui->scaled(1.f);
     const float autoset_slider_label_max_width = m_imgui->scaled(7.5f);
     const float autoset_slider_left            = m_imgui->calc_text_size(m_desc.at("highlight_by_angle"), autoset_slider_label_max_width).x + m_imgui->scaled(1.f);
@@ -111,11 +111,11 @@
     const float cursor_type_radio_sphere  = m_imgui->calc_text_size(m_desc["sphere"]).x + m_imgui->scaled(2.5f);
     const float cursor_type_radio_pointer = m_imgui->calc_text_size(m_desc["pointer"]).x + m_imgui->scaled(2.5f);
 
-    const float button_width = m_imgui->calc_text_size(m_desc.at("remove_all")).x + m_imgui->scaled(1.f);
+        const float button_width = m_imgui->calc_text_size(m_desc.at("remove_all")).x + m_imgui->scaled(1.f);
     const float button_enforce_width = m_imgui->calc_text_size(m_desc.at("enforce_button")).x;
     const float button_cancel_width = m_imgui->calc_text_size(m_desc.at("cancel")).x;
     const float buttons_width = std::max(button_enforce_width, button_cancel_width) + m_imgui->scaled(0.5f);
-    const float minimal_slider_width = m_imgui->scaled(4.f);
+        const float minimal_slider_width = m_imgui->scaled(4.f);
 
     const float tool_type_radio_left       = m_imgui->calc_text_size(m_desc["tool_type"]).x + m_imgui->scaled(1.f);
     const float tool_type_radio_brush      = m_imgui->calc_text_size(m_desc["tool_brush"]).x + m_imgui->scaled(2.5f);
@@ -124,14 +124,14 @@
     const float split_triangles_checkbox_width   = m_imgui->calc_text_size(m_desc["split_triangles"]).x + m_imgui->scaled(2.5f);
     const float on_overhangs_only_checkbox_width = m_imgui->calc_text_size(m_desc["on_overhangs_only"]).x + m_imgui->scaled(2.5f);
 
-    float caption_max    = 0.f;
+        float caption_max = 0.f;
     float total_text_max = 0.f;
     for (const auto &t : std::array<std::string, 3>{"enforce", "block", "remove"}) {
         caption_max    = std::max(caption_max, m_imgui->calc_text_size(m_desc[t + "_caption"]).x);
         total_text_max = std::max(total_text_max, m_imgui->calc_text_size(m_desc[t]).x);
-    }
+        }
     total_text_max += caption_max + m_imgui->scaled(1.f);
-    caption_max    += m_imgui->scaled(1.f);
+        caption_max += m_imgui->scaled(1.f);
 
     const float sliders_left_width = std::max(std::max(autoset_slider_left, smart_fill_slider_left), std::max(cursor_slider_left, clipping_slider_left));
 #if ENABLE_ENHANCED_IMGUI_SLIDER_FLOAT
@@ -140,22 +140,22 @@
 #else
     float       window_width       = minimal_slider_width + sliders_left_width;
 #endif // ENABLE_ENHANCED_IMGUI_SLIDER_FLOAT
-    window_width = std::max(window_width, total_text_max);
-    window_width = std::max(window_width, button_width);
+        window_width = std::max(window_width, total_text_max);
+        window_width = std::max(window_width, button_width);
     window_width = std::max(window_width, split_triangles_checkbox_width);
     window_width = std::max(window_width, on_overhangs_only_checkbox_width);
     window_width = std::max(window_width, cursor_type_radio_circle + cursor_type_radio_sphere + cursor_type_radio_pointer);
     window_width = std::max(window_width, tool_type_radio_left + tool_type_radio_brush + tool_type_radio_smart_fill);
     window_width = std::max(window_width, 2.f * buttons_width + m_imgui->scaled(1.f));
 
-    auto draw_text_with_caption = [this, &caption_max](const wxString& caption, const wxString& text) {
-        m_imgui->text_colored(ImGuiWrapper::COL_ORANGE_LIGHT, caption);
-        ImGui::SameLine(caption_max);
-        m_imgui->text(text);
-    };
+        auto draw_text_with_caption = [this, &caption_max](const wxString& caption, const wxString& text) {
+            m_imgui->text_colored(ImGuiWrapper::get_COL_LIGHT(), caption);
+            ImGui::SameLine(caption_max);
+            m_imgui->text(text);
+        };
 
     for (const auto &t : std::array<std::string, 3>{"enforce", "block", "remove"})
-        draw_text_with_caption(m_desc.at(t + "_caption"), m_desc.at(t));
+            draw_text_with_caption(m_desc.at(t + "_caption"), m_desc.at(t));
 
     ImGui::Separator();
 
@@ -187,13 +187,13 @@
         if (! m_parent.is_using_slope()) {
             m_parent.use_slope(true);
             m_parent.set_as_dirty();
-        }
-    }
+                }
+            }
 
     // Restores the cursor position to be below the multi-line text.
     ImGui::SetCursorPosY(std::max(position_before_text_y + slider_height, position_after_text_y));
 
-    const float max_tooltip_width = ImGui::GetFontSize() * 20.0f;
+        const float max_tooltip_width = ImGui::GetFontSize() * 20.0f;
 #if !ENABLE_ENHANCED_IMGUI_SLIDER_FLOAT
     if (ImGui::IsItemHovered())
         m_imgui->tooltip(format_wxstr(_L("Preselects faces by overhang angle. It is possible to restrict paintable facets to only preselected faces when "
@@ -207,7 +207,7 @@
         select_facets_by_angle(m_highlight_by_angle_threshold_deg, false);
         m_highlight_by_angle_threshold_deg = 0.f;
         m_parent.use_slope(false);
-    }
+        }
     ImGui::SameLine(window_width - buttons_width);
     if (m_imgui->button(m_desc["cancel"], buttons_width, 0.f)) {
         m_highlight_by_angle_threshold_deg = 0.f;
@@ -215,18 +215,10 @@
     }
     m_imgui->disabled_end();
 
-<<<<<<< HEAD
-        auto draw_text_with_caption = [this, &caption_max](const wxString& caption, const wxString& text) {
-            m_imgui->text_colored(ImGuiWrapper::get_COL_LIGHT(), caption);
-            ImGui::SameLine(caption_max);
-            m_imgui->text(text);
-        };
-=======
->>>>>>> 215e845c
 
     ImGui::Separator();
 
-    ImGui::AlignTextToFramePadding();
+        ImGui::AlignTextToFramePadding();
     m_imgui->text(m_desc["tool_type"]);
 
     float tool_type_offset = tool_type_radio_left + (window_width - tool_type_radio_left - tool_type_radio_brush - tool_type_radio_smart_fill + m_imgui->scaled(0.5f)) / 2.f;
@@ -328,18 +320,18 @@
 #endif // !ENABLE_ENHANCED_IMGUI_SLIDER_FLOAT
     }
 
-    ImGui::Separator();
-    if (m_c->object_clipper()->get_position() == 0.f) {
-        ImGui::AlignTextToFramePadding();
-        m_imgui->text(m_desc.at("clipping_of_view"));
-    }
-    else {
-        if (m_imgui->button(m_desc.at("reset_direction"))) {
-            wxGetApp().CallAfter([this](){
-                    m_c->object_clipper()->set_position(-1., false);
-                });
-        }
-    }
+        ImGui::Separator();
+        if (m_c->object_clipper()->get_position() == 0.f) {
+            ImGui::AlignTextToFramePadding();
+            m_imgui->text(m_desc.at("clipping_of_view"));
+        }
+        else {
+            if (m_imgui->button(m_desc.at("reset_direction"))) {
+                wxGetApp().CallAfter([this](){
+                        m_c->object_clipper()->set_position(-1., false);
+                    });
+            }
+        }
 
     auto clp_dist = float(m_c->object_clipper()->get_position());
     ImGui::SameLine(sliders_left_width);
@@ -366,14 +358,14 @@
                 ++idx;
                 m_triangle_selectors[idx]->reset();
                 m_triangle_selectors[idx]->request_update_render_data();
-            }
+        }
 
         update_model_object();
         m_parent.set_as_dirty();
     }
 
-    m_imgui->end();
-}
+        m_imgui->end();
+        }
 
 
 
@@ -405,7 +397,7 @@
                 m_triangle_selectors[mesh_id]->set_facet(idx, block ? EnforcerBlockerType::BLOCKER : EnforcerBlockerType::ENFORCER);
                 m_triangle_selectors.back()->request_update_render_data();
             }
-            ++ idx;
+            ++idx;
         }
     }
 
@@ -434,7 +426,7 @@
         wxGetApp().obj_list()->update_info_items(std::find(mos.begin(), mos.end(), mo) - mos.begin());
 
         m_parent.post_event(SimpleEvent(EVT_GLCANVAS_SCHEDULE_BACKGROUND_PROCESS));
-    }
+}
 }
 
 
