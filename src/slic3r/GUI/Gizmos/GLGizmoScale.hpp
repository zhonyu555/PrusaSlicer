--- conflicted
+++ resolved
@@ -3,10 +3,16 @@
 
 #include "GLGizmoBase.hpp"
 
+#if !ENABLE_WORLD_COORDINATE
 #include "libslic3r/BoundingBox.hpp"
+#endif // !ENABLE_WORLD_COORDINATE
 
 namespace Slic3r {
 namespace GUI {
+
+#if ENABLE_WORLD_COORDINATE
+class Selection;
+#endif // ENABLE_WORLD_COORDINATE
 
 class GLGizmoScale3D : public GLGizmoBase
 {
@@ -65,15 +71,6 @@
     const Vec3d& get_scale() const { return m_scale; }
     void set_scale(const Vec3d& scale) { m_starting.scale = scale; m_scale = scale; }
 
-<<<<<<< HEAD
-#if ENABLE_WORLD_COORDINATE_SCALE_REVISITED
-    const Vec3d& get_starting_scale() const { return m_starting.scale; }
-#endif // ENABLE_WORLD_COORDINATE_SCALE_REVISITED
-
-    const Vec3d& get_offset() const { return m_offset; }
-
-=======
->>>>>>> 3cd15ac0
     std::string get_tooltip() const override;
 
     /// <summary>
