// Include GLGizmoBase.hpp before I18N.hpp as it includes some libigl code, which overrides our localization "L" macro.
#include "GLGizmoSlaSupports.hpp"
#include "slic3r/GUI/GLCanvas3D.hpp"
#include "slic3r/GUI/Gizmos/GLGizmos.hpp"

#include <GL/glew.h>

#include <wx/msgdlg.h>
#include <wx/settings.h>
#include <wx/stattext.h>

#include "slic3r/GUI/GUI_App.hpp"
#include "slic3r/GUI/GUI.hpp"
#include "slic3r/GUI/GUI_ObjectSettings.hpp"
#include "slic3r/GUI/GUI_ObjectList.hpp"
#include "slic3r/GUI/MeshUtils.hpp"
#include "slic3r/GUI/Plater.hpp"
#include "slic3r/GUI/PresetBundle.hpp"
#include "libslic3r/SLAPrint.hpp"


namespace Slic3r {
namespace GUI {

GLGizmoSlaSupports::GLGizmoSlaSupports(GLCanvas3D& parent, const std::string& icon_filename, unsigned int sprite_id)
    : GLGizmoBase(parent, icon_filename, sprite_id)
    , m_quadric(nullptr)
    , m_its(nullptr)
{    
    m_quadric = ::gluNewQuadric();
    if (m_quadric != nullptr)
        // using GLU_FILL does not work when the instance's transformation
        // contains mirroring (normals are reverted)
        ::gluQuadricDrawStyle(m_quadric, GLU_FILL);
}

GLGizmoSlaSupports::~GLGizmoSlaSupports()
{
    if (m_quadric != nullptr)
        ::gluDeleteQuadric(m_quadric);
}

bool GLGizmoSlaSupports::on_init()
{
    m_shortcut_key = WXK_CONTROL_L;

    m_desc["head_diameter"]    = _(L("Head diameter")) + ": ";
    m_desc["lock_supports"]    = _(L("Lock supports under new islands"));
    m_desc["remove_selected"]  = _(L("Remove selected points"));
    m_desc["remove_all"]       = _(L("Remove all points"));
    m_desc["apply_changes"]    = _(L("Apply changes"));
    m_desc["discard_changes"]  = _(L("Discard changes"));
    m_desc["minimal_distance"] = _(L("Minimal points distance")) + ": ";
    m_desc["points_density"]   = _(L("Support points density")) + ": ";
    m_desc["auto_generate"]    = _(L("Auto-generate points"));
    m_desc["manual_editing"]   = _(L("Manual editing"));
    m_desc["clipping_of_view"] = _(L("Clipping of view"))+ ": ";
    m_desc["reset_direction"]  = _(L("Reset direction"));

    return true;
}

void GLGizmoSlaSupports::set_sla_support_data(ModelObject* model_object, const Selection& selection)
{
    if (m_c->recent_update) {
        if (m_state == On)
            m_c->build_AABB_if_needed();

        update_clipping_plane(m_c->m_clipping_plane_was_moved);

        disable_editing_mode();
        if (m_c->m_model_object)
            reload_cache();
    }

    if (m_state == On) {
        m_parent.toggle_model_objects_visibility(false);
        m_parent.toggle_model_objects_visibility(true, m_c->m_model_object, m_c->m_active_instance);
        m_parent.toggle_sla_auxiliaries_visibility(! m_editing_mode, m_c->m_model_object, m_c->m_active_instance);
    }

    // If we triggered autogeneration before, check backend and fetch results if they are there
    if (m_c->m_model_object) {
        if (m_c->m_model_object->sla_points_status == sla::PointsStatus::Generating)
            get_data_from_backend();
    }
}



void GLGizmoSlaSupports::on_render() const
{
    const Selection& selection = m_parent.get_selection();

    // If current m_c->m_model_object does not match selection, ask GLCanvas3D to turn us off
    if (m_state == On
     && (m_c->m_model_object != selection.get_model()->objects[selection.get_object_idx()]
      || m_c->m_active_instance != selection.get_instance_idx()
      || m_c->m_model_object_id != m_c->m_model_object->id())) {
        m_parent.post_event(SimpleEvent(EVT_GLCANVAS_RESETGIZMOS));
        return;
    }

    glsafe(::glEnable(GL_BLEND));
    glsafe(::glEnable(GL_DEPTH_TEST));

    m_z_shift = selection.get_volume(*selection.get_volume_idxs().begin())->get_sla_shift_z();

    render_hollowed_mesh();

    if (m_quadric != nullptr && selection.is_from_single_instance())
        render_points(selection, false);

    m_selection_rectangle.render(m_parent);
    render_clipping_plane(selection);

    glsafe(::glDisable(GL_BLEND));
}



void GLGizmoSlaSupports::render_hollowed_mesh() const
{
    /*if (m_c->m_volume_with_cavity) {
        m_c->m_volume_with_cavity->set_sla_shift_z(m_z_shift);
        m_parent.get_shader().start_using();

        GLint current_program_id;
        glsafe(::glGetIntegerv(GL_CURRENT_PROGRAM, &current_program_id));
        GLint color_id = (current_program_id > 0) ? ::glGetUniformLocation(current_program_id, "uniform_color") : -1;
        GLint print_box_detection_id = (current_program_id > 0) ? ::glGetUniformLocation(current_program_id, "print_box.volume_detection") : -1;
        GLint print_box_worldmatrix_id = (current_program_id > 0) ? ::glGetUniformLocation(current_program_id, "print_box.volume_world_matrix") : -1;
        glcheck();
        m_c->m_volume_with_cavity->set_render_color();
        const Geometry::Transformation& volume_trafo = m_c->m_model_object->volumes.front()->get_transformation();
        m_c->m_volume_with_cavity->set_volume_transformation(volume_trafo);
        m_c->m_volume_with_cavity->set_instance_transformation(m_c->m_model_object->instances[size_t(m_c->m_active_instance)]->get_transformation());
        m_c->m_volume_with_cavity->render(color_id, print_box_detection_id, print_box_worldmatrix_id);
        m_parent.get_shader().stop_using();
    }*/
}



void GLGizmoSlaSupports::render_clipping_plane(const Selection& selection) const
{
    if (m_c->m_clipping_plane_distance == 0.f || m_c->m_mesh->empty())
        return;

    // Get transformation of the instance
    const GLVolume* vol = selection.get_volume(*selection.get_volume_idxs().begin());
    Geometry::Transformation trafo = vol->get_instance_transformation();
    trafo.set_offset(trafo.get_offset() + Vec3d(0., 0., m_z_shift));

    // Get transformation of supports
    Geometry::Transformation supports_trafo;
    supports_trafo.set_offset(Vec3d(trafo.get_offset()(0), trafo.get_offset()(1), vol->get_sla_shift_z()));
    supports_trafo.set_rotation(Vec3d(0., 0., trafo.get_rotation()(2)));
    // I don't know why, but following seems to be correct.
    supports_trafo.set_mirror(Vec3d(trafo.get_mirror()(0) * trafo.get_mirror()(1) * trafo.get_mirror()(2),
                                    1,
                                    1.));

<<<<<<< HEAD
        // Now initialize the TMS for the object, perform the cut and save the result.
    if (! m_object_clipper) {
        m_object_clipper.reset(new MeshClipper);
        m_object_clipper->set_mesh(*m_mesh);
        }
    m_object_clipper->set_plane(*m_clipping_plane);
    m_object_clipper->set_transformation(trafo);


        // Next, ask the backend if supports are already calculated. If so, we are gonna cut them too.
        // First we need a pointer to the respective SLAPrintObject. The index into objects vector is
        // cached so we don't have todo it on each render. We only search for the po if needed:
        if (m_print_object_idx < 0 || (int)m_parent.sla_print()->objects().size() != m_print_objects_count) {
            m_print_objects_count = m_parent.sla_print()->objects().size();
            m_print_object_idx = -1;
            for (const SLAPrintObject* po : m_parent.sla_print()->objects()) {
                ++m_print_object_idx;
                if (po->model_object()->id() == m_model_object->id())
                    break;
            }
        }
        if (m_print_object_idx >= 0) {
            const SLAPrintObject* print_object = m_parent.sla_print()->objects()[m_print_object_idx];

            if (print_object->is_step_done(slaposSupportTree)) {
                // If the supports are already calculated, save the timestamp of the respective step
                // so we can later tell they were recalculated.
                size_t timestamp = print_object->step_state_with_timestamp(slaposSupportTree).timestamp;
=======
    // Now initialize the TMS for the object, perform the cut and save the result.
    if (! m_c->m_object_clipper) {
        m_c->m_object_clipper.reset(new MeshClipper);
        m_c->m_object_clipper->set_mesh(*m_c->mesh());
    }
    m_c->m_object_clipper->set_plane(*m_c->m_clipping_plane);
    m_c->m_object_clipper->set_transformation(trafo);


    // Next, ask the backend if supports are already calculated. If so, we are gonna cut them too.
    // First we need a pointer to the respective SLAPrintObject. The index into objects vector is
    // cached so we don't have todo it on each render. We only search for the po if needed:
    if (m_c->m_print_object_idx < 0 || (int)m_parent.sla_print()->objects().size() != m_c->m_print_objects_count) {
        m_c->m_print_objects_count = m_parent.sla_print()->objects().size();
        m_c->m_print_object_idx = -1;
        for (const SLAPrintObject* po : m_parent.sla_print()->objects()) {
            ++m_c->m_print_object_idx;
            if (po->model_object()->id() == m_c->m_model_object->id())
                break;
        }
    }
    if (m_c->m_print_object_idx >= 0) {
        const SLAPrintObject* print_object = m_parent.sla_print()->objects()[m_c->m_print_object_idx];

        if (print_object->is_step_done(slaposSupportTree) && !print_object->get_mesh(slaposSupportTree).empty()) {
            // If the supports are already calculated, save the timestamp of the respective step
            // so we can later tell they were recalculated.
            size_t timestamp = print_object->step_state_with_timestamp(slaposSupportTree).timestamp;
>>>>>>> d5bcddee

            if (! m_c->m_supports_clipper || (int)timestamp != m_c->m_old_timestamp) {
                // The timestamp has changed.
<<<<<<< HEAD
                m_supports_clipper.reset(new MeshClipper);
                    // The mesh should already have the shared vertices calculated.
                m_supports_clipper->set_mesh(print_object->support_mesh());
                    m_old_timestamp = timestamp;
                }
            m_supports_clipper->set_plane(*m_clipping_plane);
            m_supports_clipper->set_transformation(supports_trafo);
            }
        else
                // The supports are not valid. We better dump the cached data.
            m_supports_clipper.reset();
            }
=======
                m_c->m_supports_clipper.reset(new MeshClipper);
                // The mesh should already have the shared vertices calculated.
                m_c->m_supports_clipper->set_mesh(print_object->support_mesh());
                m_c->m_old_timestamp = timestamp;
            }
            m_c->m_supports_clipper->set_plane(*m_c->m_clipping_plane);
            m_c->m_supports_clipper->set_transformation(supports_trafo);
        }
        else
            // The supports are not valid. We better dump the cached data.
            m_c->m_supports_clipper.reset();
    }
>>>>>>> d5bcddee

    // At this point we have the triangulated cuts for both the object and supports - let's render.
    if (! m_c->m_object_clipper->get_triangles().empty()) {
		::glPushMatrix();
        ::glColor3f(1.0f, 0.37f, 0.0f);
        ::glBegin(GL_TRIANGLES);
        for (const Vec3f& point : m_c->m_object_clipper->get_triangles())
            ::glVertex3f(point(0), point(1), point(2));
        ::glEnd();
		::glPopMatrix();
	}

    if (m_c->m_supports_clipper && ! m_c->m_supports_clipper->get_triangles().empty() && !m_editing_mode) {
        // The supports are hidden in the editing mode, so it makes no sense to render the cuts.
		::glPushMatrix();
        ::glColor3f(1.0f, 0.f, 0.37f);
        ::glBegin(GL_TRIANGLES);
        for (const Vec3f& point : m_c->m_supports_clipper->get_triangles())
            ::glVertex3f(point(0), point(1), point(2));
        ::glEnd();
		::glPopMatrix();
	}
}


void GLGizmoSlaSupports::on_render_for_picking() const
{
    const Selection& selection = m_parent.get_selection();
#if ENABLE_RENDER_PICKING_PASS
	m_z_shift = selection.get_volume(*selection.get_volume_idxs().begin())->get_sla_shift_z();
#endif

    glsafe(::glEnable(GL_DEPTH_TEST));
    render_points(selection, true);
    render_hollowed_mesh();
}

void GLGizmoSlaSupports::render_points(const Selection& selection, bool picking) const
{
    if (!picking)
        glsafe(::glEnable(GL_LIGHTING));

    const GLVolume* vol = selection.get_volume(*selection.get_volume_idxs().begin());
    const Transform3d& instance_scaling_matrix_inverse = vol->get_instance_transformation().get_matrix(true, true, false, true).inverse();
    const Transform3d& instance_matrix = vol->get_instance_transformation().get_matrix();

    glsafe(::glPushMatrix());
    glsafe(::glTranslated(0.0, 0.0, m_z_shift));
    glsafe(::glMultMatrixd(instance_matrix.data()));

    float render_color[4];
    size_t cache_size = m_editing_mode ? m_editing_cache.size() : m_normal_cache.size();
    for (size_t i = 0; i < cache_size; ++i)
    {
        const sla::SupportPoint& support_point = m_editing_mode ? m_editing_cache[i].support_point : m_normal_cache[i];
        const bool& point_selected = m_editing_mode ? m_editing_cache[i].selected : false;

        if (is_mesh_point_clipped(support_point.pos.cast<double>()))
            continue;

        // First decide about the color of the point.
        if (picking) {
            std::array<float, 4> color = picking_color_component(i);
            render_color[0] = color[0];
            render_color[1] = color[1];
            render_color[2] = color[2];
	        render_color[3] = color[3];
        }
        else {
            render_color[3] = 1.f;
            if ((size_t(m_hover_id) == i && m_editing_mode)) { // ignore hover state unless editing mode is active
                render_color[0] = 0.f;
                render_color[1] = 1.0f;
                render_color[2] = 1.0f;
            }
            else { // neigher hover nor picking
                bool supports_new_island = m_lock_unique_islands && support_point.is_new_island;
                if (m_editing_mode) {
                    render_color[0] = point_selected ? 1.0f : (supports_new_island ? 0.3f : 0.7f);
                    render_color[1] = point_selected ? 0.3f : (supports_new_island ? 0.3f : 0.7f);
                    render_color[2] = point_selected ? 0.3f : (supports_new_island ? 1.0f : 0.7f);
                }
                else
                    for (unsigned char i=0; i<3; ++i) render_color[i] = 0.5f;
            }
        }
        glsafe(::glColor4fv(render_color));
        float render_color_emissive[4] = { 0.5f * render_color[0], 0.5f * render_color[1], 0.5f * render_color[2], 1.f};
        glsafe(::glMaterialfv(GL_FRONT, GL_EMISSION, render_color_emissive));

        // Inverse matrix of the instance scaling is applied so that the mark does not scale with the object.
        glsafe(::glPushMatrix());
        glsafe(::glTranslatef(support_point.pos(0), support_point.pos(1), support_point.pos(2)));
        glsafe(::glMultMatrixd(instance_scaling_matrix_inverse.data()));

        if (vol->is_left_handed())
            glFrontFace(GL_CW);

        // Matrices set, we can render the point mark now.
        // If in editing mode, we'll also render a cone pointing to the sphere.
        if (m_editing_mode) {
            // in case the normal is not yet cached, find and cache it
            if (m_editing_cache[i].normal == Vec3f::Zero())
                m_c->m_mesh_raycaster->get_closest_point(m_editing_cache[i].support_point.pos, &m_editing_cache[i].normal);

            Eigen::Quaterniond q;
            q.setFromTwoVectors(Vec3d{0., 0., 1.}, instance_scaling_matrix_inverse * m_editing_cache[i].normal.cast<double>());
            Eigen::AngleAxisd aa(q);
            glsafe(::glRotated(aa.angle() * (180. / M_PI), aa.axis()(0), aa.axis()(1), aa.axis()(2)));

            const double cone_radius = 0.25; // mm
            const double cone_height = 0.75;
            glsafe(::glPushMatrix());
            glsafe(::glTranslatef(0.f, 0.f, support_point.head_front_radius * RenderPointScale));
            ::gluCylinder(m_quadric, 0., cone_radius, cone_height, 24, 1);
            glsafe(::glTranslatef(0.f, 0.f, cone_height));
            ::gluDisk(m_quadric, 0.0, cone_radius, 24, 1);
            glsafe(::glPopMatrix());
        }
        ::gluSphere(m_quadric, (double)support_point.head_front_radius * RenderPointScale, 24, 12);
        if (vol->is_left_handed())
            glFrontFace(GL_CCW);

        glsafe(::glPopMatrix());
    }

    {
        // Reset emissive component to zero (the default value)
        float render_color_emissive[4] = { 0.f, 0.f, 0.f, 1.f };
        glsafe(::glMaterialfv(GL_FRONT, GL_EMISSION, render_color_emissive));
    }

    // Now render the drain holes:
    if (! m_c->has_drilled_mesh()) {
        render_color[0] = 0.7f;
        render_color[1] = 0.7f;
        render_color[2] = 0.7f;
        render_color[3] = 0.7f;
        glsafe(::glColor4fv(render_color));
        for (const sla::DrainHole& drain_hole : m_c->m_model_object->sla_drain_holes) {
            if (is_mesh_point_clipped((drain_hole.pos+m_c->HoleStickOutLength*drain_hole.normal).cast<double>()))
                continue;

            // Inverse matrix of the instance scaling is applied so that the mark does not scale with the object.
            glsafe(::glPushMatrix());
            glsafe(::glTranslatef(drain_hole.pos(0), drain_hole.pos(1), drain_hole.pos(2)));
            glsafe(::glMultMatrixd(instance_scaling_matrix_inverse.data()));

            if (vol->is_left_handed())
                glFrontFace(GL_CW);

            // Matrices set, we can render the point mark now.

            Eigen::Quaterniond q;
            q.setFromTwoVectors(Vec3d{0., 0., 1.}, instance_scaling_matrix_inverse * (-drain_hole.normal).cast<double>());
            Eigen::AngleAxisd aa(q);
            glsafe(::glRotated(aa.angle() * (180. / M_PI), aa.axis()(0), aa.axis()(1), aa.axis()(2)));
            glsafe(::glPushMatrix());
            glsafe(::glTranslated(0., 0., -drain_hole.height));
            ::gluCylinder(m_quadric, drain_hole.radius, drain_hole.radius, drain_hole.height, 24, 1);
            glsafe(::glTranslated(0., 0., drain_hole.height));
            ::gluDisk(m_quadric, 0.0, drain_hole.radius, 24, 1);
            glsafe(::glTranslated(0., 0., -drain_hole.height));
            glsafe(::glRotatef(180.f, 1.f, 0.f, 0.f));
            ::gluDisk(m_quadric, 0.0, drain_hole.radius, 24, 1);
            glsafe(::glPopMatrix());

            if (vol->is_left_handed())
                glFrontFace(GL_CCW);
            glsafe(::glPopMatrix());
        }
    }

    if (!picking)
        glsafe(::glDisable(GL_LIGHTING));

    glsafe(::glPopMatrix());
}



bool GLGizmoSlaSupports::is_mesh_point_clipped(const Vec3d& point) const
{
    if (m_c->m_clipping_plane_distance == 0.f)
        return false;

    Vec3d transformed_point = m_c->m_model_object->instances[m_c->m_active_instance]->get_transformation().get_matrix() * point;
    transformed_point(2) += m_z_shift;
    return m_c->m_clipping_plane->is_point_clipped(transformed_point);
}



// Unprojects the mouse position on the mesh and saves hit point and normal of the facet into pos_and_normal
// Return false if no intersection was found, true otherwise.
bool GLGizmoSlaSupports::unproject_on_mesh(const Vec2d& mouse_pos, std::pair<Vec3f, Vec3f>& pos_and_normal)
{
    if (! m_c->m_mesh_raycaster)
        return false;

    const Camera& camera = m_parent.get_camera();
    const Selection& selection = m_parent.get_selection();
    const GLVolume* volume = selection.get_volume(*selection.get_volume_idxs().begin());
    Geometry::Transformation trafo = volume->get_instance_transformation();
    trafo.set_offset(trafo.get_offset() + Vec3d(0., 0., m_z_shift));

    // The raycaster query
    Vec3f hit;
    Vec3f normal;
    if (m_c->m_mesh_raycaster->unproject_on_mesh(
            mouse_pos,
            trafo.get_matrix(),
            camera,
            hit,
            normal,
            m_c->m_clipping_plane_distance != 0.f ? m_c->m_clipping_plane.get() : nullptr))
    {
        // Check whether the hit is in a hole
        bool in_hole = false;
        // In case the hollowed and drilled mesh is available, we can allow
        // placing points in holes, because they should never end up
        // on surface that's been drilled away.
        if (! m_c->has_drilled_mesh()) {
            for (const sla::DrainHole& hole : m_c->m_model_object->sla_drain_holes) {
                if (hole.is_inside(hit)) {
                    in_hole = true;
                    break;
                }
            }
        }
        if (! in_hole) {
            // Return both the point and the facet normal.
            pos_and_normal = std::make_pair(hit, normal);
            return true;
        }
    }
<<<<<<< HEAD
    else
        return false;
    }
=======

    return false;
}
>>>>>>> d5bcddee

// Following function is called from GLCanvas3D to inform the gizmo about a mouse/keyboard event.
// The gizmo has an opportunity to react - if it does, it should return true so that the Canvas3D is
// aware that the event was reacted to and stops trying to make different sense of it. If the gizmo
// concludes that the event was not intended for it, it should return false.
bool GLGizmoSlaSupports::gizmo_event(SLAGizmoEventType action, const Vec2d& mouse_position, bool shift_down, bool alt_down, bool control_down)
{
    if (m_editing_mode) {

        // left down with shift - show the selection rectangle:
        if (action == SLAGizmoEventType::LeftDown && (shift_down || alt_down || control_down)) {
            if (m_hover_id == -1) {
                if (shift_down || alt_down) {
                    m_selection_rectangle.start_dragging(mouse_position, shift_down ? GLSelectionRectangle::Select : GLSelectionRectangle::Deselect);
                }
            }
            else {
                if (m_editing_cache[m_hover_id].selected)
                    unselect_point(m_hover_id);
                else {
                    if (!alt_down)
                        select_point(m_hover_id);
                }
            }

            return true;
        }

        // left down without selection rectangle - place point on the mesh:
        if (action == SLAGizmoEventType::LeftDown && !m_selection_rectangle.is_dragging() && !shift_down) {
            // If any point is in hover state, this should initiate its move - return control back to GLCanvas:
            if (m_hover_id != -1)
                return false;

            // If there is some selection, don't add new point and deselect everything instead.
            if (m_selection_empty) {
                std::pair<Vec3f, Vec3f> pos_and_normal;
                if (unproject_on_mesh(mouse_position, pos_and_normal)) { // we got an intersection
                    Plater::TakeSnapshot snapshot(wxGetApp().plater(), _(L("Add support point")));
                    m_editing_cache.emplace_back(sla::SupportPoint(pos_and_normal.first, m_new_point_head_diameter/2.f, false), false, pos_and_normal.second);
                    m_parent.set_as_dirty();
                    m_wait_for_up_event = true;
                }
                else
                    return false;
            }
            else
                select_point(NoPoints);

            return true;
        }

        // left up with selection rectangle - select points inside the rectangle:
        if ((action == SLAGizmoEventType::LeftUp || action == SLAGizmoEventType::ShiftUp || action == SLAGizmoEventType::AltUp) && m_selection_rectangle.is_dragging()) {
            // Is this a selection or deselection rectangle?
            GLSelectionRectangle::EState rectangle_status = m_selection_rectangle.get_state();

            // First collect positions of all the points in world coordinates.
            Geometry::Transformation trafo = m_c->m_model_object->instances[m_c->m_active_instance]->get_transformation();
            trafo.set_offset(trafo.get_offset() + Vec3d(0., 0., m_z_shift));
            std::vector<Vec3d> points;
            for (unsigned int i=0; i<m_editing_cache.size(); ++i)
                points.push_back(trafo.get_matrix() * m_editing_cache[i].support_point.pos.cast<double>());

            // Now ask the rectangle which of the points are inside.
            std::vector<Vec3f> points_inside;
            std::vector<unsigned int> points_idxs = m_selection_rectangle.stop_dragging(m_parent, points);
            for (size_t idx : points_idxs)
                points_inside.push_back(points[idx].cast<float>());

            // Only select/deselect points that are actually visible
            for (size_t idx :  m_c->m_mesh_raycaster->get_unobscured_idxs(trafo, m_parent.get_camera(), points_inside, m_c->m_clipping_plane.get()))
            {
                if (rectangle_status == GLSelectionRectangle::Deselect)
                    unselect_point(points_idxs[idx]);
                else
                    select_point(points_idxs[idx]);
            }
            return true;
        }

        // left up with no selection rectangle
        if (action == SLAGizmoEventType::LeftUp) {
            if (m_wait_for_up_event) {
                m_wait_for_up_event = false;
                return true;
            }
        }

        // dragging the selection rectangle:
        if (action == SLAGizmoEventType::Dragging) {
            if (m_wait_for_up_event)
                return true; // point has been placed and the button not released yet
                             // this prevents GLCanvas from starting scene rotation

            if (m_selection_rectangle.is_dragging())  {
                m_selection_rectangle.dragging(mouse_position);
                return true;
            }

            return false;
        }

        if (action == SLAGizmoEventType::Delete) {
            // delete key pressed
            delete_selected_points();
            return true;
        }

        if (action ==  SLAGizmoEventType::ApplyChanges) {
            editing_mode_apply_changes();
            return true;
        }

        if (action ==  SLAGizmoEventType::DiscardChanges) {
            editing_mode_discard_changes();
            return true;
        }

        if (action == SLAGizmoEventType::RightDown) {
            if (m_hover_id != -1) {
                select_point(NoPoints);
                select_point(m_hover_id);
                delete_selected_points();
                return true;
            }
            return false;
        }

        if (action == SLAGizmoEventType::SelectAll) {
            select_point(AllPoints);
            return true;
        }
    }

    if (!m_editing_mode) {
        if (action == SLAGizmoEventType::AutomaticGeneration) {
            auto_generate();
            return true;
        }

        if (action == SLAGizmoEventType::ManualEditing) {
            switch_to_editing_mode();
            return true;
        }
    }

    if (action == SLAGizmoEventType::MouseWheelUp && control_down) {
        m_c->m_clipping_plane_distance = std::min(1.f, m_c->m_clipping_plane_distance + 0.01f);
        update_clipping_plane(m_c->m_clipping_plane_was_moved);
        m_c->m_clipping_plane_was_moved = true;
        return true;
    }

    if (action == SLAGizmoEventType::MouseWheelDown && control_down) {
        m_c->m_clipping_plane_distance = std::max(0.f, m_c->m_clipping_plane_distance - 0.01f);
        update_clipping_plane(true);
        return true;
    }

    if (action == SLAGizmoEventType::ResetClippingPlane) {
        update_clipping_plane();
        return true;
    }

    return false;
}

void GLGizmoSlaSupports::delete_selected_points(bool force)
{
    if (! m_editing_mode) {
        std::cout << "DEBUGGING: delete_selected_points called out of editing mode!" << std::endl;
        std::abort();
    }

    Plater::TakeSnapshot snapshot(wxGetApp().plater(), _(L("Delete support point")));

    for (unsigned int idx=0; idx<m_editing_cache.size(); ++idx) {
        if (m_editing_cache[idx].selected && (!m_editing_cache[idx].support_point.is_new_island || !m_lock_unique_islands || force)) {
            m_editing_cache.erase(m_editing_cache.begin() + (idx--));
        }
    }

    select_point(NoPoints);

    //m_parent.post_event(SimpleEvent(EVT_GLCANVAS_SCHEDULE_BACKGROUND_PROCESS));
}

void GLGizmoSlaSupports::on_update(const UpdateData& data)
{
    if (! m_editing_mode)
        return;
    else {
        if (m_hover_id != -1 && (! m_editing_cache[m_hover_id].support_point.is_new_island || !m_lock_unique_islands)) {
            std::pair<Vec3f, Vec3f> pos_and_normal;
            if (! unproject_on_mesh(data.mouse_pos.cast<double>(), pos_and_normal))
                return;
            m_editing_cache[m_hover_id].support_point.pos = pos_and_normal.first;
            m_editing_cache[m_hover_id].support_point.is_new_island = false;
            m_editing_cache[m_hover_id].normal = pos_and_normal.second;
            // Do not update immediately, wait until the mouse is released.
            // m_parent.post_event(SimpleEvent(EVT_GLCANVAS_SCHEDULE_BACKGROUND_PROCESS));
        }
    }
}

std::vector<const ConfigOption*> GLGizmoSlaSupports::get_config_options(const std::vector<std::string>& keys) const
{
    std::vector<const ConfigOption*> out;

    if (!m_c->m_model_object)
        return out;

    const DynamicPrintConfig& object_cfg = m_c->m_model_object->config;
    const DynamicPrintConfig& print_cfg = wxGetApp().preset_bundle->sla_prints.get_edited_preset().config;
    std::unique_ptr<DynamicPrintConfig> default_cfg = nullptr;

    for (const std::string& key : keys) {
        if (object_cfg.has(key))
            out.push_back(object_cfg.option(key));
        else
            if (print_cfg.has(key))
                out.push_back(print_cfg.option(key));
            else { // we must get it from defaults
                if (default_cfg == nullptr)
                    default_cfg.reset(DynamicPrintConfig::new_from_defaults_keys(keys));
                out.push_back(default_cfg->option(key));
            }
    }

    return out;
}


ClippingPlane GLGizmoSlaSupports::get_sla_clipping_plane() const
{
    if (!m_c->m_model_object || m_state == Off || m_c->m_clipping_plane_distance == 0.f)
        return ClippingPlane::ClipsNothing();
    else
        return ClippingPlane(-m_c->m_clipping_plane->get_normal(), m_c->m_clipping_plane->get_data()[3]);
}


/*
void GLGizmoSlaSupports::find_intersecting_facets(const igl::AABB<Eigen::MatrixXf, 3>* aabb, const Vec3f& normal, double offset, std::vector<unsigned int>& idxs) const
{
    if (aabb->is_leaf()) { // this is a facet
        // corner.dot(normal) - offset
        idxs.push_back(aabb->m_primitive);
    }
    else { // not a leaf
    using CornerType = Eigen::AlignedBox<float, 3>::CornerType;
        bool sign = std::signbit(offset - normal.dot(aabb->m_box.corner(CornerType(0))));
        for (unsigned int i=1; i<8; ++i)
            if (std::signbit(offset - normal.dot(aabb->m_box.corner(CornerType(i)))) != sign) {
                find_intersecting_facets(aabb->m_left, normal, offset, idxs);
                find_intersecting_facets(aabb->m_right, normal, offset, idxs);
            }
    }
}



void GLGizmoSlaSupports::make_line_segments() const
{
    TriangleMeshSlicer tms(&m_c->m_model_object->volumes.front()->mesh);
    Vec3f normal(0.f, 1.f, 1.f);
    double d = 0.;

    std::vector<IntersectionLine> lines;
    find_intersections(&m_AABB, normal, d, lines);
    ExPolygons expolys;
    tms.make_expolygons_simple(lines, &expolys);

    SVG svg("slice_loops.svg", get_extents(expolys));
    svg.draw(expolys);
    //for (const IntersectionLine &l : lines[i])
    //    svg.draw(l, "red", 0);
    //svg.draw_outline(expolygons, "black", "blue", 0);
    svg.Close();
}
*/


void GLGizmoSlaSupports::on_render_input_window(float x, float y, float bottom_limit)
{
    static float last_y = 0.0f;
    static float last_h = 0.0f;

    if (! m_c->m_model_object)
        return;

    bool first_run = true; // This is a hack to redraw the button when all points are removed,
                           // so it is not delayed until the background process finishes.
RENDER_AGAIN:
    //m_imgui->set_next_window_pos(x, y, ImGuiCond_Always);
    //const ImVec2 window_size(m_imgui->scaled(18.f, 16.f));
    //ImGui::SetNextWindowPos(ImVec2(x, y - std::max(0.f, y+window_size.y-bottom_limit) ));
    //ImGui::SetNextWindowSize(ImVec2(window_size));

    m_imgui->begin(on_get_name(), ImGuiWindowFlags_NoMove | ImGuiWindowFlags_AlwaysAutoResize | ImGuiWindowFlags_NoCollapse);

    // adjust window position to avoid overlap the view toolbar
    float win_h = ImGui::GetWindowHeight();
    y = std::min(y, bottom_limit - win_h);
    ImGui::SetWindowPos(ImVec2(x, y), ImGuiCond_Always);
    if ((last_h != win_h) || (last_y != y))
    {
        // ask canvas for another frame to render the window in the correct position
        m_parent.request_extra_frame();
        if (last_h != win_h)
            last_h = win_h;
        if (last_y != y)
            last_y = y;
    }

    // First calculate width of all the texts that are could possibly be shown. We will decide set the dialog width based on that:

    const float settings_sliders_left = std::max(m_imgui->calc_text_size(m_desc.at("minimal_distance")).x, m_imgui->calc_text_size(m_desc.at("points_density")).x) + m_imgui->scaled(1.f);
    const float clipping_slider_left = std::max(m_imgui->calc_text_size(m_desc.at("clipping_of_view")).x, m_imgui->calc_text_size(m_desc.at("reset_direction")).x) + m_imgui->scaled(1.5f);
    const float diameter_slider_left = m_imgui->calc_text_size(m_desc.at("head_diameter")).x + m_imgui->scaled(1.f);
    const float minimal_slider_width = m_imgui->scaled(4.f);
    const float buttons_width_approx = m_imgui->calc_text_size(m_desc.at("apply_changes")).x + m_imgui->calc_text_size(m_desc.at("discard_changes")).x + m_imgui->scaled(1.5f);
    const float lock_supports_width_approx = m_imgui->calc_text_size(m_desc.at("lock_supports")).x + m_imgui->scaled(2.f);

    float window_width = minimal_slider_width + std::max(std::max(settings_sliders_left, clipping_slider_left), diameter_slider_left);
    window_width = std::max(std::max(window_width, buttons_width_approx), lock_supports_width_approx);

    bool force_refresh = false;
    bool remove_selected = false;
    bool remove_all = false;

    if (m_editing_mode) {

        float diameter_upper_cap = static_cast<ConfigOptionFloat*>(wxGetApp().preset_bundle->sla_prints.get_edited_preset().config.option("support_pillar_diameter"))->value;
        if (m_new_point_head_diameter > diameter_upper_cap)
            m_new_point_head_diameter = diameter_upper_cap;
        ImGui::AlignTextToFramePadding();
        m_imgui->text(m_desc.at("head_diameter"));
        ImGui::SameLine(diameter_slider_left);
        ImGui::PushItemWidth(window_width - diameter_slider_left);

        // Following is a nasty way to:
        //  - save the initial value of the slider before one starts messing with it
        //  - keep updating the head radius during sliding so it is continuosly refreshed in 3D scene
        //  - take correct undo/redo snapshot after the user is done with moving the slider
        float initial_value = m_new_point_head_diameter;
        ImGui::SliderFloat("", &m_new_point_head_diameter, 0.1f, diameter_upper_cap, "%.1f");
        if (ImGui::IsItemClicked()) {
            if (m_old_point_head_diameter == 0.f)
                m_old_point_head_diameter = initial_value;
        }
        if (ImGui::IsItemEdited()) {
            for (auto& cache_entry : m_editing_cache)
                if (cache_entry.selected)
                    cache_entry.support_point.head_front_radius = m_new_point_head_diameter / 2.f;
        }
        if (ImGui::IsItemDeactivatedAfterEdit()) {
            // momentarily restore the old value to take snapshot
            for (auto& cache_entry : m_editing_cache)
                if (cache_entry.selected)
                    cache_entry.support_point.head_front_radius = m_old_point_head_diameter / 2.f;
            float backup = m_new_point_head_diameter;
            m_new_point_head_diameter = m_old_point_head_diameter;
            Plater::TakeSnapshot snapshot(wxGetApp().plater(), _(L("Change point head diameter")));
            m_new_point_head_diameter = backup;
            for (auto& cache_entry : m_editing_cache)
                if (cache_entry.selected)
                    cache_entry.support_point.head_front_radius = m_new_point_head_diameter / 2.f;
            m_old_point_head_diameter = 0.f;
        }

        bool changed = m_lock_unique_islands;
        m_imgui->checkbox(m_desc.at("lock_supports"), m_lock_unique_islands);
        force_refresh |= changed != m_lock_unique_islands;

        m_imgui->disabled_begin(m_selection_empty);
        remove_selected = m_imgui->button(m_desc.at("remove_selected"));
        m_imgui->disabled_end();

        m_imgui->disabled_begin(m_editing_cache.empty());
        remove_all = m_imgui->button(m_desc.at("remove_all"));
        m_imgui->disabled_end();

        m_imgui->text(" "); // vertical gap

        if (m_imgui->button(m_desc.at("apply_changes"))) {
            editing_mode_apply_changes();
            force_refresh = true;
        }
        ImGui::SameLine();
        bool discard_changes = m_imgui->button(m_desc.at("discard_changes"));
        if (discard_changes) {
            editing_mode_discard_changes();
            force_refresh = true;
        }
    }
    else { // not in editing mode:
        ImGui::AlignTextToFramePadding();
        m_imgui->text(m_desc.at("minimal_distance"));
        ImGui::SameLine(settings_sliders_left);
        ImGui::PushItemWidth(window_width - settings_sliders_left);

        std::vector<const ConfigOption*> opts = get_config_options({"support_points_density_relative", "support_points_minimal_distance"});
        float density = static_cast<const ConfigOptionInt*>(opts[0])->value;
        float minimal_point_distance = static_cast<const ConfigOptionFloat*>(opts[1])->value;

        ImGui::SliderFloat("", &minimal_point_distance, 0.f, 20.f, "%.f mm");
        bool slider_clicked = ImGui::IsItemClicked(); // someone clicked the slider
        bool slider_edited = ImGui::IsItemEdited(); // someone is dragging the slider
        bool slider_released = ImGui::IsItemDeactivatedAfterEdit(); // someone has just released the slider

        ImGui::AlignTextToFramePadding();
        m_imgui->text(m_desc.at("points_density"));
        ImGui::SameLine(settings_sliders_left);

        ImGui::SliderFloat(" ", &density, 0.f, 200.f, "%.f %%");
        slider_clicked |= ImGui::IsItemClicked();
        slider_edited |= ImGui::IsItemEdited();
        slider_released |= ImGui::IsItemDeactivatedAfterEdit();

        if (slider_clicked) { // stash the values of the settings so we know what to revert to after undo
            m_minimal_point_distance_stash = minimal_point_distance;
            m_density_stash = density;
        }
        if (slider_edited) {
            m_c->m_model_object->config.opt<ConfigOptionFloat>("support_points_minimal_distance", true)->value = minimal_point_distance;
            m_c->m_model_object->config.opt<ConfigOptionInt>("support_points_density_relative", true)->value = (int)density;
        }
        if (slider_released) {
            m_c->m_model_object->config.opt<ConfigOptionFloat>("support_points_minimal_distance", true)->value = m_minimal_point_distance_stash;
            m_c->m_model_object->config.opt<ConfigOptionInt>("support_points_density_relative", true)->value = (int)m_density_stash;
            Plater::TakeSnapshot snapshot(wxGetApp().plater(), _(L("Support parameter change")));
            m_c->m_model_object->config.opt<ConfigOptionFloat>("support_points_minimal_distance", true)->value = minimal_point_distance;
            m_c->m_model_object->config.opt<ConfigOptionInt>("support_points_density_relative", true)->value = (int)density;
            wxGetApp().obj_list()->update_and_show_object_settings_item();
        }

        bool generate = m_imgui->button(m_desc.at("auto_generate"));

        if (generate)
            auto_generate();

        ImGui::Separator();
        if (m_imgui->button(m_desc.at("manual_editing")))
            switch_to_editing_mode();

        m_imgui->disabled_begin(m_normal_cache.empty());
        remove_all = m_imgui->button(m_desc.at("remove_all"));
        m_imgui->disabled_end();

        // m_imgui->text("");
        // m_imgui->text(m_c->m_model_object->sla_points_status == sla::PointsStatus::NoPoints ? _(L("No points  (will be autogenerated)")) :
        //              (m_c->m_model_object->sla_points_status == sla::PointsStatus::AutoGenerated ? _(L("Autogenerated points (no modifications)")) :
        //              (m_c->m_model_object->sla_points_status == sla::PointsStatus::UserModified ? _(L("User-modified points")) :
        //              (m_c->m_model_object->sla_points_status == sla::PointsStatus::Generating ? _(L("Generation in progress...")) : "UNKNOWN STATUS"))));
    }


    // Following is rendered in both editing and non-editing mode:
    ImGui::Separator();
    if (m_c->m_clipping_plane_distance == 0.f)
    {
        ImGui::AlignTextToFramePadding();
        m_imgui->text(m_desc.at("clipping_of_view"));
    }
    else {
        if (m_imgui->button(m_desc.at("reset_direction"))) {
            wxGetApp().CallAfter([this](){
                    update_clipping_plane();
                });
        }
    }

    ImGui::SameLine(clipping_slider_left);
    ImGui::PushItemWidth(window_width - clipping_slider_left);
    if (ImGui::SliderFloat("  ", &m_c->m_clipping_plane_distance, 0.f, 1.f, "%.2f")) {
        update_clipping_plane(m_c->m_clipping_plane_was_moved);
        m_c->m_clipping_plane_was_moved = true;
    }


    if (m_imgui->button("?")) {
        wxGetApp().CallAfter([]() {
            SlaGizmoHelpDialog help_dlg;
            help_dlg.ShowModal();
        });
    }

    m_imgui->end();

    if (remove_selected || remove_all) {
        force_refresh = false;
        m_parent.set_as_dirty();
        bool was_in_editing = m_editing_mode;
        if (! was_in_editing)
            switch_to_editing_mode();
        if (remove_all) {
            select_point(AllPoints);
            delete_selected_points(true); // true - delete regardless of locked status
        }
        if (remove_selected)
            delete_selected_points(false); // leave locked points
        if (! was_in_editing)
            editing_mode_apply_changes();

        if (first_run) {
            first_run = false;
            goto RENDER_AGAIN;
        }
    }

    if (force_refresh)
        m_parent.set_as_dirty();
}

bool GLGizmoSlaSupports::on_is_activable() const
{
    const Selection& selection = m_parent.get_selection();

    if (wxGetApp().preset_bundle->printers.get_edited_preset().printer_technology() != ptSLA
        || !selection.is_from_single_instance())
        return false;

    // Check that none of the selected volumes is outside. Only SLA auxiliaries (supports) are allowed outside.
    const Selection::IndicesList& list = selection.get_volume_idxs();
    for (const auto& idx : list)
        if (selection.get_volume(idx)->is_outside && selection.get_volume(idx)->composite_id.volume_id >= 0)
            return false;

    return true;
}

bool GLGizmoSlaSupports::on_is_selectable() const
{
    return (wxGetApp().preset_bundle->printers.get_edited_preset().printer_technology() == ptSLA);
}

std::string GLGizmoSlaSupports::on_get_name() const
{
    return (_(L("SLA Support Points")) + " [L]").ToUTF8().data();
}



void GLGizmoSlaSupports::on_set_state()
{
    // m_c->m_model_object pointer can be invalid (for instance because of undo/redo action),
    // we should recover it from the object id
    m_c->m_model_object = nullptr;
    for (const auto mo : wxGetApp().model().objects) {
        if (mo->id() == m_c->m_model_object_id) {
            m_c->m_model_object = mo;
            break;
        }
    }

    if (m_state == m_old_state)
        return;

    if (m_state == On && m_old_state != On) { // the gizmo was just turned on
        Plater::TakeSnapshot snapshot(wxGetApp().plater(), _(L("SLA gizmo turned on")));

        m_c->unstash_clipping_plane();
        update_clipping_plane(m_c->m_clipping_plane_was_moved);

        m_c->build_AABB_if_needed();


        // we'll now reload support points:
        if (m_c->m_model_object)
            reload_cache();

        m_parent.toggle_model_objects_visibility(false);
        if (m_c->m_model_object)  {
            m_parent.toggle_model_objects_visibility(true, m_c->m_model_object, m_c->m_active_instance);
            m_parent.toggle_sla_auxiliaries_visibility(! m_editing_mode, m_c->m_model_object, m_c->m_active_instance);
        }

        // Set default head diameter from config.
        const DynamicPrintConfig& cfg = wxGetApp().preset_bundle->sla_prints.get_edited_preset().config;
        m_new_point_head_diameter = static_cast<const ConfigOptionFloat*>(cfg.option("support_head_front_diameter"))->value;
    }
    if (m_state == Off && m_old_state != Off) { // the gizmo was just turned Off
        bool will_ask = m_c->m_model_object && m_editing_mode && unsaved_changes();
        if (will_ask) {
            wxGetApp().CallAfter([this]() {
                // Following is called through CallAfter, because otherwise there was a problem
                // on OSX with the wxMessageDialog being shown several times when clicked into.
                wxMessageDialog dlg(GUI::wxGetApp().mainframe, _(L("Do you want to save your manually "
                    "edited support points?")) + "\n",_(L("Save changes?")), wxICON_QUESTION | wxYES | wxNO);
                    if (dlg.ShowModal() == wxID_YES)
                        editing_mode_apply_changes();
                    else
                        editing_mode_discard_changes();
            });
            // refuse to be turned off so the gizmo is active when the CallAfter is executed
            m_state = m_old_state;
        }
        else {
            // we are actually shutting down
            disable_editing_mode(); // so it is not active next time the gizmo opens
            Plater::TakeSnapshot snapshot(wxGetApp().plater(), _(L("SLA gizmo turned off")));
            m_parent.toggle_model_objects_visibility(true);
            m_normal_cache.clear();
            m_c->stash_clipping_plane();
            m_c->m_clipping_plane_distance = 0.f;
            update_clipping_plane(true);
            // Release clippers and the AABB raycaster.
            m_its = nullptr;
            m_c->m_object_clipper.reset();
            m_c->m_supports_clipper.reset();
            //m_c->m_mesh_raycaster.reset();
        }
    }
    m_old_state = m_state;
}



void GLGizmoSlaSupports::on_start_dragging()
{
    if (m_hover_id != -1) {
        select_point(NoPoints);
        select_point(m_hover_id);
        m_point_before_drag = m_editing_cache[m_hover_id];
    }
    else
        m_point_before_drag = CacheEntry();
}


void GLGizmoSlaSupports::on_stop_dragging()
{
    if (m_hover_id != -1) {
        CacheEntry backup = m_editing_cache[m_hover_id];

        if (m_point_before_drag.support_point.pos != Vec3f::Zero() // some point was touched
         && backup.support_point.pos != m_point_before_drag.support_point.pos) // and it was moved, not just selected
        {
            m_editing_cache[m_hover_id] = m_point_before_drag;
            Plater::TakeSnapshot snapshot(wxGetApp().plater(), _(L("Move support point")));
            m_editing_cache[m_hover_id] = backup;
        }
    }
    m_point_before_drag = CacheEntry();
}



void GLGizmoSlaSupports::on_load(cereal::BinaryInputArchive& ar)
{
    ar(m_c->m_clipping_plane_distance,
       *m_c->m_clipping_plane,
       m_c->m_model_object_id,
       m_new_point_head_diameter,
       m_normal_cache,
       m_editing_cache,
       m_selection_empty
    );
}



void GLGizmoSlaSupports::on_save(cereal::BinaryOutputArchive& ar) const
{
    ar(m_c->m_clipping_plane_distance,
       *m_c->m_clipping_plane,
       m_c->m_model_object_id,
       m_new_point_head_diameter,
       m_normal_cache,
       m_editing_cache,
       m_selection_empty
    );
}



void GLGizmoSlaSupports::select_point(int i)
{
    if (! m_editing_mode) {
        std::cout << "DEBUGGING: select_point called when out of editing mode!" << std::endl;
        std::abort();
    }

    if (i == AllPoints || i == NoPoints) {
        for (auto& point_and_selection : m_editing_cache)
            point_and_selection.selected = ( i == AllPoints );
        m_selection_empty = (i == NoPoints);

        if (i == AllPoints)
            m_new_point_head_diameter = m_editing_cache[0].support_point.head_front_radius * 2.f;
    }
    else {
        m_editing_cache[i].selected = true;
        m_selection_empty = false;
        m_new_point_head_diameter = m_editing_cache[i].support_point.head_front_radius * 2.f;
    }
}


void GLGizmoSlaSupports::unselect_point(int i)
{
    if (! m_editing_mode) {
        std::cout << "DEBUGGING: unselect_point called when out of editing mode!" << std::endl;
        std::abort();
    }

    m_editing_cache[i].selected = false;
    m_selection_empty = true;
    for (const CacheEntry& ce : m_editing_cache) {
        if (ce.selected) {
            m_selection_empty = false;
            break;
        }
    }
}




void GLGizmoSlaSupports::editing_mode_discard_changes()
{
    if (! m_editing_mode) {
        std::cout << "DEBUGGING: editing_mode_discard_changes called when out of editing mode!" << std::endl;
        std::abort();
    }
    select_point(NoPoints);
    disable_editing_mode();
}



void GLGizmoSlaSupports::editing_mode_apply_changes()
{
    // If there are no changes, don't touch the front-end. The data in the cache could have been
    // taken from the backend and copying them to ModelObject would needlessly invalidate them.
    disable_editing_mode(); // this leaves the editing mode undo/redo stack and must be done before the snapshot is taken

    if (unsaved_changes()) {
        Plater::TakeSnapshot snapshot(wxGetApp().plater(), _(L("Support points edit")));

        m_normal_cache.clear();
        for (const CacheEntry& ce : m_editing_cache)
            m_normal_cache.push_back(ce.support_point);

        m_c->m_model_object->sla_points_status = sla::PointsStatus::UserModified;
        m_c->m_model_object->sla_support_points.clear();
        m_c->m_model_object->sla_support_points = m_normal_cache;

        reslice_SLA_supports();
    }
}



void GLGizmoSlaSupports::reload_cache()
{
    m_normal_cache.clear();
    if (m_c->m_model_object->sla_points_status == sla::PointsStatus::AutoGenerated || m_c->m_model_object->sla_points_status == sla::PointsStatus::Generating)
        get_data_from_backend();
    else
        for (const sla::SupportPoint& point : m_c->m_model_object->sla_support_points)
            m_normal_cache.emplace_back(point);
}


bool GLGizmoSlaSupports::has_backend_supports() const
{
    if (! m_c->m_model_object)
        return false;

    // find SlaPrintObject with this ID
    for (const SLAPrintObject* po : m_parent.sla_print()->objects()) {
        if (po->model_object()->id() == m_c->m_model_object->id())
        	return po->is_step_done(slaposSupportPoints);
    }
    return false;
}

void GLGizmoSlaSupports::reslice_SLA_supports(bool postpone_error_messages) const
{
    wxGetApp().CallAfter([this, postpone_error_messages]() { wxGetApp().plater()->reslice_SLA_supports(*m_c->m_model_object, postpone_error_messages); });
}

void GLGizmoSlaSupports::get_data_from_backend()
{
    if (! has_backend_supports())
        return;

    // find the respective SLAPrintObject, we need a pointer to it
    for (const SLAPrintObject* po : m_parent.sla_print()->objects()) {
        if (po->model_object()->id() == m_c->m_model_object->id()) {
            m_normal_cache.clear();
            const std::vector<sla::SupportPoint>& points = po->get_support_points();
            auto mat = po->trafo().inverse().cast<float>();
            for (unsigned int i=0; i<points.size();++i)
                m_normal_cache.emplace_back(sla::SupportPoint(mat * points[i].pos, points[i].head_front_radius, points[i].is_new_island));

            m_c->m_model_object->sla_points_status = sla::PointsStatus::AutoGenerated;
            break;
        }
    }

    // We don't copy the data into ModelObject, as this would stop the background processing.
}



void GLGizmoSlaSupports::auto_generate()
{
    wxMessageDialog dlg(GUI::wxGetApp().plater(), 
                        _(L("Autogeneration will erase all manually edited points.")) + "\n\n" +
                        _(L("Are you sure you want to do it?")) + "\n",
                        _(L("Warning")), wxICON_WARNING | wxYES | wxNO);

    if (m_c->m_model_object->sla_points_status != sla::PointsStatus::UserModified || m_normal_cache.empty() || dlg.ShowModal() == wxID_YES) {
        Plater::TakeSnapshot snapshot(wxGetApp().plater(), _(L("Autogenerate support points")));
        wxGetApp().CallAfter([this]() { reslice_SLA_supports(); });
        m_c->m_model_object->sla_points_status = sla::PointsStatus::Generating;
    }
}



void GLGizmoSlaSupports::switch_to_editing_mode()
{
    wxGetApp().plater()->enter_gizmos_stack();
    m_editing_mode = true;
    m_editing_cache.clear();
    for (const sla::SupportPoint& sp : m_normal_cache)
        m_editing_cache.emplace_back(sp);
    select_point(NoPoints);

    m_parent.toggle_sla_auxiliaries_visibility(false, m_c->m_model_object, m_c->m_active_instance);
    m_parent.set_as_dirty();
}


void GLGizmoSlaSupports::disable_editing_mode()
{
    if (m_editing_mode) {
        m_editing_mode = false;
        wxGetApp().plater()->leave_gizmos_stack();
        m_parent.toggle_sla_auxiliaries_visibility(true, m_c->m_model_object, m_c->m_active_instance);
        m_parent.set_as_dirty();
    }
}



bool GLGizmoSlaSupports::unsaved_changes() const
{
    if (m_editing_cache.size() != m_normal_cache.size())
        return true;

    for (size_t i=0; i<m_editing_cache.size(); ++i)
        if (m_editing_cache[i].support_point != m_normal_cache[i])
            return true;

    return false;
}


void GLGizmoSlaSupports::update_clipping_plane(bool keep_normal) const
{
    if (! m_c->m_model_object)
        return;
    Vec3d normal = (keep_normal && m_c->m_clipping_plane->get_normal() != Vec3d::Zero() ?
                        m_c->m_clipping_plane->get_normal() : -m_parent.get_camera().get_dir_forward());

    const Vec3d& center = m_c->m_model_object->instances[m_c->m_active_instance]->get_offset() + Vec3d(0., 0., m_z_shift);
    float dist = normal.dot(center);
    *m_c->m_clipping_plane = ClippingPlane(normal, (dist - (-m_c->m_active_instance_bb_radius) - m_c->m_clipping_plane_distance * 2*m_c->m_active_instance_bb_radius));
    m_parent.set_as_dirty();
}

SlaGizmoHelpDialog::SlaGizmoHelpDialog()
: wxDialog(nullptr, wxID_ANY, _(L("SLA gizmo keyboard shortcuts")), wxDefaultPosition, wxDefaultSize, wxDEFAULT_DIALOG_STYLE|wxRESIZE_BORDER)
{
    SetBackgroundColour(wxSystemSettings::GetColour(wxSYS_COLOUR_WINDOW));
    const wxString ctrl = GUI::shortkey_ctrl_prefix();
    const wxString alt  = GUI::shortkey_alt_prefix();


    // fonts
    const wxFont& font = wxGetApp().small_font();
    const wxFont& bold_font = wxGetApp().bold_font();

    auto note_text = new wxStaticText(this, wxID_ANY, _(L("Note: some shortcuts work in (non)editing mode only.")));
    note_text->SetFont(font);

    auto vsizer    = new wxBoxSizer(wxVERTICAL);
    auto gridsizer = new wxFlexGridSizer(2, 5, 15);
    auto hsizer    = new wxBoxSizer(wxHORIZONTAL);

    hsizer->AddSpacer(20);
    hsizer->Add(vsizer);
    hsizer->AddSpacer(20);

    vsizer->AddSpacer(20);
    vsizer->Add(note_text, 1, wxALIGN_CENTRE_HORIZONTAL);
    vsizer->AddSpacer(20);
    vsizer->Add(gridsizer);
    vsizer->AddSpacer(20);

    std::vector<std::pair<wxString, wxString>> shortcuts;
    shortcuts.push_back(std::make_pair(_(L("Left click")),          _(L("Add point"))));
    shortcuts.push_back(std::make_pair(_(L("Right click")),         _(L("Remove point"))));
    shortcuts.push_back(std::make_pair(_(L("Drag")),                _(L("Move point"))));
    shortcuts.push_back(std::make_pair(ctrl+_(L("Left click")),     _(L("Add point to selection"))));
    shortcuts.push_back(std::make_pair(alt+_(L("Left click")),      _(L("Remove point from selection"))));
    shortcuts.push_back(std::make_pair(wxString("Shift+")+_(L("Drag")), _(L("Select by rectangle"))));
    shortcuts.push_back(std::make_pair(alt+_(L("Drag")),            _(L("Deselect by rectangle"))));
    shortcuts.push_back(std::make_pair(ctrl+"A",                    _(L("Select all points"))));
    shortcuts.push_back(std::make_pair("Delete",                    _(L("Remove selected points"))));
    shortcuts.push_back(std::make_pair(ctrl+_(L("Mouse wheel")),    _(L("Move clipping plane"))));
    shortcuts.push_back(std::make_pair("R",                         _(L("Reset clipping plane"))));
    shortcuts.push_back(std::make_pair("Enter",                     _(L("Apply changes"))));
    shortcuts.push_back(std::make_pair("Esc",                       _(L("Discard changes"))));
    shortcuts.push_back(std::make_pair("M",                         _(L("Switch to editing mode"))));
    shortcuts.push_back(std::make_pair("A",                         _(L("Auto-generate points"))));

    for (const auto& pair : shortcuts) {
        auto shortcut = new wxStaticText(this, wxID_ANY, pair.first);
        auto desc = new wxStaticText(this, wxID_ANY, pair.second);
        shortcut->SetFont(bold_font);
        desc->SetFont(font);
        gridsizer->Add(shortcut, -1, wxALIGN_CENTRE_VERTICAL);
        gridsizer->Add(desc, -1, wxALIGN_CENTRE_VERTICAL);
    }

    SetSizer(hsizer);
    hsizer->SetSizeHints(this);
}



} // namespace GUI
} // namespace Slic3r<|MERGE_RESOLUTION|>--- conflicted
+++ resolved
@@ -161,41 +161,11 @@
                                     1,
                                     1.));
 
-<<<<<<< HEAD
         // Now initialize the TMS for the object, perform the cut and save the result.
-    if (! m_object_clipper) {
-        m_object_clipper.reset(new MeshClipper);
-        m_object_clipper->set_mesh(*m_mesh);
-        }
-    m_object_clipper->set_plane(*m_clipping_plane);
-    m_object_clipper->set_transformation(trafo);
-
-
-        // Next, ask the backend if supports are already calculated. If so, we are gonna cut them too.
-        // First we need a pointer to the respective SLAPrintObject. The index into objects vector is
-        // cached so we don't have todo it on each render. We only search for the po if needed:
-        if (m_print_object_idx < 0 || (int)m_parent.sla_print()->objects().size() != m_print_objects_count) {
-            m_print_objects_count = m_parent.sla_print()->objects().size();
-            m_print_object_idx = -1;
-            for (const SLAPrintObject* po : m_parent.sla_print()->objects()) {
-                ++m_print_object_idx;
-                if (po->model_object()->id() == m_model_object->id())
-                    break;
-            }
-        }
-        if (m_print_object_idx >= 0) {
-            const SLAPrintObject* print_object = m_parent.sla_print()->objects()[m_print_object_idx];
-
-            if (print_object->is_step_done(slaposSupportTree)) {
-                // If the supports are already calculated, save the timestamp of the respective step
-                // so we can later tell they were recalculated.
-                size_t timestamp = print_object->step_state_with_timestamp(slaposSupportTree).timestamp;
-=======
-    // Now initialize the TMS for the object, perform the cut and save the result.
     if (! m_c->m_object_clipper) {
         m_c->m_object_clipper.reset(new MeshClipper);
         m_c->m_object_clipper->set_mesh(*m_c->mesh());
-    }
+        }
     m_c->m_object_clipper->set_plane(*m_c->m_clipping_plane);
     m_c->m_object_clipper->set_transformation(trafo);
 
@@ -219,24 +189,9 @@
             // If the supports are already calculated, save the timestamp of the respective step
             // so we can later tell they were recalculated.
             size_t timestamp = print_object->step_state_with_timestamp(slaposSupportTree).timestamp;
->>>>>>> d5bcddee
 
             if (! m_c->m_supports_clipper || (int)timestamp != m_c->m_old_timestamp) {
                 // The timestamp has changed.
-<<<<<<< HEAD
-                m_supports_clipper.reset(new MeshClipper);
-                    // The mesh should already have the shared vertices calculated.
-                m_supports_clipper->set_mesh(print_object->support_mesh());
-                    m_old_timestamp = timestamp;
-                }
-            m_supports_clipper->set_plane(*m_clipping_plane);
-            m_supports_clipper->set_transformation(supports_trafo);
-            }
-        else
-                // The supports are not valid. We better dump the cached data.
-            m_supports_clipper.reset();
-            }
-=======
                 m_c->m_supports_clipper.reset(new MeshClipper);
                 // The mesh should already have the shared vertices calculated.
                 m_c->m_supports_clipper->set_mesh(print_object->support_mesh());
@@ -249,7 +204,6 @@
             // The supports are not valid. We better dump the cached data.
             m_c->m_supports_clipper.reset();
     }
->>>>>>> d5bcddee
 
     // At this point we have the triangulated cuts for both the object and supports - let's render.
     if (! m_c->m_object_clipper->get_triangles().empty()) {
@@ -264,7 +218,7 @@
 
     if (m_c->m_supports_clipper && ! m_c->m_supports_clipper->get_triangles().empty() && !m_editing_mode) {
         // The supports are hidden in the editing mode, so it makes no sense to render the cuts.
-		::glPushMatrix();
+        ::glPushMatrix();
         ::glColor3f(1.0f, 0.f, 0.37f);
         ::glBegin(GL_TRIANGLES);
         for (const Vec3f& point : m_c->m_supports_clipper->get_triangles())
@@ -486,15 +440,9 @@
             return true;
         }
     }
-<<<<<<< HEAD
-    else
-        return false;
-    }
-=======
 
     return false;
 }
->>>>>>> d5bcddee
 
 // Following function is called from GLCanvas3D to inform the gizmo about a mouse/keyboard event.
 // The gizmo has an opportunity to react - if it does, it should return true so that the Canvas3D is
