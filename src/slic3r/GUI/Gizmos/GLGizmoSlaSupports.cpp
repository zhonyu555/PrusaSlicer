--- conflicted
+++ resolved
@@ -28,7 +28,7 @@
 
 GLGizmoSlaSupports::GLGizmoSlaSupports(GLCanvas3D& parent, const std::string& icon_filename, unsigned int sprite_id)
     : GLGizmoBase(parent, icon_filename, sprite_id)
-{
+{    
 }
 
 
@@ -915,18 +915,6 @@
         return;
 
     if (m_state == On && m_old_state != On) { // the gizmo was just turned on
-<<<<<<< HEAD
-        if (! m_parent.get_gizmos_manager().is_serializing()) {
-            // Only take the snapshot when the USER opens the gizmo. Common gizmos
-            // data are not yet available, the CallAfter will postpone taking the
-            // snapshot until they are. No, it does not feel right.
-        wxGetApp().CallAfter([this]() {
-                Plater::TakeSnapshot snapshot(wxGetApp().plater(), _(L("SLA gizmo turned on")));
-            });
-        }
-
-=======
->>>>>>> 215e845c
         // Set default head diameter from config.
         const DynamicPrintConfig& cfg = wxGetApp().preset_bundle->sla_prints.get_edited_preset().config;
         m_new_point_head_diameter = static_cast<const ConfigOptionFloat*>(cfg.option("support_head_front_diameter"))->value;
