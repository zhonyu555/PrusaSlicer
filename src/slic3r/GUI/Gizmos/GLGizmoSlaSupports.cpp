--- conflicted
+++ resolved
@@ -69,7 +69,7 @@
 
     if (m_state == On && mo && mo->id() != m_old_mo_id) {
         disable_editing_mode();
-        reload_cache();
+            reload_cache();
         m_old_mo_id = mo->id();
         m_c->instances_hider()->show_supports(true);
     }
@@ -110,120 +110,6 @@
 }
 
 
-<<<<<<< HEAD
-
-void GLGizmoSlaSupports::render_hollowed_mesh() const
-{
-    /*if (m_c->m_volume_with_cavity) {
-        m_c->m_volume_with_cavity->set_sla_shift_z(m_z_shift);
-        m_parent.get_shader().start_using();
-
-        GLint current_program_id;
-        glsafe(::glGetIntegerv(GL_CURRENT_PROGRAM, &current_program_id));
-        GLint color_id = (current_program_id > 0) ? ::glGetUniformLocation(current_program_id, "uniform_color") : -1;
-        GLint print_box_detection_id = (current_program_id > 0) ? ::glGetUniformLocation(current_program_id, "print_box.volume_detection") : -1;
-        GLint print_box_worldmatrix_id = (current_program_id > 0) ? ::glGetUniformLocation(current_program_id, "print_box.volume_world_matrix") : -1;
-        glcheck();
-        m_c->m_volume_with_cavity->set_render_color();
-        const Geometry::Transformation& volume_trafo = m_c->m_model_object->volumes.front()->get_transformation();
-        m_c->m_volume_with_cavity->set_volume_transformation(volume_trafo);
-        m_c->m_volume_with_cavity->set_instance_transformation(m_c->m_model_object->instances[size_t(m_c->m_active_instance)]->get_transformation());
-        m_c->m_volume_with_cavity->render(color_id, print_box_detection_id, print_box_worldmatrix_id);
-        m_parent.get_shader().stop_using();
-    }*/
-}
-
-
-
-void GLGizmoSlaSupports::render_clipping_plane(const Selection& selection) const
-{
-    if (m_c->m_clipping_plane_distance == 0.f || m_c->m_mesh->empty())
-        return;
-
-    // Get transformation of the instance
-    const GLVolume* vol = selection.get_volume(*selection.get_volume_idxs().begin());
-    Geometry::Transformation trafo = vol->get_instance_transformation();
-    trafo.set_offset(trafo.get_offset() + Vec3d(0., 0., m_z_shift));
-
-    // Get transformation of supports
-    Geometry::Transformation supports_trafo;
-    supports_trafo.set_offset(Vec3d(trafo.get_offset()(0), trafo.get_offset()(1), vol->get_sla_shift_z()));
-    supports_trafo.set_rotation(Vec3d(0., 0., trafo.get_rotation()(2)));
-    // I don't know why, but following seems to be correct.
-    supports_trafo.set_mirror(Vec3d(trafo.get_mirror()(0) * trafo.get_mirror()(1) * trafo.get_mirror()(2),
-                                    1,
-                                    1.));
-
-        // Now initialize the TMS for the object, perform the cut and save the result.
-    if (! m_c->m_object_clipper) {
-        m_c->m_object_clipper.reset(new MeshClipper);
-        m_c->m_object_clipper->set_mesh(*m_c->mesh());
-        }
-    m_c->m_object_clipper->set_plane(*m_c->m_clipping_plane);
-    m_c->m_object_clipper->set_transformation(trafo);
-
-
-    // Next, ask the backend if supports are already calculated. If so, we are gonna cut them too.
-    // First we need a pointer to the respective SLAPrintObject. The index into objects vector is
-    // cached so we don't have todo it on each render. We only search for the po if needed:
-    if (m_c->m_print_object_idx < 0 || (int)m_parent.sla_print()->objects().size() != m_c->m_print_objects_count) {
-        m_c->m_print_objects_count = m_parent.sla_print()->objects().size();
-        m_c->m_print_object_idx = -1;
-        for (const SLAPrintObject* po : m_parent.sla_print()->objects()) {
-            ++m_c->m_print_object_idx;
-            if (po->model_object()->id() == m_c->m_model_object->id())
-                break;
-        }
-    }
-    if (m_c->m_print_object_idx >= 0) {
-        const SLAPrintObject* print_object = m_parent.sla_print()->objects()[m_c->m_print_object_idx];
-
-        if (print_object->is_step_done(slaposSupportTree) && !print_object->get_mesh(slaposSupportTree).empty()) {
-            // If the supports are already calculated, save the timestamp of the respective step
-            // so we can later tell they were recalculated.
-            size_t timestamp = print_object->step_state_with_timestamp(slaposSupportTree).timestamp;
-
-            if (! m_c->m_supports_clipper || (int)timestamp != m_c->m_old_timestamp) {
-                // The timestamp has changed.
-                m_c->m_supports_clipper.reset(new MeshClipper);
-                // The mesh should already have the shared vertices calculated.
-                m_c->m_supports_clipper->set_mesh(print_object->support_mesh());
-                m_c->m_old_timestamp = timestamp;
-            }
-            m_c->m_supports_clipper->set_plane(*m_c->m_clipping_plane);
-            m_c->m_supports_clipper->set_transformation(supports_trafo);
-        }
-        else
-            // The supports are not valid. We better dump the cached data.
-            m_c->m_supports_clipper.reset();
-    }
-
-    // At this point we have the triangulated cuts for both the object and supports - let's render.
-    if (! m_c->m_object_clipper->get_triangles().empty()) {
-		::glPushMatrix();
-        ::glColor3f(1.0f, 0.37f, 0.0f);
-        ::glBegin(GL_TRIANGLES);
-        for (const Vec3f& point : m_c->m_object_clipper->get_triangles())
-            ::glVertex3f(point(0), point(1), point(2));
-        ::glEnd();
-		::glPopMatrix();
-	}
-
-    if (m_c->m_supports_clipper && ! m_c->m_supports_clipper->get_triangles().empty() && !m_editing_mode) {
-        // The supports are hidden in the editing mode, so it makes no sense to render the cuts.
-        ::glPushMatrix();
-        ::glColor3f(1.0f, 0.f, 0.37f);
-        ::glBegin(GL_TRIANGLES);
-        for (const Vec3f& point : m_c->m_supports_clipper->get_triangles())
-            ::glVertex3f(point(0), point(1), point(2));
-        ::glEnd();
-		::glPopMatrix();
-	}
-}
-
-
-=======
->>>>>>> f47ad1fd
 void GLGizmoSlaSupports::on_render_for_picking() const
 {
     const Selection& selection = m_parent.get_selection();
@@ -1007,11 +893,11 @@
         // common gizmos data are not yet deserialized. The CallAfter should put
         // this off until after the update is done.
         wxGetApp().CallAfter([this]() {
-            Plater::TakeSnapshot snapshot(wxGetApp().plater(), _(L("SLA gizmo turned on")));
-
-            // Set default head diameter from config.
-            const DynamicPrintConfig& cfg = wxGetApp().preset_bundle->sla_prints.get_edited_preset().config;
-            m_new_point_head_diameter = static_cast<const ConfigOptionFloat*>(cfg.option("support_head_front_diameter"))->value;
+        Plater::TakeSnapshot snapshot(wxGetApp().plater(), _(L("SLA gizmo turned on")));
+
+        // Set default head diameter from config.
+        const DynamicPrintConfig& cfg = wxGetApp().preset_bundle->sla_prints.get_edited_preset().config;
+        m_new_point_head_diameter = static_cast<const ConfigOptionFloat*>(cfg.option("support_head_front_diameter"))->value;
         });
     }
     if (m_state == Off && m_old_state != Off) { // the gizmo was just turned Off
