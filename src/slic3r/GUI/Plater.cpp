///|/ Copyright (c) Prusa Research 2018 - 2023 Vojtěch Bubník @bubnikv, Lukáš Matěna @lukasmatena, Oleksandra Iushchenko @YuSanka, Enrico Turri @enricoturri1966, Tomáš Mészáros @tamasmeszaros, David Kocík @kocikdav, Lukáš Hejl @hejllukas, Pavel Mikuš @Godrak, Filip Sykala @Jony01, Vojtěch Král @vojtechkral
///|/ Copyright (c) 2022 Michael Kirsch
///|/ Copyright (c) 2021 Boleslaw Ciesielski
///|/ Copyright (c) 2019 John Drake @foxox
///|/
///|/ ported from lib/Slic3r/GUI/Plater.pm:
///|/ Copyright (c) Prusa Research 2016 - 2019 Vojtěch Bubník @bubnikv, Vojtěch Král @vojtechkral, Enrico Turri @enricoturri1966, Oleksandra Iushchenko @YuSanka, Lukáš Matěna @lukasmatena, Tomáš Mészáros @tamasmeszaros
///|/ Copyright (c) 2018 Martin Loidl @LoidlM
///|/ Copyright (c) 2017 Matthias Gazzari @qtux
///|/ Copyright (c) Slic3r 2012 - 2016 Alessandro Ranellucci @alranel
///|/ Copyright (c) 2017 Joseph Lenox @lordofhyphens
///|/ Copyright (c) 2015 Daren Schwenke
///|/ Copyright (c) 2014 Mark Hindess
///|/ Copyright (c) 2012 Mike Sheldrake @mesheldrake
///|/ Copyright (c) 2012 Henrik Brix Andersen @henrikbrixandersen
///|/ Copyright (c) 2012 Sam Wong
///|/
///|/ PrusaSlicer is released under the terms of the AGPLv3 or higher
///|/
#include "Plater.hpp"
#include "slic3r/GUI/Jobs/UIThreadWorker.hpp"

#include <cstddef>
#include <algorithm>
#include <numeric>
#include <vector>
#include <string>
#include <regex>
#include <future>
#include <boost/algorithm/string.hpp>
#include <boost/nowide/cstdio.hpp>
#include <boost/optional.hpp>
#include <boost/filesystem/fstream.hpp>
#include <boost/filesystem/path.hpp>
#include <boost/filesystem/operations.hpp>
#include <boost/log/trivial.hpp>
#include <boost/nowide/convert.hpp>

#include <wx/sizer.h>
#include <wx/stattext.h>
#include <wx/button.h>
#include <wx/bmpcbox.h>
#include <wx/statbox.h>
#include <wx/statbmp.h>
#include <wx/filedlg.h>
#include <wx/dnd.h>
#include <wx/progdlg.h>
#include <wx/wupdlock.h>
#include <wx/numdlg.h>
#include <wx/debug.h>
#include <wx/busyinfo.h>
#include <wx/stdpaths.h>
#ifdef _WIN32
#include <wx/richtooltip.h>
#include <wx/custombgwin.h>
#include <wx/popupwin.h>
#endif

#include <LibBGCode/convert/convert.hpp>

#include "libslic3r/libslic3r.h"
#include "libslic3r/Format/STL.hpp"
#include "libslic3r/Format/AMF.hpp"
#include "libslic3r/Format/3mf.hpp"
#include "libslic3r/Format/OBJ.hpp"
#include "libslic3r/GCode/ThumbnailData.hpp"
#include "libslic3r/Model.hpp"
#include "libslic3r/SLA/Hollowing.hpp"
#include "libslic3r/SLA/SupportPoint.hpp"
#include "libslic3r/SLA/ReprojectPointsOnMesh.hpp"
#include "libslic3r/Polygon.hpp"
#include "libslic3r/Print.hpp"
#include "libslic3r/PrintConfig.hpp"
#include "libslic3r/SLAPrint.hpp"
#include "libslic3r/Utils.hpp"
#include "libslic3r/PresetBundle.hpp"
#include "libslic3r/ClipperUtils.hpp"
#include "libslic3r/miniz_extension.hpp"

// For stl export
#include "libslic3r/CSGMesh/ModelToCSGMesh.hpp"
#include "libslic3r/CSGMesh/PerformCSGMeshBooleans.hpp"

#include "GUI.hpp"
#include "GUI_App.hpp"
#include "GUI_ObjectList.hpp"
#include "GUI_ObjectManipulation.hpp"
#include "GUI_ObjectLayers.hpp"
#include "GUI_Utils.hpp"
#include "GUI_Geometry.hpp"
#include "GUI_Factories.hpp"
#include "wxExtensions.hpp"
#include "MainFrame.hpp"
#include "format.hpp"
#include "3DScene.hpp"
#include "GLCanvas3D.hpp"
#include "Selection.hpp"
#include "GLToolbar.hpp"
#include "GUI_Preview.hpp"
#include "3DBed.hpp"
#include "Camera.hpp"
#include "Mouse3DController.hpp"
#include "Tab.hpp"
//#include "Jobs/ArrangeJob.hpp"
#include "Jobs/ArrangeJob2.hpp"

//#include "Jobs/FillBedJob.hpp"
#include "Jobs/RotoptimizeJob.hpp"
#include "Jobs/SLAImportJob.hpp"
#include "Jobs/SLAImportDialog.hpp"
#include "Jobs/NotificationProgressIndicator.hpp"
#include "Jobs/PlaterWorker.hpp"
#include "Jobs/BoostThreadWorker.hpp"
#include "BackgroundSlicingProcess.hpp"
#include "PrintHostDialogs.hpp"
#include "ConfigWizard.hpp"
#include "../Utils/ASCIIFolding.hpp"
#include "../Utils/PrintHost.hpp"
#include "../Utils/FixModelByWin10.hpp"
#include "../Utils/UndoRedo.hpp"
#include "../Utils/PresetUpdater.hpp"
#include "../Utils/Process.hpp"
#include "RemovableDriveManager.hpp"
#include "InstanceCheck.hpp"
#include "NotificationManager.hpp"
#include "PresetComboBoxes.hpp"
#include "MsgDialog.hpp"
#include "ProjectDirtyStateManager.hpp"
#include "Gizmos/GLGizmoSimplify.hpp" // create suggestion notification
#include "Gizmos/GLGizmoSVG.hpp" // Drop SVG file
#include "Gizmos/GLGizmoCut.hpp"
#include "FileArchiveDialog.hpp"

#ifdef __APPLE__
#include "Gizmos/GLGizmosManager.hpp"
#endif // __APPLE__

#include <wx/glcanvas.h>    // Needs to be last because reasons :-/
#include "WipeTowerDialog.hpp"

#include "libslic3r/CustomGCode.hpp"
#include "libslic3r/Platform.hpp"

#include "Widgets/CheckBox.hpp"

using boost::optional;
namespace fs = boost::filesystem;
using Slic3r::_3DScene;
using Slic3r::Preset;
using Slic3r::PrintHostJob;
using Slic3r::GUI::format_wxstr;

static const std::pair<unsigned int, unsigned int> THUMBNAIL_SIZE_3MF = { 256, 256 };

namespace Slic3r {
namespace GUI {

// Trigger Plater::schedule_background_process().
wxDEFINE_EVENT(EVT_SCHEDULE_BACKGROUND_PROCESS,     SimpleEvent);
// BackgroundSlicingProcess updates UI with slicing progress: Status bar / progress bar has to be updated, possibly scene has to be refreshed,
// see PrintBase::SlicingStatus for the content of the message.
wxDEFINE_EVENT(EVT_SLICING_UPDATE,                  SlicingStatusEvent);
// FDM slicing finished, but G-code was not exported yet. Initial G-code preview shall be displayed by the UI.
wxDEFINE_EVENT(EVT_SLICING_COMPLETED,               wxCommandEvent);
// BackgroundSlicingProcess finished either with success or error.
wxDEFINE_EVENT(EVT_PROCESS_COMPLETED,               SlicingProcessCompletedEvent);
wxDEFINE_EVENT(EVT_EXPORT_BEGAN,                    wxCommandEvent);


bool Plater::has_illegal_filename_characters(const wxString& wxs_name)
{
    std::string name = into_u8(wxs_name);
    return has_illegal_filename_characters(name);
}

bool Plater::has_illegal_filename_characters(const std::string& name)
{
    const char* illegal_characters = "<>:/\\|?*\"";
    for (size_t i = 0; i < std::strlen(illegal_characters); i++)
        if (name.find_first_of(illegal_characters[i]) != std::string::npos)
            return true;

    return false;
}

void Plater::show_illegal_characters_warning(wxWindow* parent)
{
    show_error(parent, _L("The provided name is not valid;") + "\n" +
        _L("the following characters are not allowed:") + " <>:/\\|?*\"");
}

// Sidebar widgets

// struct InfoBox : public wxStaticBox
// {
//     InfoBox(wxWindow *parent, const wxString &label) :
//         wxStaticBox(parent, wxID_ANY, label)
//     {
//         SetFont(GUI::small_font().Bold());
//     }
// };

class ObjectInfo : public wxStaticBoxSizer
{
    std::string m_warning_icon_name{ "exclamation" };
public:
    ObjectInfo(wxWindow *parent);

    wxStaticBitmap *manifold_warning_icon;
    wxStaticBitmap *info_icon;
    wxStaticText *info_size;
    wxStaticText *info_volume;
    wxStaticText *info_facets;
    wxStaticText *info_manifold;

    wxStaticText *label_volume;
    std::vector<wxStaticText *> sla_hidden_items;

    bool        showing_manifold_warning_icon;
    void        show_sizer(bool show);
    void        update_warning_icon(const std::string& warning_icon_name);
};

ObjectInfo::ObjectInfo(wxWindow *parent) :
    wxStaticBoxSizer(new wxStaticBox(parent, wxID_ANY, _L("Info")), wxVERTICAL)
{
    GetStaticBox()->SetFont(wxGetApp().bold_font());
    wxGetApp().UpdateDarkUI(GetStaticBox());

    auto *grid_sizer = new wxFlexGridSizer(4, 5, 15);
    grid_sizer->SetFlexibleDirection(wxHORIZONTAL);

    auto init_info_label = [parent, grid_sizer](wxStaticText **info_label, wxString text_label, wxSizer* sizer_with_icon=nullptr) {
        auto *text = new wxStaticText(parent, wxID_ANY, text_label + ":");
        text->SetFont(wxGetApp().small_font());
        *info_label = new wxStaticText(parent, wxID_ANY, "");
        (*info_label)->SetFont(wxGetApp().small_font());
        grid_sizer->Add(text, 0);
        if (sizer_with_icon) {
            sizer_with_icon->Insert(0, *info_label, 0);
            grid_sizer->Add(sizer_with_icon, 0, wxEXPAND);
        }
        else
            grid_sizer->Add(*info_label, 0);
        return text;
    };

    init_info_label(&info_size, _L("Size"));

    info_icon = new wxStaticBitmap(parent, wxID_ANY, *get_bmp_bundle("info"));
    info_icon->SetToolTip(_L("For a multipart object, this value isn't accurate.\n"
                             "It doesn't take account of intersections and negative volumes."));
    auto* volume_info_sizer = new wxBoxSizer(wxHORIZONTAL);
    volume_info_sizer->Add(info_icon, 0, wxLEFT, 10);
    label_volume = init_info_label(&info_volume, _L("Volume"), volume_info_sizer);

    init_info_label(&info_facets, _L("Facets"));
//    label_materials = init_info_label(&info_materials, _L("Materials"));
    Add(grid_sizer, 0, wxEXPAND);

    info_manifold = new wxStaticText(parent, wxID_ANY, "");
    info_manifold->SetFont(wxGetApp().small_font());
    manifold_warning_icon = new wxStaticBitmap(parent, wxID_ANY, *get_bmp_bundle(m_warning_icon_name));
    auto *sizer_manifold = new wxBoxSizer(wxHORIZONTAL);
    sizer_manifold->Add(manifold_warning_icon, 0, wxLEFT, 2);
    sizer_manifold->Add(info_manifold, 0, wxLEFT, 2);
    Add(sizer_manifold, 0, wxEXPAND | wxTOP, 4);

    sla_hidden_items = { label_volume, info_volume, /*label_materials, info_materials*/ };

    // Fixes layout issues on plater, short BitmapComboBoxes with some Windows scaling, see GH issue #7414.
    this->Show(false);
}

void ObjectInfo::show_sizer(bool show)
{
    Show(show);
    if (show)
        manifold_warning_icon->Show(showing_manifold_warning_icon && show);
}

void ObjectInfo::update_warning_icon(const std::string& warning_icon_name)
{
    if ((showing_manifold_warning_icon = !warning_icon_name.empty())) {
        m_warning_icon_name = warning_icon_name;
        manifold_warning_icon->SetBitmap(*get_bmp_bundle(m_warning_icon_name));
    }
}

enum SlicedInfoIdx
{
    siFilament_g,
    siFilament_m,
    siFilament_mm3,
    siMateril_unit,
    siCost,
    siEstimatedTime,
    siWTNumbetOfToolchanges,

    siCount
};

class SlicedInfo : public wxStaticBoxSizer
{
public:
    SlicedInfo(wxWindow *parent);
    void SetTextAndShow(SlicedInfoIdx idx, const wxString& text, const wxString& new_label="");

private:
    std::vector<std::pair<wxStaticText*, wxStaticText*>> info_vec;
};

SlicedInfo::SlicedInfo(wxWindow *parent) :
    wxStaticBoxSizer(new wxStaticBox(parent, wxID_ANY, _L("Sliced Info")), wxVERTICAL)
{
    GetStaticBox()->SetFont(wxGetApp().bold_font());
    wxGetApp().UpdateDarkUI(GetStaticBox());

    auto *grid_sizer = new wxFlexGridSizer(2, 5, 15);
    grid_sizer->SetFlexibleDirection(wxVERTICAL);

    info_vec.reserve(siCount);

    auto init_info_label = [this, parent, grid_sizer](wxString text_label) {
        auto *text = new wxStaticText(parent, wxID_ANY, text_label);
        text->SetFont(wxGetApp().small_font());
        auto info_label = new wxStaticText(parent, wxID_ANY, "N/A");
        info_label->SetFont(wxGetApp().small_font());
        grid_sizer->Add(text, 0);
        grid_sizer->Add(info_label, 0);
        info_vec.push_back(std::pair<wxStaticText*, wxStaticText*>(text, info_label));
    };

    init_info_label(_L("Used Filament (g)"));
    init_info_label(_L("Used Filament (m)"));
    init_info_label(_L("Used Filament (mm³)"));
    init_info_label(_L("Used Material (unit)"));
    init_info_label(_L("Cost (money)"));
    init_info_label(_L("Estimated printing time"));
    init_info_label(_L("Number of tool changes"));

    Add(grid_sizer, 0, wxEXPAND);
    this->Show(false);
}

void SlicedInfo::SetTextAndShow(SlicedInfoIdx idx, const wxString& text, const wxString& new_label/*=""*/)
{
    const bool show = text != "N/A";
    if (show)
        info_vec[idx].second->SetLabelText(text);
    if (!new_label.IsEmpty())
        info_vec[idx].first->SetLabelText(new_label);
    info_vec[idx].first->Show(show);
    info_vec[idx].second->Show(show);
}

// Frequently changed parameters

class FreqChangedParams : public OG_Settings
{
    double		    m_brim_width = 0.0;
    wxButton*       m_wiping_dialog_button{ nullptr };
    wxSizer*        m_sizer {nullptr};

    std::shared_ptr<ConfigOptionsGroup> m_og_sla;
    std::vector<ScalableButton*>        m_empty_buttons;
public:
    FreqChangedParams(wxWindow* parent);
    ~FreqChangedParams() {}

    wxButton*       get_wiping_dialog_button() { return m_wiping_dialog_button; }
    wxSizer*        get_sizer() override;
    ConfigOptionsGroup* get_og(const bool is_fff);
    void            Show(const bool is_fff) override;

    void            msw_rescale();
    void            sys_color_changed();
};

void FreqChangedParams::msw_rescale()
{
    m_og->msw_rescale();
    m_og_sla->msw_rescale();
}

void FreqChangedParams::sys_color_changed()
{
    m_og->sys_color_changed();
    m_og_sla->sys_color_changed();

    for (auto btn: m_empty_buttons)
        btn->sys_color_changed();

    wxGetApp().UpdateDarkUI(m_wiping_dialog_button, true);
}

FreqChangedParams::FreqChangedParams(wxWindow* parent) :
    OG_Settings(parent, false)
{
    DynamicPrintConfig*	config = &wxGetApp().preset_bundle->prints.get_edited_preset().config;

    // Frequently changed parameters for FFF_technology
    m_og->set_config(config);
    m_og->hide_labels();

    m_og->m_on_change = [config, this](t_config_option_key opt_key, boost::any value) {
        Tab* tab_print = wxGetApp().get_tab(Preset::TYPE_PRINT);
        if (!tab_print) return;

        if (opt_key == "fill_density") {
            tab_print->update_dirty();
            tab_print->reload_config();
            tab_print->update();
        }
        else
        {
            DynamicPrintConfig new_conf = *config;
            if (opt_key == "brim") {
                double new_val;
                double brim_width = config->opt_float("brim_width");
                if (boost::any_cast<bool>(value) == true)
                {
                    new_val = m_brim_width == 0.0 ? 5 :
                        m_brim_width < 0.0 ? m_brim_width * (-1) :
                        m_brim_width;
                }
                else {
                    m_brim_width = brim_width * (-1);
                    new_val = 0;
                }
                new_conf.set_key_value("brim_width", new ConfigOptionFloat(new_val));
            }
            else {
                assert(opt_key == "support");
                const wxString& selection = boost::any_cast<wxString>(value);
                PrinterTechnology printer_technology = wxGetApp().preset_bundle->printers.get_edited_preset().printer_technology();

                auto support_material = selection == _("None") ? false : true;
                new_conf.set_key_value("support_material", new ConfigOptionBool(support_material));

                if (selection == _("Everywhere")) {
                    new_conf.set_key_value("support_material_buildplate_only", new ConfigOptionBool(false));
                    if (printer_technology == ptFFF)
                        new_conf.set_key_value("support_material_auto", new ConfigOptionBool(true));
                } else if (selection == _("Support on build plate only")) {
                    new_conf.set_key_value("support_material_buildplate_only", new ConfigOptionBool(true));
                    if (printer_technology == ptFFF)
                        new_conf.set_key_value("support_material_auto", new ConfigOptionBool(true));
                } else if (selection == _("For support enforcers only")) {
                    assert(printer_technology == ptFFF);
                    new_conf.set_key_value("support_material_buildplate_only", new ConfigOptionBool(false));
                    new_conf.set_key_value("support_material_auto", new ConfigOptionBool(false));
                }
            }
            tab_print->load_config(new_conf);
        }
    };


    Line line = Line { "", "" };

    ConfigOptionDef support_def;
    support_def.label = L("Supports");
    support_def.type = coStrings;
    support_def.tooltip = L("Select what kind of support do you need");
    support_def.set_enum_labels(ConfigOptionDef::GUIType::select_close, {
        L("None"),
        L("Support on build plate only"),
        L("For support enforcers only"),
        L("Everywhere")
    });
    support_def.set_default_value(new ConfigOptionStrings{ "None" });
    Option option = Option(support_def, "support");
    option.opt.full_width = true;
    line.append_option(option);

    /* Not a best solution, but
     * Temporary workaround for right border alignment
     */
    auto empty_widget = [this] (wxWindow* parent) {
        auto sizer = new wxBoxSizer(wxHORIZONTAL);
        auto btn = new ScalableButton(parent, wxID_ANY, "mirroring_transparent", wxEmptyString,
            wxDefaultSize, wxDefaultPosition, wxBU_EXACTFIT | wxNO_BORDER | wxTRANSPARENT_WINDOW);
        sizer->Add(btn, 0, wxALIGN_CENTER_VERTICAL | wxLEFT | wxRIGHT, int(0.3 * wxGetApp().em_unit()));
        m_empty_buttons.push_back(btn);
        return sizer;
    };
    line.append_widget(empty_widget);

    m_og->append_line(line);


    line = Line { "", "" };

    option = m_og->get_option("fill_density");
    option.opt.label = L("Infill");
    option.opt.width = 8;
    option.opt.sidetext = "   ";
    line.append_option(option);

    m_brim_width = config->opt_float("brim_width");
    ConfigOptionDef def;
    def.label = L("Brim");
    def.type = coBool;
    def.tooltip = L("This flag enables the brim that will be printed around each object on the first layer.");
    def.gui_type = ConfigOptionDef::GUIType::undefined;
    def.set_default_value(new ConfigOptionBool{ m_brim_width > 0.0 ? true : false });
    option = Option(def, "brim");
    option.opt.sidetext = "";
    line.append_option(option);

    auto wiping_dialog_btn = [this](wxWindow* parent) {
        m_wiping_dialog_button = new wxButton(parent, wxID_ANY, _L("Purging volumes") + dots, wxDefaultPosition, wxDefaultSize, wxBU_EXACTFIT);
        wxGetApp().SetWindowVariantForButton(m_wiping_dialog_button);
        wxGetApp().UpdateDarkUI(m_wiping_dialog_button, true);

        auto sizer = new wxBoxSizer(wxHORIZONTAL);
        sizer->Add(m_wiping_dialog_button, 0, wxALIGN_CENTER_VERTICAL);
        m_wiping_dialog_button->Bind(wxEVT_BUTTON, ([parent](wxCommandEvent& e)
        {
            auto &project_config = wxGetApp().preset_bundle->project_config;
            const std::vector<double> &init_matrix = (project_config.option<ConfigOptionFloats>("wiping_volumes_matrix"))->values;
            const std::vector<double> &init_extruders = (project_config.option<ConfigOptionFloats>("wiping_volumes_extruders"))->values;

            const std::vector<std::string> extruder_colours = wxGetApp().plater()->get_extruder_colors_from_plater_config();

            WipingDialog dlg(parent, cast<float>(init_matrix), cast<float>(init_extruders), extruder_colours);

            if (dlg.ShowModal() == wxID_OK) {
                std::vector<float> matrix = dlg.get_matrix();
                std::vector<float> extruders = dlg.get_extruders();
                (project_config.option<ConfigOptionFloats>("wiping_volumes_matrix"))->values = std::vector<double>(matrix.begin(), matrix.end());
                (project_config.option<ConfigOptionFloats>("wiping_volumes_extruders"))->values = std::vector<double>(extruders.begin(), extruders.end());
                // Update Project dirty state, update application title bar.
                wxGetApp().plater()->update_project_dirty_from_presets();
                wxPostEvent(parent, SimpleEvent(EVT_SCHEDULE_BACKGROUND_PROCESS, parent));
            }
        }));

        auto btn = new ScalableButton(parent, wxID_ANY, "mirroring_transparent", wxEmptyString,
                                      wxDefaultSize, wxDefaultPosition, wxBU_EXACTFIT | wxNO_BORDER | wxTRANSPARENT_WINDOW);
        sizer->Add(btn , 0, wxALIGN_CENTER_VERTICAL | wxLEFT | wxRIGHT,
            int(0.3 * wxGetApp().em_unit()));
        m_empty_buttons.push_back(btn);

        return sizer;
    };
    line.append_widget(wiping_dialog_btn);
    m_og->append_line(line);

    m_og->activate();

    Choice* choice = dynamic_cast<Choice*>(m_og->get_field("support"));
    choice->suppress_scroll();

    // Frequently changed parameters for SLA_technology
    m_og_sla = std::make_shared<ConfigOptionsGroup>(parent, "");
    m_og_sla->hide_labels();
    DynamicPrintConfig*	config_sla = &wxGetApp().preset_bundle->sla_prints.get_edited_preset().config;
    m_og_sla->set_config(config_sla);

    m_og_sla->m_on_change = [config_sla](t_config_option_key opt_key, boost::any value) {
        Tab* tab = wxGetApp().get_tab(Preset::TYPE_SLA_PRINT);
        if (!tab) return;

        DynamicPrintConfig new_conf = *config_sla;
        if (opt_key == "pad") {
            const wxString& selection = boost::any_cast<wxString>(value);

            const bool pad_enable = selection == _("None") ? false : true;
            new_conf.set_key_value("pad_enable", new ConfigOptionBool(pad_enable));

            if (selection == _("Below object"))
                new_conf.set_key_value("pad_around_object", new ConfigOptionBool(false));
            else if (selection == _("Around object"))
                new_conf.set_key_value("pad_around_object", new ConfigOptionBool(true));
        }
        else
        {
            assert(opt_key == "support");
            const wxString& selection = boost::any_cast<wxString>(value);

            const bool supports_enable = selection == _("None") ? false : true;
            new_conf.set_key_value("supports_enable", new ConfigOptionBool(supports_enable));

            std::string treetype = get_sla_suptree_prefix(new_conf);

            if (selection == _("Everywhere")) {
                new_conf.set_key_value(treetype + "support_buildplate_only", new ConfigOptionBool(false));
                new_conf.set_key_value("support_enforcers_only", new ConfigOptionBool(false));
            }
            else if (selection == _("Support on build plate only")) {
                new_conf.set_key_value(treetype + "support_buildplate_only", new ConfigOptionBool(true));
                new_conf.set_key_value("support_enforcers_only", new ConfigOptionBool(false));
            }
            else if (selection == _("For support enforcers only")) {
                new_conf.set_key_value("support_enforcers_only", new ConfigOptionBool(true));
            }
        }

        tab->load_config(new_conf);
        tab->update_dirty();
    };

    line = Line{ "", "" };

    ConfigOptionDef support_def_sla = support_def;
    support_def_sla.set_default_value(new ConfigOptionStrings{ "None" });
    option = Option(support_def_sla, "support");
    option.opt.full_width = true;
    line.append_option(option);
    line.append_widget(empty_widget);
    m_og_sla->append_line(line);

    line = Line{ "", "" };

    ConfigOptionDef pad_def;
    pad_def.label = L("Pad");
    pad_def.type = coStrings;
    pad_def.tooltip = L("Select what kind of pad do you need");
    pad_def.set_enum_labels(ConfigOptionDef::GUIType::select_close, {
        L("None"),
        L("Below object"),
        L("Around object")
    });
    pad_def.set_default_value(new ConfigOptionStrings{ "Below object" });
    option = Option(pad_def, "pad");
    option.opt.full_width = true;
    line.append_option(option);
    line.append_widget(empty_widget);

    m_og_sla->append_line(line);

    m_og_sla->activate();
    choice = dynamic_cast<Choice*>(m_og_sla->get_field("support"));
    choice->suppress_scroll();
    choice = dynamic_cast<Choice*>(m_og_sla->get_field("pad"));
    choice->suppress_scroll();

    m_sizer = new wxBoxSizer(wxVERTICAL);
    m_sizer->Add(m_og->sizer, 0, wxEXPAND);
    m_sizer->Add(m_og_sla->sizer, 0, wxEXPAND);
}


wxSizer* FreqChangedParams::get_sizer()
{
    return m_sizer;
}

void FreqChangedParams::Show(const bool is_fff)
{
    const bool is_wdb_shown = m_wiping_dialog_button->IsShown();
    m_og->Show(is_fff);
    m_og_sla->Show(!is_fff);

    // correct showing of the FreqChangedParams sizer when m_wiping_dialog_button is hidden
    if (is_fff && !is_wdb_shown)
        m_wiping_dialog_button->Hide();
}

ConfigOptionsGroup* FreqChangedParams::get_og(const bool is_fff)
{
    return is_fff ? m_og.get() : m_og_sla.get();
}

// Sidebar / private

enum class ActionButtonType : int {
    abReslice,
    abExport,
    abSendGCode
};

struct Sidebar::priv
{
    Plater *plater;

    wxScrolledWindow *scrolled;
    wxPanel* presets_panel; // Used for MSW better layouts

    ModeSizer  *mode_sizer {nullptr};
    wxFlexGridSizer *sizer_presets;
    PlaterPresetComboBox *combo_print;
    std::vector<PlaterPresetComboBox*> combos_filament;
    wxBoxSizer *sizer_filaments;
    PlaterPresetComboBox *combo_sla_print;
    PlaterPresetComboBox *combo_sla_material;
    PlaterPresetComboBox *combo_printer;

    wxBoxSizer *sizer_params;
    FreqChangedParams   *frequently_changed_parameters{ nullptr };
    ObjectList          *object_list{ nullptr };
    ObjectManipulation  *object_manipulation{ nullptr };
    ObjectSettings      *object_settings{ nullptr };
    ObjectLayers        *object_layers{ nullptr };
    ObjectInfo *object_info;
    SlicedInfo *sliced_info;

    wxButton *btn_export_gcode;
    wxButton *btn_reslice;
    ScalableButton *btn_send_gcode;
    //ScalableButton *btn_eject_device;
	ScalableButton* btn_export_gcode_removable; //exports to removable drives (appears only if removable drive is connected)

    bool                is_collapsed {false};
    Search::OptionsSearcher     searcher;

    priv(Plater *plater) : plater(plater) {}
    ~priv();

    void show_preset_comboboxes();    

#ifdef _WIN32
    wxString btn_reslice_tip;
    void show_rich_tip(const wxString& tooltip, wxButton* btn);
    void hide_rich_tip(wxButton* btn);
#endif
};

Sidebar::priv::~priv()
{
    delete object_manipulation;
    delete object_settings;
    delete frequently_changed_parameters;
    delete object_layers;
}

void Sidebar::priv::show_preset_comboboxes()
{
    const bool showSLA = wxGetApp().preset_bundle->printers.get_edited_preset().printer_technology() == ptSLA;

    for (size_t i = 0; i < 4; ++i)
        sizer_presets->Show(i, !showSLA);

    for (size_t i = 4; i < 8; ++i)
        sizer_presets->Show(i, showSLA);

    frequently_changed_parameters->Show(!showSLA);

    scrolled->GetParent()->Layout();
    scrolled->Refresh();
}

#ifdef _WIN32
using wxRichToolTipPopup = wxCustomBackgroundWindow<wxPopupTransientWindow>;
static wxRichToolTipPopup* get_rtt_popup(wxButton* btn)
{
    auto children = btn->GetChildren();
    for (auto child : children)
        if (child->IsShown())
            return dynamic_cast<wxRichToolTipPopup*>(child);
    return nullptr;
}

void Sidebar::priv::show_rich_tip(const wxString& tooltip, wxButton* btn)
{   
    if (tooltip.IsEmpty())
        return;
    wxRichToolTip tip(tooltip, "");
    tip.SetIcon(wxICON_NONE);
    tip.SetTipKind(wxTipKind_BottomRight);
    tip.SetTitleFont(wxGetApp().normal_font());
    tip.SetBackgroundColour(wxGetApp().get_window_default_clr());

    tip.ShowFor(btn);
    // Every call of the ShowFor() creates new RichToolTip and show it.
    // Every one else are hidden. 
    // So, set a text color just for the shown rich tooltip
    if (wxRichToolTipPopup* popup = get_rtt_popup(btn)) {
        auto children = popup->GetChildren();
        for (auto child : children) {
            child->SetForegroundColour(wxGetApp().get_label_clr_default());
            // we neen just first text line for out rich tooltip
            return;
        }
    }
}

void Sidebar::priv::hide_rich_tip(wxButton* btn)
{
    if (wxRichToolTipPopup* popup = get_rtt_popup(btn))
        popup->Dismiss();
}
#endif

// Sidebar / public

Sidebar::Sidebar(Plater *parent)
    : wxPanel(parent, wxID_ANY, wxDefaultPosition, wxSize(42 * wxGetApp().em_unit(), -1)), p(new priv(parent))
{
    SetFont(wxGetApp().normal_font());
    p->scrolled = new wxScrolledWindow(this);
//    p->scrolled->SetScrollbars(0, 100, 1, 2); // ys_DELETE_after_testing. pixelsPerUnitY = 100 from https://github.com/prusa3d/PrusaSlicer/commit/8f019e5fa992eac2c9a1e84311c990a943f80b01, 
    // but this cause the bad layout of the sidebar, when all infoboxes appear.
    // As a result we can see the empty block at the bottom of the sidebar
    // But if we set this value to 5, layout will be better
    p->scrolled->SetScrollRate(0, 5);

#ifndef __APPLE__
#ifdef _WIN32
    wxGetApp().UpdateDarkUI(this);
    wxGetApp().UpdateDarkUI(p->scrolled);
<<<<<<< HEAD
#else    
    SetBackgroundColour(wxSystemSettings::GetColour(wxSYS_COLOUR_WINDOW));   
=======
#else
//    SetBackgroundColour(wxSystemSettings::GetColour(wxSYS_COLOUR_WINDOW));
>>>>>>> e86cd23b
#endif
#endif

    // Sizer in the scrolled area
    auto *scrolled_sizer = new wxBoxSizer(wxVERTICAL);
    p->scrolled->SetSizer(scrolled_sizer);

    // Sizer with buttons for mode changing
    p->mode_sizer = new ModeSizer(p->scrolled, int(0.5 * wxGetApp().em_unit()));

    // The preset chooser
    p->sizer_presets = new wxFlexGridSizer(10, 1, 1, 2);
    p->sizer_presets->AddGrowableCol(0, 1);
    p->sizer_presets->SetFlexibleDirection(wxBOTH);

    bool is_msw = false;
#ifdef __WINDOWS__
    p->scrolled->SetDoubleBuffered(true);

    p->presets_panel = new wxPanel(p->scrolled, wxID_ANY, wxDefaultPosition, wxDefaultSize, wxTAB_TRAVERSAL);
    wxGetApp().UpdateDarkUI(p->presets_panel);
    p->presets_panel->SetSizer(p->sizer_presets);

    is_msw = true;
#else
    p->presets_panel = p->scrolled;
#endif //__WINDOWS__

    p->sizer_filaments = new wxBoxSizer(wxVERTICAL);

    const int margin_5 = int(0.5 * wxGetApp().em_unit());// 5;

    auto init_combo = [this, margin_5](PlaterPresetComboBox **combo, wxString label, Preset::Type preset_type, bool filament) {
        auto *text = new wxStaticText(p->presets_panel, wxID_ANY, label + ":");
        text->SetFont(wxGetApp().small_font());
        *combo = new PlaterPresetComboBox(p->presets_panel, preset_type);

        auto combo_and_btn_sizer = new wxBoxSizer(wxHORIZONTAL);
        combo_and_btn_sizer->Add(*combo, 1, wxEXPAND);
        if ((*combo)->edit_btn)
            combo_and_btn_sizer->Add((*combo)->edit_btn, 0, wxALIGN_CENTER_VERTICAL|wxLEFT|wxRIGHT,
                                    int(0.3*wxGetApp().em_unit()));

        auto *sizer_presets = this->p->sizer_presets;
        auto *sizer_filaments = this->p->sizer_filaments;
        // Hide controls, which will be shown/hidden in respect to the printer technology
        text->Show(preset_type == Preset::TYPE_PRINTER);
        sizer_presets->Add(text, 0, wxALIGN_LEFT | wxEXPAND | wxRIGHT, 4);
        if (! filament) {
            combo_and_btn_sizer->ShowItems(preset_type == Preset::TYPE_PRINTER);
            sizer_presets->Add(combo_and_btn_sizer, 0, wxEXPAND | 
#ifdef __WXGTK3__
                wxRIGHT, margin_5);
#else
                wxBOTTOM, 1);
                (void)margin_5; // supress unused capture warning
#endif // __WXGTK3__
        } else {
            sizer_filaments->Add(combo_and_btn_sizer, 0, wxEXPAND |
#ifdef __WXGTK3__
                wxRIGHT, margin_5);
#else
                wxBOTTOM, 1);
#endif // __WXGTK3__
            (*combo)->set_extruder_idx(0);
            sizer_filaments->ShowItems(false);
            sizer_presets->Add(sizer_filaments, 1, wxEXPAND);
        }
    };

    p->combos_filament.push_back(nullptr);
    init_combo(&p->combo_print,         _L("Print settings"),     Preset::TYPE_PRINT,         false);
    init_combo(&p->combos_filament[0],  _L("Filament"),           Preset::TYPE_FILAMENT,      true);
    init_combo(&p->combo_sla_print,     _L("SLA print settings"), Preset::TYPE_SLA_PRINT,     false);
    init_combo(&p->combo_sla_material,  _L("SLA material"),       Preset::TYPE_SLA_MATERIAL,  false);
    init_combo(&p->combo_printer,       _L("Printer"),            Preset::TYPE_PRINTER,       false);

    p->sizer_params = new wxBoxSizer(wxVERTICAL);

    // Frequently changed parameters
    p->frequently_changed_parameters = new FreqChangedParams(p->scrolled);
    p->sizer_params->Add(p->frequently_changed_parameters->get_sizer(), 0, wxEXPAND | wxTOP | wxBOTTOM
#ifdef __WXGTK3__
        | wxRIGHT
#endif // __WXGTK3__
        , wxOSX ? 1 : margin_5);

    // Object List
    p->object_list = new ObjectList(p->scrolled);
    p->sizer_params->Add(p->object_list->get_sizer(), 1, wxEXPAND);

    // Object Manipulations
    p->object_manipulation = new ObjectManipulation(p->scrolled);
    p->object_manipulation->Hide();
    p->sizer_params->Add(p->object_manipulation->get_sizer(), 0, wxEXPAND | wxTOP, margin_5);

    // Frequently Object Settings
    p->object_settings = new ObjectSettings(p->scrolled);
    p->object_settings->Hide();
    p->sizer_params->Add(p->object_settings->get_sizer(), 0, wxEXPAND | wxTOP, margin_5);

    // Object Layers
    p->object_layers = new ObjectLayers(p->scrolled);
    p->object_layers->Hide();
    p->sizer_params->Add(p->object_layers->get_sizer(), 0, wxEXPAND | wxTOP, margin_5);

    // Info boxes
    p->object_info = new ObjectInfo(p->scrolled);
    p->sliced_info = new SlicedInfo(p->scrolled);

    // Sizer in the scrolled area
    if (p->mode_sizer)
        scrolled_sizer->Add(p->mode_sizer, 0, wxALIGN_CENTER_HORIZONTAL);

    int size_margin = wxGTK3 ? wxLEFT | wxRIGHT : wxLEFT;

    is_msw ?
        scrolled_sizer->Add(p->presets_panel, 0, wxEXPAND | size_margin, margin_5) :
        scrolled_sizer->Add(p->sizer_presets, 0, wxEXPAND | size_margin, margin_5);
    scrolled_sizer->Add(p->sizer_params, 1, wxEXPAND | size_margin, margin_5);
    scrolled_sizer->Add(p->object_info, 0, wxEXPAND | wxTOP | size_margin, margin_5);
    scrolled_sizer->Add(p->sliced_info, 0, wxEXPAND | wxTOP | size_margin, margin_5);

    // Buttons underneath the scrolled area

    // rescalable bitmap buttons "Send to printer" and "Remove device" 

    auto init_scalable_btn = [this](ScalableButton** btn, const std::string& icon_name, wxString tooltip = wxEmptyString)
    {
#ifdef __APPLE__
        int bmp_px_cnt = 16;
#else
        int bmp_px_cnt = 32;
#endif //__APPLE__
        ScalableBitmap bmp = ScalableBitmap(this, icon_name, bmp_px_cnt);
        *btn = new ScalableButton(this, wxID_ANY, bmp, "", wxBU_EXACTFIT);
        wxGetApp().SetWindowVariantForButton((*btn));

#ifdef _WIN32
        (*btn)->Bind(wxEVT_ENTER_WINDOW, [tooltip, btn, this](wxMouseEvent& event) {
            p->show_rich_tip(tooltip, *btn);
            event.Skip();
        });
        (*btn)->Bind(wxEVT_LEAVE_WINDOW, [btn, this](wxMouseEvent& event) {
            p->hide_rich_tip(*btn);
            event.Skip();
        });
#else
        (*btn)->SetToolTip(tooltip);
#endif // _WIN32
        (*btn)->Hide();
    };

    init_scalable_btn(&p->btn_send_gcode   , "export_gcode", _L("Send to printer") + " " +GUI::shortkey_ctrl_prefix() + "Shift+G");
//    init_scalable_btn(&p->btn_eject_device, "eject_sd"       , _L("Remove device ") + GUI::shortkey_ctrl_prefix() + "T");
	init_scalable_btn(&p->btn_export_gcode_removable, "export_to_sd", _L("Export to SD card / Flash drive") + " " + GUI::shortkey_ctrl_prefix() + "U");

    // regular buttons "Slice now" and "Export G-code" 

//    const int scaled_height = p->btn_eject_device->GetBitmapHeight() + 4;
#ifdef _WIN32
    const int scaled_height = p->btn_export_gcode_removable->GetBitmapHeight();
#else
    const int scaled_height = p->btn_export_gcode_removable->GetBitmapHeight() + 4;
#endif
    auto init_btn = [this](wxButton **btn, wxString label, const int button_height) {
        *btn = new wxButton(this, wxID_ANY, label, wxDefaultPosition,
                            wxSize(-1, button_height), wxBU_EXACTFIT);
        wxGetApp().SetWindowVariantForButton((*btn));
        (*btn)->SetFont(wxGetApp().bold_font());
        wxGetApp().UpdateDarkUI((*btn), true);
    };

    init_btn(&p->btn_export_gcode, _L("Export G-code") + dots , scaled_height);
    init_btn(&p->btn_reslice     , _L("Slice now")            , scaled_height);

    enable_buttons(false);

    auto *btns_sizer = new wxBoxSizer(wxHORIZONTAL);

    auto* complect_btns_sizer = new wxBoxSizer(wxHORIZONTAL);
    complect_btns_sizer->Add(p->btn_export_gcode, 1, wxEXPAND);
    complect_btns_sizer->Add(p->btn_send_gcode, 0, wxLEFT, margin_5);
	complect_btns_sizer->Add(p->btn_export_gcode_removable, 0, wxLEFT, margin_5);
//    complect_btns_sizer->Add(p->btn_eject_device);
	

    btns_sizer->Add(p->btn_reslice, 1, wxEXPAND | wxTOP | wxBOTTOM, margin_5);
    btns_sizer->Add(complect_btns_sizer, 1, wxEXPAND | wxTOP | wxBOTTOM, margin_5);

    auto *sizer = new wxBoxSizer(wxVERTICAL);
    sizer->Add(p->scrolled, 1, wxEXPAND);
    sizer->Add(btns_sizer, 0, wxEXPAND | wxLEFT, margin_5);
    SetSizer(sizer);

    // Events
    p->btn_export_gcode->Bind(wxEVT_BUTTON, [this](wxCommandEvent&) { p->plater->export_gcode(false); });
    p->btn_reslice->Bind(wxEVT_BUTTON, [this](wxCommandEvent&)
    {
        if (p->plater->canvas3D()->get_gizmos_manager().is_in_editing_mode(true))
            return;

        const bool export_gcode_after_slicing = wxGetKeyState(WXK_SHIFT);
        if (export_gcode_after_slicing)
            p->plater->export_gcode(true);
        else
            p->plater->reslice();
        p->plater->select_view_3D("Preview");
    });

#ifdef _WIN32
    p->btn_reslice->Bind(wxEVT_ENTER_WINDOW, [this](wxMouseEvent& event) {
        p->show_rich_tip(p->btn_reslice_tip, p->btn_reslice);
        event.Skip();
    });
    p->btn_reslice->Bind(wxEVT_LEAVE_WINDOW, [this](wxMouseEvent& event) {
        p->hide_rich_tip(p->btn_reslice);
        event.Skip();
    });
#endif // _WIN32

    p->btn_send_gcode->Bind(wxEVT_BUTTON, [this](wxCommandEvent&) { p->plater->send_gcode(); });
//    p->btn_eject_device->Bind(wxEVT_BUTTON, [this](wxCommandEvent&) { p->plater->eject_drive(); });
	p->btn_export_gcode_removable->Bind(wxEVT_BUTTON, [this](wxCommandEvent&) { p->plater->export_gcode(true); });
}

Sidebar::~Sidebar() {}

void Sidebar::init_filament_combo(PlaterPresetComboBox** combo, const int extr_idx)
{
    *combo = new PlaterPresetComboBox(p->presets_panel, Slic3r::Preset::TYPE_FILAMENT);
    (*combo)->set_extruder_idx(extr_idx);

    auto combo_and_btn_sizer = new wxBoxSizer(wxHORIZONTAL);
    combo_and_btn_sizer->Add(*combo, 1, wxEXPAND);
    combo_and_btn_sizer->Add((*combo)->edit_btn, 0, wxALIGN_CENTER_VERTICAL | wxLEFT | wxRIGHT,
                            int(0.3*wxGetApp().em_unit()));

    this->p->sizer_filaments->Add(combo_and_btn_sizer, 1, wxEXPAND |
#ifdef __WXGTK3__
        wxRIGHT, int(0.5 * wxGetApp().em_unit()));
#else
        wxBOTTOM, 1);
#endif // __WXGTK3__
}

void Sidebar::remove_unused_filament_combos(const size_t current_extruder_count)
{
    if (current_extruder_count >= p->combos_filament.size())
        return;
    auto sizer_filaments = this->p->sizer_filaments;
    while (p->combos_filament.size() > current_extruder_count) {
        const int last = p->combos_filament.size() - 1;
        sizer_filaments->Remove(last);
        (*p->combos_filament[last]).Destroy();
        p->combos_filament.pop_back();
    }
}

void Sidebar::update_all_preset_comboboxes()
{
    PresetBundle &preset_bundle = *wxGetApp().preset_bundle;
    const auto print_tech = preset_bundle.printers.get_edited_preset().printer_technology();

    // Update the print choosers to only contain the compatible presets, update the dirty flags.
    if (print_tech == ptFFF)
        p->combo_print->update();
    else {
        p->combo_sla_print->update();
        p->combo_sla_material->update();
    }
    // Update the printer choosers, update the dirty flags.
    p->combo_printer->update();
    // Update the filament choosers to only contain the compatible presets, update the color preview,
    // update the dirty flags.
    if (print_tech == ptFFF) {
        for (PlaterPresetComboBox* cb : p->combos_filament)
            cb->update();
    }
}

void Sidebar::update_presets(Preset::Type preset_type)
{
    PresetBundle &preset_bundle = *wxGetApp().preset_bundle;
    const auto print_tech = preset_bundle.printers.get_edited_preset().printer_technology();

    switch (preset_type) {
    case Preset::TYPE_FILAMENT:
    {
        const size_t extruder_cnt = print_tech != ptFFF ? 1 :
                                dynamic_cast<ConfigOptionFloats*>(preset_bundle.printers.get_edited_preset().config.option("nozzle_diameter"))->values.size();
        const size_t filament_cnt = p->combos_filament.size() > extruder_cnt ? extruder_cnt : p->combos_filament.size();

        for (size_t i = 0; i < filament_cnt; i++)
            p->combos_filament[i]->update();

        break;
    }

    case Preset::TYPE_PRINT:
        p->combo_print->update();
        break;

    case Preset::TYPE_SLA_PRINT:
        p->combo_sla_print->update();
        break;

    case Preset::TYPE_SLA_MATERIAL:
        p->combo_sla_material->update();
        break;

    case Preset::TYPE_PRINTER:
    {
        update_all_preset_comboboxes();
#if 1 // #ysFIXME_delete_after_test_of  >> it looks like CallAfter() is no need [issue with disapearing of comboboxes are not reproducible]
        p->show_preset_comboboxes();
#else
        // CallAfter is really needed here to correct layout of the preset comboboxes,
        // when printer technology is changed during a project loading AND/OR switching the application mode.
        // Otherwise, some of comboboxes are invisible 
        CallAfter([this]() { p->show_preset_comboboxes(); });
#endif
        break;
    }

    default: break;
    }

    // Synchronize config.ini with the current selections.
    wxGetApp().preset_bundle->export_selections(*wxGetApp().app_config);
}

void Sidebar::update_mode_sizer() const
{
    if (p->mode_sizer)
        p->mode_sizer->SetMode(m_mode);
}

void Sidebar::change_top_border_for_mode_sizer(bool increase_border)
{
    if (p->mode_sizer) {
        p->mode_sizer->set_items_flag(increase_border ? wxTOP : 0);
        p->mode_sizer->set_items_border(increase_border ? int(0.5 * wxGetApp().em_unit()) : 0);
    }
}

void Sidebar::update_reslice_btn_tooltip() const
{
    wxString tooltip = wxString("Slice") + " [" + GUI::shortkey_ctrl_prefix() + "R]";
    if (m_mode != comSimple)
        tooltip += wxString("\n") + _L("Hold Shift to Slice & Export G-code");
#ifdef _WIN32
    p->btn_reslice_tip = tooltip;
#else
    p->btn_reslice->SetToolTip(tooltip);
#endif
}

void Sidebar::msw_rescale()
{
    SetMinSize(wxSize(40 * wxGetApp().em_unit(), -1));

    for (PlaterPresetComboBox* combo : std::vector<PlaterPresetComboBox*> { p->combo_print,
                                                                p->combo_sla_print,
                                                                p->combo_sla_material,
                                                                p->combo_printer } )
        combo->msw_rescale();
    for (PlaterPresetComboBox* combo : p->combos_filament)
        combo->msw_rescale();

    p->frequently_changed_parameters->msw_rescale();
    p->object_list->msw_rescale();
    p->object_manipulation->msw_rescale();
    p->object_layers->msw_rescale();

#ifdef _WIN32
    const int scaled_height = p->btn_export_gcode_removable->GetBitmapHeight();
#else
    const int scaled_height = p->btn_export_gcode_removable->GetBitmapHeight() + 4;
#endif
    p->btn_export_gcode->SetMinSize(wxSize(-1, scaled_height));
    p->btn_reslice     ->SetMinSize(wxSize(-1, scaled_height));

    p->scrolled->Layout();

    p->searcher.dlg_msw_rescale();
}

void Sidebar::sys_color_changed()
{
#ifdef _WIN32
    wxWindowUpdateLocker noUpdates(this);

    for (wxWindow* win : std::vector<wxWindow*>{ this, p->sliced_info->GetStaticBox(), p->object_info->GetStaticBox(), p->btn_reslice, p->btn_export_gcode })
        wxGetApp().UpdateDarkUI(win);
    for (wxWindow* win : std::vector<wxWindow*>{ p->scrolled, p->presets_panel })
        wxGetApp().UpdateAllStaticTextDarkUI(win);
    for (wxWindow* btn : std::vector<wxWindow*>{ p->btn_reslice, p->btn_export_gcode })
        wxGetApp().UpdateDarkUI(btn, true);

    if (p->mode_sizer)
        p->mode_sizer->sys_color_changed();
    p->frequently_changed_parameters->sys_color_changed();
    p->object_settings->sys_color_changed();
#endif

    for (PlaterPresetComboBox* combo : std::vector<PlaterPresetComboBox*>{  p->combo_print,
                                                                p->combo_sla_print,
                                                                p->combo_sla_material,
                                                                p->combo_printer })
        combo->sys_color_changed();
    for (PlaterPresetComboBox* combo : p->combos_filament)
        combo->sys_color_changed();

    p->object_list->sys_color_changed();
    p->object_manipulation->sys_color_changed();
    p->object_layers->sys_color_changed();

    // btn...->msw_rescale() updates icon on button, so use it
    p->btn_send_gcode->sys_color_changed();
//    p->btn_eject_device->msw_rescale();
    p->btn_export_gcode_removable->sys_color_changed();

    p->scrolled->Layout();
    p->scrolled->Refresh();

    p->searcher.dlg_sys_color_changed();
}

void Sidebar::update_mode_markers()
{
    if (p->mode_sizer)
        p->mode_sizer->update_mode_markers();
}

void Sidebar::search()
{
    p->searcher.search();
}

void Sidebar::jump_to_option(const std::string& opt_key, Preset::Type type, const std::wstring& category)
{
    //const Search::Option& opt = p->searcher.get_option(opt_key, type);
    wxGetApp().get_tab(type)->activate_option(opt_key, category);
}

void Sidebar::jump_to_option(size_t selected)
{
    const Search::Option& opt = p->searcher.get_option(selected);
    if (opt.type == Preset::TYPE_PREFERENCES)
        wxGetApp().open_preferences(opt.opt_key(), boost::nowide::narrow(opt.group));
    else
        wxGetApp().get_tab(opt.type)->activate_option(opt.opt_key(), boost::nowide::narrow(opt.category));
}

ObjectManipulation* Sidebar::obj_manipul()
{
    return p->object_manipulation;
}

ObjectList* Sidebar::obj_list()
{
    return p->object_list;
}

ObjectSettings* Sidebar::obj_settings()
{
    return p->object_settings;
}

ObjectLayers* Sidebar::obj_layers()
{
    return p->object_layers;
}

wxScrolledWindow* Sidebar::scrolled_panel()
{
    return p->scrolled;
}

wxPanel* Sidebar::presets_panel()
{
    return p->presets_panel;
}

ConfigOptionsGroup* Sidebar::og_freq_chng_params(const bool is_fff)
{
    return p->frequently_changed_parameters->get_og(is_fff);
}

wxButton* Sidebar::get_wiping_dialog_button()
{
    return p->frequently_changed_parameters->get_wiping_dialog_button();
}

void Sidebar::update_objects_list_extruder_column(size_t extruders_count)
{
    p->object_list->update_objects_list_extruder_column(extruders_count);
}

void Sidebar::show_info_sizer()
{
    Selection& selection = wxGetApp().plater()->canvas3D()->get_selection();
    ModelObjectPtrs objects = p->plater->model().objects;
    const int obj_idx = selection.get_object_idx();
    const int inst_idx = selection.get_instance_idx();

    if (m_mode < comExpert || objects.empty() || obj_idx < 0 || int(objects.size()) <= obj_idx ||
        inst_idx < 0 || int(objects[obj_idx]->instances.size()) <= inst_idx ||
        objects[obj_idx]->volumes.empty() ||                                            // hack to avoid crash when deleting the last object on the bed
        (selection.is_single_full_object() && objects[obj_idx]->instances.size()> 1) ||
        !(selection.is_single_full_instance() || selection.is_single_volume())) {
        p->object_info->Show(false);
        return;
    }

    const ModelObject* model_object = objects[obj_idx];

    bool imperial_units = wxGetApp().app_config->get_bool("use_inches");
    double koef = imperial_units ? ObjectManipulation::mm_to_in : 1.0f;

    ModelVolume* vol = nullptr;
    Transform3d t;
    if (selection.is_single_volume()) {
        std::vector<int> obj_idxs, vol_idxs;
        wxGetApp().obj_list()->get_selection_indexes(obj_idxs, vol_idxs);
        if (vol_idxs.size() != 1)
            // Case when this fuction is called between update selection in ObjectList and on Canvas
            // Like after try to delete last solid part in object, the object is selected in ObjectLIst when just a part is still selected on Canvas
            // see https://github.com/prusa3d/PrusaSlicer/issues/7408
            return;
        vol = model_object->volumes[vol_idxs[0]];
        t = model_object->instances[inst_idx]->get_matrix() * vol->get_matrix();
    }

    Vec3d size = vol ? vol->mesh().transformed_bounding_box(t).size() : model_object->instance_bounding_box(inst_idx).size();
    p->object_info->info_size->SetLabel(wxString::Format("%.2f x %.2f x %.2f", size(0)*koef, size(1)*koef, size(2)*koef));
//    p->object_info->info_materials->SetLabel(wxString::Format("%d", static_cast<int>(model_object->materials_count())));

    const TriangleMeshStats& stats = vol ? vol->mesh().stats() : model_object->get_object_stl_stats();

    double volume_val = stats.volume;
    if (vol)
        volume_val *= std::fabs(t.matrix().block(0, 0, 3, 3).determinant());

    p->object_info->info_volume->SetLabel(wxString::Format("%.2f", volume_val * pow(koef,3)));
    p->object_info->info_facets->SetLabel(format_wxstr(_L_PLURAL("%1% (%2$d shell)", "%1% (%2$d shells)", stats.number_of_parts),
                                                       static_cast<int>(model_object->facets_count()), stats.number_of_parts));

    wxString info_manifold_label;
    auto mesh_errors = obj_list()->get_mesh_errors_info(&info_manifold_label);
    wxString tooltip = mesh_errors.tooltip;
    p->object_info->update_warning_icon(mesh_errors.warning_icon_name);
    p->object_info->info_manifold->SetLabel(info_manifold_label);
    p->object_info->info_manifold->SetToolTip(tooltip);
    p->object_info->manifold_warning_icon->SetToolTip(tooltip);

    p->object_info->show_sizer(true);
    if (vol || model_object->volumes.size() == 1)
        p->object_info->info_icon->Hide();

    if (p->plater->printer_technology() == ptSLA) {
        for (auto item: p->object_info->sla_hidden_items)
            item->Show(false);
    }
}

void Sidebar::update_sliced_info_sizer()
{
    if (p->sliced_info->IsShown(size_t(0)))
    {
        if (p->plater->printer_technology() == ptSLA)
        {
            const SLAPrintStatistics& ps = p->plater->sla_print().print_statistics();
            wxString new_label = _L("Used Material (ml)") + ":";
            const bool is_supports = ps.support_used_material > 0.0;
            if (is_supports)
                new_label += format_wxstr("\n    - %s\n    - %s", _L_PLURAL("object", "objects", p->plater->model().objects.size()), _L("supports and pad"));

            wxString info_text = is_supports ?
                wxString::Format("%.2f \n%.2f \n%.2f", (ps.objects_used_material + ps.support_used_material) / 1000,
                                                       ps.objects_used_material / 1000,
                                                       ps.support_used_material / 1000) :
                wxString::Format("%.2f", (ps.objects_used_material + ps.support_used_material) / 1000);
            p->sliced_info->SetTextAndShow(siMateril_unit, info_text, new_label);

            wxString str_total_cost = "N/A";

            DynamicPrintConfig* cfg = wxGetApp().get_tab(Preset::TYPE_SLA_MATERIAL)->get_config();
            if (cfg->option("bottle_cost")->getFloat() > 0.0 &&
                cfg->option("bottle_volume")->getFloat() > 0.0)
            {
                double material_cost = cfg->option("bottle_cost")->getFloat() / 
                                       cfg->option("bottle_volume")->getFloat();
                str_total_cost = wxString::Format("%.3f", material_cost*(ps.objects_used_material + ps.support_used_material) / 1000);                
            }
            p->sliced_info->SetTextAndShow(siCost, str_total_cost, "Cost");

            wxString t_est = std::isnan(ps.estimated_print_time) ? "N/A" : from_u8(short_time_ui(get_time_dhms(float(ps.estimated_print_time))));
            p->sliced_info->SetTextAndShow(siEstimatedTime, t_est, _L("Estimated printing time") + ":");

            p->plater->get_notification_manager()->set_slicing_complete_print_time(_u8L("Estimated printing time") + ": " + boost::nowide::narrow(t_est), p->plater->is_sidebar_collapsed());

            // Hide non-SLA sliced info parameters
            p->sliced_info->SetTextAndShow(siFilament_m, "N/A");
            p->sliced_info->SetTextAndShow(siFilament_mm3, "N/A");
            p->sliced_info->SetTextAndShow(siFilament_g, "N/A");
            p->sliced_info->SetTextAndShow(siWTNumbetOfToolchanges, "N/A");
        }
        else
        {
            const PrintStatistics& ps = p->plater->fff_print().print_statistics();
            const bool is_wipe_tower = ps.total_wipe_tower_filament > 0;

            bool imperial_units = wxGetApp().app_config->get_bool("use_inches");
            double koef = imperial_units ? ObjectManipulation::in_to_mm : 1000.0;

            wxString new_label = imperial_units ? _L("Used Filament (in)") : _L("Used Filament (m)");
            if (is_wipe_tower)
                new_label += format_wxstr(":\n    - %1%\n    - %2%", _L("objects"), _L("wipe tower"));

            wxString info_text = is_wipe_tower ?
                                wxString::Format("%.2f \n%.2f \n%.2f", ps.total_used_filament / koef,
                                                (ps.total_used_filament - ps.total_wipe_tower_filament) / koef,
                                                ps.total_wipe_tower_filament / koef) :
                                wxString::Format("%.2f", ps.total_used_filament / koef);
            p->sliced_info->SetTextAndShow(siFilament_m,    info_text,      new_label);

            koef = imperial_units ? pow(ObjectManipulation::mm_to_in, 3) : 1.0f;
            new_label = imperial_units ? _L("Used Filament (in³)") : _L("Used Filament (mm³)");
            info_text = wxString::Format("%.2f", imperial_units ? ps.total_extruded_volume * koef : ps.total_extruded_volume);
            p->sliced_info->SetTextAndShow(siFilament_mm3,  info_text,      new_label);

            if (ps.total_weight == 0.0)
                p->sliced_info->SetTextAndShow(siFilament_g, "N/A");
            else {
                new_label = _L("Used Filament (g)");
                info_text = wxString::Format("%.2f", ps.total_weight);

                if (ps.filament_stats.size() > 1)
                    new_label += ":";

                const auto& extruders_filaments = wxGetApp().preset_bundle->extruders_filaments;
                for (const auto& [filament_id, filament_vol] : ps.filament_stats) {
                    assert(filament_id < extruders_filaments.size());
                    if (const Preset* preset = extruders_filaments[filament_id].get_selected_preset()) {
                        double filament_weight;
                        if (ps.filament_stats.size() == 1)
                            filament_weight = ps.total_weight;
                        else {
                            double filament_density = preset->config.opt_float("filament_density", 0);
                            filament_weight = filament_vol * filament_density/* *2.4052f*/ * 0.001; // assumes 1.75mm filament diameter;

                            new_label += "\n    - " + format_wxstr(_L("Filament at extruder %1%"), filament_id + 1);
                            info_text += wxString::Format("\n%.2f", filament_weight);
                        }

                        double spool_weight = preset->config.opt_float("filament_spool_weight", 0);
                        if (spool_weight != 0.0) {
                            new_label += "\n      " + _L("(including spool)");
                            info_text += wxString::Format(" (%.2f)\n", filament_weight + spool_weight);
                        }
                    }
                }

                p->sliced_info->SetTextAndShow(siFilament_g, info_text, new_label);
            }

            new_label = _L("Cost");
            if (is_wipe_tower)
                new_label += format_wxstr(":\n    - %1%\n    - %2%", _L("objects"), _L("wipe tower"));

            info_text = ps.total_cost == 0.0 ? "N/A" :
                        is_wipe_tower ?
                        wxString::Format("%.2f \n%.2f \n%.2f", ps.total_cost,
                                            (ps.total_cost - ps.total_wipe_tower_cost),
                                            ps.total_wipe_tower_cost) :
                        wxString::Format("%.2f", ps.total_cost);
            p->sliced_info->SetTextAndShow(siCost, info_text,      new_label);

            if (ps.estimated_normal_print_time == "N/A" && ps.estimated_silent_print_time == "N/A")
                p->sliced_info->SetTextAndShow(siEstimatedTime, "N/A");
            else {
                info_text = "";
                new_label = _L("Estimated printing time") + ":";
                if (ps.estimated_normal_print_time != "N/A") {
                    new_label += format_wxstr("\n   - %1%", _L("normal mode"));
                    info_text += format_wxstr("\n%1%", short_time_ui(ps.estimated_normal_print_time));

                    p->plater->get_notification_manager()->set_slicing_complete_print_time(_u8L("Estimated printing time") + ": " + ps.estimated_normal_print_time, p->plater->is_sidebar_collapsed());

                }
                if (ps.estimated_silent_print_time != "N/A") {
                    new_label += format_wxstr("\n   - %1%", _L("stealth mode"));
                    info_text += format_wxstr("\n%1%", short_time_ui(ps.estimated_silent_print_time));
                }
                p->sliced_info->SetTextAndShow(siEstimatedTime, info_text, new_label);
            }

            // if there is a wipe tower, insert number of toolchanges info into the array:
            p->sliced_info->SetTextAndShow(siWTNumbetOfToolchanges, is_wipe_tower ? wxString::Format("%.d", ps.total_toolchanges) : "N/A");

            // Hide non-FFF sliced info parameters
            p->sliced_info->SetTextAndShow(siMateril_unit, "N/A");
        }
    }

    Layout();
}

void Sidebar::show_sliced_info_sizer(const bool show)
{
    wxWindowUpdateLocker freeze_guard(this);

    p->sliced_info->Show(show);
    if (show)
        update_sliced_info_sizer();

    Layout();
    p->scrolled->Refresh();
}

void Sidebar::enable_buttons(bool enable)
{
    p->btn_reslice->Enable(enable);
    p->btn_export_gcode->Enable(enable);
    p->btn_send_gcode->Enable(enable);
//    p->btn_eject_device->Enable(enable);
	p->btn_export_gcode_removable->Enable(enable);
}

bool Sidebar::show_reslice(bool show)          const { return p->btn_reslice->Show(show); }
bool Sidebar::show_export(bool show)           const { return p->btn_export_gcode->Show(show); }
bool Sidebar::show_send(bool show)             const { return p->btn_send_gcode->Show(show); }
bool Sidebar::show_export_removable(bool show) const { return p->btn_export_gcode_removable->Show(show); }
//bool Sidebar::show_eject(bool show)            const { return p->btn_eject_device->Show(show); }
//bool Sidebar::get_eject_shown()                const { return p->btn_eject_device->IsShown(); }

bool Sidebar::is_multifilament()
{
    return p->combos_filament.size() > 1;
}

void Sidebar::check_and_update_searcher(bool respect_mode /*= false*/)
{
    std::vector<Search::InputInfo> search_inputs{};

    auto& tabs_list = wxGetApp().tabs_list;
    auto print_tech = wxGetApp().preset_bundle->printers.get_selected_preset().printer_technology();
    for (auto tab : tabs_list)
        if (tab->supports_printer_technology(print_tech))
            search_inputs.emplace_back(Search::InputInfo{ tab->get_config(), tab->type() });

    p->searcher.check_and_update(wxGetApp().preset_bundle->printers.get_selected_preset().printer_technology(), 
                                 respect_mode ? m_mode : comExpert, search_inputs);
}

void Sidebar::update_mode()
{
    m_mode = wxGetApp().get_mode();

    update_reslice_btn_tooltip();
    update_mode_sizer();

    wxWindowUpdateLocker noUpdates(this);

    if (m_mode == comSimple)
        p->object_manipulation->set_coordinates_type(ECoordinatesType::World);

    p->object_list->get_sizer()->Show(m_mode > comSimple);

    p->object_list->unselect_objects();
    p->object_list->update_selections();

    Layout();
}

bool Sidebar::is_collapsed() { return p->is_collapsed; }

void Sidebar::collapse(bool collapse)
{
    p->is_collapsed = collapse;

    this->Show(!collapse);
    p->plater->Layout();

    // save collapsing state to the AppConfig
    if (wxGetApp().is_editor())
        wxGetApp().app_config->set("collapsed_sidebar", collapse ? "1" : "0");
}

#ifdef _MSW_DARK_MODE
void Sidebar::show_mode_sizer(bool show)
{
    p->mode_sizer->Show(show);
}
#endif

void Sidebar::update_ui_from_settings()
{
    p->object_manipulation->update_ui_from_settings();
    show_info_sizer();
    update_sliced_info_sizer();
    // update Cut gizmo, if it's open
    p->plater->canvas3D()->update_gizmos_on_off_state();
    p->plater->set_current_canvas_as_dirty();
    p->plater->get_current_canvas3D()->request_extra_frame();
    p->object_list->apply_volumes_order();
    dock();
}

std::vector<PlaterPresetComboBox*>& Sidebar::combos_filament()
{
    return p->combos_filament;
}

Search::OptionsSearcher& Sidebar::get_searcher()
{
    return p->searcher;
}

std::string& Sidebar::get_search_line()
{
    // update searcher before show imGui search dialog on the plater, if printer technology or mode was changed
    check_and_update_searcher(true);
    return p->searcher.search_string();
}

void Sidebar::dock()
{
    wxSizer* sizer = p->plater->GetSizer();
    std::string dock_sidebar = wxGetApp().app_config->get("dock_sidebar");

    // Detach existing sidebar dock (if any).
    sizer->Detach(this);

    if (dock_sidebar == "right") {
        sizer->Add(this, 0, wxEXPAND | wxLEFT | wxRIGHT, 0);       
        // Set collapse button styling to match.
        p->plater->get_collapse_toolbar().set_horizontal_orientation(GLToolbar::Layout::HO_Right);
    }
    else {  // Else, dock left
        sizer->Prepend(this, 0, wxEXPAND | wxLEFT | wxRIGHT, 0);
        // Set collapse button styling to match.
        p->plater->get_collapse_toolbar().set_horizontal_orientation(GLToolbar::Layout::HO_Left);
    }

    sizer->Layout();
}

// Plater::DropTarget

class PlaterDropTarget : public wxFileDropTarget
{
public:
    PlaterDropTarget(MainFrame& mainframe, Plater& plater) : m_mainframe(mainframe), m_plater(plater) {
        this->SetDefaultAction(wxDragCopy);
    }

    virtual bool OnDropFiles(wxCoord x, wxCoord y, const wxArrayString &filenames);

private:
    MainFrame& m_mainframe;
    Plater& m_plater;
};

namespace {
bool emboss_svg(Plater& plater, const wxString &svg_file, const Vec2d& mouse_drop_position)
{
    std::string svg_file_str = into_u8(svg_file);
    GLCanvas3D* canvas = plater.canvas3D();
    if (canvas == nullptr)
        return false;
    auto base_svg = canvas->get_gizmos_manager().get_gizmo(GLGizmosManager::Svg);
    if (base_svg == nullptr)
        return false;
    GLGizmoSVG* svg = dynamic_cast<GLGizmoSVG *>(base_svg);
    if (svg == nullptr)
        return false;

    // Refresh hover state to find surface point under mouse
    wxMouseEvent evt(wxEVT_MOTION);
    evt.SetPosition(wxPoint(mouse_drop_position.x(), mouse_drop_position.y()));
    canvas->on_mouse(evt); // call render where is call GLCanvas3D::_picking_pass()

    return svg->create_volume(svg_file_str, mouse_drop_position, ModelVolumeType::MODEL_PART);
}
}

bool PlaterDropTarget::OnDropFiles(wxCoord x, wxCoord y, const wxArrayString &filenames)
{
#ifdef WIN32
    // hides the system icon
    this->MSWUpdateDragImageOnLeave();
#endif // WIN32

    m_mainframe.Raise();
    m_mainframe.select_tab(size_t(0));
    if (wxGetApp().is_editor())
        m_plater.select_view_3D("3D");

    // When only one .svg file is dropped on scene
    if (filenames.size() == 1) {
        const wxString &filename = filenames.Last();
        const wxString  file_extension = filename.substr(filename.length() - 4);
        if (file_extension.CmpNoCase(".svg") == 0) {
            const wxPoint offset = m_plater.GetPosition();
            Vec2d mouse_position(x - offset.x, y - offset.y);
            // Scale for retina displays
            const GLCanvas3D *canvas = m_plater.canvas3D();
            canvas->apply_retina_scale(mouse_position);
            return emboss_svg(m_plater, filename, mouse_position);
        }
    }
    bool res = m_plater.load_files(filenames);
    m_mainframe.update_title();
    return res;
}

// State to manage showing after export notifications and device ejecting
enum ExportingStatus{
    NOT_EXPORTING,
    EXPORTING_TO_REMOVABLE,
    EXPORTING_TO_LOCAL
};

// Plater / private
struct Plater::priv
{
    // PIMPL back pointer ("Q-Pointer")
    Plater *q;
    MainFrame *main_frame;

    MenuFactory menus;

    // Data
    Slic3r::DynamicPrintConfig *config;        // FIXME: leak?
    Slic3r::Print               fff_print;
    Slic3r::SLAPrint            sla_print;
    Slic3r::Model               model;
    PrinterTechnology           printer_technology = ptFFF;
    Slic3r::GCodeProcessorResult gcode_result;

    // GUI elements
    wxSizer* panel_sizer{ nullptr };
    wxPanel* current_panel{ nullptr };
    std::vector<wxPanel*> panels;
    Sidebar *sidebar;
    Bed3D bed;
    Camera camera;
#if ENABLE_ENVIRONMENT_MAP
    GLTexture environment_texture;
#endif // ENABLE_ENVIRONMENT_MAP
    Mouse3DController mouse3d_controller;
    View3D* view3D;
    GLToolbar view_toolbar;
    GLToolbar collapse_toolbar;
    Preview *preview;
    std::unique_ptr<NotificationManager> notification_manager;

    ProjectDirtyStateManager dirty_state;

    BackgroundSlicingProcess    background_process;
    bool suppressed_backround_processing_update { false };

    // TODO: A mechanism would be useful for blocking the plater interactions:
    // objects would be frozen for the user. In case of arrange, an animation
    // could be shown, or with the optimize orientations, partial results
    // could be displayed.
    //
    // UIThreadWorker can be used as a replacement for BoostThreadWorker if
    // no additional worker threads are desired (useful for debugging or profiling)
    PlaterWorker<BoostThreadWorker> m_worker;
    SLAImportDialog *               m_sla_import_dlg;

    bool                        delayed_scene_refresh;
    std::string                 delayed_error_message;

    wxTimer                     background_process_timer;

    std::string                 label_btn_export;
    std::string                 label_btn_send;

    bool                        show_render_statistic_dialog{ false };

    static const std::regex pattern_bundle;
    static const std::regex pattern_3mf;
    static const std::regex pattern_zip_amf;
    static const std::regex pattern_any_amf;
    static const std::regex pattern_prusa;
    static const std::regex pattern_zip;

    priv(Plater *q, MainFrame *main_frame);
    ~priv();

    bool is_project_dirty() const { return dirty_state.is_dirty(); }
    bool is_presets_dirty() const { return dirty_state.is_presets_dirty(); }
    void update_project_dirty_from_presets() { dirty_state.update_from_presets(); }
    int save_project_if_dirty(const wxString& reason) {
        int res = wxID_NO;
        if (dirty_state.is_dirty()) {
            MainFrame* mainframe = wxGetApp().mainframe;
            if (mainframe->can_save_as()) {
                wxString suggested_project_name;
                wxString project_name = suggested_project_name = get_project_filename(".3mf");
                if (suggested_project_name.IsEmpty()) {
                    fs::path output_file = get_export_file_path(FT_3MF);
                    suggested_project_name = output_file.empty() ? _L("Untitled") : from_u8(output_file.stem().string());
                }

                std::string act_key = "default_action_on_dirty_project";
                std::string act = wxGetApp().app_config->get(act_key);
                if (act.empty()) {
                    RichMessageDialog dialog(mainframe, reason + "\n" + format_wxstr(_L("Do you want to save the changes to \"%1%\"?"), suggested_project_name), wxString(SLIC3R_APP_NAME), wxYES_NO | wxCANCEL);
                    dialog.SetYesNoLabels(_L("Save"), _L("Discard"));
                    dialog.ShowCheckBox(_L("Remember my choice"));
                    res = dialog.ShowModal();
                    if (res != wxID_CANCEL)
                        if (dialog.IsCheckBoxChecked()) {
                            wxString preferences_item = _L("Ask for unsaved changes in project");
                            wxString msg =
                                _L("PrusaSlicer will remember your choice.") + "\n\n" +
                                _L("You will not be asked about it again, when: \n"
                                    "- Closing PrusaSlicer,\n"
                                    "- Loading or creating a new project") + "\n\n" +
                                format_wxstr(_L("Visit \"Preferences\" and check \"%1%\"\nto changes your choice."), preferences_item);

                            MessageDialog msg_dlg(mainframe, msg, _L("PrusaSlicer: Don't ask me again"), wxOK | wxCANCEL | wxICON_INFORMATION);
                            if (msg_dlg.ShowModal() == wxID_CANCEL)
                                return wxID_CANCEL;

                            get_app_config()->set(act_key, res == wxID_YES ? "1" : "0");
                        }
                } 
                else
                    res = (act == "1") ? wxID_YES : wxID_NO;

                if (res == wxID_YES)
                    if (!mainframe->save_project_as(project_name)) {
                        // Return Cancel only, when we don't remember a choice for closing the application.
                        // Elsewhere it can causes an impossibility to close the application at all.
                        res = act.empty() ? wxID_CANCEL : wxID_NO;
                    }
            }
        }
        return res;
    }
    void reset_project_dirty_after_save() { m_undo_redo_stack_main.mark_current_as_saved(); dirty_state.reset_after_save(); }
    void reset_project_dirty_initial_presets() { dirty_state.reset_initial_presets(); }

#if ENABLE_PROJECT_DIRTY_STATE_DEBUG_WINDOW
    void render_project_state_debug_window() const { dirty_state.render_debug_window(); }
#endif // ENABLE_PROJECT_DIRTY_STATE_DEBUG_WINDOW

    void update(unsigned int flags = 0);
    void select_view(const std::string& direction);
    void select_view_3D(const std::string& name);
    void select_next_view_3D();

    bool is_preview_shown() const { return current_panel == preview; }
    bool is_preview_loaded() const { return preview->is_loaded(); }
    bool is_view3D_shown() const { return current_panel == view3D; }

    bool are_view3D_labels_shown() const { return (current_panel == view3D) && view3D->get_canvas3d()->are_labels_shown(); }
    void show_view3D_labels(bool show) { if (current_panel == view3D) view3D->get_canvas3d()->show_labels(show); }

    bool is_legend_shown() const { return (current_panel == preview) && preview->get_canvas3d()->is_legend_shown(); }
    void show_legend(bool show) { if (current_panel == preview) preview->get_canvas3d()->show_legend(show); }

    bool is_sidebar_collapsed() const   { return sidebar->is_collapsed(); }
    void collapse_sidebar(bool collapse);

    bool is_view3D_layers_editing_enabled() const { return (current_panel == view3D) && view3D->get_canvas3d()->is_layers_editing_enabled(); }

    void set_current_canvas_as_dirty();
    GLCanvas3D* get_current_canvas3D();
    void unbind_canvas_event_handlers();
    void reset_canvas_volumes();

    bool init_view_toolbar();
    bool init_collapse_toolbar();

    void set_preview_layers_slider_values_range(int bottom, int top);

    void update_preview_moves_slider();
    void enable_preview_moves_slider(bool enable);

    void reset_gcode_toolpaths();

    void reset_all_gizmos();
    void apply_free_camera_correction(bool apply = true);
    void update_ui_from_settings();
    void update_main_toolbar_tooltips();
//   std::shared_ptr<ProgressStatusBar> statusbar();
    bool get_config_bool(const std::string &key) const;

    std::vector<size_t> load_files(const std::vector<fs::path>& input_files, bool load_model, bool load_config, bool used_inches = false);
    std::vector<size_t> load_model_objects(const ModelObjectPtrs& model_objects, bool allow_negative_z = false, bool call_selection_changed = true);

    fs::path get_export_file_path(GUI::FileType file_type);
    wxString get_export_file(GUI::FileType file_type);

    const Selection& get_selection() const;
    Selection& get_selection();
    int get_selected_object_idx() const;
    int get_selected_instance_idx() const;
    int get_selected_volume_idx() const;
    void selection_changed();
    void object_list_changed();

    void select_all();
    void deselect_all();
    void remove(size_t obj_idx);
    bool delete_object_from_model(size_t obj_idx);
    void delete_all_objects_from_model();
    void reset();
    void mirror(Axis axis);
    void split_object();
    void split_volume();
    void scale_selection_to_fit_print_volume();

    // Return the active Undo/Redo stack. It may be either the main stack or the Gimzo stack.
    Slic3r::UndoRedo::Stack& undo_redo_stack() { assert(m_undo_redo_stack_active != nullptr); return *m_undo_redo_stack_active; }
    Slic3r::UndoRedo::Stack& undo_redo_stack_main() { return m_undo_redo_stack_main; }
    void enter_gizmos_stack();
    void leave_gizmos_stack();

    void take_snapshot(const std::string& snapshot_name, UndoRedo::SnapshotType snapshot_type = UndoRedo::SnapshotType::Action);
    void take_snapshot(const wxString& snapshot_name, UndoRedo::SnapshotType snapshot_type = UndoRedo::SnapshotType::Action)
        { this->take_snapshot(std::string(snapshot_name.ToUTF8().data()), snapshot_type); }
    int  get_active_snapshot_index();

    void undo();
    void redo();
    void undo_redo_to(size_t time_to_load);

    void suppress_snapshots()   { m_prevent_snapshots++; }
    void allow_snapshots()      { m_prevent_snapshots--; }

    void process_validation_warning(const std::vector<std::string>& warning) const;

    bool background_processing_enabled() const { return this->get_config_bool("background_processing"); }
    void update_print_volume_state();
    void schedule_background_process();
    // Update background processing thread from the current config and Model.
    enum UpdateBackgroundProcessReturnState {
        // update_background_process() reports, that the Print / SLAPrint was updated in a way,
        // that the background process was invalidated and it needs to be re-run.
        UPDATE_BACKGROUND_PROCESS_RESTART = 1,
        // update_background_process() reports, that the Print / SLAPrint was updated in a way,
        // that a scene needs to be refreshed (you should call _3DScene::reload_scene(canvas3Dwidget, false))
        UPDATE_BACKGROUND_PROCESS_REFRESH_SCENE = 2,
        // update_background_process() reports, that the Print / SLAPrint is invalid, and the error message
        // was sent to the status line.
        UPDATE_BACKGROUND_PROCESS_INVALID = 4,
        // Restart even if the background processing is disabled.
        UPDATE_BACKGROUND_PROCESS_FORCE_RESTART = 8,
        // Restart for G-code (or SLA zip) export or upload.
        UPDATE_BACKGROUND_PROCESS_FORCE_EXPORT = 16,
    };
    // returns bit mask of UpdateBackgroundProcessReturnState
    unsigned int update_background_process(bool force_validation = false, bool postpone_error_messages = false);
    // Restart background processing thread based on a bitmask of UpdateBackgroundProcessReturnState.
    bool restart_background_process(unsigned int state);
    // returns bit mask of UpdateBackgroundProcessReturnState
    unsigned int update_restart_background_process(bool force_scene_update, bool force_preview_update);
	void show_delayed_error_message() {
		if (!this->delayed_error_message.empty()) {
			std::string msg = std::move(this->delayed_error_message);
			this->delayed_error_message.clear();
			GUI::show_error(this->q, msg);
		}
	}
    void export_gcode(fs::path output_path, bool output_path_on_removable_media, PrintHostJob upload_job);
    void reload_from_disk();
    bool replace_volume_with_stl(int object_idx, int volume_idx, const fs::path& new_path, const wxString& snapshot = "");
    void replace_with_stl();
    void reload_all_from_disk();
    void set_current_panel(wxPanel* panel);

    void on_select_preset(wxCommandEvent&);
    void on_slicing_update(SlicingStatusEvent&);
    void on_slicing_completed(wxCommandEvent&);
    void on_process_completed(SlicingProcessCompletedEvent&);
	void on_export_began(wxCommandEvent&);
    void on_layer_editing_toggled(bool enable);
	void on_slicing_began();

	void clear_warnings();
	void add_warning(const Slic3r::PrintStateBase::Warning &warning, size_t oid);
    // Update notification manager with the current state of warnings produced by the background process (slicing).
	void actualize_slicing_warnings(const PrintBase &print);
    void actualize_object_warnings(const PrintBase& print);
	// Displays dialog window with list of warnings. 
	// Returns true if user clicks OK.
	// Returns true if current_warnings vector is empty without showning the dialog
	bool warnings_dialog();

    void on_action_add(SimpleEvent&);
    void on_action_split_objects(SimpleEvent&);
    void on_action_split_volumes(SimpleEvent&);
    void on_action_layersediting(SimpleEvent&);

    void on_object_select(SimpleEvent&);
    void on_right_click(RBtnEvent&);
    void on_wipetower_moved(Vec3dEvent&);
    void on_wipetower_rotated(Vec3dEvent&);
    void on_update_geometry(Vec3dsEvent<2>&);
    void on_3dcanvas_mouse_dragging_started(SimpleEvent&);
    void on_3dcanvas_mouse_dragging_finished(SimpleEvent&);

    void show_action_buttons(const bool is_ready_to_slice) const;

    // Set the bed shape to a single closed 2D polygon(array of two element arrays),
    // triangulate the bed and store the triangles into m_bed.m_triangles,
    // fills the m_bed.m_grid_lines and sets m_bed.m_origin.
    // Sets m_bed.m_polygon to limit the object placement.
    void set_bed_shape(const Pointfs& shape, const double max_print_height, const std::string& custom_texture, const std::string& custom_model, bool force_as_custom = false);

    bool can_delete() const;
    bool can_delete_all() const;
    bool can_increase_instances() const;
    bool can_decrease_instances(int obj_idx = -1) const;
    bool can_split_to_objects() const;
    bool can_split_to_volumes() const;
    bool can_arrange() const;
    bool can_layers_editing() const;
    bool can_fix_through_winsdk() const;
    bool can_simplify() const;
    bool can_set_instance_to_object() const;
    bool can_mirror() const;
    bool can_reload_from_disk() const;
    bool can_replace_with_stl() const;
    bool can_split(bool to_objects) const;
    bool can_scale_to_print_volume() const;

    void generate_thumbnail(ThumbnailData& data, unsigned int w, unsigned int h, const ThumbnailsParams& thumbnail_params, Camera::EType camera_type);
    ThumbnailsList generate_thumbnails(const ThumbnailsParams& params, Camera::EType camera_type);

    void bring_instance_forward() const;

    // returns the path to project file with the given extension (none if extension == wxEmptyString)
    // extension should contain the leading dot, i.e.: ".3mf"
    wxString get_project_filename(const wxString& extension = wxEmptyString) const;
    void set_project_filename(const wxString& filename);
    // Call after plater and Canvas#D is initialized
    void init_notification_manager();

    // Caching last value of show_action_buttons parameter for show_action_buttons(), so that a callback which does not know this state will not override it.
    mutable bool    			ready_to_slice = { false };
    // Flag indicating that the G-code export targets a removable device, therefore the show_action_buttons() needs to be called at any case when the background processing finishes.
    ExportingStatus             exporting_status { NOT_EXPORTING };
    std::string                 last_output_path;
    std::string                 last_output_dir_path;
    bool                        inside_snapshot_capture() { return m_prevent_snapshots != 0; }
	bool                        process_completed_with_error { false };
   
private:
    bool layers_height_allowed() const;

    void update_fff_scene();
    void update_sla_scene();
    void undo_redo_to(std::vector<UndoRedo::Snapshot>::const_iterator it_snapshot);
    void update_after_undo_redo(const UndoRedo::Snapshot& snapshot, bool temp_snapshot_was_taken = false);

    // path to project file stored with no extension
    wxString 					m_project_filename;
    Slic3r::UndoRedo::Stack 	m_undo_redo_stack_main;
    Slic3r::UndoRedo::Stack 	m_undo_redo_stack_gizmos;
    Slic3r::UndoRedo::Stack    *m_undo_redo_stack_active = &m_undo_redo_stack_main;
    int                         m_prevent_snapshots = 0;     /* Used for avoid of excess "snapshoting".
                                                              * Like for "delete selected" or "set numbers of copies"
                                                              * we should call tack_snapshot just ones
                                                              * instead of calls for each action separately
                                                              * */
    std::string 				m_last_fff_printer_profile_name;
    std::string 				m_last_sla_printer_profile_name;

	// vector of all warnings generated by last slicing
	std::vector<std::pair<Slic3r::PrintStateBase::Warning, size_t>> current_warnings;
	bool show_warning_dialog { false };
	
};

const std::regex Plater::priv::pattern_bundle(".*[.](amf|amf[.]xml|zip[.]amf|3mf|prusa)", std::regex::icase);
const std::regex Plater::priv::pattern_3mf(".*3mf", std::regex::icase);
const std::regex Plater::priv::pattern_zip_amf(".*[.]zip[.]amf", std::regex::icase);
const std::regex Plater::priv::pattern_any_amf(".*[.](amf|amf[.]xml|zip[.]amf)", std::regex::icase);
const std::regex Plater::priv::pattern_prusa(".*prusa", std::regex::icase);
const std::regex Plater::priv::pattern_zip(".*zip", std::regex::icase);

Plater::priv::priv(Plater *q, MainFrame *main_frame)
    : q(q)
    , main_frame(main_frame)    
    , config(Slic3r::DynamicPrintConfig::new_from_defaults_keys({
        "bed_shape", "bed_custom_texture", "bed_custom_model", "complete_objects", "duplicate_distance", "extruder_clearance_radius", "skirts", "skirt_distance",
        "brim_width", "brim_separation", "brim_type", "variable_layer_height", "nozzle_diameter", "single_extruder_multi_material",
        "wipe_tower", "wipe_tower_x", "wipe_tower_y", "wipe_tower_width", "wipe_tower_rotation_angle", "wipe_tower_brim_width", "wipe_tower_cone_angle", "wipe_tower_extra_spacing", "wipe_tower_extruder",
        "extruder_colour", "filament_colour", "material_colour", "max_print_height", "printer_model", "printer_notes", "printer_technology",
        // These values are necessary to construct SlicingParameters by the Canvas3D variable layer height editor.
        "layer_height", "first_layer_height", "min_layer_height", "max_layer_height",
        "brim_width", "perimeters", "perimeter_extruder", "fill_density", "infill_extruder", "top_solid_layers", 
        "support_material", "support_material_extruder", "support_material_interface_extruder", 
        "support_material_contact_distance", "support_material_bottom_contact_distance", "raft_layers"
        }))
    , sidebar(new Sidebar(q))
    , notification_manager(std::make_unique<NotificationManager>(q))
    , m_worker{q, std::make_unique<NotificationProgressIndicator>(notification_manager.get()), "ui_worker"}
    , m_sla_import_dlg{new SLAImportDialog{q}}
    , delayed_scene_refresh(false)
    , view_toolbar(GLToolbar::Radio, "View")
    , collapse_toolbar(GLToolbar::Normal, "Collapse")
    , m_project_filename(wxEmptyString)
{
    background_process.set_fff_print(&fff_print);
    background_process.set_sla_print(&sla_print);
    background_process.set_gcode_result(&gcode_result);
    background_process.set_thumbnail_cb([this](const ThumbnailsParams& params) { return this->generate_thumbnails(params, Camera::EType::Ortho); });
    background_process.set_slicing_completed_event(EVT_SLICING_COMPLETED);
    background_process.set_finished_event(EVT_PROCESS_COMPLETED);
	background_process.set_export_began_event(EVT_EXPORT_BEGAN);
    // Default printer technology for default config.
    background_process.select_technology(this->printer_technology);
    // Register progress callback from the Print class to the Plater.

    auto statuscb = [this](const Slic3r::PrintBase::SlicingStatus &status) {
        wxQueueEvent(this->q, new Slic3r::SlicingStatusEvent(EVT_SLICING_UPDATE, 0, status));
    };
    fff_print.set_status_callback(statuscb);
    sla_print.set_status_callback(statuscb);
    this->q->Bind(EVT_SLICING_UPDATE, &priv::on_slicing_update, this);

    view3D = new View3D(q, bed, &model, config, &background_process);
    preview = new Preview(q, bed, &model, config, &background_process, &gcode_result, [this]() { schedule_background_process(); });

#ifdef __APPLE__
    // set default view_toolbar icons size equal to GLGizmosManager::Default_Icons_Size
    view_toolbar.set_icons_size(GLGizmosManager::Default_Icons_Size);
#endif // __APPLE__

    panels.push_back(view3D);
    panels.push_back(preview);

    this->background_process_timer.SetOwner(this->q, 0);
    this->q->Bind(wxEVT_TIMER, [this](wxTimerEvent &evt)
    {
        if (!this->suppressed_backround_processing_update)
            this->update_restart_background_process(false, false);
    });

    update();

    auto *hsizer = new wxBoxSizer(wxHORIZONTAL);
    panel_sizer = new wxBoxSizer(wxHORIZONTAL);
    panel_sizer->Add(view3D, 1, wxEXPAND | wxALL, 0);
    panel_sizer->Add(preview, 1, wxEXPAND | wxALL, 0);
    hsizer->Add(panel_sizer, 1, wxEXPAND | wxALL, 0);
    
    q->SetSizer(hsizer);

    menus.init(q);

    // Events:

    if (wxGetApp().is_editor()) {
        // Preset change event
        sidebar->Bind(wxEVT_COMBOBOX, &priv::on_select_preset, this);
        sidebar->Bind(EVT_OBJ_LIST_OBJECT_SELECT, [this](wxEvent&) { priv::selection_changed(); });
        sidebar->Bind(EVT_SCHEDULE_BACKGROUND_PROCESS, [this](SimpleEvent&) { this->schedule_background_process(); });
        // jump to found option from SearchDialog
        q->Bind(wxCUSTOMEVT_JUMP_TO_OPTION, [this](wxCommandEvent& evt) { sidebar->jump_to_option(evt.GetInt()); });
    }

    wxGLCanvas* view3D_canvas = view3D->get_wxglcanvas();

    if (wxGetApp().is_editor()) {
        // 3DScene events:
        view3D_canvas->Bind(EVT_GLCANVAS_SCHEDULE_BACKGROUND_PROCESS, [this](SimpleEvent&) { this->schedule_background_process(); });
        view3D_canvas->Bind(EVT_GLCANVAS_OBJECT_SELECT, &priv::on_object_select, this);
        view3D_canvas->Bind(EVT_GLCANVAS_RIGHT_CLICK, &priv::on_right_click, this);
        view3D_canvas->Bind(EVT_GLCANVAS_REMOVE_OBJECT, [q](SimpleEvent&) { q->remove_selected(); });
        view3D_canvas->Bind(EVT_GLCANVAS_ARRANGE, [this](SimpleEvent&) { this->q->arrange(); });
        view3D_canvas->Bind(EVT_GLCANVAS_SELECT_ALL, [this](SimpleEvent&) { this->q->select_all(); });
        view3D_canvas->Bind(EVT_GLCANVAS_QUESTION_MARK, [](SimpleEvent&) { wxGetApp().keyboard_shortcuts(); });
        view3D_canvas->Bind(EVT_GLCANVAS_INCREASE_INSTANCES, [this](Event<int>& evt)
            { if (evt.data == 1) this->q->increase_instances(); else if (this->can_decrease_instances()) this->q->decrease_instances(); });
        view3D_canvas->Bind(EVT_GLCANVAS_INSTANCE_MOVED, [this](SimpleEvent&) { update(); });
        view3D_canvas->Bind(EVT_GLCANVAS_FORCE_UPDATE, [this](SimpleEvent&) { update(); });
        view3D_canvas->Bind(EVT_GLCANVAS_WIPETOWER_MOVED, &priv::on_wipetower_moved, this);
        view3D_canvas->Bind(EVT_GLCANVAS_WIPETOWER_ROTATED, &priv::on_wipetower_rotated, this);
        view3D_canvas->Bind(EVT_GLCANVAS_INSTANCE_ROTATED, [this](SimpleEvent&) { update(); });
        view3D_canvas->Bind(EVT_GLCANVAS_RESET_SKEW, [this](SimpleEvent&) { update(); });
        view3D_canvas->Bind(EVT_GLCANVAS_INSTANCE_SCALED, [this](SimpleEvent&) { update(); });
        view3D_canvas->Bind(EVT_GLCANVAS_INSTANCE_MIRRORED, [this](SimpleEvent&) { update(); });
        view3D_canvas->Bind(EVT_GLCANVAS_ENABLE_ACTION_BUTTONS, [this](Event<bool>& evt) { this->sidebar->enable_buttons(evt.data); });
        view3D_canvas->Bind(EVT_GLCANVAS_UPDATE_GEOMETRY, &priv::on_update_geometry, this);
        view3D_canvas->Bind(EVT_GLCANVAS_MOUSE_DRAGGING_STARTED, &priv::on_3dcanvas_mouse_dragging_started, this);
        view3D_canvas->Bind(EVT_GLCANVAS_MOUSE_DRAGGING_FINISHED, &priv::on_3dcanvas_mouse_dragging_finished, this);
        view3D_canvas->Bind(EVT_GLCANVAS_TAB, [this](SimpleEvent&) { select_next_view_3D(); });
        view3D_canvas->Bind(EVT_GLCANVAS_RESETGIZMOS, [this](SimpleEvent&) { reset_all_gizmos(); });
        view3D_canvas->Bind(EVT_GLCANVAS_UNDO, [this](SimpleEvent&) { this->undo(); });
        view3D_canvas->Bind(EVT_GLCANVAS_REDO, [this](SimpleEvent&) { this->redo(); });
        view3D_canvas->Bind(EVT_GLCANVAS_COLLAPSE_SIDEBAR, [this](SimpleEvent&) { this->q->collapse_sidebar(!this->q->is_sidebar_collapsed());  });
        view3D_canvas->Bind(EVT_GLCANVAS_RESET_LAYER_HEIGHT_PROFILE, [this](SimpleEvent&) { this->view3D->get_canvas3d()->reset_layer_height_profile(); });
        view3D_canvas->Bind(EVT_GLCANVAS_ADAPTIVE_LAYER_HEIGHT_PROFILE, [this](Event<float>& evt) { this->view3D->get_canvas3d()->adaptive_layer_height_profile(evt.data); });
        view3D_canvas->Bind(EVT_GLCANVAS_SMOOTH_LAYER_HEIGHT_PROFILE, [this](HeightProfileSmoothEvent& evt) { this->view3D->get_canvas3d()->smooth_layer_height_profile(evt.data); });
        view3D_canvas->Bind(EVT_GLCANVAS_RELOAD_FROM_DISK, [this](SimpleEvent&) { this->reload_all_from_disk(); });

        // 3DScene/Toolbar:
        view3D_canvas->Bind(EVT_GLTOOLBAR_ADD, &priv::on_action_add, this);
        view3D_canvas->Bind(EVT_GLTOOLBAR_DELETE, [q](SimpleEvent&) { q->remove_selected(); });
        view3D_canvas->Bind(EVT_GLTOOLBAR_DELETE_ALL, [this](SimpleEvent&) { delete_all_objects_from_model(); });
//        view3D_canvas->Bind(EVT_GLTOOLBAR_DELETE_ALL, [q](SimpleEvent&) { q->reset_with_confirm(); });
        view3D_canvas->Bind(EVT_GLTOOLBAR_ARRANGE, [this](SimpleEvent&) { this->q->arrange(); });
        view3D_canvas->Bind(EVT_GLTOOLBAR_COPY, [q](SimpleEvent&) { q->copy_selection_to_clipboard(); });
        view3D_canvas->Bind(EVT_GLTOOLBAR_PASTE, [q](SimpleEvent&) { q->paste_from_clipboard(); });
        view3D_canvas->Bind(EVT_GLTOOLBAR_MORE, [q](SimpleEvent&) { q->increase_instances(); });
        view3D_canvas->Bind(EVT_GLTOOLBAR_FEWER, [q](SimpleEvent&) { q->decrease_instances(); });
        view3D_canvas->Bind(EVT_GLTOOLBAR_SPLIT_OBJECTS, &priv::on_action_split_objects, this);
        view3D_canvas->Bind(EVT_GLTOOLBAR_SPLIT_VOLUMES, &priv::on_action_split_volumes, this);
        view3D_canvas->Bind(EVT_GLTOOLBAR_LAYERSEDITING, &priv::on_action_layersediting, this);
    }
    view3D_canvas->Bind(EVT_GLCANVAS_UPDATE_BED_SHAPE, [q](SimpleEvent&) { q->set_bed_shape(); });

    // Preview events:
    preview->get_wxglcanvas()->Bind(EVT_GLCANVAS_QUESTION_MARK, [](SimpleEvent&) { wxGetApp().keyboard_shortcuts(); });
    preview->get_wxglcanvas()->Bind(EVT_GLCANVAS_UPDATE_BED_SHAPE, [q](SimpleEvent&) { q->set_bed_shape(); });
    if (wxGetApp().is_editor()) {
        preview->get_wxglcanvas()->Bind(EVT_GLCANVAS_TAB, [this](SimpleEvent&) { select_next_view_3D(); });
        preview->get_wxglcanvas()->Bind(EVT_GLCANVAS_COLLAPSE_SIDEBAR, [this](SimpleEvent&) { this->q->collapse_sidebar(!this->q->is_sidebar_collapsed());  });
    }
    preview->get_wxglcanvas()->Bind(EVT_GLCANVAS_JUMP_TO, [this](wxKeyEvent& evt) { preview->jump_layers_slider(evt); });
    preview->get_wxglcanvas()->Bind(EVT_GLCANVAS_MOVE_SLIDERS, [this](wxKeyEvent& evt) {
        preview->move_layers_slider(evt);
        preview->move_moves_slider(evt);
        });
    preview->get_wxglcanvas()->Bind(EVT_GLCANVAS_EDIT_COLOR_CHANGE, [this](wxKeyEvent& evt) { preview->edit_layers_slider(evt); });
    if (wxGetApp().is_gcode_viewer())
        preview->Bind(EVT_GLCANVAS_RELOAD_FROM_DISK, [this](SimpleEvent&) { this->q->reload_gcode_from_disk(); });

    if (wxGetApp().is_editor()) {
        q->Bind(EVT_SLICING_COMPLETED, &priv::on_slicing_completed, this);
        q->Bind(EVT_PROCESS_COMPLETED, &priv::on_process_completed, this);
        q->Bind(EVT_EXPORT_BEGAN, &priv::on_export_began, this);
        q->Bind(EVT_GLVIEWTOOLBAR_3D, [q](SimpleEvent&) { q->select_view_3D("3D"); });
        q->Bind(EVT_GLVIEWTOOLBAR_PREVIEW, [q](SimpleEvent&) { q->select_view_3D("Preview"); });
    }

    // Drop target:
    main_frame->SetDropTarget(new PlaterDropTarget(*main_frame, *q));   // if my understanding is right, wxWindow takes the owenership
    q->Layout();

    set_current_panel(wxGetApp().is_editor() ? static_cast<wxPanel*>(view3D) : static_cast<wxPanel*>(preview));
    if (wxGetApp().is_gcode_viewer())
        preview->hide_layers_slider();

    // updates camera type from .ini file
    camera.enable_update_config_on_type_change(true);
    camera.set_type(wxGetApp().app_config->get("use_perspective_camera"));

    // Load the 3DConnexion device database.
    mouse3d_controller.load_config(*wxGetApp().app_config);
	// Start the background thread to detect and connect to a HID device (Windows and Linux).
	// Connect to a 3DConnextion driver (OSX).
    mouse3d_controller.init();
#ifdef _WIN32
    // Register an USB HID (Human Interface Device) attach event. evt contains Win32 path to the USB device containing VID, PID and other info.
    // This event wakes up the Mouse3DController's background thread to enumerate HID devices, if the VID of the callback event
    // is one of the 3D Mouse vendors (3DConnexion or Logitech).
    this->q->Bind(EVT_HID_DEVICE_ATTACHED, [this](HIDDeviceAttachedEvent &evt) {
    	mouse3d_controller.device_attached(evt.data);
        });
    this->q->Bind(EVT_HID_DEVICE_DETACHED, [this](HIDDeviceAttachedEvent& evt) {
        mouse3d_controller.device_detached(evt.data);
        });
#endif /* _WIN32 */

	//notification_manager = new NotificationManager(this->q);

    if (wxGetApp().is_editor()) {
        this->q->Bind(EVT_EJECT_DRIVE_NOTIFICAION_CLICKED, [this](EjectDriveNotificationClickedEvent&) { this->q->eject_drive(); });
        this->q->Bind(EVT_EXPORT_GCODE_NOTIFICAION_CLICKED, [this](ExportGcodeNotificationClickedEvent&) { this->q->export_gcode(true); });
        this->q->Bind(EVT_PRESET_UPDATE_AVAILABLE_CLICKED, [](PresetUpdateAvailableClickedEvent&) {  wxGetApp().get_preset_updater()->on_update_notification_confirm(); });
        this->q->Bind(EVT_REMOVABLE_DRIVE_EJECTED, [this, q](RemovableDriveEjectEvent &evt) {
		    if (evt.data.second) {
			    q->show_action_buttons();
                notification_manager->close_notification_of_type(NotificationType::ExportFinished);
                notification_manager->push_notification(NotificationType::CustomNotification,
                                                        NotificationManager::NotificationLevel::RegularNotificationLevel,
                                                        format(_L("Successfully unmounted. The device %s(%s) can now be safely removed from the computer."), evt.data.first.name, evt.data.first.path)
                    );
            } else {
                notification_manager->close_notification_of_type(NotificationType::ExportFinished);
                notification_manager->push_notification(NotificationType::CustomNotification,
                                                        NotificationManager::NotificationLevel::ErrorNotificationLevel,
                                                        format(_L("Ejecting of device %s(%s) has failed."), evt.data.first.name, evt.data.first.path)
                    );
            }
	    });
        this->q->Bind(EVT_REMOVABLE_DRIVES_CHANGED, [this, q](RemovableDrivesChangedEvent &) {
		    q->show_action_buttons(); 
		    // Close notification ExportingFinished but only if last export was to removable
		    notification_manager->device_ejected();
	    });
        // Start the background thread and register this window as a target for update events.
        wxGetApp().removable_drive_manager()->init(this->q);
#ifdef _WIN32
        // Trigger enumeration of removable media on Win32 notification.
        this->q->Bind(EVT_VOLUME_ATTACHED, [this](VolumeAttachedEvent &evt) { wxGetApp().removable_drive_manager()->volumes_changed(); });
        this->q->Bind(EVT_VOLUME_DETACHED, [this](VolumeDetachedEvent &evt) { wxGetApp().removable_drive_manager()->volumes_changed(); });
#endif /* _WIN32 */
    }

    // Initialize the Undo / Redo stack with a first snapshot.
    this->take_snapshot(_L("New Project"), UndoRedo::SnapshotType::ProjectSeparator);
    // Reset the "dirty project" flag.
    m_undo_redo_stack_main.mark_current_as_saved();
    dirty_state.update_from_undo_redo_stack(false);

    this->q->Bind(EVT_LOAD_MODEL_OTHER_INSTANCE, [this](LoadFromOtherInstanceEvent& evt) {
        BOOST_LOG_TRIVIAL(trace) << "Received load from other instance event.";
        wxArrayString input_files;
        for (size_t i = 0; i < evt.data.size(); ++i) {
            input_files.push_back(from_u8(evt.data[i].string()));
        }
        wxGetApp().mainframe->Raise();
        this->q->load_files(input_files);
    });
  
    this->q->Bind(EVT_START_DOWNLOAD_OTHER_INSTANCE, [](StartDownloadOtherInstanceEvent& evt) {
        BOOST_LOG_TRIVIAL(trace) << "Received url from other instance event.";
        wxGetApp().mainframe->Raise();
        for (size_t i = 0; i < evt.data.size(); ++i) {
            wxGetApp().start_download(evt.data[i]);
        }
       
    });

    this->q->Bind(EVT_INSTANCE_GO_TO_FRONT, [this](InstanceGoToFrontEvent &) {
        bring_instance_forward();
    });
	wxGetApp().other_instance_message_handler()->init(this->q);
        
    // collapse sidebar according to saved value
    if (wxGetApp().is_editor()) {
        bool is_collapsed = get_config_bool("collapsed_sidebar");
        sidebar->collapse(is_collapsed);
    }
 }

Plater::priv::~priv()
{
    if (config != nullptr)
        delete config;
    // Saves the database of visited (already shown) hints into hints.ini.
    notification_manager->deactivate_loaded_hints();
}

void Plater::priv::update(unsigned int flags)
{
    // the following line, when enabled, causes flickering on NVIDIA graphics cards
//    wxWindowUpdateLocker freeze_guard(q);
    if (get_config_bool("autocenter"))
        model.center_instances_around_point(this->bed.build_volume().bed_center());

    unsigned int update_status = 0;
    const bool force_background_processing_restart = this->printer_technology == ptSLA || (flags & (unsigned int)UpdateParams::FORCE_BACKGROUND_PROCESSING_UPDATE);
    if (force_background_processing_restart)
        // Update the SLAPrint from the current Model, so that the reload_scene()
        // pulls the correct data.
        update_status = this->update_background_process(false, flags & (unsigned int)UpdateParams::POSTPONE_VALIDATION_ERROR_MESSAGE);
    this->view3D->reload_scene(false, flags & (unsigned int)UpdateParams::FORCE_FULL_SCREEN_REFRESH);
    this->preview->reload_print();
    if (force_background_processing_restart)
        this->restart_background_process(update_status);
    else
        this->schedule_background_process();

    if (get_config_bool("autocenter") && this->sidebar->obj_manipul()->IsShown())
        this->sidebar->obj_manipul()->UpdateAndShow(true);
}

void Plater::priv::select_view(const std::string& direction)
{
    if (current_panel == view3D)
        view3D->select_view(direction);
    else if (current_panel == preview)
        preview->select_view(direction);
}

void Plater::priv::apply_free_camera_correction(bool apply/* = true*/)
{
    camera.set_type(wxGetApp().app_config->get("use_perspective_camera"));
    if (apply && !wxGetApp().app_config->get_bool("use_free_camera"))
        camera.recover_from_free_camera();
}

void Plater::priv::select_view_3D(const std::string& name)
{
    if (name == "3D")
        set_current_panel(view3D);
    else if (name == "Preview")
        set_current_panel(preview);

    apply_free_camera_correction(false);
}

void Plater::priv::select_next_view_3D()
{
    if (current_panel == view3D)
        set_current_panel(preview);
    else if (current_panel == preview)
        set_current_panel(view3D);
}

void Plater::priv::collapse_sidebar(bool collapse)
{
    sidebar->collapse(collapse);

    // Now update the tooltip in the toolbar.
    std::string new_tooltip = collapse
                              ? _u8L("Expand sidebar")
                              : _u8L("Collapse sidebar");
    new_tooltip += " [Shift+Tab]";
    int id = collapse_toolbar.get_item_id("collapse_sidebar");
    collapse_toolbar.set_tooltip(id, new_tooltip);

    notification_manager->set_sidebar_collapsed(collapse);
}


void Plater::priv::reset_all_gizmos()
{
    view3D->get_canvas3d()->reset_all_gizmos();
}

// Called after the Preferences dialog is closed and the program settings are saved.
// Update the UI based on the current preferences.
void Plater::priv::update_ui_from_settings()
{
    apply_free_camera_correction();

    view3D->get_canvas3d()->update_ui_from_settings();
    preview->get_canvas3d()->update_ui_from_settings();
    sidebar->update_ui_from_settings();
}

// Called after the print technology was changed.
// Update the tooltips for "Switch to Settings" button in maintoolbar
void Plater::priv::update_main_toolbar_tooltips()
{
    view3D->get_canvas3d()->update_tooltip_for_settings_item_in_main_toolbar();
}

//std::shared_ptr<ProgressStatusBar> Plater::priv::statusbar()
//{
//      return nullptr;
//    return main_frame->m_statusbar;
//}

bool Plater::priv::get_config_bool(const std::string &key) const
{
    return wxGetApp().app_config->get_bool(key);
}

// After loading of the presets from project, check if they are visible.
// Set them to visible if they are not.
void Plater::check_selected_presets_visibility(PrinterTechnology loaded_printer_technology)
{
    auto update_selected_preset_visibility = [](PresetCollection& presets, std::vector<std::string>& names) {
        if (!presets.get_selected_preset().is_visible) {
            assert(presets.get_selected_preset().name == presets.get_edited_preset().name);
            presets.get_selected_preset().is_visible = true;
            presets.get_edited_preset().is_visible = true;
            names.emplace_back(presets.get_selected_preset().name);
        }
    };

    std::vector<std::string> names;
    PresetBundle* preset_bundle = wxGetApp().preset_bundle;
    if (loaded_printer_technology == ptFFF) {
        update_selected_preset_visibility(preset_bundle->prints, names);
        for (const auto& extruder_filaments : preset_bundle->extruders_filaments) {
            Preset* preset = preset_bundle->filaments.find_preset(extruder_filaments.get_selected_preset_name());
            if (preset && !preset->is_visible) {
                preset->is_visible = true;
                names.emplace_back(preset->name);
                if (preset->name == preset_bundle->filaments.get_edited_preset().name)
                    preset_bundle->filaments.get_selected_preset().is_visible = true;
            }
        }
    }
    else {
        update_selected_preset_visibility(preset_bundle->sla_prints, names);
        update_selected_preset_visibility(preset_bundle->sla_materials, names);
    }
    update_selected_preset_visibility(preset_bundle->printers, names);

    preset_bundle->update_compatible(PresetSelectCompatibleType::Never);

    // show notification about temporarily installed presets
    if (!names.empty()) {
        std::string notif_text = into_u8(_L_PLURAL("The preset below was temporarily installed on the active instance of PrusaSlicer",
            "The presets below were temporarily installed on the active instance of PrusaSlicer", names.size())) + ":";
        for (std::string& name : names)
            notif_text += "\n - " + name;
        get_notification_manager()->push_notification(NotificationType::CustomNotification,
            NotificationManager::NotificationLevel::PrintInfoNotificationLevel, notif_text);
    }
}

std::vector<size_t> Plater::priv::load_files(const std::vector<fs::path>& input_files, bool load_model, bool load_config, bool imperial_units/* = false*/)
{
     if (input_files.empty()) { return std::vector<size_t>(); }

    auto *nozzle_dmrs = config->opt<ConfigOptionFloats>("nozzle_diameter");

    PlaterAfterLoadAutoArrange plater_after_load_auto_arrange;

    bool one_by_one = input_files.size() == 1 || printer_technology == ptSLA || nozzle_dmrs->values.size() <= 1;
    if (! one_by_one) {
        for (const auto &path : input_files) {
            if (std::regex_match(path.string(), pattern_bundle)) {
                one_by_one = true;
                break;
            }
        }
    }

    const auto loading = _L("Loading") + dots;

    // The situation with wxProgressDialog is quite interesting here.
    // On Linux (only), there are issues when FDM/SLA is switched during project file loading (disabling of controls,
    // see a comment below). This can be bypassed by creating the wxProgressDialog on heap and destroying it
    // when loading a project file. However, creating the dialog on heap causes issues on macOS, where it does not
    // appear at all. Therefore, we create the dialog on stack on Win and macOS, and on heap on Linux, which
    // is the only system that needed the workarounds in the first place.
#ifdef __linux__
    auto progress_dlg = new wxProgressDialog(loading, "", 100, find_toplevel_parent(q), wxPD_APP_MODAL | wxPD_AUTO_HIDE);
    Slic3r::ScopeGuard([&progress_dlg](){ if (progress_dlg) progress_dlg->Destroy(); progress_dlg = nullptr; });
#else
    wxProgressDialog progress_dlg_stack(loading, "", 100, find_toplevel_parent(q), wxPD_APP_MODAL | wxPD_AUTO_HIDE);
    wxProgressDialog* progress_dlg = &progress_dlg_stack;    
#endif
    

    wxBusyCursor busy;

    auto *new_model = (!load_model || one_by_one) ? nullptr : new Slic3r::Model();
    std::vector<size_t> obj_idxs;

    int answer_convert_from_meters          = wxOK_DEFAULT;
    int answer_convert_from_imperial_units  = wxOK_DEFAULT;
    int answer_consider_as_multi_part_objects = wxOK_DEFAULT;

    bool in_temp = false; 
    const fs::path temp_path = wxStandardPaths::Get().GetTempDir().utf8_str().data();

    size_t input_files_size = input_files.size();
    for (size_t i = 0; i < input_files_size; ++i) {
#ifdef _WIN32
        auto path = input_files[i];
        // On Windows, we swap slashes to back slashes, see GH #6803 as read_from_file() does not understand slashes on Windows thus it assignes full path to names of loaded objects.
        path.make_preferred();
#else // _WIN32
        // Don't make a copy on Posix. Slash is a path separator, back slashes are not accepted as a substitute.
        const auto &path = input_files[i];
#endif // _WIN32
        in_temp = (path.parent_path() == temp_path);
        const auto filename = path.filename();
        if (progress_dlg) {
            progress_dlg->Update(static_cast<int>(100.0f * static_cast<float>(i) / static_cast<float>(input_files.size())), _L("Loading file") + ": " + from_path(filename));
            progress_dlg->Fit();
        }

        const bool type_3mf = std::regex_match(path.string(), pattern_3mf) || std::regex_match(path.string(), pattern_zip);
        const bool type_zip_amf = !type_3mf && std::regex_match(path.string(), pattern_zip_amf);
        const bool type_any_amf = !type_3mf && std::regex_match(path.string(), pattern_any_amf);
        const bool type_prusa = std::regex_match(path.string(), pattern_prusa);

        Slic3r::Model model;
        bool is_project_file = type_prusa;
        try {
            if (type_3mf || type_zip_amf) {
#ifdef __linux__
                // On Linux Constructor of the ProgressDialog calls DisableOtherWindows() function which causes a disabling of all children of the find_toplevel_parent(q)
                // And a destructor of the ProgressDialog calls ReenableOtherWindows() function which revert previously disabled children.
                // But if printer technology will be changes during project loading, 
                // then related SLA Print and Materials Settings or FFF Print and Filaments Settings will be unparent from the wxNoteBook
                // and that is why they will never be enabled after destruction of the ProgressDialog.
                // So, distroy progress_gialog if we are loading project file
                if (input_files_size == 1 && progress_dlg) {
                    progress_dlg->Destroy();
                    progress_dlg = nullptr;
                }
#endif
                DynamicPrintConfig config;
                PrinterTechnology loaded_printer_technology {ptFFF};
                {
                    DynamicPrintConfig config_loaded;
                    ConfigSubstitutionContext config_substitutions{ ForwardCompatibilitySubstitutionRule::Enable };
                    model = Slic3r::Model::read_from_archive(path.string(), &config_loaded, &config_substitutions, only_if(load_config, Model::LoadAttribute::CheckVersion));
                    if (load_config && !config_loaded.empty()) {
                        // Based on the printer technology field found in the loaded config, select the base for the config,
                        loaded_printer_technology = Preset::printer_technology(config_loaded);

                        // We can't to load SLA project if there is at least one multi-part object on the bed
                        if (loaded_printer_technology == ptSLA) {
                            const ModelObjectPtrs& objects = q->model().objects;
                            for (auto object : objects)
                                if (object->volumes.size() > 1) {
                                    Slic3r::GUI::show_info(nullptr,
                                        _L("You cannot load SLA project with a multi-part object on the bed") + "\n\n" +
                                        _L("Please check your object list before preset changing."),
                                        _L("Attention!"));
                                    return obj_idxs;
                                }
                        }

                        config.apply(loaded_printer_technology == ptFFF ?
                            static_cast<const ConfigBase&>(FullPrintConfig::defaults()) :
                            static_cast<const ConfigBase&>(SLAFullPrintConfig::defaults()));
                        // and place the loaded config over the base.
                        config += std::move(config_loaded);
                    }
                    if (! config_substitutions.empty())
                        show_substitutions_info(config_substitutions.substitutions, filename.string());

                    this->model.custom_gcode_per_print_z = model.custom_gcode_per_print_z;
                }

                if (load_config) {
                    if (!config.empty()) {
                        const auto* post_process = config.opt<ConfigOptionStrings>("post_process");
                        if (post_process != nullptr && !post_process->values.empty()) {
                            // TRN The placeholder is either "3MF" or "AMF"
                            wxString msg = GUI::format_wxstr(_L("The selected %1% file contains a post-processing script.\n"
                                "Please review the script carefully before exporting G-code."), type_3mf ? "3MF" : "AMF" );
                            std::string text;
                            for (const std::string& s : post_process->values)
                                text += s;

                            InfoDialog msg_dlg(nullptr, msg, from_u8(text), true, wxOK | wxICON_WARNING);
                            msg_dlg.set_caption(wxString(SLIC3R_APP_NAME " - ") + _L("Attention!"));
                            msg_dlg.ShowModal();
                        }

                        Preset::normalize(config);
                        PresetBundle* preset_bundle = wxGetApp().preset_bundle;
                        preset_bundle->load_config_model(filename.string(), std::move(config));
                        q->check_selected_presets_visibility(loaded_printer_technology);

                        if (loaded_printer_technology == ptFFF)
                            CustomGCode::update_custom_gcode_per_print_z_from_config(model.custom_gcode_per_print_z, &preset_bundle->project_config);

                        // For exporting from the amf/3mf we shouldn't check printer_presets for the containing information about "Print Host upload"
                        wxGetApp().load_current_presets(false);
                        // Update filament colors for the MM-printer profile in the full config 
                        // to avoid black (default) colors for Extruders in the ObjectList, 
                        // when for extruder colors are used filament colors
                        q->update_filament_colors_in_full_config();
                        is_project_file = true;
                    }
                    if (!in_temp)
                        wxGetApp().app_config->update_config_dir(path.parent_path().string());
                }
            }
            else {
                model = Slic3r::Model::read_from_file(path.string(), nullptr, nullptr, only_if(load_config, Model::LoadAttribute::CheckVersion));
                for (auto obj : model.objects)
                    if (obj->name.empty())
                        obj->name = fs::path(obj->input_file).filename().string();
            }
        } catch (const ConfigurationError &e) {
            std::string message = GUI::format(_L("Failed loading file \"%1%\" due to an invalid configuration."), filename.string()) + "\n\n" + e.what();
            GUI::show_error(q, message);
            continue;
        } catch (const std::exception &e) {
            GUI::show_error(q, e.what());
            continue;
        }

        if (load_model) {
            // The model should now be initialized

            auto convert_from_imperial_units = [](Model& model, bool only_small_volumes) {
                model.convert_from_imperial_units(only_small_volumes);
//                wxGetApp().app_config->set("use_inches", "1");
//                wxGetApp().sidebar().update_ui_from_settings();
            };

            if (!is_project_file) {
                if (int deleted_objects = model.removed_objects_with_zero_volume(); deleted_objects > 0) {
                    MessageDialog(q, format_wxstr(_L_PLURAL(
                        "Object size from file %s appears to be zero.\n"
                        "This object has been removed from the model",
                        "Objects size from file %s appears to be zero.\n"
                        "These objects have been removed from the model", deleted_objects), from_path(filename)) + "\n",
                        _L("The size of the object is zero"), wxICON_INFORMATION | wxOK).ShowModal();
                }
                if (imperial_units)
                    // Convert even if the object is big.
                    convert_from_imperial_units(model, false);
                else if (model.looks_like_saved_in_meters()) {
                    auto convert_model_if = [](Model& model, bool condition) {
                        if (condition)
                            //FIXME up-scale only the small parts?
                            model.convert_from_meters(true);
                    };
                    if (answer_convert_from_meters == wxOK_DEFAULT) {
                        RichMessageDialog dlg(q, format_wxstr(_L_PLURAL(
                            "The dimensions of the object from file %s seem to be defined in meters.\n"
                            "The internal unit of PrusaSlicer is a millimeter. Do you want to recalculate the dimensions of the object?",
                            "The dimensions of some objects from file %s seem to be defined in meters.\n"
                            "The internal unit of PrusaSlicer is a millimeter. Do you want to recalculate the dimensions of these objects?", model.objects.size()), from_path(filename)) + "\n",
                            _L("The object is too small"), wxICON_QUESTION | wxYES_NO);
                        dlg.ShowCheckBox(_L("Apply to all the remaining small objects being loaded."));
                        int answer = dlg.ShowModal();
                        if (dlg.IsCheckBoxChecked())
                            answer_convert_from_meters = answer;
                        else 
                            convert_model_if(model, answer == wxID_YES);
                    }
                    convert_model_if(model, answer_convert_from_meters == wxID_YES);
                }
                else if (model.looks_like_imperial_units()) {
                    auto convert_model_if = [convert_from_imperial_units](Model& model, bool condition) {
                        if (condition)
                            //FIXME up-scale only the small parts?
                            convert_from_imperial_units(model, true);
                    };
                    if (answer_convert_from_imperial_units == wxOK_DEFAULT) {
                        RichMessageDialog dlg(q, format_wxstr(_L_PLURAL(
                            "The dimensions of the object from file %s seem to be defined in inches.\n"
                            "The internal unit of PrusaSlicer is a millimeter. Do you want to recalculate the dimensions of the object?",
                            "The dimensions of some objects from file %s seem to be defined in inches.\n"
                            "The internal unit of PrusaSlicer is a millimeter. Do you want to recalculate the dimensions of these objects?", model.objects.size()), from_path(filename)) + "\n",
                            _L("The object is too small"), wxICON_QUESTION | wxYES_NO);
                        dlg.ShowCheckBox(_L("Apply to all the remaining small objects being loaded."));
                        int answer = dlg.ShowModal();
                        if (dlg.IsCheckBoxChecked())
                            answer_convert_from_imperial_units = answer;
                        else 
                            convert_model_if(model, answer == wxID_YES);
                    }
                    convert_model_if(model, answer_convert_from_imperial_units == wxID_YES);
                }

                if (model.looks_like_multipart_object()) {
                    if (answer_consider_as_multi_part_objects == wxOK_DEFAULT) {
                        RichMessageDialog dlg(q, _L(
                            "This file contains several objects positioned at multiple heights.\n"
                            "Instead of considering them as multiple objects, should \n"
                            "the file be loaded as a single object having multiple parts?") + "\n",
                            _L("Multi-part object detected"), wxICON_QUESTION | wxYES_NO);
                        dlg.ShowCheckBox(_L("Apply to all objects being loaded."));
                        int answer = dlg.ShowModal();
                        if (dlg.IsCheckBoxChecked())
                            answer_consider_as_multi_part_objects = answer;
                        if (answer == wxID_YES)
                            model.convert_multipart_object(nozzle_dmrs->size());
                    }
                    else if (answer_consider_as_multi_part_objects == wxID_YES)
                        model.convert_multipart_object(nozzle_dmrs->size());
                }
            }
            if ((wxGetApp().get_mode() == comSimple) && (type_3mf || type_any_amf) && model_has_advanced_features(model)) {
                MessageDialog msg_dlg(q, _L("This file cannot be loaded in a simple mode. Do you want to switch to an advanced mode?")+"\n",
                    _L("Detected advanced data"), wxICON_WARNING | wxOK | wxCANCEL);
                if (msg_dlg.ShowModal() == wxID_OK) {
                    if (wxGetApp().save_mode(comAdvanced))
                        view3D->set_as_dirty();
                }
                else
                    return obj_idxs;
            }

            for (ModelObject* model_object : model.objects) {
                if (!type_3mf && !type_zip_amf) {
                    model_object->center_around_origin(false);
                    if (type_any_amf && model_object->instances.empty()) {
                        ModelInstance* instance = model_object->add_instance();
                        instance->set_offset(-model_object->origin_translation);
                    }
                }
                if (!model_object->instances.empty())
                  model_object->ensure_on_bed(is_project_file);
            }

            if (one_by_one) {
                if ((type_3mf && !is_project_file) || (type_any_amf && !type_zip_amf))
                    model.center_instances_around_point(this->bed.build_volume().bed_center());
                auto loaded_idxs = load_model_objects(model.objects, is_project_file);
                obj_idxs.insert(obj_idxs.end(), loaded_idxs.begin(), loaded_idxs.end());
            } else {
                // This must be an .stl or .obj file, which may contain a maximum of one volume.
                for (const ModelObject* model_object : model.objects) {
                    new_model->add_object(*model_object);
                }
            }

            if (is_project_file)
                plater_after_load_auto_arrange.disable();
        }
    }

    if (new_model != nullptr && new_model->objects.size() > 1) {
        //wxMessageDialog msg_dlg(q, _L(
        MessageDialog msg_dlg(q, _L(
                "Multiple objects were loaded for a multi-material printer.\n"
                "Instead of considering them as multiple objects, should I consider\n"
                "these files to represent a single object having multiple parts?") + "\n",
                _L("Multi-part object detected"), wxICON_WARNING | wxYES | wxNO);
        if (msg_dlg.ShowModal() == wxID_YES) {
            new_model->convert_multipart_object(nozzle_dmrs->values.size());
        }

        auto loaded_idxs = load_model_objects(new_model->objects);
        obj_idxs.insert(obj_idxs.end(), loaded_idxs.begin(), loaded_idxs.end());
    }

    if (load_model && !in_temp) {
        wxGetApp().app_config->update_skein_dir(input_files[input_files.size() - 1].parent_path().make_preferred().string());
        // XXX: Plater.pm had @loaded_files, but didn't seem to fill them with the filenames...
        // statusbar()->set_status_text(_L("Loaded"));
    }

    // automatic selection of added objects
    if (!obj_idxs.empty() && view3D != nullptr) {
        // update printable state for new volumes on canvas3D
        wxGetApp().plater()->canvas3D()->update_instance_printable_state_for_objects(obj_idxs);

        Selection& selection = view3D->get_canvas3d()->get_selection();
        selection.clear();
        for (size_t idx : obj_idxs) {
            selection.add_object((unsigned int)idx, false);
        }

        if (view3D->get_canvas3d()->get_gizmos_manager().is_enabled())
            // this is required because the selected object changed and the flatten on face an sla support gizmos need to be updated accordingly
            view3D->get_canvas3d()->update_gizmos_on_off_state();
    }
        
    GLGizmoSimplify::add_simplify_suggestion_notification(
        obj_idxs, model.objects, *notification_manager);

    return obj_idxs;
}

// #define AUTOPLACEMENT_ON_LOAD

std::vector<size_t> Plater::priv::load_model_objects(const ModelObjectPtrs& model_objects, bool allow_negative_z, bool call_selection_changed /*= true*/)
{
    const Vec3d bed_size = Slic3r::to_3d(this->bed.build_volume().bounding_volume2d().size(), 1.0) - 2.0 * Vec3d::Ones();

#ifndef AUTOPLACEMENT_ON_LOAD
    // bool need_arrange = false;
#endif /* AUTOPLACEMENT_ON_LOAD */
    bool scaled_down = false;
    std::vector<size_t> obj_idxs;
    unsigned int obj_count = model.objects.size();

#ifdef AUTOPLACEMENT_ON_LOAD
    ModelInstancePtrs new_instances;
#endif /* AUTOPLACEMENT_ON_LOAD */
    for (ModelObject *model_object : model_objects) {
        auto *object = model.add_object(*model_object);
        object->sort_volumes(get_config_bool("order_volumes"));
        std::string object_name = object->name.empty() ? fs::path(object->input_file).filename().string() : object->name;
        obj_idxs.push_back(obj_count++);

        if (model_object->instances.empty()) {
#ifdef AUTOPLACEMENT_ON_LOAD
            object->center_around_origin();
            new_instances.emplace_back(object->add_instance());
#else /* AUTOPLACEMENT_ON_LOAD */
            // if object has no defined position(s) we need to rearrange everything after loading
            // need_arrange = true;
             // add a default instance and center object around origin
            object->center_around_origin();  // also aligns object to Z = 0
            ModelInstance* instance = object->add_instance();
            instance->set_offset(Slic3r::to_3d(this->bed.build_volume().bed_center(), -object->origin_translation(2)));
#endif /* AUTOPLACEMENT_ON_LOAD */
        }

        for (size_t i = 0; i < object->instances.size() 
             && !object->is_cut()       // don't apply scaled_down functionality to cut objects
            ; ++i) {
            ModelInstance* instance = object->instances[i];
            const Vec3d size = object->instance_bounding_box(i).size();
            const Vec3d ratio = size.cwiseQuotient(bed_size);
            const double max_ratio = std::max(ratio(0), ratio(1));
            if (max_ratio > 10000) {
                // the size of the object is too big -> this could lead to overflow when moving to clipper coordinates,
                // so scale down the mesh
                object->scale_mesh_after_creation(1. / max_ratio);
                object->origin_translation = Vec3d::Zero();
                object->center_around_origin();
                scaled_down = true;
                break;
            }
            else if (max_ratio > 5) {
                instance->set_scaling_factor(instance->get_scaling_factor() / max_ratio);
                scaled_down = true;
            }
        }

        object->ensure_on_bed(allow_negative_z);
    }

#ifdef AUTOPLACEMENT_ON_LOAD
    // FIXME distance should be a config value /////////////////////////////////
    auto min_obj_distance = static_cast<coord_t>(6/SCALING_FACTOR);
    const auto *bed_shape_opt = config->opt<ConfigOptionPoints>("bed_shape");
    assert(bed_shape_opt);
    auto& bedpoints = bed_shape_opt->values;
    Polyline bed; bed.points.reserve(bedpoints.size());
    for(auto& v : bedpoints) bed.append(Point::new_scale(v(0), v(1)));

    std::pair<bool, GLCanvas3D::WipeTowerInfo> wti = view3D->get_canvas3d()->get_wipe_tower_info();

    arr::find_new_position(model, new_instances, min_obj_distance, bed, wti);

    // it remains to move the wipe tower:
    view3D->get_canvas3d()->arrange_wipe_tower(wti);

#endif /* AUTOPLACEMENT_ON_LOAD */

    if (scaled_down) {
        GUI::show_info(q,
            _L("Your object appears to be too large, so it was automatically scaled down to fit your print bed."),
            _L("Object too large?"));
    }

    notification_manager->close_notification_of_type(NotificationType::UpdatedItemsInfo);
    for (const size_t idx : obj_idxs) {
        wxGetApp().obj_list()->add_object_to_list(idx, call_selection_changed);
    }

    if (call_selection_changed) {
        update();
        // Update InfoItems in ObjectList after update() to use of a correct value of the GLCanvas3D::is_sinking(),
        // which is updated after a view3D->reload_scene(false, flags & (unsigned int)UpdateParams::FORCE_FULL_SCREEN_REFRESH) call
        for (const size_t idx : obj_idxs)
            wxGetApp().obj_list()->update_info_items(idx);

        object_list_changed();
    }
    this->schedule_background_process();

    return obj_idxs;
}

fs::path Plater::priv::get_export_file_path(GUI::FileType file_type)
{
    // Update printbility state of each of the ModelInstances.
    this->update_print_volume_state();

    const Selection& selection = get_selection();
    int obj_idx = selection.get_object_idx();

    fs::path output_file;
    if (file_type == FT_3MF)
        // for 3mf take the path from the project filename, if any
        output_file = into_path(get_project_filename(".3mf"));

    if (output_file.empty())
    {
        // first try to get the file name from the current selection
        if ((0 <= obj_idx) && (obj_idx < (int)this->model.objects.size()))
            output_file = this->model.objects[obj_idx]->get_export_filename();

        if (output_file.empty())
            // Find the file name of the first printable object.
            output_file = this->model.propose_export_file_name_and_path();

        if (output_file.empty() && !model.objects.empty())
            // Find the file name of the first object.
            output_file = this->model.objects[0]->get_export_filename();

        if (output_file.empty())
            // Use _L("Untitled") name
            output_file = into_path(_L("Untitled"));
    }
    return output_file;
}

wxString Plater::priv::get_export_file(GUI::FileType file_type)
{
    wxString wildcard;
    switch (file_type) {
        case FT_STL:
        case FT_AMF:
        case FT_3MF:
        case FT_GCODE:
        case FT_OBJ:
        case FT_OBJECT:
            wildcard = file_wildcards(file_type);
        break;
        default:
            wildcard = file_wildcards(FT_MODEL);
        break;
    }

    fs::path output_file = get_export_file_path(file_type);

    wxString dlg_title;
    switch (file_type) {
        case FT_STL:
        {
            output_file.replace_extension("stl");
            dlg_title = _L("Export STL file:");
            break;
        }
        case FT_AMF:
        {
            // XXX: Problem on OS X with double extension?
            output_file.replace_extension("zip.amf");
            dlg_title = _L("Export AMF file:");
            break;
        }
        case FT_3MF:
        {
            output_file.replace_extension("3mf");
            dlg_title = _L("Save file as:");
            break;
        }
        case FT_OBJ:
        {
            output_file.replace_extension("obj");
            dlg_title = _L("Export OBJ file:");
            break;
        }
        default: break;
    }

    std::string out_dir = (boost::filesystem::path(output_file).parent_path()).string();
    std::string temp_dir = wxStandardPaths::Get().GetTempDir().utf8_str().data();
    
    wxFileDialog dlg(q, dlg_title,
        out_dir == temp_dir ? from_u8(wxGetApp().app_config->get("last_output_path"))  : (is_shapes_dir(out_dir) ? from_u8(wxGetApp().app_config->get_last_dir()) : from_path(output_file.parent_path())), from_path(output_file.filename()),
        wildcard, wxFD_SAVE | wxFD_OVERWRITE_PROMPT);

    if (dlg.ShowModal() != wxID_OK)
        return wxEmptyString;

    wxString out_path = dlg.GetPath();
    fs::path path(into_path(out_path));
    wxGetApp().app_config->update_last_output_dir(path.parent_path().string());

    return out_path;
}

const Selection& Plater::priv::get_selection() const
{
    return view3D->get_canvas3d()->get_selection();
}

Selection& Plater::priv::get_selection()
{
    return view3D->get_canvas3d()->get_selection();
}

int Plater::priv::get_selected_object_idx() const
{
    const int idx = get_selection().get_object_idx();
    return (0 <= idx && idx < int(model.objects.size())) ? idx : -1;
}

int Plater::priv::get_selected_instance_idx() const
{
    const int obj_idx = get_selected_object_idx();
    if (obj_idx >= 0) {
        const int inst_idx = get_selection().get_instance_idx();
        return (0 <= inst_idx && inst_idx < int(model.objects[obj_idx]->instances.size())) ? inst_idx : -1;
    }
    else
        return -1;
}

int Plater::priv::get_selected_volume_idx() const
{
    auto& selection = get_selection();
    const int idx = selection.get_object_idx();
    if (idx < 0 || int(model.objects.size()) <= idx)
        return-1;
    const GLVolume* v = selection.get_first_volume();
    if (model.objects[idx]->volumes.size() > 1)
        return v->volume_idx();
    return -1;
}

void Plater::priv::selection_changed()
{
    // if the selection is not valid to allow for layer editing, we need to turn off the tool if it is running
    if (!layers_height_allowed() && view3D->is_layers_editing_enabled()) {
        SimpleEvent evt(EVT_GLTOOLBAR_LAYERSEDITING);
        on_action_layersediting(evt);
    }

    // forces a frame render to update the view (to avoid a missed update if, for example, the context menu appears)
    view3D->render();
}

void Plater::priv::object_list_changed()
{
    const bool export_in_progress = this->background_process.is_export_scheduled(); // || ! send_gcode_file.empty());
    // XXX: is this right?
    const bool model_fits = view3D->get_canvas3d()->check_volumes_outside_state() == ModelInstancePVS_Inside;

    sidebar->enable_buttons(!model.objects.empty() && !export_in_progress && model_fits);
}

void Plater::priv::select_all()
{
    view3D->select_all();
    this->sidebar->obj_list()->update_selections();
}

void Plater::priv::deselect_all()
{
    view3D->deselect_all();
}

void Plater::priv::remove(size_t obj_idx)
{
    if (view3D->is_layers_editing_enabled())
        view3D->enable_layers_editing(false);

    m_worker.cancel_all();
    model.delete_object(obj_idx);
    update();
    // Delete object from Sidebar list. Do it after update, so that the GLScene selection is updated with the modified model.
    sidebar->obj_list()->delete_object_from_list(obj_idx);
    object_list_changed();
}


bool Plater::priv::delete_object_from_model(size_t obj_idx)
{
    // check if object isn't cut
    // show warning message that "cut consistancy" will not be supported any more
    ModelObject* obj = model.objects[obj_idx];
    if (obj->is_cut()) {
        InfoDialog dialog(q, _L("Delete object which is a part of cut object"), 
                             _L("You try to delete an object which is a part of a cut object.") + "\n" + 
                                _L("This action will break a cut information.\n"
                                "After that PrusaSlicer can't guarantee model consistency"), 
                                false, wxYES | wxCANCEL | wxCANCEL_DEFAULT | wxICON_WARNING);
        dialog.SetButtonLabel(wxID_YES, _L("Delete object"));
        if (dialog.ShowModal() == wxID_CANCEL)
            return false;
    }

    wxString snapshot_label = _L("Delete Object");
    if (!obj->name.empty())
        snapshot_label += ": " + wxString::FromUTF8(obj->name.c_str());
    Plater::TakeSnapshot snapshot(q, snapshot_label);
    m_worker.cancel_all();

    if (obj->is_cut())
        sidebar->obj_list()->invalidate_cut_info_for_object(obj_idx);

    model.delete_object(obj_idx);

    update();
    object_list_changed();

    return true;
}

void Plater::priv::delete_all_objects_from_model()
{
    Plater::TakeSnapshot snapshot(q, _L("Delete All Objects"));

    if (view3D->is_layers_editing_enabled())
        view3D->enable_layers_editing(false);

    reset_gcode_toolpaths();
    gcode_result.reset();

    view3D->get_canvas3d()->reset_sequential_print_clearance();
    view3D->get_canvas3d()->reset_all_gizmos();

    m_worker.cancel_all();

    // Stop and reset the Print content.
    background_process.reset();
    model.clear_objects();
    update();
    // Delete object from Sidebar list. Do it after update, so that the GLScene selection is updated with the modified model.
    sidebar->obj_list()->delete_all_objects_from_list();
    object_list_changed();

    // The hiding of the slicing results, if shown, is not taken care by the background process, so we do it here
    sidebar->show_sliced_info_sizer(false);

    model.custom_gcode_per_print_z.gcodes.clear();
}

void Plater::priv::reset()
{
    Plater::TakeSnapshot snapshot(q, _L("Reset Project"), UndoRedo::SnapshotType::ProjectSeparator);

	clear_warnings();

    set_project_filename(wxEmptyString);

    if (view3D->is_layers_editing_enabled())
        view3D->enable_layers_editing(false);

    reset_gcode_toolpaths();
    gcode_result.reset();

    view3D->get_canvas3d()->reset_sequential_print_clearance();

    m_worker.cancel_all();

    // Stop and reset the Print content.
    this->background_process.reset();
    model.clear_objects();
    update();
    // Delete object from Sidebar list. Do it after update, so that the GLScene selection is updated with the modified model.
    sidebar->obj_list()->delete_all_objects_from_list();
    object_list_changed();

    // The hiding of the slicing results, if shown, is not taken care by the background process, so we do it here
    this->sidebar->show_sliced_info_sizer(false);

    model.custom_gcode_per_print_z.gcodes.clear();
}

void Plater::priv::mirror(Axis axis)
{
    view3D->mirror_selection(axis);
}

void Plater::priv::split_object()
{
    int obj_idx = get_selected_object_idx();
    if (obj_idx == -1)
        return;
    
    // we clone model object because split_object() adds the split volumes
    // into the same model object, thus causing duplicates when we call load_model_objects()
    Model new_model = model;
    ModelObject* current_model_object = new_model.objects[obj_idx];

    // Before splitting object we have to remove all custom supports, seams, and multimaterial painting.
    wxGetApp().plater()->clear_before_change_mesh(obj_idx, _u8L("Custom supports, seams and multimaterial painting were "
                                                                "removed after splitting the object."));

    wxBusyCursor wait;
    ModelObjectPtrs new_objects;
    current_model_object->split(&new_objects);
    if (new_objects.size() == 1)
        // #ysFIXME use notification
        Slic3r::GUI::warning_catcher(q, _L("The selected object couldn't be split because it contains only one solid part."));
    else
    {
        // If we splited object which is contain some parts/modifiers then all non-solid parts (modifiers) were deleted
        if (current_model_object->volumes.size() > 1 && current_model_object->volumes.size() != new_objects.size())
            notification_manager->push_notification(NotificationType::CustomNotification,
                NotificationManager::NotificationLevel::PrintInfoNotificationLevel,
                _u8L("All non-solid parts (modifiers) were deleted"));

        Plater::TakeSnapshot snapshot(q, _L("Split to Objects"));

        remove(obj_idx);

        // load all model objects at once, otherwise the plate would be rearranged after each one
        // causing original positions not to be kept
        std::vector<size_t> idxs = load_model_objects(new_objects);

        // clear previosli selection
        get_selection().clear();
        // select newly added objects
        for (size_t idx : idxs)
        {
            get_selection().add_object((unsigned int)idx, false);
            // update printable state for new volumes on canvas3D
            q->canvas3D()->update_instance_printable_state_for_object(idx);
        }
    }
}

void Plater::priv::split_volume()
{
    wxGetApp().obj_list()->split();
}

void Plater::priv::scale_selection_to_fit_print_volume()
{
    this->view3D->get_canvas3d()->get_selection().scale_to_fit_print_volume(this->bed.build_volume());
}

void Plater::priv::schedule_background_process()
{
    delayed_error_message.clear();
    // Trigger the timer event after 0.5s
    this->background_process_timer.Start(500, wxTIMER_ONE_SHOT);
    // Notify the Canvas3D that something has changed, so it may invalidate some of the layer editing stuff.
    this->view3D->get_canvas3d()->set_config(this->config);
}

void Plater::priv::update_print_volume_state()
{
    this->q->model().update_print_volume_state(this->bed.build_volume());
}

void Plater::priv::process_validation_warning(const std::vector<std::string>& warnings) const
{
    if (warnings.empty())
        notification_manager->close_notification_of_type(NotificationType::ValidateWarning);

    for (std::string text :  warnings) {
        std::string hypertext = "";
        std::function<bool(wxEvtHandler*)> action_fn = [](wxEvtHandler*){ return false; };

        if (text == "_SUPPORTS_OFF") {
            text = _u8L("An object has custom support enforcers which will not be used "
                        "because supports are disabled.")+"\n";
            hypertext = _u8L("Enable supports for enforcers only");
            action_fn = [](wxEvtHandler*) {
                Tab* print_tab = wxGetApp().get_tab(Preset::TYPE_PRINT);
                assert(print_tab);
                DynamicPrintConfig& config = wxGetApp().preset_bundle->prints.get_edited_preset().config;
                config.set_key_value("support_material", new ConfigOptionBool(true));
                config.set_key_value("support_material_auto", new ConfigOptionBool(false));
                print_tab->on_value_change("support_material", config.opt_bool("support_material"));
                print_tab->on_value_change("support_material_auto", config.opt_bool("support_material_auto"));
                return true;
            };
        }
        if (text == "_BED_TEMPS_DIFFER")
            text = _u8L("Bed temperatures for the used filaments differ significantly.");

        notification_manager->push_notification(
            NotificationType::ValidateWarning,
            NotificationManager::NotificationLevel::WarningNotificationLevel,
            _u8L("WARNING:") + "\n" + text, hypertext, action_fn
        );
    }
}


// Update background processing thread from the current config and Model.
// Returns a bitmask of UpdateBackgroundProcessReturnState.
unsigned int Plater::priv::update_background_process(bool force_validation, bool postpone_error_messages)
{
    // bitmap of enum UpdateBackgroundProcessReturnState
    unsigned int return_state = 0;

    // If the update_background_process() was not called by the timer, kill the timer,
    // so the update_restart_background_process() will not be called again in vain.
    background_process_timer.Stop();
    // Update the "out of print bed" state of ModelInstances.
    update_print_volume_state();
    // Apply new config to the possibly running background task.
    bool               was_running = background_process.running();
    Print::ApplyStatus invalidated = background_process.apply(q->model(), wxGetApp().preset_bundle->full_config());

    // Just redraw the 3D canvas without reloading the scene to consume the update of the layer height profile.
    if (view3D->is_layers_editing_enabled())
        view3D->get_wxglcanvas()->Refresh();

    if (invalidated == Print::APPLY_STATUS_CHANGED || background_process.empty())
        view3D->get_canvas3d()->reset_sequential_print_clearance();

    if (invalidated == Print::APPLY_STATUS_INVALIDATED) {
        // Some previously calculated data on the Print was invalidated.
        // Hide the slicing results, as the current slicing status is no more valid.
        sidebar->show_sliced_info_sizer(false);
        // Reset preview canvases. If the print has been invalidated, the preview canvases will be cleared.
        // Otherwise they will be just refreshed.
        if (preview != nullptr) {
            // If the preview is not visible, the following line just invalidates the preview,
            // but the G-code paths or SLA preview are calculated first once the preview is made visible.
            reset_gcode_toolpaths();
            preview->reload_print();
        }
        // In FDM mode, we need to reload the 3D scene because of the wipe tower preview box.
        // In SLA mode, we need to reload the 3D scene every time to show the support structures.
        if (printer_technology == ptSLA || (printer_technology == ptFFF && config->opt_bool("wipe_tower")))
            return_state |= UPDATE_BACKGROUND_PROCESS_REFRESH_SCENE;

        notification_manager->set_slicing_progress_hidden();
    }

    if ((invalidated != Print::APPLY_STATUS_UNCHANGED || force_validation) && ! background_process.empty()) {
		// The delayed error message is no more valid.
		delayed_error_message.clear();
		// The state of the Print changed, and it is non-zero. Let's validate it and give the user feedback on errors.
        std::vector<std::string> warnings;
        std::string err = background_process.validate(&warnings);
        if (err.empty()) {
			notification_manager->set_all_slicing_errors_gray(true);
            notification_manager->close_notification_of_type(NotificationType::ValidateError);
            if (invalidated != Print::APPLY_STATUS_UNCHANGED && background_processing_enabled())
                return_state |= UPDATE_BACKGROUND_PROCESS_RESTART;

            // Pass a warning from validation and either show a notification,
            // or hide the old one.
            process_validation_warning(warnings);
            if (printer_technology == ptFFF) {
                GLCanvas3D* canvas = view3D->get_canvas3d();
                canvas->reset_sequential_print_clearance();
                canvas->set_as_dirty();
                canvas->request_extra_frame();
            }
        }
        else {
            // The print is not valid.
            // Show error as notification.
            notification_manager->push_validate_error_notification(err);
            return_state |= UPDATE_BACKGROUND_PROCESS_INVALID;
            if (printer_technology == ptFFF) {
                GLCanvas3D* canvas = view3D->get_canvas3d();
                if (canvas->is_sequential_print_clearance_empty() || canvas->is_sequential_print_clearance_evaluating()) {
                    GLCanvas3D::ContoursList contours;
                    contours.contours = background_process.fff_print()->get_sequential_print_clearance_contours();
                    canvas->set_sequential_print_clearance_contours(contours, true);
                }
            }
        }
    }
    else {
        if (invalidated == Print::APPLY_STATUS_UNCHANGED && !background_process.empty()) {
            if (printer_technology == ptFFF) {
                // Object manipulation with gizmos may end up in a null transformation.
                // In this case, we need to trigger the completion of the sequential print clearance contours evaluation 
                GLCanvas3D* canvas = view3D->get_canvas3d();
                if (canvas->is_sequential_print_clearance_evaluating()) {
                    GLCanvas3D::ContoursList contours;
                    contours.contours = background_process.fff_print()->get_sequential_print_clearance_contours();
                    canvas->set_sequential_print_clearance_contours(contours, true);
                }
            }
            std::vector<std::string> warnings;
            std::string err = background_process.validate(&warnings);
            if (!err.empty())
                return return_state;
        }
    
        if (! this->delayed_error_message.empty())
    	// Reusing the old state.
        return_state |= UPDATE_BACKGROUND_PROCESS_INVALID;
    }

	//actualizate warnings
	if (invalidated != Print::APPLY_STATUS_UNCHANGED || background_process.empty()) {
        if (background_process.empty())
            process_validation_warning(std::vector<std::string>());
		actualize_slicing_warnings(*this->background_process.current_print());
        actualize_object_warnings(*this->background_process.current_print());
		show_warning_dialog = false;
		process_completed_with_error = false;  
	} 

    if (invalidated != Print::APPLY_STATUS_UNCHANGED && was_running && ! this->background_process.running() &&
        (return_state & UPDATE_BACKGROUND_PROCESS_RESTART) == 0) {
        // The background processing was killed and it will not be restarted.
        // Post the "canceled" callback message, so that it will be processed after any possible pending status bar update messages.
        wxQueueEvent(GUI::wxGetApp().mainframe->m_plater, new SlicingProcessCompletedEvent(EVT_PROCESS_COMPLETED, 0, SlicingProcessCompletedEvent::Cancelled, std::exception_ptr{}));
    }

    if ((return_state & UPDATE_BACKGROUND_PROCESS_INVALID) != 0)
    {
        // Validation of the background data failed.
        const wxString invalid_str = _L("Invalid data");
        for (auto btn : {ActionButtonType::abReslice, ActionButtonType::abSendGCode, ActionButtonType::abExport})
            sidebar->set_btn_label(btn, invalid_str);
        process_completed_with_error = true;
    }
    else
    {
        // Background data is valid.
//        if ((return_state & UPDATE_BACKGROUND_PROCESS_RESTART) != 0 ||
//            (return_state & UPDATE_BACKGROUND_PROCESS_REFRESH_SCENE) != 0 )
//            this->statusbar()->set_status_text(_L("Ready to slice"));
        if ((return_state & UPDATE_BACKGROUND_PROCESS_RESTART) != 0 ||
            (return_state & UPDATE_BACKGROUND_PROCESS_REFRESH_SCENE) != 0 )
            notification_manager->set_slicing_progress_hidden();

        sidebar->set_btn_label(ActionButtonType::abExport, _(label_btn_export));
        sidebar->set_btn_label(ActionButtonType::abSendGCode, _(label_btn_send));
        dirty_state.update_from_preview();

        const wxString slice_string = background_process.running() && wxGetApp().get_mode() == comSimple ?
                                      _L("Slicing") + dots : _L("Slice now");
        sidebar->set_btn_label(ActionButtonType::abReslice, slice_string);

        if (background_process.finished())
            show_action_buttons(false);
        else if (!background_process.empty() &&
                 !background_process.running()) /* Do not update buttons if background process is running
                                                 * This condition is important for SLA mode especially,
                                                 * when this function is called several times during calculations
                                                 * */
            show_action_buttons(true);
    }

    return return_state;
}

// Restart background processing thread based on a bitmask of UpdateBackgroundProcessReturnState.
bool Plater::priv::restart_background_process(unsigned int state)
{
    if (!m_worker.is_idle()) {
        // Avoid a race condition
        return false;
    }

    if ( ! this->background_process.empty() &&
         (state & priv::UPDATE_BACKGROUND_PROCESS_INVALID) == 0 &&
         ( ((state & UPDATE_BACKGROUND_PROCESS_FORCE_RESTART) != 0 && ! this->background_process.finished()) ||
           (state & UPDATE_BACKGROUND_PROCESS_FORCE_EXPORT) != 0 ||
           (state & UPDATE_BACKGROUND_PROCESS_RESTART) != 0 ) ) {
        // The print is valid and it can be started.
        if (this->background_process.start()) {
//            this->statusbar()->set_cancel_callback([this]() {
//                this->statusbar()->set_status_text(_L("Cancelling"));
//                this->background_process.stop();
//            });
			if (!show_warning_dialog)
				on_slicing_began();
            return true;
        }
    }
    return false;
}

void Plater::priv::export_gcode(fs::path output_path, bool output_path_on_removable_media, PrintHostJob upload_job)
{
    wxCHECK_RET(!(output_path.empty() && upload_job.empty()), "export_gcode: output_path and upload_job empty");
    
    if (model.objects.empty())
        return;

    if (background_process.is_export_scheduled()) {
        GUI::show_error(q, _L("Another export job is currently running."));
        return;
    }

    // bitmask of UpdateBackgroundProcessReturnState
    unsigned int state = update_background_process(true);
    if (state & priv::UPDATE_BACKGROUND_PROCESS_REFRESH_SCENE)
        view3D->reload_scene(false);

    if ((state & priv::UPDATE_BACKGROUND_PROCESS_INVALID) != 0)
        return;

    show_warning_dialog = true;
    if (! output_path.empty()) {
        background_process.schedule_export(output_path.string(), output_path_on_removable_media);
        notification_manager->push_delayed_notification(NotificationType::ExportOngoing, []() {return true; }, 1000, 0);
    } else {
        background_process.schedule_upload(std::move(upload_job));
    }

    // If the SLA processing of just a single object's supports is running, restart slicing for the whole object.
    this->background_process.set_task(PrintBase::TaskParams());
    this->restart_background_process(priv::UPDATE_BACKGROUND_PROCESS_FORCE_EXPORT);
}

unsigned int Plater::priv::update_restart_background_process(bool force_update_scene, bool force_update_preview)
{
    // bitmask of UpdateBackgroundProcessReturnState
    unsigned int state = this->update_background_process(false);
    if (force_update_scene || (state & UPDATE_BACKGROUND_PROCESS_REFRESH_SCENE) != 0)
        view3D->reload_scene(false);

    if (force_update_preview)
        this->preview->reload_print();
    this->restart_background_process(state);
    return state;
}

void Plater::priv::update_fff_scene()
{
    if (this->preview != nullptr)
        this->preview->reload_print();
    // In case this was MM print, wipe tower bounding box on 3D tab might need redrawing with exact depth:
    view3D->reload_scene(true);	
}

void Plater::priv::update_sla_scene()
{
    // Update the SLAPrint from the current Model, so that the reload_scene()
    // pulls the correct data.
    delayed_scene_refresh = false;
    this->update_restart_background_process(true, true);
}

// class used to show a wxBusyCursor and a wxBusyInfo
// and hide them on demand
class Busy
{
    wxWindow* m_parent{ nullptr };
    std::unique_ptr<wxBusyCursor> m_cursor;
    std::unique_ptr<wxBusyInfo> m_dlg;

public:
    Busy(const wxString& message, wxWindow* parent = nullptr) {
        m_parent = parent;
        m_cursor = std::make_unique<wxBusyCursor>();
        m_dlg = std::make_unique<wxBusyInfo>(message, m_parent);
    }

    ~Busy() { reset(); }

    void update(const wxString& message) {
        // this is ugly but necessary because the call to wxBusyInfo::UpdateLabel() is not working [WX 3.1.4]
        m_dlg = std::make_unique<wxBusyInfo>(message, m_parent);
//        m_dlg->UpdateLabel(message);
    }

    void reset() {
        m_cursor.reset();
        m_dlg.reset();
    }
};

bool Plater::priv::replace_volume_with_stl(int object_idx, int volume_idx, const fs::path& new_path, const wxString& snapshot)
{
    const std::string path = new_path.string();
    Busy busy(_L("Replace from:") + " " + from_u8(path), q->get_current_canvas3D()->get_wxglcanvas());

    Model new_model;
    try {
        new_model = Model::read_from_file(path, nullptr, nullptr, Model::LoadAttribute::AddDefaultInstances);
        for (ModelObject* model_object : new_model.objects) {
            model_object->center_around_origin();
            model_object->ensure_on_bed();
        }
    }
    catch (std::exception& e) {
        // error while loading
        busy.reset();
        GUI::show_error(q, e.what());
        return false;
    }

    if (new_model.objects.size() > 1 || new_model.objects.front()->volumes.size() > 1) {
        MessageDialog dlg(q, _L("Unable to replace with more than one volume"), _L("Error during replace"), wxOK | wxOK_DEFAULT | wxICON_WARNING);
        dlg.ShowModal();
        return false;
    }

    if (!snapshot.empty())
        q->take_snapshot(snapshot);

    ModelObject* old_model_object = model.objects[object_idx];
    ModelVolume* old_volume = old_model_object->volumes[volume_idx];

    bool sinking = old_model_object->min_z() < SINKING_Z_THRESHOLD;

    ModelObject* new_model_object = new_model.objects.front();
    old_model_object->add_volume(*new_model_object->volumes.front());
    ModelVolume* new_volume = old_model_object->volumes.back();
    new_volume->set_new_unique_id();
    new_volume->config.apply(old_volume->config);
    new_volume->set_type(old_volume->type());
    new_volume->set_material_id(old_volume->material_id());
    new_volume->set_transformation(old_volume->get_transformation());
    new_volume->translate(new_volume->get_transformation().get_matrix_no_offset() * (new_volume->source.mesh_offset - old_volume->source.mesh_offset));
    assert(!old_volume->source.is_converted_from_inches || !old_volume->source.is_converted_from_meters);
    if (old_volume->source.is_converted_from_inches)
        new_volume->convert_from_imperial_units();
    else if (old_volume->source.is_converted_from_meters)
        new_volume->convert_from_meters();

    if (old_volume->mesh().its == new_volume->mesh().its) {
        // This function is called both from reload_from_disk and replace_with_stl.
        // We need to make sure that the painted data point to existing triangles.
        new_volume->supported_facets.assign(old_volume->supported_facets);
        new_volume->seam_facets.assign(old_volume->seam_facets);
        new_volume->mmu_segmentation_facets.assign(old_volume->mmu_segmentation_facets);
    }
    std::swap(old_model_object->volumes[volume_idx], old_model_object->volumes.back());
    old_model_object->delete_volume(old_model_object->volumes.size() - 1);
    if (!sinking)
        old_model_object->ensure_on_bed();
    old_model_object->sort_volumes(get_config_bool("order_volumes"));

    // if object has just one volume, rename object too
    if (old_model_object->volumes.size() == 1)
        old_model_object->name = old_model_object->volumes.front()->name;

    // update new name in ObjectList
    sidebar->obj_list()->update_name_in_list(object_idx, volume_idx);

    sla::reproject_points_and_holes(old_model_object);

    return true;
}

void Plater::priv::replace_with_stl()
{
    if (! q->canvas3D()->get_gizmos_manager().check_gizmos_closed_except(GLGizmosManager::EType::Undefined))
        return;

    const Selection& selection = get_selection();

    if (selection.is_wipe_tower() || get_selection().get_volume_idxs().size() != 1)
        return;

    const GLVolume* v = selection.get_first_volume();
    int object_idx = v->object_idx();
    int volume_idx = v->volume_idx();

    // collects paths of files to load

    const ModelObject* object = model.objects[object_idx];
    const ModelVolume* volume = object->volumes[volume_idx];

    fs::path input_path;
    if (!volume->source.input_file.empty() && fs::exists(volume->source.input_file))
        input_path = volume->source.input_file;

    wxString title = _L("Select the new file");
    title += ":";
    wxFileDialog dialog(q, title, "", from_u8(input_path.filename().string()), file_wildcards(FT_MODEL), wxFD_OPEN | wxFD_FILE_MUST_EXIST);
    if (dialog.ShowModal() != wxID_OK)
        return;

    fs::path out_path = dialog.GetPath().ToUTF8().data();
    if (out_path.empty()) {
        MessageDialog dlg(q, _L("File for the replace wasn't selected"), _L("Error during replace"), wxOK | wxOK_DEFAULT | wxICON_WARNING);
        dlg.ShowModal();
        return;
    }

    if (!replace_volume_with_stl(object_idx, volume_idx, out_path, _L("Replace with STL")))
        return;

    // update 3D scene
    update();

    // new GLVolumes have been created at this point, so update their printable state
    for (size_t i = 0; i < model.objects.size(); ++i) {
        view3D->get_canvas3d()->update_instance_printable_state_for_object(i);
    }
}

static std::vector<std::pair<int, int>> reloadable_volumes(const Model& model, const Selection& selection)
{
    std::vector<std::pair<int, int>> ret;
    const std::set<unsigned int>& selected_volumes_idxs = selection.get_volume_idxs();
    for (unsigned int idx : selected_volumes_idxs) {
        const GLVolume& v = *selection.get_volume(idx);
        const int o_idx = v.object_idx();
        if (0 <= o_idx && o_idx < int(model.objects.size())) {
            const ModelObject* obj = model.objects[o_idx];
            const int v_idx = v.volume_idx();
            if (0 <= v_idx && v_idx < int(obj->volumes.size())) {
                const ModelVolume* vol = obj->volumes[v_idx];
                if (!vol->source.is_from_builtin_objects && !vol->source.input_file.empty() &&
                    !fs::path(vol->source.input_file).extension().string().empty())
                    ret.push_back({ o_idx, v_idx });
            }
        }
    }
    return ret;
}

void Plater::priv::reload_from_disk()
{
    // collect selected reloadable ModelVolumes
    std::vector<std::pair<int, int>> selected_volumes = reloadable_volumes(model, get_selection());

    // nothing to reload, return
    if (selected_volumes.empty())
        return;

    std::sort(selected_volumes.begin(), selected_volumes.end(), [](const std::pair<int, int>& v1, const std::pair<int, int>& v2) {
        return (v1.first < v2.first) || (v1.first == v2.first && v1.second < v2.second);
        });

    selected_volumes.erase(std::unique(selected_volumes.begin(), selected_volumes.end(), [](const std::pair<int, int>& v1, const std::pair<int, int>& v2) {
        return (v1.first == v2.first) && (v1.second == v2.second); }), selected_volumes.end());

    // collects paths of files to load
    std::vector<fs::path> input_paths;
    std::vector<fs::path> missing_input_paths;
    std::vector<std::pair<fs::path, fs::path>> replace_paths;
    for (auto [obj_idx, vol_idx] : selected_volumes) {
        const ModelObject* object = model.objects[obj_idx];
        const ModelVolume* volume = object->volumes[vol_idx];
        if (fs::exists(volume->source.input_file))
            input_paths.push_back(volume->source.input_file);
        else {
            // searches the source in the same folder containing the object
            bool found = false;
            if (!object->input_file.empty()) {
                fs::path object_path = fs::path(object->input_file).remove_filename();
                if (!object_path.empty()) {
                    object_path /= fs::path(volume->source.input_file).filename();
                    if (fs::exists(object_path)) {
                        input_paths.push_back(object_path);
                        found = true;
                    }
                }
            }
            if (!found)
                missing_input_paths.push_back(volume->source.input_file);
        }
    }

    std::sort(missing_input_paths.begin(), missing_input_paths.end());
    missing_input_paths.erase(std::unique(missing_input_paths.begin(), missing_input_paths.end()), missing_input_paths.end());

    while (!missing_input_paths.empty()) {
        // ask user to select the missing file
        fs::path search = missing_input_paths.back();
        wxString title = _L("Please select the file to reload");
#if defined(__APPLE__)
        title += " (" + from_u8(search.filename().string()) + ")";
#endif // __APPLE__
        title += ":";
        wxFileDialog dialog(q, title, "", from_u8(search.filename().string()), file_wildcards(FT_MODEL), wxFD_OPEN | wxFD_FILE_MUST_EXIST);
        if (dialog.ShowModal() != wxID_OK)
            return;

        std::string sel_filename_path = dialog.GetPath().ToUTF8().data();
        std::string sel_filename = fs::path(sel_filename_path).filename().string();
        if (boost::algorithm::iequals(search.filename().string(), sel_filename)) {
            input_paths.push_back(sel_filename_path);
            missing_input_paths.pop_back();

            fs::path sel_path = fs::path(sel_filename_path).remove_filename().string();

            std::vector<fs::path>::iterator it = missing_input_paths.begin();
            while (it != missing_input_paths.end()) {
                // try to use the path of the selected file with all remaining missing files
                fs::path repathed_filename = sel_path;
                repathed_filename /= it->filename();
                if (fs::exists(repathed_filename)) {
                    input_paths.push_back(repathed_filename.string());
                    it = missing_input_paths.erase(it);
                }
                else
                    ++it;
            }
        }
        else {
            wxString message = _L("The selected file") + " (" + from_u8(sel_filename) + ") " +
                _L("differs from the original file") + " (" + from_u8(search.filename().string()) + ").\n" + _L("Do you want to replace it") + " ?";
            //wxMessageDialog dlg(q, message, wxMessageBoxCaptionStr, wxYES_NO | wxYES_DEFAULT | wxICON_QUESTION);
            MessageDialog dlg(q, message, wxMessageBoxCaptionStr, wxYES_NO | wxYES_DEFAULT | wxICON_QUESTION);
            if (dlg.ShowModal() == wxID_YES)
                replace_paths.emplace_back(search, sel_filename_path);

            missing_input_paths.pop_back();
        }
    }

    std::sort(input_paths.begin(), input_paths.end());
    input_paths.erase(std::unique(input_paths.begin(), input_paths.end()), input_paths.end());

    std::sort(replace_paths.begin(), replace_paths.end());
    replace_paths.erase(std::unique(replace_paths.begin(), replace_paths.end()), replace_paths.end());

    Plater::TakeSnapshot snapshot(q, _L("Reload from disk"));

    std::vector<wxString> fail_list;

    Busy busy(_L("Reload from:"), q->get_current_canvas3D()->get_wxglcanvas());

    // load one file at a time
    for (size_t i = 0; i < input_paths.size(); ++i) {
        const auto& path = input_paths[i].string();

        busy.update(_L("Reload from:") + " " + from_u8(path));

        Model new_model;
        try
        {
            new_model = Model::read_from_file(path, nullptr, nullptr, Model::LoadAttribute::AddDefaultInstances);
            for (ModelObject* model_object : new_model.objects) {
                model_object->center_around_origin();
                model_object->ensure_on_bed();
            }
        }
        catch (std::exception& e)
        {
            // error while loading
            busy.reset();
            GUI::show_error(q, e.what());
            return;
        }

        // update the selected volumes whose source is the current file
        for (auto [obj_idx, vol_idx] : selected_volumes) {
            ModelObject* old_model_object = model.objects[obj_idx];
            ModelVolume* old_volume = old_model_object->volumes[vol_idx];

            bool sinking = old_model_object->min_z() < SINKING_Z_THRESHOLD;

            bool has_source = !old_volume->source.input_file.empty() && boost::algorithm::iequals(fs::path(old_volume->source.input_file).filename().string(), fs::path(path).filename().string());
            bool has_name = !old_volume->name.empty() && boost::algorithm::iequals(old_volume->name, fs::path(path).filename().string());
            if (has_source || has_name) {
                int new_volume_idx = -1;
                int new_object_idx = -1;
                bool match_found = false;
                // take idxs from the matching volume
                if (has_source && old_volume->source.object_idx < int(new_model.objects.size())) {
                    const ModelObject* obj = new_model.objects[old_volume->source.object_idx];
                    if (old_volume->source.volume_idx < int(obj->volumes.size())) {
                        if (obj->volumes[old_volume->source.volume_idx]->name == old_volume->name) {
                            new_volume_idx = old_volume->source.volume_idx;
                            new_object_idx = old_volume->source.object_idx;
                            match_found = true;
                        }
                    }
                }

                if (!match_found && has_name) {
                    // take idxs from the 1st matching volume
                    for (size_t o = 0; o < new_model.objects.size(); ++o) {
                        ModelObject* obj = new_model.objects[o];
                        bool found = false;
                        for (size_t v = 0; v < obj->volumes.size(); ++v) {
                            if (obj->volumes[v]->name == old_volume->name) {
                                new_volume_idx = (int)v;
                                new_object_idx = (int)o;
                                found = true;
                                break;
                            }
                        }
                        if (found)
                            break;
                    }
                }

                if (new_object_idx < 0 || int(new_model.objects.size()) <= new_object_idx) {
                    fail_list.push_back(from_u8(has_source ? old_volume->source.input_file : old_volume->name));
                    continue;
                }
                ModelObject* new_model_object = new_model.objects[new_object_idx];
                if (new_volume_idx < 0 || int(new_model_object->volumes.size()) <= new_volume_idx) {
                    fail_list.push_back(from_u8(has_source ? old_volume->source.input_file : old_volume->name));
                    continue;
                }

                old_model_object->add_volume(*new_model_object->volumes[new_volume_idx]);
                ModelVolume* new_volume = old_model_object->volumes.back();
                new_volume->set_new_unique_id();
                new_volume->config.apply(old_volume->config);
                new_volume->set_type(old_volume->type());
                new_volume->set_material_id(old_volume->material_id());
                new_volume->set_transformation(
                    old_volume->get_transformation().get_matrix() *
                    old_volume->source.transform.get_matrix_no_offset() *
                    Geometry::translation_transform(new_volume->source.mesh_offset - old_volume->source.mesh_offset) *
                    new_volume->source.transform.get_matrix_no_offset().inverse()
                    );
                new_volume->source.object_idx = old_volume->source.object_idx;
                new_volume->source.volume_idx = old_volume->source.volume_idx;
                assert(!old_volume->source.is_converted_from_inches || !old_volume->source.is_converted_from_meters);
                if (old_volume->source.is_converted_from_inches)
                    new_volume->convert_from_imperial_units();
                else if (old_volume->source.is_converted_from_meters)
                    new_volume->convert_from_meters();
                std::swap(old_model_object->volumes[vol_idx], old_model_object->volumes.back());
                old_model_object->delete_volume(old_model_object->volumes.size() - 1);
                if (!sinking)
                    old_model_object->ensure_on_bed();
                old_model_object->sort_volumes(get_config_bool("order_volumes"));

                sla::reproject_points_and_holes(old_model_object);

                // Fix warning icon in object list
                wxGetApp().obj_list()->update_item_error_icon(obj_idx, vol_idx);
            }
        }
    }

    busy.reset();

    for (auto [src, dest] : replace_paths) {
        for (auto [obj_idx, vol_idx] : selected_volumes) {
            if (boost::algorithm::iequals(model.objects[obj_idx]->volumes[vol_idx]->source.input_file, src.string()))
                replace_volume_with_stl(obj_idx, vol_idx, dest, "");
        }
    }

    if (!fail_list.empty()) {
        wxString message = _L("Unable to reload:") + "\n";
        for (const wxString& s : fail_list) {
            message += s + "\n";
        }
        //wxMessageDialog dlg(q, message, _L("Error during reload"), wxOK | wxOK_DEFAULT | wxICON_WARNING);
        MessageDialog dlg(q, message, _L("Error during reload"), wxOK | wxOK_DEFAULT | wxICON_WARNING);
        dlg.ShowModal();
    }

    // update 3D scene
    update();

    // new GLVolumes have been created at this point, so update their printable state
    for (size_t i = 0; i < model.objects.size(); ++i) {
        view3D->get_canvas3d()->update_instance_printable_state_for_object(i);
    }
}

void Plater::priv::reload_all_from_disk()
{
    if (model.objects.empty())
        return;

    Plater::TakeSnapshot snapshot(q, _L("Reload all from disk"));
    Plater::SuppressSnapshots suppress(q);

    Selection& selection = get_selection();
    Selection::IndicesList curr_idxs = selection.get_volume_idxs();
    // reload from disk uses selection
    select_all();
    reload_from_disk();
    // restore previous selection
    selection.clear();
    for (unsigned int idx : curr_idxs) {
        selection.add(idx, false);
    }
}

void Plater::priv::set_current_panel(wxPanel* panel)
{
    if (std::find(panels.begin(), panels.end(), panel) == panels.end())
        return;

#ifdef __WXMAC__
    bool force_render = (current_panel != nullptr);
#endif // __WXMAC__

    if (current_panel == panel)
        return;

    wxPanel* old_panel = current_panel;
    current_panel = panel;
    // to reduce flickering when changing view, first set as visible the new current panel
    for (wxPanel* p : panels) {
        if (p == current_panel) {
#ifdef __WXMAC__
            // On Mac we need also to force a render to avoid flickering when changing view
            if (force_render) {
                if (p == view3D)
                    dynamic_cast<View3D*>(p)->get_canvas3d()->render();
                else if (p == preview)
                    dynamic_cast<Preview*>(p)->get_canvas3d()->render();
            }
#endif // __WXMAC__
            p->Show();
        }
    }
    // then set to invisible the other
    for (wxPanel* p : panels) {
        if (p != current_panel)
            p->Hide();
    }

    panel_sizer->Layout();

    if (current_panel == view3D) {
        if (old_panel == preview)
            preview->get_canvas3d()->unbind_event_handlers();

        view3D->get_canvas3d()->bind_event_handlers();

        if (view3D->is_reload_delayed()) {
            // Delayed loading of the 3D scene.
            if (printer_technology == ptSLA) {
                // Update the SLAPrint from the current Model, so that the reload_scene()
                // pulls the correct data.
                update_restart_background_process(true, false);
            } else
                view3D->reload_scene(true);
        }

        // sets the canvas as dirty to force a render at the 1st idle event (wxWidgets IsShownOnScreen() is buggy and cannot be used reliably)
        view3D->set_as_dirty();
        // reset cached size to force a resize on next call to render() to keep imgui in synch with canvas size
        view3D->get_canvas3d()->reset_old_size();
        view_toolbar.select_item("3D");
        if (notification_manager != nullptr)
            notification_manager->set_in_preview(false);
    }
    else if (current_panel == preview) {
        if (old_panel == view3D)
            view3D->get_canvas3d()->unbind_event_handlers();

        preview->get_canvas3d()->bind_event_handlers();

        if (wxGetApp().is_editor()) {
            // see: Plater::priv::object_list_changed()
            // FIXME: it may be better to have a single function making this check and let it be called wherever needed
            bool export_in_progress = this->background_process.is_export_scheduled();
            bool model_fits = view3D->get_canvas3d()->check_volumes_outside_state() != ModelInstancePVS_Partly_Outside;
            if (!model.objects.empty() && !export_in_progress && model_fits) {
                preview->get_canvas3d()->init_gcode_viewer();
                if (! this->background_process.finished())
                    preview->load_gcode_shells();
                q->reslice();
            }
            // keeps current gcode preview, if any
            preview->reload_print(true);
        }

        preview->set_as_dirty();
        // reset cached size to force a resize on next call to render() to keep imgui in synch with canvas size
        preview->get_canvas3d()->reset_old_size();
        view_toolbar.select_item("Preview");
        if (notification_manager != nullptr)
            notification_manager->set_in_preview(true);
    }

    current_panel->SetFocusFromKbd();
}

void Plater::priv::on_select_preset(wxCommandEvent &evt)
{
    PlaterPresetComboBox* combo = static_cast<PlaterPresetComboBox*>(evt.GetEventObject());
    Preset::Type preset_type    = combo->get_type();

    // see https://github.com/prusa3d/PrusaSlicer/issues/3889
    // Under OSX: in case of use of a same names written in different case (like "ENDER" and "Ender"),
    // m_presets_choice->GetSelection() will return first item, because search in PopupListCtrl is case-insensitive.
    // So, use GetSelection() from event parameter 
    int selection = evt.GetSelection();

    auto idx = combo->get_extruder_idx();

    //! Because of The MSW and GTK version of wxBitmapComboBox derived from wxComboBox,
    //! but the OSX version derived from wxOwnerDrawnCombo.
    //! So, to get selected string we do
    //!     combo->GetString(combo->GetSelection())
    //! instead of
    //!     combo->GetStringSelection().ToUTF8().data());

    std::string preset_name = wxGetApp().preset_bundle->get_preset_name_by_alias(preset_type, 
        Preset::remove_suffix_modified(into_u8(combo->GetString(selection))), idx);

    std::string last_selected_ph_printer_name = combo->get_selected_ph_printer_name();

    bool select_preset = !combo->selection_is_changed_according_to_physical_printers();
    // TODO: ?
    if (preset_type == Preset::TYPE_FILAMENT) {
        wxGetApp().preset_bundle->set_filament_preset(idx, preset_name);

        TabFilament* tab = dynamic_cast<TabFilament*>(wxGetApp().get_tab(Preset::TYPE_FILAMENT));
        if (tab && combo->get_extruder_idx() == tab->get_active_extruder() && !tab->select_preset(preset_name)) {
            // revert previously selection
            const std::string& old_name = wxGetApp().preset_bundle->filaments.get_edited_preset().name;
            wxGetApp().preset_bundle->set_filament_preset(idx, old_name);
        }
        else
            // Synchronize config.ini with the current selections.
            wxGetApp().preset_bundle->export_selections(*wxGetApp().app_config);
        combo->update();
    }
    else if (select_preset) {
        wxWindowUpdateLocker noUpdates(sidebar->presets_panel());
        wxGetApp().get_tab(preset_type)->select_preset(preset_name, false, last_selected_ph_printer_name);
    }

    if (preset_type != Preset::TYPE_PRINTER || select_preset) {
        // update plater with new config
        q->on_config_change(wxGetApp().preset_bundle->full_config());
    }
    if (preset_type == Preset::TYPE_PRINTER) {
    /* Settings list can be changed after printer preset changing, so
     * update all settings items for all item had it.
     * Furthermore, Layers editing is implemented only for FFF printers
     * and for SLA presets they should be deleted
     */
        wxGetApp().obj_list()->update_object_list_by_printer_technology();
    }

#ifdef __WXMSW__
    // From the Win 2004 preset combobox lose a focus after change the preset selection
    // and that is why the up/down arrow doesn't work properly
    // (see https://github.com/prusa3d/PrusaSlicer/issues/5531 ).
    // So, set the focus to the combobox explicitly
    combo->SetFocus();
#endif
}

void Plater::priv::on_slicing_update(SlicingStatusEvent &evt)
{
    if (evt.status.percent >= -1) {
        if (!m_worker.is_idle()) {
            // Avoid a race condition
            return;
        }
        notification_manager->set_slicing_progress_percentage(evt.status.text, (float)evt.status.percent / 100.0f);
    }

    // Check template filaments and add warning
    // This is more convinient to do here than in slicing backend, so it happens on "Slicing complete".
    if (evt.status.percent >= 100 && this->printer_technology == ptFFF) {
        size_t templ_cnt = 0;
        const auto& preset_bundle = wxGetApp().preset_bundle;
        std::string names;
        for (const auto& extruder_filaments : preset_bundle->extruders_filaments) {
            const Preset* preset = extruder_filaments.get_selected_preset();
            if (preset && preset->vendor && preset->vendor->templates_profile) {
                names += "\n" + preset->name;
                templ_cnt++;
            }
        }
        if (templ_cnt > 0) {
            const std::string message_notif = GUI::format("%1%\n%2%\n\n%3%\n\n%4% "
                , _L_PLURAL("You are using template filament preset.", "You are using template filament presets.", templ_cnt)
                , names
                , _u8L("Please note that template presets are not customized for specific printer and should only be used as a starting point for creating your own user presets.")
                ,_u8L("More info at"));
            // warning dialog proccessing cuts text at first '/n' - pass the text without new lines (and without filament names).
            const std::string message_dial = GUI::format("%1% %2% %3%"
                , _L_PLURAL("You are using template filament preset.", "You are using template filament presets.", templ_cnt)
                , _u8L("Please note that template presets are not customized for specific printer and should only be used as a starting point for creating your own user presets.")
                , "<a href=https://help.prusa3d.com/article/template-filaments_467599>https://help.prusa3d.com/</a>"
            );
            BOOST_LOG_TRIVIAL(warning) << message_notif;
            notification_manager->push_slicing_warning_notification(message_notif, false, 0, 0, "https://help.prusa3d.com/", 
                [](wxEvtHandler* evnthndlr) { wxGetApp().open_browser_with_warning_dialog("https://help.prusa3d.com/article/template-filaments_467599"); return false; }
                );
            add_warning({ PrintStateBase::WarningLevel::CRITICAL, true, message_dial, 0}, 0);
        }
    }

    if (evt.status.flags & (PrintBase::SlicingStatus::RELOAD_SCENE | PrintBase::SlicingStatus::RELOAD_SLA_SUPPORT_POINTS)) {
        switch (this->printer_technology) {
        case ptFFF:
            this->update_fff_scene();
            break;
        case ptSLA:
            // If RELOAD_SLA_SUPPORT_POINTS, then the SLA gizmo is updated (reload_scene calls update_gizmos_data)
            if (view3D->is_dragging())
                delayed_scene_refresh = true;
            else {
                view3D->get_canvas3d()->enable_sla_view_type_detection();
                this->update_sla_scene();
            }
            break;
        default: break;
        }
    } else if (evt.status.flags & PrintBase::SlicingStatus::RELOAD_SLA_PREVIEW) {
        // Update the SLA preview. Only called if not RELOAD_SLA_SUPPORT_POINTS, as the block above will refresh the preview anyways.
        this->preview->reload_print();
    }

    if ((evt.status.flags & PrintBase::SlicingStatus::UPDATE_PRINT_STEP_WARNINGS) &&
        static_cast<PrintStep>(evt.status.warning_step) == psAlertWhenSupportsNeeded &&
        !get_app_config()->get_bool("alert_when_supports_needed")) {
        // This alerts are from psAlertWhenSupportsNeeded and the respective app settings is not Enabled, so discard the alerts.
    } else if (evt.status.flags &
               (PrintBase::SlicingStatus::UPDATE_PRINT_STEP_WARNINGS | PrintBase::SlicingStatus::UPDATE_PRINT_OBJECT_STEP_WARNINGS)) {
        // Update notification center with warnings of object_id and its warning_step.
        ObjectID object_id = evt.status.warning_object_id;
        int warning_step = evt.status.warning_step;
        PrintStateBase::StateWithWarnings state;
        if (evt.status.flags & PrintBase::SlicingStatus::UPDATE_PRINT_STEP_WARNINGS) {
            state = this->printer_technology == ptFFF ? 
                this->fff_print.step_state_with_warnings(static_cast<PrintStep>(warning_step)) :
                this->sla_print.step_state_with_warnings(static_cast<SLAPrintStep>(warning_step));
        } else if (this->printer_technology == ptFFF) {
            const PrintObject *print_object = this->fff_print.get_object(object_id);
            if (print_object)
                state = print_object->step_state_with_warnings(static_cast<PrintObjectStep>(warning_step));
        } else {
            const SLAPrintObject *print_object = this->sla_print.get_object(object_id);
            if (print_object)
                state = print_object->step_state_with_warnings(static_cast<SLAPrintObjectStep>(warning_step));
        }
        // Now process state.warnings.
		for (auto const& warning : state.warnings) {
			if (warning.current) {
                notification_manager->push_slicing_warning_notification(warning.message, false, object_id, warning_step);
                add_warning(warning, object_id.id);
			}
		}
    }
}

void Plater::priv::on_slicing_completed(wxCommandEvent & evt)
{
    if (view3D->is_dragging()) // updating scene now would interfere with the gizmo dragging
        delayed_scene_refresh = true;
    else {
        if (this->printer_technology == ptFFF)
            this->update_fff_scene();
        else
            this->update_sla_scene();
    }
}

void Plater::priv::on_export_began(wxCommandEvent& evt)
{
	if (show_warning_dialog)
		warnings_dialog();  
}
void Plater::priv::on_slicing_began()
{
	clear_warnings();
    notification_manager->close_notification_of_type(NotificationType::SignDetected);
    notification_manager->close_notification_of_type(NotificationType::ExportFinished);
    notification_manager->set_slicing_progress_began();
}
void Plater::priv::add_warning(const Slic3r::PrintStateBase::Warning& warning, size_t oid)
{
	for (auto const& it : current_warnings) {
		if (warning.message_id == it.first.message_id) {
			if (warning.message_id != 0 || (warning.message_id == 0 && warning.message == it.first.message))
				return;
		} 
	}
	current_warnings.emplace_back(std::pair<Slic3r::PrintStateBase::Warning, size_t>(warning, oid));
}
void Plater::priv::actualize_slicing_warnings(const PrintBase &print)
{
    std::vector<ObjectID> ids = print.print_object_ids();
    if (ids.empty()) {
        clear_warnings();
        return;
    }
    ids.emplace_back(print.id());
    std::sort(ids.begin(), ids.end());
	notification_manager->remove_slicing_warnings_of_released_objects(ids);
    notification_manager->set_all_slicing_warnings_gray(true);
}
void Plater::priv::actualize_object_warnings(const PrintBase& print)
{
    std::vector<ObjectID> ids;
    for (const ModelObject* object : print.model().objects )
    {
        ids.push_back(object->id());
    }
    std::sort(ids.begin(), ids.end());
    notification_manager->remove_simplify_suggestion_of_released_objects(ids);
}
void Plater::priv::clear_warnings()
{
	notification_manager->close_slicing_errors_and_warnings();
	this->current_warnings.clear();
}
bool Plater::priv::warnings_dialog()
{
    std::vector<std::pair<Slic3r::PrintStateBase::Warning, size_t>> current_critical_warnings{};
    for (const auto& w : current_warnings) {
        if (w.first.level == PrintStateBase::WarningLevel::CRITICAL) {
            current_critical_warnings.push_back(w);
        }
    }

	if (current_critical_warnings.empty())
		return true;
	std::string text = _u8L("There are active warnings concerning sliced models:") + "\n";
	for (auto const& it : current_critical_warnings) {
        size_t next_n = it.first.message.find_first_of('\n', 0);
		text += "\n";
		if (next_n != std::string::npos) 
			text += it.first.message.substr(0, next_n);
		else
			text += it.first.message;
	}
	//MessageDialog msg_wingow(this->q, from_u8(text), wxString(SLIC3R_APP_NAME " ") + _L("generated warnings"), wxOK);
    // Changed to InfoDialog so it can show hyperlinks
    InfoDialog msg_wingow(this->q, format_wxstr("%1% %2%", SLIC3R_APP_NAME, _L("generated warnings")), from_u8(text), true);
	const auto res = msg_wingow.ShowModal();
	return res == wxID_OK;

}
void Plater::priv::on_process_completed(SlicingProcessCompletedEvent &evt)
{
    // Stop the background task, wait until the thread goes into the "Idle" state.
    // At this point of time the thread should be either finished or canceled,
    // so the following call just confirms, that the produced data were consumed.
    this->background_process.stop();
//    this->statusbar()->reset_cancel_callback();
//    this->statusbar()->stop_busy();
    notification_manager->set_slicing_progress_export_possible();

    // Reset the "export G-code path" name, so that the automatic background processing will be enabled again.
    this->background_process.reset_export();
    // This bool stops showing export finished notification even when process_completed_with_error is false
    bool has_error = false;
    if (evt.error()) {
        std::pair<std::string, bool> message = evt.format_error_message();
        if (evt.critical_error()) {
            if (q->m_tracking_popup_menu) {
                // We don't want to pop-up a message box when tracking a pop-up menu.
                // We postpone the error message instead.
                q->m_tracking_popup_menu_error_message = message.first;
            } else {
                show_error(q, message.first, message.second);
                notification_manager->set_slicing_progress_hidden();
                notification_manager->stop_delayed_notifications_of_type(NotificationType::ExportOngoing);
            }
        } else
            notification_manager->push_slicing_error_notification(message.first);
//        this->statusbar()->set_status_text(from_u8(message.first));
        if (evt.invalidate_plater())
        {
            const wxString invalid_str = _L("Invalid data");
            for (auto btn : { ActionButtonType::abReslice, ActionButtonType::abSendGCode, ActionButtonType::abExport })
                sidebar->set_btn_label(btn, invalid_str);
            process_completed_with_error = true;
        }
        has_error = true;
    }
    if (evt.cancelled()) {
//        this->statusbar()->set_status_text(_L("Cancelled"));
        this->notification_manager->set_slicing_progress_canceled(_u8L("Slicing Cancelled."));
    }

    this->sidebar->show_sliced_info_sizer(evt.success());

    // This updates the "Slice now", "Export G-code", "Arrange" buttons status.
    // Namely, it refreshes the "Out of print bed" property of all the ModelObjects, and it enables
    // the "Slice now" and "Export G-code" buttons based on their "out of bed" status.
    this->object_list_changed();

    // refresh preview
    if (view3D->is_dragging()) // updating scene now would interfere with the gizmo dragging
        delayed_scene_refresh = true;
    else {
        if (this->printer_technology == ptFFF)
            this->update_fff_scene();
        else
            this->update_sla_scene();
    }
	
    if (evt.cancelled()) {
        if (wxGetApp().get_mode() == comSimple)
            sidebar->set_btn_label(ActionButtonType::abReslice, "Slice now");
        show_action_buttons(true);
    } else {
        if(wxGetApp().get_mode() == comSimple) {
            show_action_buttons(false);
        }
        if (exporting_status != ExportingStatus::NOT_EXPORTING && !has_error) {
            notification_manager->stop_delayed_notifications_of_type(NotificationType::ExportOngoing);
            notification_manager->close_notification_of_type(NotificationType::ExportOngoing);
        }
        // If writing to removable drive was scheduled, show notification with eject button
        if (exporting_status == ExportingStatus::EXPORTING_TO_REMOVABLE && !has_error) {
            show_action_buttons(false);
            notification_manager->push_exporting_finished_notification(last_output_path, last_output_dir_path,
                // Don't offer the "Eject" button on ChromeOS, the Linux side has no control over it.
                platform_flavor() != PlatformFlavor::LinuxOnChromium);
            wxGetApp().removable_drive_manager()->set_exporting_finished(true);
        }else if (exporting_status == ExportingStatus::EXPORTING_TO_LOCAL && !has_error)
            notification_manager->push_exporting_finished_notification(last_output_path, last_output_dir_path, false);
    }
    exporting_status = ExportingStatus::NOT_EXPORTING;
}

void Plater::priv::on_layer_editing_toggled(bool enable)
{
    view3D->enable_layers_editing(enable);
    view3D->set_as_dirty();
}

void Plater::priv::on_action_add(SimpleEvent&)
{
    if (q != nullptr)
        q->add_model();
}

void Plater::priv::on_action_split_objects(SimpleEvent&)
{
    split_object();
}

void Plater::priv::on_action_split_volumes(SimpleEvent&)
{
    split_volume();
}

void Plater::priv::on_action_layersediting(SimpleEvent&)
{
    const bool enable_layersediting = !view3D->is_layers_editing_enabled();
    view3D->enable_layers_editing(enable_layersediting);
    if (enable_layersediting)
        view3D->get_canvas3d()->reset_all_gizmos();
    notification_manager->set_move_from_overlay(view3D->is_layers_editing_enabled());
}

void Plater::priv::on_object_select(SimpleEvent& evt)
{
    if (auto obj_list = wxGetApp().obj_list())
        obj_list->update_selections();
    else
        return;
    selection_changed();
}

void Plater::priv::on_right_click(RBtnEvent& evt)
{
    int obj_idx = get_selected_object_idx();

    wxMenu* menu = nullptr;

    if (obj_idx == -1) { // no one or several object are selected
        if (evt.data.second) { // right button was clicked on empty space
            if (!get_selection().is_empty()) // several objects are selected in 3DScene
                return;
            menu = menus.default_menu();
        }
        else
            menu = menus.multi_selection_menu();
    }
    else {
        // If in 3DScene is(are) selected volume(s), but right button was clicked on empty space
        if (evt.data.second)
            return;

        // Each context menu respects to the selected item in ObjectList, 
        // so this selection should be updated before menu creation
        wxGetApp().obj_list()->update_selections();

//        if (printer_technology == ptSLA)
//            menu = menus.sla_object_menu();
//        else {
            const Selection& selection = get_selection();
            // show "Object menu" for each one or several FullInstance instead of FullObject
            const bool is_some_full_instances = selection.is_single_full_instance() || 
                                                selection.is_single_full_object() || 
                                                selection.is_multiple_full_instance();
            const bool is_part = selection.is_single_volume_or_modifier() && ! selection.is_any_connector();
            if (is_some_full_instances)
                menu = printer_technology == ptSLA ? menus.sla_object_menu() : menus.object_menu();
            else if (is_part) {
                const GLVolume* gl_volume = selection.get_first_volume();
                const ModelVolume *model_volume = get_model_volume(*gl_volume, selection.get_model()->objects);
                menu = (model_volume != nullptr && model_volume->is_text()) ? menus.text_part_menu() :
                       (model_volume != nullptr && model_volume->is_svg()) ? menus.svg_part_menu() : 
                    menus.part_menu();
            } else
                menu = menus.multi_selection_menu();
//        }
    }

    if (q != nullptr && menu) {
        Vec2d mouse_position = evt.data.first;
        wxPoint position(static_cast<int>(mouse_position.x()),
                         static_cast<int>(mouse_position.y()));
#ifdef __linux__
        // For some reason on Linux the menu isn't displayed if position is
        // specified (even though the position is sane).
        position = wxDefaultPosition;
#endif
        GLCanvas3D &canvas = *q->canvas3D();
        canvas.apply_retina_scale(mouse_position);
        canvas.set_popup_menu_position(mouse_position);
        q->PopupMenu(menu, position);
        canvas.clear_popup_menu_position();
    }
}

void Plater::priv::on_wipetower_moved(Vec3dEvent &evt)
{
    DynamicPrintConfig cfg;
    cfg.opt<ConfigOptionFloat>("wipe_tower_x", true)->value = evt.data(0);
    cfg.opt<ConfigOptionFloat>("wipe_tower_y", true)->value = evt.data(1);
    wxGetApp().get_tab(Preset::TYPE_PRINT)->load_config(cfg);
}

void Plater::priv::on_wipetower_rotated(Vec3dEvent& evt)
{
    DynamicPrintConfig cfg;
    cfg.opt<ConfigOptionFloat>("wipe_tower_x", true)->value = evt.data(0);
    cfg.opt<ConfigOptionFloat>("wipe_tower_y", true)->value = evt.data(1);
    cfg.opt<ConfigOptionFloat>("wipe_tower_rotation_angle", true)->value = Geometry::rad2deg(evt.data(2));
    wxGetApp().get_tab(Preset::TYPE_PRINT)->load_config(cfg);
}

void Plater::priv::on_update_geometry(Vec3dsEvent<2>&)
{
    // TODO
}

void Plater::priv::on_3dcanvas_mouse_dragging_started(SimpleEvent&)
{
}

// Update the scene from the background processing,
// if the update message was received during mouse manipulation.
void Plater::priv::on_3dcanvas_mouse_dragging_finished(SimpleEvent&)
{
    if (delayed_scene_refresh) {
        delayed_scene_refresh = false;
        update_sla_scene();
    }
}

void Plater::priv::generate_thumbnail(ThumbnailData& data, unsigned int w, unsigned int h, const ThumbnailsParams& thumbnail_params, Camera::EType camera_type)
{
    view3D->get_canvas3d()->render_thumbnail(data, w, h, thumbnail_params, camera_type);
}

ThumbnailsList Plater::priv::generate_thumbnails(const ThumbnailsParams& params, Camera::EType camera_type)
{
    ThumbnailsList thumbnails;
    for (const Vec2d& size : params.sizes) {
        thumbnails.push_back(ThumbnailData());
        Point isize(size); // round to ints
        generate_thumbnail(thumbnails.back(), isize.x(), isize.y(), params, camera_type);
        if (!thumbnails.back().is_valid())
            thumbnails.pop_back();
    }
    return thumbnails;
}

wxString Plater::priv::get_project_filename(const wxString& extension) const
{
    return m_project_filename.empty() ? "" : m_project_filename + extension;
}

void Plater::priv::set_project_filename(const wxString& filename)
{
    boost::filesystem::path full_path = into_path(filename);
    boost::filesystem::path ext = full_path.extension();
    if (boost::iequals(ext.string(), ".amf")) {
        // Remove the first extension.
        full_path.replace_extension("");
        // It may be ".zip.amf".
        if (boost::iequals(full_path.extension().string(), ".zip"))
            // Remove the 2nd extension.
            full_path.replace_extension("");
    } else {
        // Remove just one extension.
        full_path.replace_extension("");
    }

    m_project_filename = from_path(full_path);
    wxGetApp().mainframe->update_title();

    const fs::path temp_path = wxStandardPaths::Get().GetTempDir().utf8_str().data();
    bool in_temp = (temp_path == full_path.parent_path().make_preferred());

    if (!filename.empty() && !in_temp)
        wxGetApp().mainframe->add_to_recent_projects(filename);
}

void Plater::priv::init_notification_manager()
{
    if (!notification_manager)
        return;
    notification_manager->init();

    auto cancel_callback = [this]() {
        if (this->background_process.idle())
            return false;
        this->background_process.stop();
        return true;
    };
    notification_manager->init_slicing_progress_notification(cancel_callback);
    notification_manager->set_fff(printer_technology == ptFFF);
    notification_manager->init_progress_indicator();
}

void Plater::priv::set_current_canvas_as_dirty()
{
    if (current_panel == view3D)
        view3D->set_as_dirty();
    else if (current_panel == preview)
        preview->set_as_dirty();
}

GLCanvas3D* Plater::priv::get_current_canvas3D()
{
    return (current_panel == view3D) ? view3D->get_canvas3d() : ((current_panel == preview) ? preview->get_canvas3d() : nullptr);
}

void Plater::priv::unbind_canvas_event_handlers()
{
    if (view3D != nullptr)
        view3D->get_canvas3d()->unbind_event_handlers();

    if (preview != nullptr)
        preview->get_canvas3d()->unbind_event_handlers();
}

void Plater::priv::reset_canvas_volumes()
{
    if (view3D != nullptr)
        view3D->get_canvas3d()->reset_volumes();

    if (preview != nullptr)
        preview->get_canvas3d()->reset_volumes();
}

bool Plater::priv::init_view_toolbar()
{
    if (wxGetApp().is_gcode_viewer())
        return true;

    if (view_toolbar.get_items_count() > 0)
        // already initialized
        return true;

    BackgroundTexture::Metadata background_data;
    background_data.filename = "toolbar_background.png";
    background_data.left = 16;
    background_data.top = 16;
    background_data.right = 16;
    background_data.bottom = 16;

    if (!view_toolbar.init(background_data))
        return false;

    view_toolbar.set_horizontal_orientation(GLToolbar::Layout::HO_Left);
    view_toolbar.set_vertical_orientation(GLToolbar::Layout::VO_Bottom);
    view_toolbar.set_border(5.0f);
    view_toolbar.set_gap_size(1.0f);

    GLToolbarItem::Data item;

    item.name = "3D";
    item.icon_filename = "editor.svg";
    item.tooltip = _u8L("3D editor view") + " [" + GUI::shortkey_ctrl_prefix() + "5]";
    item.sprite_id = 0;
    item.left.action_callback = [this]() { if (this->q != nullptr) wxPostEvent(this->q, SimpleEvent(EVT_GLVIEWTOOLBAR_3D)); };
    if (!view_toolbar.add_item(item))
        return false;

    item.name = "Preview";
    item.icon_filename = "preview.svg";
    item.tooltip = _u8L("Preview") + " [" + GUI::shortkey_ctrl_prefix() + "6]";
    item.sprite_id = 1;
    item.left.action_callback = [this]() { if (this->q != nullptr) wxPostEvent(this->q, SimpleEvent(EVT_GLVIEWTOOLBAR_PREVIEW)); };
    if (!view_toolbar.add_item(item))
        return false;

    view_toolbar.select_item("3D");
    view_toolbar.set_enabled(true);

    return true;
}

bool Plater::priv::init_collapse_toolbar()
{
    if (wxGetApp().is_gcode_viewer())
        return true;

    if (collapse_toolbar.get_items_count() > 0)
        // already initialized
        return true;

    BackgroundTexture::Metadata background_data;
    background_data.filename = "toolbar_background.png";
    background_data.left = 16;
    background_data.top = 16;
    background_data.right = 16;
    background_data.bottom = 16;

    if (!collapse_toolbar.init(background_data))
        return false;

    std::string dock_sidebar = wxGetApp().app_config->get("dock_sidebar");
    collapse_toolbar.set_layout_type(GLToolbar::Layout::Vertical);    
    collapse_toolbar.set_vertical_orientation(GLToolbar::Layout::VO_Top);
    collapse_toolbar.set_border(5.0f);
    collapse_toolbar.set_separator_size(5);
    collapse_toolbar.set_gap_size(2);

    GLToolbarItem::Data item;

    item.name = "collapse_sidebar";
    item.icon_filename = "collapse.svg";
    item.sprite_id = 0;
    item.left.action_callback = []() {
        wxGetApp().plater()->collapse_sidebar(!wxGetApp().plater()->is_sidebar_collapsed());
    };

    if (!collapse_toolbar.add_item(item))
        return false;

    // Now "collapse" sidebar to current state. This is done so the tooltip
    // is updated before the toolbar is first used.
    wxGetApp().plater()->collapse_sidebar(wxGetApp().plater()->is_sidebar_collapsed());
    return true;
}

void Plater::priv::set_preview_layers_slider_values_range(int bottom, int top)
{
    preview->set_layers_slider_values_range(bottom, top);
}

void Plater::priv::update_preview_moves_slider()
{
    preview->update_moves_slider();
}

void Plater::priv::enable_preview_moves_slider(bool enable)
{
    preview->enable_moves_slider(enable);
}

void Plater::priv::reset_gcode_toolpaths()
{
    preview->get_canvas3d()->reset_gcode_toolpaths();
}

bool Plater::priv::can_set_instance_to_object() const
{
    const int obj_idx = get_selected_object_idx();
    return 0 <= obj_idx && obj_idx < (int)model.objects.size() && model.objects[obj_idx]->instances.size() > 1;
}

bool Plater::priv::can_split(bool to_objects) const
{
    return sidebar->obj_list()->is_splittable(to_objects);
}

bool Plater::priv::can_scale_to_print_volume() const
{
    const BuildVolume::Type type = this->bed.build_volume().type();
    return  !sidebar->obj_list()->has_selected_cut_object() &&
            !view3D->get_canvas3d()->get_selection().is_empty() && (type == BuildVolume::Type::Rectangle || type == BuildVolume::Type::Circle);
}

bool Plater::priv::layers_height_allowed() const
{
    if (printer_technology != ptFFF)
        return false;

    int obj_idx = get_selected_object_idx();
    return 0 <= obj_idx && obj_idx < (int)model.objects.size() && model.objects[obj_idx]->max_z() > SINKING_Z_THRESHOLD &&
        config->opt_bool("variable_layer_height") && view3D->is_layers_editing_allowed();
}

bool Plater::priv::can_mirror() const
{
    return !sidebar->obj_list()->has_selected_cut_object();
}


bool Plater::priv::can_replace_with_stl() const
{
    return !sidebar->obj_list()->has_selected_cut_object() && get_selection().get_volume_idxs().size() == 1;
}

bool Plater::priv::can_reload_from_disk() const
{
    if (sidebar->obj_list()->has_selected_cut_object())
        return false;

    // collect selected reloadable ModelVolumes
    std::vector<std::pair<int, int>> selected_volumes = reloadable_volumes(model, get_selection());
    // nothing to reload, return
    if (selected_volumes.empty())
        return false;

    std::sort(selected_volumes.begin(), selected_volumes.end(), [](const std::pair<int, int>& v1, const std::pair<int, int>& v2) {
        return (v1.first < v2.first) || (v1.first == v2.first && v1.second < v2.second);
        });
    selected_volumes.erase(std::unique(selected_volumes.begin(), selected_volumes.end(), [](const std::pair<int, int>& v1, const std::pair<int, int>& v2) {
        return (v1.first == v2.first) && (v1.second == v2.second); }), selected_volumes.end());

    // collects paths of files to load
    std::vector<fs::path> paths;
    for (auto [obj_idx, vol_idx] : selected_volumes) {
        paths.push_back(model.objects[obj_idx]->volumes[vol_idx]->source.input_file);
    }

    std::sort(paths.begin(), paths.end());
    paths.erase(std::unique(paths.begin(), paths.end()), paths.end());

    return !paths.empty();
}

void Plater::priv::set_bed_shape(const Pointfs& shape, const double max_print_height, const std::string& custom_texture, const std::string& custom_model, bool force_as_custom)
{
    bool new_shape = bed.set_shape(shape, max_print_height, custom_texture, custom_model, force_as_custom);
    if (new_shape) {
        if (view3D) view3D->bed_shape_changed();
        if (preview) preview->bed_shape_changed();
    }
}

bool Plater::priv::can_delete() const
{
    return !get_selection().is_empty() && !get_selection().is_wipe_tower() && !sidebar->obj_list()->is_editing();
}

bool Plater::priv::can_delete_all() const
{
    return !model.objects.empty() && !sidebar->obj_list()->is_editing();
}

bool Plater::priv::can_fix_through_winsdk() const
{
    std::vector<int> obj_idxs, vol_idxs;
    sidebar->obj_list()->get_selection_indexes(obj_idxs, vol_idxs);

#if FIX_THROUGH_WINSDK_ALWAYS
    // Fixing always.
    return ! obj_idxs.empty() || ! vol_idxs.empty();
#else // FIX_THROUGH_WINSDK_ALWAYS
    // Fixing only if the model is not manifold.
    if (vol_idxs.empty()) {
        for (auto obj_idx : obj_idxs)
            if (model.objects[obj_idx]->get_repaired_errors_count() > 0)
                return true;
        return false;
    }

    int obj_idx = obj_idxs.front();
    for (auto vol_idx : vol_idxs)
        if (model.objects[obj_idx]->get_repaired_errors_count(vol_idx) > 0)
            return true;
    return false;
#endif // FIX_THROUGH_WINSDK_ALWAYS
}

bool Plater::priv::can_simplify() const
{
    const int obj_idx = get_selected_object_idx();
    // is object for simplification selected
    // cut object can't be simplify
    if (obj_idx < 0 || model.objects[obj_idx]->is_cut()) 
        return false;

    // is already opened?
    if (q->canvas3D()->get_gizmos_manager().get_current_type() ==
        GLGizmosManager::EType::Simplify)
        return false;
    return true;
}

bool Plater::priv::can_increase_instances() const
{
    if (!m_worker.is_idle()
     || q->canvas3D()->get_gizmos_manager().is_in_editing_mode())
            return false;

    // Disallow arrange and add instance when emboss gizmo is opend 
    // Prevent strobo effect during editing emboss parameters.
    if (q->canvas3D()->get_gizmos_manager().get_current_type() == GLGizmosManager::Emboss) return false;

    const auto obj_idxs = get_selection().get_object_idxs();
    return !obj_idxs.empty() && !get_selection().is_wipe_tower() && !sidebar->obj_list()->has_selected_cut_object();
}

bool Plater::priv::can_decrease_instances(int obj_idx /*= -1*/) const
{
    if (!m_worker.is_idle()
     || q->canvas3D()->get_gizmos_manager().is_in_editing_mode())
            return false;

    if (obj_idx < 0)
        obj_idx = get_selected_object_idx();

    if (obj_idx < 0) {
        if (const auto obj_ids = get_selection().get_object_idxs(); !obj_ids.empty())
            for (const size_t obj_id : obj_ids)
                if (can_decrease_instances(obj_id))
                    return true;
        return false;
    }

    return  obj_idx < (int)model.objects.size() && 
            (model.objects[obj_idx]->instances.size() > 1) &&
            !sidebar->obj_list()->has_selected_cut_object();
}

bool Plater::priv::can_split_to_objects() const
{
    return q->can_split(true);
}

bool Plater::priv::can_split_to_volumes() const
{
    return q->can_split(false);
}

bool Plater::priv::can_arrange() const
{
    if (model.objects.empty() || !m_worker.is_idle()) return false;
    return q->canvas3D()->get_gizmos_manager().get_current_type() == GLGizmosManager::Undefined;
}

bool Plater::priv::can_layers_editing() const
{
    return layers_height_allowed();
}

void Plater::priv::show_action_buttons(const bool ready_to_slice_) const
{
	// Cache this value, so that the callbacks from the RemovableDriveManager may repeat that value when calling show_action_buttons().
    this->ready_to_slice = ready_to_slice_;

    wxWindowUpdateLocker noUpdater(sidebar);

    DynamicPrintConfig* selected_printer_config = wxGetApp().preset_bundle->physical_printers.get_selected_printer_config();
    const auto print_host_opt = selected_printer_config ? selected_printer_config->option<ConfigOptionString>("print_host") : nullptr;
    const bool send_gcode_shown = print_host_opt != nullptr && !print_host_opt->value.empty();
    
    // when a background processing is ON, export_btn and/or send_btn are showing
    if (get_config_bool("background_processing"))
    {
	    RemovableDriveManager::RemovableDrivesStatus removable_media_status = wxGetApp().removable_drive_manager()->status();
		if (sidebar->show_reslice(false) |
			sidebar->show_export(true) |
			sidebar->show_send(send_gcode_shown) |
			sidebar->show_export_removable(removable_media_status.has_removable_drives))
//			sidebar->show_eject(removable_media_status.has_eject))
            sidebar->Layout();
    }
    else
    {
	    RemovableDriveManager::RemovableDrivesStatus removable_media_status;
	    if (! ready_to_slice) 
	    	removable_media_status = wxGetApp().removable_drive_manager()->status();
        if (sidebar->show_reslice(ready_to_slice) |
            sidebar->show_export(!ready_to_slice) |
            sidebar->show_send(send_gcode_shown && !ready_to_slice) |
			sidebar->show_export_removable(!ready_to_slice && removable_media_status.has_removable_drives))
//            sidebar->show_eject(!ready_to_slice && removable_media_status.has_eject))
            sidebar->Layout();
    }
}

void Plater::priv::enter_gizmos_stack()
{
    assert(m_undo_redo_stack_active == &m_undo_redo_stack_main);
    if (m_undo_redo_stack_active == &m_undo_redo_stack_main) {
        m_undo_redo_stack_active = &m_undo_redo_stack_gizmos;
        assert(m_undo_redo_stack_active->empty());
        // Take the initial snapshot of the gizmos.
        // Not localized on purpose, the text will never be shown to the user.
        this->take_snapshot(std::string("Gizmos-Initial"));
    }
}

void Plater::priv::leave_gizmos_stack()
{
    assert(m_undo_redo_stack_active == &m_undo_redo_stack_gizmos);
    if (m_undo_redo_stack_active == &m_undo_redo_stack_gizmos) {
        assert(! m_undo_redo_stack_active->empty());
        m_undo_redo_stack_active->clear();
        m_undo_redo_stack_active = &m_undo_redo_stack_main;
    }
}

int Plater::priv::get_active_snapshot_index()
{
    const size_t active_snapshot_time = this->undo_redo_stack().active_snapshot_time();
    const std::vector<UndoRedo::Snapshot>& ss_stack = this->undo_redo_stack().snapshots();
    const auto it = std::lower_bound(ss_stack.begin(), ss_stack.end(), UndoRedo::Snapshot(active_snapshot_time));
    return it - ss_stack.begin();
}

void Plater::priv::take_snapshot(const std::string& snapshot_name, const UndoRedo::SnapshotType snapshot_type)
{
    if (m_prevent_snapshots > 0)
        return;
    assert(m_prevent_snapshots >= 0);
    UndoRedo::SnapshotData snapshot_data;
    snapshot_data.snapshot_type      = snapshot_type;
    snapshot_data.printer_technology = this->printer_technology;
    if (this->view3D->is_layers_editing_enabled())
        snapshot_data.flags |= UndoRedo::SnapshotData::VARIABLE_LAYER_EDITING_ACTIVE;
    if (this->sidebar->obj_list()->is_selected(itSettings)) {
        snapshot_data.flags |= UndoRedo::SnapshotData::SELECTED_SETTINGS_ON_SIDEBAR;
        snapshot_data.layer_range_idx = this->sidebar->obj_list()->get_selected_layers_range_idx();
    }
    else if (this->sidebar->obj_list()->is_selected(itLayer)) {
        snapshot_data.flags |= UndoRedo::SnapshotData::SELECTED_LAYER_ON_SIDEBAR;
        snapshot_data.layer_range_idx = this->sidebar->obj_list()->get_selected_layers_range_idx();
    }
    else if (this->sidebar->obj_list()->is_selected(itLayerRoot))
        snapshot_data.flags |= UndoRedo::SnapshotData::SELECTED_LAYERROOT_ON_SIDEBAR;

    // If SLA gizmo is active, ask it if it wants to trigger support generation
    // on loading this snapshot.
    if (view3D->get_canvas3d()->get_gizmos_manager().wants_reslice_supports_on_undo())
        snapshot_data.flags |= UndoRedo::SnapshotData::RECALCULATE_SLA_SUPPORTS;

    //FIXME updating the Wipe tower config values at the ModelWipeTower from the Print config.
    // This is a workaround until we refactor the Wipe Tower position / orientation to live solely inside the Model, not in the Print config.
    if (this->printer_technology == ptFFF) {
        const DynamicPrintConfig &config = wxGetApp().preset_bundle->prints.get_edited_preset().config;
        model.wipe_tower.position = Vec2d(config.opt_float("wipe_tower_x"), config.opt_float("wipe_tower_y"));
        model.wipe_tower.rotation = config.opt_float("wipe_tower_rotation_angle");
    }
    const GLGizmosManager& gizmos = view3D->get_canvas3d()->get_gizmos_manager();

    if (snapshot_type == UndoRedo::SnapshotType::ProjectSeparator && get_config_bool("clear_undo_redo_stack_on_new_project"))
        this->undo_redo_stack().clear();
    this->undo_redo_stack().take_snapshot(snapshot_name, model, view3D->get_canvas3d()->get_selection(), gizmos, snapshot_data);
    if (snapshot_type == UndoRedo::SnapshotType::LeavingGizmoWithAction) {
        // Filter all but the last UndoRedo::SnapshotType::GizmoAction in a row between the last UndoRedo::SnapshotType::EnteringGizmo and UndoRedo::SnapshotType::LeavingGizmoWithAction.
        // The remaining snapshot will be renamed to a more generic name,
        // depending on what gizmo is being left.
        assert(gizmos.get_current() != nullptr);
        std::string new_name = gizmos.get_current()->get_action_snapshot_name();
        this->undo_redo_stack().reduce_noisy_snapshots(new_name);
    } else if (snapshot_type == UndoRedo::SnapshotType::ProjectSeparator) {
        // Reset the "dirty project" flag.
        m_undo_redo_stack_main.mark_current_as_saved();
    }
    this->undo_redo_stack().release_least_recently_used();

    dirty_state.update_from_undo_redo_stack(m_undo_redo_stack_main.project_modified());

    // Save the last active preset name of a particular printer technology.
    ((this->printer_technology == ptFFF) ? m_last_fff_printer_profile_name : m_last_sla_printer_profile_name) = wxGetApp().preset_bundle->printers.get_selected_preset_name();
    BOOST_LOG_TRIVIAL(info) << "Undo / Redo snapshot taken: " << snapshot_name << ", Undo / Redo stack memory: " << Slic3r::format_memsize_MB(this->undo_redo_stack().memsize()) << log_memory_info();
}

void Plater::priv::undo()
{
    const std::vector<UndoRedo::Snapshot> &snapshots = this->undo_redo_stack().snapshots();
    auto it_current = std::lower_bound(snapshots.begin(), snapshots.end(), UndoRedo::Snapshot(this->undo_redo_stack().active_snapshot_time()));
    if (-- it_current != snapshots.begin())
        this->undo_redo_to(it_current);
}

void Plater::priv::redo()
{
    const std::vector<UndoRedo::Snapshot> &snapshots = this->undo_redo_stack().snapshots();
    auto it_current = std::lower_bound(snapshots.begin(), snapshots.end(), UndoRedo::Snapshot(this->undo_redo_stack().active_snapshot_time()));
    if (++ it_current != snapshots.end())
        this->undo_redo_to(it_current);
}

void Plater::priv::undo_redo_to(size_t time_to_load)
{
    const std::vector<UndoRedo::Snapshot> &snapshots = this->undo_redo_stack().snapshots();
    auto it_current = std::lower_bound(snapshots.begin(), snapshots.end(), UndoRedo::Snapshot(time_to_load));
    assert(it_current != snapshots.end());
    this->undo_redo_to(it_current);
}

void Plater::priv::undo_redo_to(std::vector<UndoRedo::Snapshot>::const_iterator it_snapshot)
{
    // Make sure that no updating function calls take_snapshot until we are done.
    SuppressSnapshots snapshot_supressor(q);

    bool 				temp_snapshot_was_taken 	= this->undo_redo_stack().temp_snapshot_active();
    PrinterTechnology 	new_printer_technology 		= it_snapshot->snapshot_data.printer_technology;
    bool 				printer_technology_changed 	= this->printer_technology != new_printer_technology;
    if (printer_technology_changed) {
        // Switching the printer technology when jumping forwards / backwards in time. Switch to the last active printer profile of the other type.
        std::string s_pt = (it_snapshot->snapshot_data.printer_technology == ptFFF) ? "FFF" : "SLA";
        if (!wxGetApp().check_and_save_current_preset_changes(_L("Undo / Redo is processing"), 
//            format_wxstr(_L("%1% printer was active at the time the target Undo / Redo snapshot was taken. Switching to %1% printer requires reloading of %1% presets."), s_pt)))
            format_wxstr(_L("Switching the printer technology from %1% to %2%.\n"
                            "Some %1% presets were modified, which will be lost after switching the printer technology."), s_pt =="FFF" ? "SLA" : "FFF", s_pt), false))
            // Don't switch the profiles.
            return;
    }
    // Save the last active preset name of a particular printer technology.
    ((this->printer_technology == ptFFF) ? m_last_fff_printer_profile_name : m_last_sla_printer_profile_name) = wxGetApp().preset_bundle->printers.get_selected_preset_name();
    //FIXME updating the Wipe tower config values at the ModelWipeTower from the Print config.
    // This is a workaround until we refactor the Wipe Tower position / orientation to live solely inside the Model, not in the Print config.
    if (this->printer_technology == ptFFF) {
        const DynamicPrintConfig &config = wxGetApp().preset_bundle->prints.get_edited_preset().config;
                model.wipe_tower.position = Vec2d(config.opt_float("wipe_tower_x"), config.opt_float("wipe_tower_y"));
                model.wipe_tower.rotation = config.opt_float("wipe_tower_rotation_angle");
    }
    const int layer_range_idx = it_snapshot->snapshot_data.layer_range_idx;
    // Flags made of Snapshot::Flags enum values.
    unsigned int new_flags = it_snapshot->snapshot_data.flags;
    UndoRedo::SnapshotData top_snapshot_data;
    top_snapshot_data.printer_technology = this->printer_technology;
    if (this->view3D->is_layers_editing_enabled())
        top_snapshot_data.flags |= UndoRedo::SnapshotData::VARIABLE_LAYER_EDITING_ACTIVE;
    if (this->sidebar->obj_list()->is_selected(itSettings)) {
        top_snapshot_data.flags |= UndoRedo::SnapshotData::SELECTED_SETTINGS_ON_SIDEBAR;
        top_snapshot_data.layer_range_idx = this->sidebar->obj_list()->get_selected_layers_range_idx();
    }
    else if (this->sidebar->obj_list()->is_selected(itLayer)) {
        top_snapshot_data.flags |= UndoRedo::SnapshotData::SELECTED_LAYER_ON_SIDEBAR;
        top_snapshot_data.layer_range_idx = this->sidebar->obj_list()->get_selected_layers_range_idx();
    }
    else if (this->sidebar->obj_list()->is_selected(itLayerRoot))
        top_snapshot_data.flags |= UndoRedo::SnapshotData::SELECTED_LAYERROOT_ON_SIDEBAR;
    bool   		 new_variable_layer_editing_active = (new_flags & UndoRedo::SnapshotData::VARIABLE_LAYER_EDITING_ACTIVE) != 0;
    bool         new_selected_settings_on_sidebar  = (new_flags & UndoRedo::SnapshotData::SELECTED_SETTINGS_ON_SIDEBAR) != 0;
    bool         new_selected_layer_on_sidebar     = (new_flags & UndoRedo::SnapshotData::SELECTED_LAYER_ON_SIDEBAR) != 0;
    bool         new_selected_layerroot_on_sidebar = (new_flags & UndoRedo::SnapshotData::SELECTED_LAYERROOT_ON_SIDEBAR) != 0;

    if (this->view3D->get_canvas3d()->get_gizmos_manager().wants_reslice_supports_on_undo())
        top_snapshot_data.flags |= UndoRedo::SnapshotData::RECALCULATE_SLA_SUPPORTS;

    // Disable layer editing before the Undo / Redo jump.
    if (!new_variable_layer_editing_active && view3D->is_layers_editing_enabled())
        view3D->get_canvas3d()->force_main_toolbar_left_action(view3D->get_canvas3d()->get_main_toolbar_item_id("layersediting"));

    // Make a copy of the snapshot, undo/redo could invalidate the iterator
    const UndoRedo::Snapshot snapshot_copy = *it_snapshot;
    // Do the jump in time.
    if (it_snapshot->timestamp < this->undo_redo_stack().active_snapshot_time() ?
        this->undo_redo_stack().undo(model, this->view3D->get_canvas3d()->get_selection(), this->view3D->get_canvas3d()->get_gizmos_manager(), top_snapshot_data, it_snapshot->timestamp) :
        this->undo_redo_stack().redo(model, this->view3D->get_canvas3d()->get_gizmos_manager(), it_snapshot->timestamp)) {
        if (printer_technology_changed) {
            // Switch to the other printer technology. Switch to the last printer active for that particular technology.
            AppConfig *app_config = wxGetApp().app_config;
            app_config->set("presets", "printer", (new_printer_technology == ptFFF) ? m_last_fff_printer_profile_name : m_last_sla_printer_profile_name);
            //FIXME Why are we reloading the whole preset bundle here? Please document. This is fishy and it is unnecessarily expensive.
            // Anyways, don't report any config value substitutions, they have been already reported to the user at application start up.
            wxGetApp().preset_bundle->load_presets(*app_config, ForwardCompatibilitySubstitutionRule::EnableSilent);
			// load_current_presets() calls Tab::load_current_preset() -> TabPrint::update() -> Object_list::update_and_show_object_settings_item(),
			// but the Object list still keeps pointer to the old Model. Avoid a crash by removing selection first.
			this->sidebar->obj_list()->unselect_objects();
            // Load the currently selected preset into the GUI, update the preset selection box.
            // This also switches the printer technology based on the printer technology of the active printer profile.
            wxGetApp().load_current_presets();
        }
        //FIXME updating the Print config from the Wipe tower config values at the ModelWipeTower.
        // This is a workaround until we refactor the Wipe Tower position / orientation to live solely inside the Model, not in the Print config.
        if (this->printer_technology == ptFFF) {
            const DynamicPrintConfig &current_config = wxGetApp().preset_bundle->prints.get_edited_preset().config;
            Vec2d 					  current_position(current_config.opt_float("wipe_tower_x"), current_config.opt_float("wipe_tower_y"));
            double 					  current_rotation = current_config.opt_float("wipe_tower_rotation_angle");
            if (current_position != model.wipe_tower.position || current_rotation != model.wipe_tower.rotation) {
                DynamicPrintConfig new_config;
                new_config.set_key_value("wipe_tower_x", new ConfigOptionFloat(model.wipe_tower.position.x()));
                new_config.set_key_value("wipe_tower_y", new ConfigOptionFloat(model.wipe_tower.position.y()));
                new_config.set_key_value("wipe_tower_rotation_angle", new ConfigOptionFloat(model.wipe_tower.rotation));
                Tab *tab_print = wxGetApp().get_tab(Preset::TYPE_PRINT);
                tab_print->load_config(new_config);
                tab_print->update_dirty();
            }
        }
        // set selection mode for ObjectList on sidebar
        this->sidebar->obj_list()->set_selection_mode(new_selected_settings_on_sidebar  ? ObjectList::SELECTION_MODE::smSettings :
                                                      new_selected_layer_on_sidebar     ? ObjectList::SELECTION_MODE::smLayer :
                                                      new_selected_layerroot_on_sidebar ? ObjectList::SELECTION_MODE::smLayerRoot :
                                                                                          ObjectList::SELECTION_MODE::smUndef);
        if (new_selected_settings_on_sidebar || new_selected_layer_on_sidebar)
            this->sidebar->obj_list()->set_selected_layers_range_idx(layer_range_idx);

        this->update_after_undo_redo(snapshot_copy, temp_snapshot_was_taken);
        // Enable layer editing after the Undo / Redo jump.
        if (! view3D->is_layers_editing_enabled() && this->layers_height_allowed() && new_variable_layer_editing_active)
            view3D->get_canvas3d()->force_main_toolbar_left_action(view3D->get_canvas3d()->get_main_toolbar_item_id("layersediting"));
    }

    dirty_state.update_from_undo_redo_stack(m_undo_redo_stack_main.project_modified());
}

void Plater::priv::update_after_undo_redo(const UndoRedo::Snapshot& snapshot, bool /* temp_snapshot_was_taken */)
{
    this->view3D->get_canvas3d()->get_selection().clear();
    // Update volumes from the deserializd model, always stop / update the background processing (for both the SLA and FFF technologies).
    this->update((unsigned int)UpdateParams::FORCE_BACKGROUND_PROCESSING_UPDATE | (unsigned int)UpdateParams::POSTPONE_VALIDATION_ERROR_MESSAGE);
    // Release old snapshots if the memory allocated is excessive. This may remove the top most snapshot if jumping to the very first snapshot.
    //if (temp_snapshot_was_taken)
    // Release the old snapshots always, as it may have happened, that some of the triangle meshes got deserialized from the snapshot, while some
    // triangle meshes may have gotten released from the scene or the background processing, therefore now being calculated into the Undo / Redo stack size.
        this->undo_redo_stack().release_least_recently_used();
    //YS_FIXME update obj_list from the deserialized model (maybe store ObjectIDs into the tree?) (no selections at this point of time)
    this->view3D->get_canvas3d()->get_selection().set_deserialized(GUI::Selection::EMode(this->undo_redo_stack().selection_deserialized().mode), this->undo_redo_stack().selection_deserialized().volumes_and_instances);
    this->view3D->get_canvas3d()->get_gizmos_manager().update_after_undo_redo(snapshot);

    wxGetApp().obj_list()->update_after_undo_redo();

    if (wxGetApp().get_mode() == comSimple && model_has_advanced_features(this->model)) {
        // If the user jumped to a snapshot that require user interface with advanced features, switch to the advanced mode without asking.
        // There is a little risk of surprising the user, as he already must have had the advanced or expert mode active for such a snapshot to be taken.
        if (wxGetApp().save_mode(comAdvanced))
            view3D->set_as_dirty();
    }

	// this->update() above was called with POSTPONE_VALIDATION_ERROR_MESSAGE, so that if an error message was generated when updating the back end, it would not open immediately, 
	// but it would be saved to be show later. Let's do it now. We do not want to display the message box earlier, because on Windows & OSX the message box takes over the message
	// queue pump, which in turn executes the rendering function before a full update after the Undo / Redo jump.
	this->show_delayed_error_message();

    //FIXME what about the state of the manipulators?
    //FIXME what about the focus? Cursor in the side panel?

    BOOST_LOG_TRIVIAL(info) << "Undo / Redo snapshot reloaded. Undo / Redo stack memory: " << Slic3r::format_memsize_MB(this->undo_redo_stack().memsize()) << log_memory_info();
}

void Plater::priv::bring_instance_forward() const
{
#ifdef __APPLE__
    wxGetApp().other_instance_message_handler()->bring_instance_forward();
    return;
#endif //__APPLE__
    if (main_frame == nullptr) {
        BOOST_LOG_TRIVIAL(debug) << "Couldnt bring instance forward - mainframe is null";
        return;
    }
    BOOST_LOG_TRIVIAL(debug) << "prusaslicer window going forward";
    //this code maximize app window on Fedora
    {
        main_frame->Iconize(false);
        if (main_frame->IsMaximized())
            main_frame->Maximize(true);
        else
            main_frame->Maximize(false);
    }
    //this code maximize window on Ubuntu
    {
        main_frame->Restore();
        wxGetApp().GetTopWindow()->SetFocus();  // focus on my window
        wxGetApp().GetTopWindow()->Raise();  // bring window to front
        wxGetApp().GetTopWindow()->Show(true); // show the window
    }
}

void Sidebar::set_btn_label(const ActionButtonType btn_type, const wxString& label) const
{
    switch (btn_type)
    {
        case ActionButtonType::abReslice:   p->btn_reslice->SetLabelText(label);        break;
        case ActionButtonType::abExport:    p->btn_export_gcode->SetLabelText(label);   break;
        case ActionButtonType::abSendGCode: /*p->btn_send_gcode->SetLabelText(label);*/     break;
    }
}

// Plater / Public

Plater::Plater(wxWindow *parent, MainFrame *main_frame)
    : wxPanel(parent, wxID_ANY, wxDefaultPosition, wxGetApp().get_min_size(parent))
    , p(new priv(this, main_frame))
{
    // Initialization performed in the private c-tor
}

bool Plater::is_project_dirty() const { return p->is_project_dirty(); }
bool Plater::is_presets_dirty() const { return p->is_presets_dirty(); }
void Plater::update_project_dirty_from_presets() { p->update_project_dirty_from_presets(); }
int  Plater::save_project_if_dirty(const wxString& reason) { return p->save_project_if_dirty(reason); }
void Plater::reset_project_dirty_after_save() { p->reset_project_dirty_after_save(); }
void Plater::reset_project_dirty_initial_presets() { p->reset_project_dirty_initial_presets(); }
#if ENABLE_PROJECT_DIRTY_STATE_DEBUG_WINDOW
void Plater::render_project_state_debug_window() const { p->render_project_state_debug_window(); }
#endif // ENABLE_PROJECT_DIRTY_STATE_DEBUG_WINDOW

Sidebar&        Plater::sidebar()           { return *p->sidebar; }
const Model&    Plater::model() const       { return p->model; }
Model&          Plater::model()             { return p->model; }
const Print&    Plater::fff_print() const   { return p->fff_print; }
Print&          Plater::fff_print()         { return p->fff_print; }
const SLAPrint& Plater::sla_print() const   { return p->sla_print; }
SLAPrint&       Plater::sla_print()         { return p->sla_print; }

bool Plater::is_project_temp() const
{
    return false;
}

void Plater::new_project()
{
    if (int saved_project = p->save_project_if_dirty(_L("Creating a new project while the current project is modified.")); saved_project == wxID_CANCEL)
        return;
    else {
        wxString header = _L("Creating a new project while some presets are modified.") + "\n" + 
                          (saved_project == wxID_YES ? _L("You can keep presets modifications to the new project or discard them") :
                          _L("You can keep presets modifications to the new project, discard them or save changes as new presets.\n"
                             "Note, if changes will be saved then new project wouldn't keep them"));
        int act_buttons = ActionButtons::KEEP;
        if (saved_project == wxID_NO)
            act_buttons |= ActionButtons::SAVE;
        if (!wxGetApp().check_and_keep_current_preset_changes(_L("Creating a new project"), header, act_buttons))
            return;
    }

    p->select_view_3D("3D");
    take_snapshot(_L("New Project"), UndoRedo::SnapshotType::ProjectSeparator);
    Plater::SuppressSnapshots suppress(this);
    reset();
    // Save the names of active presets and project specific config into ProjectDirtyStateManager.
    reset_project_dirty_initial_presets();
    // Make a copy of the active presets for detecting changes in preset values.
    wxGetApp().update_saved_preset_from_current_preset();
    // Update Project dirty state, update application title bar.
    update_project_dirty_from_presets();
}

void Plater::load_project()
{
    if (!wxGetApp().can_load_project())
        return;

    // Ask user for a project file name.
    wxString input_file;
    wxGetApp().load_project(this, input_file);
    // And finally load the new project.
    load_project(input_file);
}

void Plater::load_project(const wxString& filename)
{
    if (filename.empty())
        return;

    // Take the Undo / Redo snapshot.
    Plater::TakeSnapshot snapshot(this, _L("Load Project") + ": " + wxString::FromUTF8(into_path(filename).stem().string().c_str()), UndoRedo::SnapshotType::ProjectSeparator);

    p->reset();

    if (! load_files({ into_path(filename) }).empty()) {
        // At least one file was loaded.
        p->set_project_filename(filename);
        // Save the names of active presets and project specific config into ProjectDirtyStateManager.
        reset_project_dirty_initial_presets();
        // Make a copy of the active presets for detecting changes in preset values.
        wxGetApp().update_saved_preset_from_current_preset();
        // Update Project dirty state, update application title bar.
        update_project_dirty_from_presets();
    }
}

void Plater::add_model(bool imperial_units/* = false*/)
{
    wxArrayString input_files;
    wxGetApp().import_model(this, input_files);
    if (input_files.empty())
        return;

    std::vector<fs::path> paths;
    for (const auto &file : input_files)
        paths.emplace_back(into_path(file));

    wxString snapshot_label;
    assert(! paths.empty());
    if (paths.size() == 1) {
        snapshot_label = _L("Import Object");
        snapshot_label += ": ";
        snapshot_label += wxString::FromUTF8(paths.front().filename().string().c_str());
    } else {
        snapshot_label = _L("Import Objects");
        snapshot_label += ": ";
        snapshot_label += wxString::FromUTF8(paths.front().filename().string().c_str());
        for (size_t i = 1; i < paths.size(); ++ i) {
            snapshot_label += ", ";
            snapshot_label += wxString::FromUTF8(paths[i].filename().string().c_str());
        }
    }

    Plater::TakeSnapshot snapshot(this, snapshot_label);
    if (! load_files(paths, true, false, imperial_units).empty())
        wxGetApp().mainframe->update_title();
}

void Plater::import_zip_archive()
{
   wxString input_file;
   wxGetApp().import_zip(this, input_file);
   if (input_file.empty())
       return;

   wxArrayString arr;
   arr.Add(input_file);
   load_files(arr, false);
}

void Plater::import_sl1_archive()
{
    auto &w = get_ui_job_worker();
    if (w.is_idle() && p->m_sla_import_dlg->ShowModal() == wxID_OK) {
        p->take_snapshot(_L("Import SLA archive"));
        replace_job(w, std::make_unique<SLAImportJob>(p->m_sla_import_dlg));
    }
}

void Plater::extract_config_from_project()
{
    wxString input_file;
    wxGetApp().load_project(this, input_file);

    if (! input_file.empty())
        load_files({ into_path(input_file) }, false, true);
}

void Plater::load_gcode()
{
    // Ask user for a gcode file name.
    wxString input_file;
    wxGetApp().load_gcode(this, input_file);
    // And finally load the gcode file.
    load_gcode(input_file);
}

void Plater::load_gcode(const wxString& filename)
{
    if (! is_gcode_file(into_u8(filename)) || m_last_loaded_gcode == filename)
        return;

    m_last_loaded_gcode = filename;

    // cleanup view before to start loading/processing
    p->gcode_result.reset();
    reset_gcode_toolpaths();
    p->preview->reload_print(false);
    p->get_current_canvas3D()->render();

    wxBusyCursor wait;

    // process gcode
    GCodeProcessor processor;
    try
    {
        processor.process_file(filename.ToUTF8().data());
    }
    catch (const std::exception& ex)
    {
        show_error(this, ex.what());
        return;
    }
    p->gcode_result = std::move(processor.extract_result());

    // show results
    try
    {
        p->preview->reload_print(false);
    }
    catch (const std::exception&)
    {
        wxEndBusyCursor();
        p->gcode_result.reset();
        reset_gcode_toolpaths();
        set_default_bed_shape();
        p->preview->reload_print(false);
        p->get_current_canvas3D()->render();
        MessageDialog(this, _L("The selected file") + ":\n" + filename + "\n" + _L("does not contain valid gcode."),
            wxString(GCODEVIEWER_APP_NAME) + " - " + _L("Error while loading .gcode file"), wxOK | wxICON_WARNING | wxCENTRE).ShowModal();
        set_project_filename(wxEmptyString);
        return;
    }
    p->preview->get_canvas3d()->zoom_to_gcode();

    if (p->preview->get_canvas3d()->get_gcode_layers_zs().empty()) {
        wxEndBusyCursor();
        //wxMessageDialog(this, _L("The selected file") + ":\n" + filename + "\n" + _L("does not contain valid gcode."),
        MessageDialog(this, _L("The selected file") + ":\n" + filename + "\n" + _L("does not contain valid gcode."),
            wxString(GCODEVIEWER_APP_NAME) + " - " + _L("Error while loading .gcode file"), wxOK | wxICON_WARNING | wxCENTRE).ShowModal();
        set_project_filename(wxEmptyString);
    }
    else
        set_project_filename(filename);
}

void Plater::reload_gcode_from_disk()
{
    wxString filename(m_last_loaded_gcode);
    m_last_loaded_gcode.clear();
    load_gcode(filename);
}

static std::string rename_file(const std::string& filename, const std::string& extension)
{
    const boost::filesystem::path src_path(filename);
    std::string src_stem = src_path.stem().string();
    int value = 0;
    if (src_stem.back() == ')') {
        const size_t pos = src_stem.find_last_of('(');
        if (pos != std::string::npos) {
            const std::string value_str = src_stem.substr(pos + 1, src_stem.length() - pos);
            try
            {
                value = std::stoi(value_str);
                src_stem = src_stem.substr(0, pos);
            }
            catch (...)
            {
                // do nothing
            }
        }
    }

    boost::filesystem::path dst_path(filename);
    dst_path.remove_filename();
    dst_path /= src_stem + "(" + std::to_string(value + 1) + ")" + extension;
    return dst_path.string();
}

void Plater::convert_gcode_to_ascii()
{
    // Ask user for a gcode file name.
    wxString input_file;
    wxGetApp().load_gcode(this, input_file);
    if (input_file.empty())
        return;

    // Open source file
    FilePtr in_file{ boost::nowide::fopen(into_u8(input_file).c_str(), "rb") };
    if (in_file.f == nullptr) {
        MessageDialog msg_dlg(this, _L("Unable to open the selected file."), _L("Error"), wxICON_ERROR | wxOK);
        msg_dlg.ShowModal();
        return;
    }

    // Set out filename
    const boost::filesystem::path input_path(into_u8(input_file));
    boost::filesystem::path output_path(into_u8(input_file));
    std::string output_file = output_path.replace_extension("gcode").string();

    if (input_file == output_file) {
        using namespace bgcode::core;
        EResult res = is_valid_binary_gcode(*in_file.f);
        if (res == EResult::InvalidMagicNumber) {
            MessageDialog msg_dlg(this, _L("The selected file is already in ASCII format."), _L("Warning"), wxOK);
            msg_dlg.ShowModal();
            return;
        }
        else {
            output_file = rename_file(output_file, ".gcode");
            wxString msg = GUI::format_wxstr("The converted binary G-code file has '.gcode' extension.\n"
                "The exported file will be renamed to:\n\n%1%\n\nDo you want to continue?", output_file);
            MessageDialog msg_dlg(this, msg, _L("Warning"), wxYES_NO);
            if (msg_dlg.ShowModal() != wxID_YES)
                return;
        }
    }

    const bool exists = boost::filesystem::exists(output_file);
    if (exists) {
        MessageDialog msg_dlg(this, GUI::format_wxstr(_L("File %1% already exists. Do you wish to overwrite it?"), output_file), _L("Notice"), wxYES_NO);
        if (msg_dlg.ShowModal() != wxID_YES)
            return;
    }

    // Open destination file
    FilePtr out_file{ boost::nowide::fopen(output_file.c_str(), "wb") };
    if (out_file.f == nullptr) {
        MessageDialog msg_dlg(this, _L("Unable to open output file."), _L("Error"), wxICON_ERROR | wxOK);
        msg_dlg.ShowModal();
        return;
    }

    // Perform conversion
    {
        wxBusyCursor busy;
        using namespace bgcode::core;
        EResult res = bgcode::convert::from_binary_to_ascii(*in_file.f, *out_file.f, true);
        if (res == EResult::InvalidMagicNumber) {
            in_file.close();
            out_file.close();
            boost::filesystem::copy_file(input_path, output_path, boost::filesystem::copy_option::overwrite_if_exists);
        }
        else if (res != EResult::Success) {
            MessageDialog msg_dlg(this, _L(std::string(translate_result(res))), _L("Error converting G-code file"), wxICON_INFORMATION | wxOK);
            msg_dlg.ShowModal();
            out_file.close();
            boost::nowide::remove(output_file.c_str());
            return;
        }
    }

    MessageDialog msg_dlg(this, Slic3r::GUI::format_wxstr("%1%\n%2%", _L("Successfully created G-code ASCII file"), output_file),
                          _L("Convert G-code file to ASCII format"), wxICON_ERROR | wxOK);
    msg_dlg.ShowModal();
}

void Plater::convert_gcode_to_binary()
{
    // Ask user for a gcode file name.
    wxString input_file;
    wxGetApp().load_gcode(this, input_file);
    if (input_file.empty())
        return;

    // Open source file
    FilePtr in_file{ boost::nowide::fopen(into_u8(input_file).c_str(), "rb") };
    if (in_file.f == nullptr) {
        MessageDialog msg_dlg(this, _L("Unable to open the selected file."), _L("Error"), wxICON_ERROR | wxOK);
        msg_dlg.ShowModal();
        return;
    }

    // Set out filename
    const boost::filesystem::path input_path(into_u8(input_file));
    boost::filesystem::path output_path(into_u8(input_file));
    std::string output_file = output_path.replace_extension("bgcode").string();

    if (input_file == output_file) {
        using namespace bgcode::core;
        EResult res = is_valid_binary_gcode(*in_file.f);
        if (res == EResult::Success) {
            MessageDialog msg_dlg(this, _L("The selected file is already in binary format."), _L("Warning"), wxOK);
            msg_dlg.ShowModal();
            return;
        }
        else {
            output_file = rename_file(output_file, ".bgcode");
            wxString msg = GUI::format_wxstr("The converted ASCII G-code file has '.bgcode' extension.\n"
                "The exported file will be renamed to:\n\n%1%\n\nDo you want to continue?", output_file);
            MessageDialog msg_dlg(this, msg, _L("Warning"), wxYES_NO);
            if (msg_dlg.ShowModal() != wxID_YES)
                return;
        }
    }

    const bool exists = boost::filesystem::exists(output_file);
    if (exists) {
        MessageDialog msg_dlg(this, GUI::format_wxstr(_L("File %1% already exists. Do you wish to overwrite it?"), output_file), _L("Notice"), wxYES_NO);
        if (msg_dlg.ShowModal() != wxID_YES)
            return;
    }

    // Open destination file
    FilePtr out_file{ boost::nowide::fopen(output_file.c_str(), "wb") };
    if (out_file.f == nullptr) {
        MessageDialog msg_dlg(this, _L("Unable to open output file."), _L("Error"), wxICON_ERROR | wxOK);
        msg_dlg.ShowModal();
        return;
    }

    // Perform conversion
    {
        wxBusyCursor busy;
        using namespace bgcode::core;
        const bgcode::binarize::BinarizerConfig& binarizer_config = GCodeProcessor::get_binarizer_config();
        const EResult res = bgcode::convert::from_ascii_to_binary(*in_file.f, *out_file.f, binarizer_config);
        if (res == EResult::AlreadyBinarized) {
            in_file.close();
            out_file.close();
            boost::filesystem::copy_file(input_path, output_path, boost::filesystem::copy_option::overwrite_if_exists);
        }
        else if (res != EResult::Success) {
            MessageDialog msg_dlg(this, _L(std::string(translate_result(res))), _L("Error converting G-code file"), wxICON_INFORMATION | wxOK);
            msg_dlg.ShowModal();
            out_file.close();
            boost::nowide::remove(output_file.c_str());
            return;
        }
    }

    MessageDialog msg_dlg(this, Slic3r::GUI::format_wxstr("%1%\n%2%", _L("Successfully created G-code binary file"), output_file),
                         _L("Convert G-code file to binary format"), wxICON_ERROR | wxOK);
    msg_dlg.ShowModal();
}

void Plater::refresh_print()
{
    p->preview->refresh_print();
}

std::vector<size_t> Plater::load_files(const std::vector<fs::path>& input_files, bool load_model, bool load_config, bool imperial_units /*= false*/) { return p->load_files(input_files, load_model, load_config, imperial_units); }

// To be called when providing a list of files to the GUI slic3r on command line.
std::vector<size_t> Plater::load_files(const std::vector<std::string>& input_files, bool load_model, bool load_config, bool imperial_units /*= false*/)
{
    std::vector<fs::path> paths;
    paths.reserve(input_files.size());
    for (const std::string& path : input_files)
        paths.emplace_back(path);
    return p->load_files(paths, load_model, load_config, imperial_units);
}


class LoadProjectsDialog : public DPIDialog
{
    int m_action{ 0 };
    bool m_all { false };
    wxComboBox* m_combo_project { nullptr };
    wxComboBox* m_combo_config { nullptr };
public:
    enum class LoadProjectOption : unsigned char
    {
        Unknown,
        AllGeometry,
        AllNewWindow,
        OneProject,
        OneConfig
    };

    LoadProjectsDialog(const std::vector<fs::path>& paths);

    int get_action() const { return m_action + 1; }
    bool get_all() const { return m_all; }
    int get_selected() const 
    { 
        if (m_combo_project && m_combo_project->IsEnabled()) 
            return m_combo_project->GetSelection(); 
        else if (m_combo_config && m_combo_config->IsEnabled()) 
            return m_combo_config->GetSelection(); 
        else 
            return -1;
    }
protected:
    void on_dpi_changed(const wxRect& suggested_rect) override;
};

LoadProjectsDialog::LoadProjectsDialog(const std::vector<fs::path>& paths)
    : DPIDialog(static_cast<wxWindow*>(wxGetApp().mainframe), wxID_ANY,
        format_wxstr(_L("%1% - Multiple projects file"), SLIC3R_APP_NAME), wxDefaultPosition,
        wxDefaultSize, wxDEFAULT_DIALOG_STYLE)
{
    SetFont(wxGetApp().normal_font());

    wxBoxSizer* main_sizer = new wxBoxSizer(wxVERTICAL);
    bool contains_projects = !paths.empty();
    bool instances_allowed = !wxGetApp().app_config->get_bool("single_instance");
    if (contains_projects)
        main_sizer->Add(new wxStaticText(this, wxID_ANY,
            get_wraped_wxString(_L("There are several files being loaded, including Project files.") + "\n" + _L("Select an action to apply to all files."))), 0, wxEXPAND | wxALL, 10);
    else 
        main_sizer->Add(new wxStaticText(this, wxID_ANY,
            get_wraped_wxString(_L("There are several files being loaded.") + "\n" + _L("Select an action to apply to all files."))), 0, wxEXPAND | wxALL, 10);

    wxStaticBox* action_stb = new wxStaticBox(this, wxID_ANY, _L("Action"));
    if (!wxOSX) action_stb->SetBackgroundStyle(wxBG_STYLE_PAINT);
    action_stb->SetFont(wxGetApp().normal_font());
    
    if (contains_projects) {
        wxArrayString filenames;
        for (const fs::path& path : paths) {
            filenames.push_back(from_u8(path.filename().string()));
        }
        m_combo_project = new wxComboBox(this, wxID_ANY, wxEmptyString, wxDefaultPosition, wxDefaultSize, filenames, wxCB_READONLY);
        m_combo_project->SetValue(filenames.front());
        m_combo_project->Enable(false);
       
        m_combo_config = new wxComboBox(this, wxID_ANY, wxEmptyString, wxDefaultPosition, wxDefaultSize, filenames, wxCB_READONLY);
        m_combo_config->SetValue(filenames.front());
        m_combo_config->Enable(false);
    }
    wxStaticBoxSizer* stb_sizer = new wxStaticBoxSizer(action_stb, wxVERTICAL);
    int id = 0;
  
    // all geometry
    wxRadioButton* btn = new wxRadioButton(this, wxID_ANY, _L("Import 3D models"), wxDefaultPosition, wxDefaultSize, id == 0 ? wxRB_GROUP : 0);
    btn->SetValue(id == m_action);
    btn->Bind(wxEVT_RADIOBUTTON, [this, id, contains_projects](wxCommandEvent&) {
        m_action = id;
        if (contains_projects) {
            m_combo_project->Enable(false);
            m_combo_config->Enable(false);
        }
        });
    stb_sizer->Add(btn, 0, wxEXPAND | wxTOP, 5);
    id++;
    // all new window
    if (instances_allowed) {
        btn = new wxRadioButton(this, wxID_ANY, _L("Start a new instance of PrusaSlicer"), wxDefaultPosition, wxDefaultSize, id == 0 ? wxRB_GROUP : 0);
        btn->SetValue(id == m_action);
        btn->Bind(wxEVT_RADIOBUTTON, [this, id, contains_projects](wxCommandEvent&) {
            m_action = id;
            if (contains_projects) {
                m_combo_project->Enable(false);
                m_combo_config->Enable(false);
            }
            });
        stb_sizer->Add(btn, 0, wxEXPAND | wxTOP, 5);
    }
    id++; // IMPORTANT TO ALWAYS UP THE ID EVEN IF OPTION IS NOT ADDED!
    if (contains_projects) {
        // one project
        btn = new wxRadioButton(this, wxID_ANY, _L("Select one to load as project"), wxDefaultPosition, wxDefaultSize, id == 0 ? wxRB_GROUP : 0);
        btn->SetValue(false);
        btn->Bind(wxEVT_RADIOBUTTON, [this, id](wxCommandEvent&) {
            m_action = id;
            m_combo_project->Enable(true);
            m_combo_config->Enable(false);
        });
        stb_sizer->Add(btn, 0, wxEXPAND | wxTOP, 5);
        stb_sizer->Add(m_combo_project, 0, wxEXPAND | wxTOP, 5);
        // one config
        id++;
        btn = new wxRadioButton(this, wxID_ANY, _L("Select only one file to load the configuration."), wxDefaultPosition, wxDefaultSize, id == 0 ? wxRB_GROUP : 0);
        btn->SetValue(id == m_action);
        btn->Bind(wxEVT_RADIOBUTTON, [this, id, instances_allowed](wxCommandEvent&) {
            m_action = id;
            if (instances_allowed)
                m_combo_project->Enable(false);
            m_combo_config->Enable(true);
            });
        stb_sizer->Add(btn, 0, wxEXPAND | wxTOP, 5);
        stb_sizer->Add(m_combo_config, 0, wxEXPAND | wxTOP, 5);
    }


    main_sizer->Add(stb_sizer, 1, wxEXPAND | wxRIGHT | wxLEFT, 10);
    wxBoxSizer* bottom_sizer = new wxBoxSizer(wxHORIZONTAL);
    bottom_sizer->Add(CreateStdDialogButtonSizer(wxOK | wxCANCEL), 0, wxEXPAND | wxLEFT, 5);
    main_sizer->Add(bottom_sizer, 0, wxEXPAND | wxALL, 10);
    SetSizer(main_sizer);
    main_sizer->SetSizeHints(this);

    // Update DarkUi just for buttons
    wxGetApp().UpdateDlgDarkUI(this, true);
}

void LoadProjectsDialog::on_dpi_changed(const wxRect& suggested_rect)
{
    const int em = em_unit();
    SetMinSize(wxSize(65 * em, 30 * em));
    Fit();
    Refresh();
}




bool Plater::preview_zip_archive(const boost::filesystem::path& archive_path)
{
    //std::vector<fs::path> unzipped_paths;
    std::vector<fs::path> non_project_paths;
    std::vector<fs::path> project_paths;
    try
    {
        mz_zip_archive archive;
        mz_zip_zero_struct(&archive);

        if (!open_zip_reader(&archive, archive_path.string())) {
            // TRN %1% is archive path
            std::string err_msg = GUI::format(_u8L("Loading of a ZIP archive on path %1% has failed."), archive_path.string());
            throw Slic3r::FileIOError(err_msg);
        }
        mz_uint num_entries = mz_zip_reader_get_num_files(&archive);
        mz_zip_archive_file_stat stat;
        // selected_paths contains paths and its uncompressed size. The size is used to distinguish between files with same path.
        std::vector<std::pair<fs::path, size_t>> selected_paths;
        FileArchiveDialog dlg(static_cast<wxWindow*>(wxGetApp().mainframe), &archive, selected_paths);
        if (dlg.ShowModal() == wxID_OK)
        {      
            std::string archive_path_string = archive_path.string();
            archive_path_string = archive_path_string.substr(0, archive_path_string.size() - 4);
            fs::path archive_dir(wxStandardPaths::Get().GetTempDir().utf8_str().data());
           
            for (auto& path_w_size : selected_paths) {
                const fs::path& path = path_w_size.first;
                size_t size = path_w_size.second;
                // find path in zip archive
                for (mz_uint i = 0; i < num_entries; ++i) {
                    if (mz_zip_reader_file_stat(&archive, i, &stat)) {
                        if (size != stat.m_uncomp_size) // size must fit
                            continue;
                        wxString wname = boost::nowide::widen(stat.m_filename);
                        std::string name = boost::nowide::narrow(wname);
                        fs::path archive_path(name);

                        std::string extra(1024, 0);
                        size_t extra_size = mz_zip_reader_get_filename_from_extra(&archive, i, extra.data(), extra.size());
                        if (extra_size > 0) {
                            archive_path = fs::path(extra.substr(0, extra_size));
                            name = archive_path.string();
                        }

                        if (archive_path.empty())
                            continue;
                        if (path != archive_path) 
                            continue;
                        // decompressing
                        try
                        {
                            std::replace(name.begin(), name.end(), '\\', '/');
                            // rename if file exists
                            std::string filename = path.filename().string();
                            std::string extension = boost::filesystem::extension(path);
                            std::string just_filename = filename.substr(0, filename.size() - extension.size());
                            std::string final_filename = just_filename;

                            size_t version = 0;
                            while (fs::exists(archive_dir / (final_filename + extension)))
                            {
                                ++version;
                                final_filename = just_filename + "(" + std::to_string(version) + ")";
                            }
                            filename = final_filename + extension;
                            fs::path final_path = archive_dir / filename;
                            std::string buffer((size_t)stat.m_uncomp_size, 0);
                            // Decompress action. We already has correct file index in stat structure. 
                            mz_bool res = mz_zip_reader_extract_to_mem(&archive, stat.m_file_index, (void*)buffer.data(), (size_t)stat.m_uncomp_size, 0);
                            if (res == 0) {
                                // TRN: First argument = path to file, second argument = error description
                                wxString error_log = GUI::format_wxstr(_L("Failed to unzip file to %1%: %2%"), final_path.string(), mz_zip_get_error_string(mz_zip_get_last_error(&archive)));
                                BOOST_LOG_TRIVIAL(error) << error_log;
                                show_error(nullptr, error_log);
                                break;
                            }
                            // write buffer to file
                            fs::fstream file(final_path, std::ios::out | std::ios::binary | std::ios::trunc);
                            file.write(buffer.c_str(), buffer.size());
                            file.close();
                            if (!fs::exists(final_path)) {
                                wxString error_log = GUI::format_wxstr(_L("Failed to find unzipped file at %1%. Unzipping of file has failed."), final_path.string());
                                BOOST_LOG_TRIVIAL(error) << error_log;
                                show_error(nullptr, error_log);
                                break;
                            }
                            BOOST_LOG_TRIVIAL(info) << "Unzipped " << final_path;
                            if (!boost::algorithm::iends_with(filename, ".3mf") && !boost::algorithm::iends_with(filename, ".amf")) {
                                non_project_paths.emplace_back(final_path);
                                break;
                            }
                            // if 3mf - read archive headers to find project file
                            if ((boost::algorithm::iends_with(filename, ".3mf") && !is_project_3mf(final_path.string())) ||
                                (boost::algorithm::iends_with(filename, ".amf") && !boost::algorithm::iends_with(filename, ".zip.amf"))) {
                                non_project_paths.emplace_back(final_path);
                                break;
                            }

                            project_paths.emplace_back(final_path);
                            break;
                        }
                        catch (const std::exception& e)
                        {
                            // ensure the zip archive is closed and rethrow the exception
                            close_zip_reader(&archive);
                            throw Slic3r::FileIOError(e.what());
                        }
                    }
                }
            }
            close_zip_reader(&archive);
            if (non_project_paths.size() + project_paths.size() != selected_paths.size())
                BOOST_LOG_TRIVIAL(error) << "Decompresing of archive did not retrieve all files. Expected files: " 
                                         << selected_paths.size() 
                                         << " Decopressed files: " 
                                         << non_project_paths.size() + project_paths.size();
        } else {
            close_zip_reader(&archive);
            return false;
        }
        
    }
    catch (const Slic3r::FileIOError& e) {
        // zip reader should be already closed or not even opened
        GUI::show_error(this, e.what());
        return false;
    }
    // none selected
    if (project_paths.empty() && non_project_paths.empty())
    {
        return false;
    }
#if 0
    // 1 project, 0 models - behave like drag n drop
    if (project_paths.size() == 1 && non_project_paths.empty())
    {
        wxArrayString aux;
        aux.Add(from_u8(project_paths.front().string()));
        load_files(aux);
        //load_files(project_paths, true, true);
        boost::system::error_code ec;
        fs::remove(project_paths.front(), ec);
        if (ec)
            BOOST_LOG_TRIVIAL(error) << ec.message();
        return true;
    }
    // 1 model (or more and other instances are not allowed), 0 projects - open geometry
    if (project_paths.empty() && (non_project_paths.size() == 1 || wxGetApp().app_config->get_bool("single_instance")))
    {
        load_files(non_project_paths, true, false);
        boost::system::error_code ec;
        fs::remove(non_project_paths.front(), ec);
        if (ec)
            BOOST_LOG_TRIVIAL(error) << ec.message();
        return true;
    }

    bool delete_after = true;

    LoadProjectsDialog dlg(project_paths);
    if (dlg.ShowModal() == wxID_OK) {
        LoadProjectsDialog::LoadProjectOption option = static_cast<LoadProjectsDialog::LoadProjectOption>(dlg.get_action());
        switch (option)
        {
        case LoadProjectsDialog::LoadProjectOption::AllGeometry: {
            load_files(project_paths, true, false);
            load_files(non_project_paths, true, false);
            break;
        }
        case LoadProjectsDialog::LoadProjectOption::AllNewWindow: {
            delete_after = false;
            for (const fs::path& path : project_paths) {
                wxString f = from_path(path);
                start_new_slicer(&f, false);
            }
            for (const fs::path& path : non_project_paths) {
                wxString f = from_path(path);
                start_new_slicer(&f, false);
            }
            break;
        }
        case LoadProjectsDialog::LoadProjectOption::OneProject: {
            int pos = dlg.get_selected();
            assert(pos >= 0 && pos < project_paths.size());
            if (wxGetApp().can_load_project())
                load_project(from_path(project_paths[pos]));
            project_paths.erase(project_paths.begin() + pos);
            load_files(project_paths, true, false);
            load_files(non_project_paths, true, false);
            break;
        }
        case LoadProjectsDialog::LoadProjectOption::OneConfig: {
            int pos = dlg.get_selected();
            assert(pos >= 0 && pos < project_paths.size());
            std::vector<fs::path> aux;
            aux.push_back(project_paths[pos]);
            load_files(aux, false, true);
            project_paths.erase(project_paths.begin() + pos);
            load_files(project_paths, true, false);
            load_files(non_project_paths, true, false);
            break;
        }
        case LoadProjectsDialog::LoadProjectOption::Unknown:
        default:
            assert(false);
            break;
        }
    }

    if (!delete_after)
        return true;
#else 
    // 1 project file and some models - behave like drag n drop of 3mf and then load models
    if (project_paths.size() == 1)
    {
        wxArrayString aux;
        aux.Add(from_u8(project_paths.front().string()));
        bool loaded3mf = load_files(aux, true);
        load_files(non_project_paths, true, false);
        boost::system::error_code ec;
        if (loaded3mf) {
            fs::remove(project_paths.front(), ec);
            if (ec)
                BOOST_LOG_TRIVIAL(error) << ec.message();
        }
        for (const fs::path& path : non_project_paths) {
            // Delete file from temp file (path variable), it will stay only in app memory.
            boost::system::error_code ec;
            fs::remove(path, ec);
            if (ec)
                BOOST_LOG_TRIVIAL(error) << ec.message();
        }
        return true;
    }

    // load all projects and all models as geometry
    load_files(project_paths, true, false);
    load_files(non_project_paths, true, false);
#endif // 0
   

    for (const fs::path& path : project_paths) {
        // Delete file from temp file (path variable), it will stay only in app memory.
        boost::system::error_code ec;
        fs::remove(path, ec);
        if (ec)
            BOOST_LOG_TRIVIAL(error) << ec.message();
    }
    for (const fs::path& path : non_project_paths) {
        // Delete file from temp file (path variable), it will stay only in app memory.
        boost::system::error_code ec;
        fs::remove(path, ec);
        if (ec)
            BOOST_LOG_TRIVIAL(error) << ec.message();
    }

    return true;
}

class ProjectDropDialog : public DPIDialog
{
    int m_action { 0 };
public:
    enum class LoadType : unsigned char
    {
        Unknown,
        OpenProject,
        LoadGeometry,
        LoadConfig,
        OpenWindow
    };
    ProjectDropDialog(const std::string& filename);

    int get_action() const { return m_action + 1; }

protected:
    void on_dpi_changed(const wxRect& suggested_rect) override;
};

ProjectDropDialog::ProjectDropDialog(const std::string& filename)
    : DPIDialog(static_cast<wxWindow*>(wxGetApp().mainframe), wxID_ANY,
        format_wxstr("%1% - %2%", SLIC3R_APP_NAME, _L("Load project file")), wxDefaultPosition,
        wxDefaultSize, wxDEFAULT_DIALOG_STYLE)
{
    SetFont(wxGetApp().normal_font());

    bool single_instance_only = wxGetApp().app_config->get_bool("single_instance");
    wxBoxSizer* main_sizer = new wxBoxSizer(wxVERTICAL);
    wxArrayString choices;
    choices.reserve(4);
    choices.Add(_L("Open as project"));
    choices.Add(_L("Import 3D models only"));
    choices.Add(_L("Import config only"));
    if (!single_instance_only)
        choices.Add(_L("Start new PrusaSlicer instance"));

    main_sizer->Add(new wxStaticText(this, wxID_ANY,
        get_wraped_wxString(_L("Select an action to apply to the file") + ": " + from_u8(filename))), 0, wxEXPAND | wxALL, 10);

    m_action = std::clamp(std::stoi(wxGetApp().app_config->get("drop_project_action")),
        static_cast<int>(LoadType::OpenProject), single_instance_only? static_cast<int>(LoadType::LoadConfig) : static_cast<int>(LoadType::OpenWindow)) - 1;

    wxStaticBox* action_stb = new wxStaticBox(this, wxID_ANY, _L("Action"));
    if (!wxOSX) action_stb->SetBackgroundStyle(wxBG_STYLE_PAINT);
    action_stb->SetFont(wxGetApp().normal_font());

    wxStaticBoxSizer* stb_sizer = new wxStaticBoxSizer(action_stb, wxVERTICAL);
    int id = 0;
    for (const wxString& label : choices) {
        wxRadioButton* btn = new wxRadioButton(this, wxID_ANY, label, wxDefaultPosition, wxDefaultSize, id == 0 ? wxRB_GROUP : 0);
        btn->SetValue(id == m_action);
        btn->Bind(wxEVT_RADIOBUTTON, [this, id](wxCommandEvent&) { m_action = id; });
        stb_sizer->Add(btn, 0, wxEXPAND | wxTOP, 5);
        id++;
    }
    main_sizer->Add(stb_sizer, 1, wxEXPAND | wxRIGHT | wxLEFT, 10);

    wxBoxSizer* bottom_sizer = new wxBoxSizer(wxHORIZONTAL);
    ::CheckBox* check = new ::CheckBox(this, _L("Don't show again"));
    check->Bind(wxEVT_CHECKBOX, [](wxCommandEvent& evt) {
        wxGetApp().app_config->set("show_drop_project_dialog", evt.IsChecked() ? "0" : "1");
        });

    bottom_sizer->Add(check, 0, wxEXPAND | wxRIGHT, 5);
    bottom_sizer->Add(CreateStdDialogButtonSizer(wxOK | wxCANCEL), 0, wxEXPAND | wxLEFT, 5);
    main_sizer->Add(bottom_sizer, 0, wxEXPAND | wxALL, 10);

    SetSizer(main_sizer);
    main_sizer->SetSizeHints(this);

    // Update DarkUi just for buttons
    wxGetApp().UpdateDlgDarkUI(this, true);
}

void ProjectDropDialog::on_dpi_changed(const wxRect& suggested_rect)
{
    const int em = em_unit();
    SetMinSize(wxSize(65 * em, 30 * em));
    Fit();
    Refresh();
}

bool Plater::load_files(const wxArrayString& filenames, bool delete_after_load/*=false*/)
{
    const std::regex pattern_drop(".*[.](stl|obj|amf|3mf|prusa|step|stp|zip)", std::regex::icase);
    const std::regex pattern_gcode_drop(".*[.](gcode|g|bgcode|bgc)", std::regex::icase);

    std::vector<fs::path> paths;

    // gcode viewer section
    if (wxGetApp().is_gcode_viewer()) {
        for (const auto& filename : filenames) {
            fs::path path(into_path(filename));
            if (std::regex_match(path.string(), pattern_gcode_drop))
                paths.push_back(std::move(path));
        }

        if (paths.size() > 1) {
            //wxMessageDialog(static_cast<wxWindow*>(this), _L("You can open only one .gcode file at a time."),
            MessageDialog(static_cast<wxWindow*>(this), _L("You can open only one .gcode file at a time."),
                wxString(SLIC3R_APP_NAME) + " - " + _L("Drag and drop G-code file"), wxCLOSE | wxICON_WARNING | wxCENTRE).ShowModal();
            return false;
        }
        else if (paths.size() == 1) {
            load_gcode(from_path(paths.front()));
            return true;
        }
        return false;
    }

    // editor section
    for (const auto& filename : filenames) {
        fs::path path(into_path(filename));
        if (std::regex_match(path.string(), pattern_drop))
            paths.push_back(std::move(path));
        else if (std::regex_match(path.string(), pattern_gcode_drop))
            start_new_gcodeviewer(&filename);
        else
            continue;
    }
    if (paths.empty())
        // Likely all paths processed were gcodes, for which a G-code viewer instance has hopefully been started.
        return false;

    // searches for project files
    for (std::vector<fs::path>::const_reverse_iterator it = paths.rbegin(); it != paths.rend(); ++it) {
        std::string filename = (*it).filename().string();

        bool handle_as_project = (boost::algorithm::iends_with(filename, ".3mf") || boost::algorithm::iends_with(filename, ".amf"));
        if (boost::algorithm::iends_with(filename, ".zip") && is_project_3mf(it->string())) {
            BOOST_LOG_TRIVIAL(warning) << "File with .zip extension is 3mf project, opening as it would have .3mf extension: " << *it;
            handle_as_project = true;
        }
        if (handle_as_project) {
            ProjectDropDialog::LoadType load_type = ProjectDropDialog::LoadType::Unknown;
            {
                if ((boost::algorithm::iends_with(filename, ".3mf") && !is_project_3mf(it->string())) ||
                    (boost::algorithm::iends_with(filename, ".amf") && !boost::algorithm::iends_with(filename, ".zip.amf")))
                    load_type = ProjectDropDialog::LoadType::LoadGeometry;
                else {
                    if (wxGetApp().app_config->get_bool("show_drop_project_dialog")) {
                        ProjectDropDialog dlg(filename);
                        if (dlg.ShowModal() == wxID_OK) {
                            int choice = dlg.get_action();
                            load_type = static_cast<ProjectDropDialog::LoadType>(choice);
                            wxGetApp().app_config->set("drop_project_action", std::to_string(choice));
                        }
                    }
                    else
                        load_type = static_cast<ProjectDropDialog::LoadType>(std::clamp(std::stoi(wxGetApp().app_config->get("drop_project_action")),
                            static_cast<int>(ProjectDropDialog::LoadType::OpenProject), static_cast<int>(ProjectDropDialog::LoadType::LoadConfig)));
                }
            }

            if (load_type == ProjectDropDialog::LoadType::Unknown)
                return false;

            switch (load_type) {
            case ProjectDropDialog::LoadType::OpenProject: {
                if (wxGetApp().can_load_project())
                    load_project(from_path(*it));
                break;
            }
            case ProjectDropDialog::LoadType::LoadGeometry: {
//                Plater::TakeSnapshot snapshot(this, _L("Import Object"));
                load_files({ *it }, true, false);
                break;
            }
            case ProjectDropDialog::LoadType::LoadConfig: {
                load_files({ *it }, false, true);
                break;
            }
            case ProjectDropDialog::LoadType::OpenWindow: {
                wxString f = from_path(*it);
                start_new_slicer(&f, false, delete_after_load);
                return false; // did not load anything to this instance
            }
            case ProjectDropDialog::LoadType::Unknown : {
                assert(false);
                break;
            }
            }

            return true;
        } else if (boost::algorithm::iends_with(filename, ".zip")) {
            return preview_zip_archive(*it);
            
        }
    }

    // other files
    wxString snapshot_label;
    assert(!paths.empty());
    if (paths.size() == 1) {
        snapshot_label = _L("Load File");
        snapshot_label += ": ";
        snapshot_label += wxString::FromUTF8(paths.front().filename().string().c_str());
    }
    else {
        snapshot_label = _L("Load Files");
        snapshot_label += ": ";
        snapshot_label += wxString::FromUTF8(paths.front().filename().string().c_str());
        for (size_t i = 1; i < paths.size(); ++i) {
            snapshot_label += ", ";
            snapshot_label += wxString::FromUTF8(paths[i].filename().string().c_str());
        }
    }
    Plater::TakeSnapshot snapshot(this, snapshot_label);
    load_files(paths);

    return true;
}

void Plater::update(unsigned int flags) { p->update(flags); }

Worker &Plater::get_ui_job_worker() { return p->m_worker; }

const Worker &Plater::get_ui_job_worker() const { return p->m_worker; }

void Plater::update_ui_from_settings() { p->update_ui_from_settings(); }

void Plater::select_view(const std::string& direction) { p->select_view(direction); }

void Plater::select_view_3D(const std::string& name) { p->select_view_3D(name); }

bool Plater::is_preview_shown() const { return p->is_preview_shown(); }
bool Plater::is_preview_loaded() const { return p->is_preview_loaded(); }
bool Plater::is_view3D_shown() const { return p->is_view3D_shown(); }

bool Plater::are_view3D_labels_shown() const { return p->are_view3D_labels_shown(); }
void Plater::show_view3D_labels(bool show) { p->show_view3D_labels(show); }

bool Plater::is_legend_shown() const { return p->is_legend_shown(); }
void Plater::show_legend(bool show) { p->show_legend(show); }

bool Plater::is_sidebar_collapsed() const { return p->is_sidebar_collapsed(); }
void Plater::collapse_sidebar(bool show) { p->collapse_sidebar(show); }

bool Plater::is_view3D_layers_editing_enabled() const { return p->is_view3D_layers_editing_enabled(); }

void Plater::select_all() { p->select_all(); }
void Plater::deselect_all() { p->deselect_all(); }

void Plater::remove(size_t obj_idx) { p->remove(obj_idx); }
void Plater::reset() { p->reset(); }
void Plater::reset_with_confirm()
{
    if (p->model.objects.empty() ||
        //wxMessageDialog(static_cast<wxWindow*>(this), _L("All objects will be removed, continue?"), wxString(SLIC3R_APP_NAME) + " - " + _L("Delete all"), wxYES_NO | wxCANCEL | wxYES_DEFAULT | wxCENTRE).ShowModal() == wxID_YES)
        MessageDialog(static_cast<wxWindow*>(this), _L("All objects will be removed, continue?"), wxString(SLIC3R_APP_NAME) + " - " + _L("Delete all"), wxYES_NO | wxCANCEL | wxYES_DEFAULT | wxCENTRE).ShowModal() == wxID_YES)
        reset();
}

bool Plater::delete_object_from_model(size_t obj_idx) { return p->delete_object_from_model(obj_idx); }

void Plater::remove_selected()
{
    if (p->get_selection().is_empty())
        return;

    Plater::TakeSnapshot snapshot(this, _L("Delete Selected Objects"));
    get_ui_job_worker().cancel_all();
    p->view3D->delete_selected();
}

void Plater::increase_instances(size_t num, int obj_idx, int inst_idx)
{
    if (! can_increase_instances()) { return; }

    Plater::TakeSnapshot snapshot(this, _L("Increase Instances"));

    if (obj_idx < 0) {
        obj_idx = p->get_selected_object_idx();
        if (obj_idx < 0) {
            // It's a case of increasing per 1 instance, when multiple objects are selected
            if (const auto obj_idxs = get_selection().get_object_idxs(); !obj_idxs.empty()) {
                // we need a copy made here because the selection changes at every call of increase_instances()
                const Selection::ObjectIdxsToInstanceIdxsMap content = p->get_selection().get_content();
                for (const unsigned int obj_id : obj_idxs) {
                    if (auto obj_it = content.find(int(obj_id)); obj_it != content.end())
                        increase_instances(1, int(obj_id), *obj_it->second.rbegin());
                }
            }
            return;
        }
    }
    assert(obj_idx >= 0);

    ModelObject* model_object = p->model.objects[obj_idx];

    if (inst_idx < 0 && get_selected_object_idx() >= 0) {
        inst_idx = get_selection().get_instance_idx();
        if (0 > inst_idx || inst_idx >= int(model_object->instances.size()))
            inst_idx = -1;
    }
    ModelInstance* model_instance = (inst_idx >= 0) ? model_object->instances[inst_idx] : model_object->instances.back();

    bool was_one_instance = model_object->instances.size()==1;

    double offset_base = canvas3D()->get_size_proportional_to_max_bed_size(0.05);
    double offset = offset_base;
    for (size_t i = 0; i < num; i++, offset += offset_base) {
        Vec3d offset_vec = model_instance->get_offset() + Vec3d(offset, offset, 0.0);
        Geometry::Transformation trafo = model_instance->get_transformation();
        trafo.set_offset(offset_vec);
        model_object->add_instance(trafo);
    }

    if (p->get_config_bool("autocenter"))
        arrange();

    p->update();

    p->get_selection().add_instance(obj_idx, (int)model_object->instances.size() - 1);

    sidebar().obj_list()->increase_object_instances(obj_idx, was_one_instance ? num + 1 : num);

    p->selection_changed();
    this->p->schedule_background_process();
}

void Plater::decrease_instances(size_t num, int obj_idx/* = -1*/)
{
    if (! can_decrease_instances(obj_idx)) { return; }

    Plater::TakeSnapshot snapshot(this, _L("Decrease Instances"));

    if (obj_idx < 0)
        obj_idx = p->get_selected_object_idx();

    if (obj_idx < 0) {
        if (const auto obj_ids = get_selection().get_object_idxs(); !obj_ids.empty())
            for (const size_t obj_id : obj_ids)
                decrease_instances(1, int(obj_id));
        return;
    }

    ModelObject* model_object = p->model.objects[obj_idx];
    if (model_object->instances.size() > num) {
        for (size_t i = 0; i < num; ++ i)
            model_object->delete_last_instance();
        p->update();
        // Delete object from Sidebar list. Do it after update, so that the GLScene selection is updated with the modified model.
        sidebar().obj_list()->decrease_object_instances(obj_idx, num);
    }
    else {
        remove(obj_idx);
    }

    if (!model_object->instances.empty())
        p->get_selection().add_instance(obj_idx, (int)model_object->instances.size() - 1);

    p->selection_changed();
    this->p->schedule_background_process();
}

static long GetNumberFromUser(  const wxString& msg,
                                const wxString& prompt,
                                const wxString& title,
                                long value,
                                long min,
                                long max,
                                wxWindow* parent)
{
#ifdef _WIN32
    wxNumberEntryDialog dialog(parent, msg, prompt, title, value, min, max, wxDefaultPosition);
    wxGetApp().UpdateDlgDarkUI(&dialog);
    if (dialog.ShowModal() == wxID_OK)
        return dialog.GetValue();

    return -1;
#else
    return wxGetNumberFromUser(msg, prompt, title, value, min, max, parent);
#endif
}

void Plater::set_number_of_copies()
{
    const auto obj_idxs = get_selection().get_object_idxs();
    if (obj_idxs.empty())
        return;

    const size_t init_cnt = obj_idxs.size() == 1 ? p->model.objects[*obj_idxs.begin()]->instances.size() : 1;
    const int num = GetNumberFromUser( " ", _L("Enter the number of copies:"),
                                    _L("Copies of the selected object"), init_cnt, 0, 1000, this );
    if (num < 0)
        return;
    TakeSnapshot snapshot(this, wxString::Format(_L("Set numbers of copies to %d"), num));

    // we need a copy made here because the selection changes at every call of increase_instances()
    Selection::ObjectIdxsToInstanceIdxsMap content = p->get_selection().get_content();

    for (const auto& obj_idx : obj_idxs) {
        ModelObject* model_object = p->model.objects[obj_idx];
        const int diff = num - (int)model_object->instances.size();
        if (diff > 0) {
            if (auto obj_it = content.find(int(obj_idx)); obj_it != content.end())
                increase_instances(diff, int(obj_idx), *obj_it->second.rbegin());
        }
        else if (diff < 0)
            decrease_instances(-diff, int(obj_idx));
    }
}

void Plater::fill_bed_with_instances()
{
    auto &w = get_ui_job_worker();
    if (w.is_idle()) {

        FillBedJob2::Callbacks cbs;
        cbs.on_processed = [this](arr2::ArrangeTaskBase &t) {
            p->take_snapshot(_L("Fill bed"));
        };

        auto scene = arr2::Scene{
            build_scene(*this, ArrangeSelectionMode::SelectionOnly)};

        cbs.on_finished = [this](arr2::FillBedTaskResult &result) {
            auto [prototype_mi, pos] = arr2::find_instance_by_id(model(), result.prototype_id);

            if (!prototype_mi)
                return;

            ModelObject *model_object = prototype_mi->get_object();
            assert(model_object);

            model_object->ensure_on_bed();

            size_t inst_cnt = model_object->instances.size();
            if (inst_cnt == 0)
                return;

            int object_idx = pos.obj_idx;

            if (object_idx < 0 || object_idx >= int(model().objects.size()))
                return;

            update(static_cast<unsigned int>(UpdateParams::FORCE_FULL_SCREEN_REFRESH));

            if (!result.to_add.empty()) {
                auto added_cnt = result.to_add.size();

                // FIXME: somebody explain why this is needed for
                // increase_object_instances
                if (result.arranged_items.size() == 1)
                    added_cnt++;

                sidebar().obj_list()->increase_object_instances(object_idx, added_cnt);
            }
        };

        replace_job(w, std::make_unique<FillBedJob2>(std::move(scene), cbs));
    }
}

bool Plater::is_selection_empty() const
{
    return p->get_selection().is_empty() || p->get_selection().is_wipe_tower();
}

void Plater::scale_selection_to_fit_print_volume()
{
    p->scale_selection_to_fit_print_volume();
}

void Plater::convert_unit(ConversionType conv_type)
{
    std::vector<int> obj_idxs, volume_idxs;
    wxGetApp().obj_list()->get_selection_indexes(obj_idxs, volume_idxs);
    if (obj_idxs.empty() && volume_idxs.empty())
        return;

    // We will remove object indexes after convertion 
    // So, resort object indexes descending to avoid the crash after remove 
    std::sort(obj_idxs.begin(), obj_idxs.end(), std::greater<int>());

    TakeSnapshot snapshot(this, conv_type == ConversionType::CONV_FROM_INCH  ? _L("Convert from imperial units") :
                                conv_type == ConversionType::CONV_TO_INCH    ? _L("Revert conversion from imperial units") :
                                conv_type == ConversionType::CONV_FROM_METER ? _L("Convert from meters") : _L("Revert conversion from meters"));
    wxBusyCursor wait;

    ModelObjectPtrs objects;
    for (int obj_idx : obj_idxs) {
        ModelObject *object = p->model.objects[obj_idx];
        object->convert_units(objects, conv_type, volume_idxs);
        remove(obj_idx);
    }
    p->load_model_objects(objects);
    
    Selection& selection = p->view3D->get_canvas3d()->get_selection();
    size_t last_obj_idx = p->model.objects.size() - 1;

    if (volume_idxs.empty()) {
        for (size_t i = 0; i < objects.size(); ++i)
            selection.add_object((unsigned int)(last_obj_idx - i), i == 0);
    }
    else {
        for (int vol_idx : volume_idxs)
            selection.add_volume(last_obj_idx, vol_idx, 0, false);
    }
}

void Plater::toggle_layers_editing(bool enable)
{
    if (canvas3D()->is_layers_editing_enabled() != enable)
        canvas3D()->force_main_toolbar_left_action(canvas3D()->get_main_toolbar_item_id("layersediting"));
}

void Plater::apply_cut_object_to_model(size_t obj_idx, const ModelObjectPtrs& new_objects)
{
    model().delete_object(obj_idx);
    sidebar().obj_list()->delete_object_from_list(obj_idx);

    // suppress to call selection update for Object List to avoid call of early Gizmos on/off update
    p->load_model_objects(new_objects, false, false);

    // now process all updates of the 3d scene
    update();
    // Update InfoItems in ObjectList after update() to use of a correct value of the GLCanvas3D::is_sinking(),
    // which is updated after a view3D->reload_scene(false, flags & (unsigned int)UpdateParams::FORCE_FULL_SCREEN_REFRESH) call
    for (size_t idx = 0; idx < p->model.objects.size(); idx++)
        wxGetApp().obj_list()->update_info_items(idx);

    Selection& selection = p->get_selection();
    size_t last_id = p->model.objects.size() - 1;
    for (size_t i = 0; i < new_objects.size(); ++i)
        selection.add_object((unsigned int)(last_id - i), i == 0);

    UIThreadWorker w;
    arrange(w, true);
    w.wait_for_idle();
}

void Plater::export_gcode(bool prefer_removable)
{
    if (p->model.objects.empty())
        return;

    if (canvas3D()->get_gizmos_manager().is_in_editing_mode(true))
        return;


    if (p->process_completed_with_error)
        return;

    // If possible, remove accents from accented latin characters.
    // This function is useful for generating file names to be processed by legacy firmwares.
    fs::path default_output_file;
    try {
        // Update the background processing, so that the placeholder parser will get the correct values for the ouput file template.
        // Also if there is something wrong with the current configuration, a pop-up dialog will be shown and the export will not be performed.
        unsigned int state = this->p->update_restart_background_process(false, false);
        if (state & priv::UPDATE_BACKGROUND_PROCESS_INVALID)
            return;
        default_output_file = this->p->background_process.output_filepath_for_project(into_path(get_project_filename(".3mf")));
    } catch (const Slic3r::PlaceholderParserError &ex) {
        // Show the error with monospaced font.
        show_error(this, ex.what(), true);
        return;
    } catch (const std::exception &ex) {
        show_error(this, ex.what(), false);
        return;
    }
    default_output_file = fs::path(Slic3r::fold_utf8_to_ascii(default_output_file.string()));
    AppConfig 				&appconfig 				 = *wxGetApp().app_config;
    RemovableDriveManager 	&removable_drive_manager = *wxGetApp().removable_drive_manager();
    // Get a last save path, either to removable media or to an internal media.
    std::string      		 start_dir 				 = appconfig.get_last_output_dir(default_output_file.parent_path().string(), prefer_removable);
	if (prefer_removable) {
		// Returns a path to a removable media if it exists, prefering start_dir. Update the internal removable drives database.
		start_dir = removable_drive_manager.get_removable_drive_path(start_dir);
		if (start_dir.empty())
			// Direct user to the last internal media.
			start_dir = appconfig.get_last_output_dir(default_output_file.parent_path().string(), false);
	}

    fs::path output_path;
    {
        std::string ext = default_output_file.extension().string();
        wxFileDialog dlg(this, (printer_technology() == ptFFF) ? _L("Save G-code file as:") : _L("Save SL1 / SL1S file as:"),
            start_dir,
            from_path(default_output_file.filename()),
            printer_technology() == ptFFF ? GUI::file_wildcards(FT_GCODE, ext) :
                                            GUI::sla_wildcards(p->sla_print.printer_config().sla_archive_format.value.c_str()),
            wxFD_SAVE | wxFD_OVERWRITE_PROMPT
        );
        if (dlg.ShowModal() == wxID_OK) {
            output_path = into_path(dlg.GetPath());
            while (has_illegal_filename_characters(output_path.filename().string())) {
                show_error(this, _L("The provided file name is not valid.") + "\n" +
                    _L("The following characters are not allowed by a FAT file system:") + " <>:/\\|?*\"");
                dlg.SetFilename(from_path(output_path.filename()));
                if (dlg.ShowModal() == wxID_OK)
                    output_path = into_path(dlg.GetPath());
                else {
                    output_path.clear();
                    break;
                }
            }
        }
    }

    if (! output_path.empty()) {
		bool path_on_removable_media = removable_drive_manager.set_and_verify_last_save_path(output_path.string());
        p->notification_manager->new_export_began(path_on_removable_media);
        p->exporting_status = path_on_removable_media ? ExportingStatus::EXPORTING_TO_REMOVABLE : ExportingStatus::EXPORTING_TO_LOCAL;
        p->last_output_path = output_path.string();
        p->last_output_dir_path = output_path.parent_path().string();
        p->export_gcode(output_path, path_on_removable_media, PrintHostJob());
        // Storing a path to AppConfig either as path to removable media or a path to internal media.
        // is_path_on_removable_drive() is called with the "true" parameter to update its internal database as the user may have shuffled the external drives
        // while the dialog was open.
        appconfig.update_last_output_dir(output_path.parent_path().string(), path_on_removable_media);
		
	}
}

void Plater::export_stl_obj(bool extended, bool selection_only)
{
    if (p->model.objects.empty()) { return; }

    wxString path = p->get_export_file(FT_OBJECT);
    if (path.empty()) { return; }
    const std::string path_u8 = into_u8(path);

    wxBusyCursor wait;

    const auto &selection = p->get_selection();
    const auto obj_idx = selection.get_object_idx();
    if (selection_only && (obj_idx == -1 || selection.is_wipe_tower()))
        return;

    // Following lambda generates a combined mesh for export with normals pointing outwards.
    auto mesh_to_export_fff = [this](const ModelObject& mo, int instance_id) {
        TriangleMesh mesh;

        std::vector<csg::CSGPart> csgmesh;
        csgmesh.reserve(2 * mo.volumes.size());
        csg::model_to_csgmesh(mo, Transform3d::Identity(), std::back_inserter(csgmesh),
                              csg::mpartsPositive | csg::mpartsNegative | csg::mpartsDoSplits);

        auto csgrange = range(csgmesh);
        if (csg::is_all_positive(csgrange)) {
            mesh = TriangleMesh{csg::csgmesh_merge_positive_parts(csgrange)};
        } else if (csg::check_csgmesh_booleans(csgrange) == csgrange.end()) {
            try {
                auto cgalm = csg::perform_csgmesh_booleans(csgrange);
                mesh = MeshBoolean::cgal::cgal_to_triangle_mesh(*cgalm);
            } catch (...) {}
        }

        if (mesh.empty()) {
            get_notification_manager()->push_plater_error_notification(
                _u8L("Unable to perform boolean operation on model meshes. "
                     "Only positive parts will be exported."));

            for (const ModelVolume* v : mo.volumes)
                if (v->is_model_part()) {
                    TriangleMesh vol_mesh(v->mesh());
                    vol_mesh.transform(v->get_matrix(), true);
                    mesh.merge(vol_mesh);
                }
        }

        if (instance_id == -1) {
            TriangleMesh vols_mesh(mesh);
            mesh = TriangleMesh();
            for (const ModelInstance* i : mo.instances) {
                TriangleMesh m = vols_mesh;
                m.transform(i->get_matrix(), true);
                mesh.merge(m);
            }
        }
        else if (0 <= instance_id && instance_id < int(mo.instances.size()))
            mesh.transform(mo.instances[instance_id]->get_matrix(), true);
        return mesh;
    };

    auto mesh_to_export_sla = [&, this](const ModelObject& mo, int instance_id) {
        TriangleMesh mesh;

        const SLAPrintObject *object = this->p->sla_print.get_print_object_by_model_object_id(mo.id());

        if (!object || !object->get_mesh_to_print() || object->get_mesh_to_print()->empty())
            mesh = mesh_to_export_fff(mo, instance_id);
        else {
            const Transform3d mesh_trafo_inv = object->trafo().inverse();
            const bool is_left_handed = object->is_left_handed();

            auto pad_mesh = extended? object->pad_mesh() : TriangleMesh{};
            pad_mesh.transform(mesh_trafo_inv);

            auto supports_mesh = extended ? object->support_mesh() : TriangleMesh{};
            supports_mesh.transform(mesh_trafo_inv);

            const std::vector<SLAPrintObject::Instance>& obj_instances = object->instances();
            for (const SLAPrintObject::Instance& obj_instance : obj_instances) {
                auto it = std::find_if(object->model_object()->instances.begin(), object->model_object()->instances.end(),
                                       [&obj_instance](const ModelInstance *mi) { return mi->id() == obj_instance.instance_id; });
                assert(it != object->model_object()->instances.end());

                if (it != object->model_object()->instances.end()) {
                    const bool one_inst_only = selection_only && ! selection.is_single_full_object();

                    const int instance_idx = it - object->model_object()->instances.begin();
                    const Transform3d& inst_transform = one_inst_only
                                                            ? Transform3d::Identity()
                                                            : object->model_object()->instances[instance_idx]->get_transformation().get_matrix();

                    TriangleMesh inst_mesh;

                    if (!pad_mesh.empty()) {
                        TriangleMesh inst_pad_mesh = pad_mesh;
                        inst_pad_mesh.transform(inst_transform, is_left_handed);
                        inst_mesh.merge(inst_pad_mesh);
                    }

                    if (!supports_mesh.empty()) {
                        TriangleMesh inst_supports_mesh = supports_mesh;
                        inst_supports_mesh.transform(inst_transform, is_left_handed);
                        inst_mesh.merge(inst_supports_mesh);
                    }

                    std::shared_ptr<const indexed_triangle_set> m = object->get_mesh_to_print();
                    TriangleMesh inst_object_mesh;
                    if (m)
                        inst_object_mesh = TriangleMesh{*m};

                    inst_object_mesh.transform(mesh_trafo_inv);
                    inst_object_mesh.transform(inst_transform, is_left_handed);

                    inst_mesh.merge(inst_object_mesh);

                           // ensure that the instance lays on the bed
                    inst_mesh.translate(0.0f, 0.0f, -inst_mesh.bounding_box().min.z());

                           // merge instance with global mesh
                    mesh.merge(inst_mesh);

                    if (one_inst_only)
                        break;
                }
            }
        }

        return mesh;
    };

    std::function<TriangleMesh(const ModelObject& mo, int instance_id)>
        mesh_to_export;

    if (p->printer_technology == ptFFF )
        mesh_to_export = mesh_to_export_fff;
    else
        mesh_to_export = mesh_to_export_sla;

    TriangleMesh mesh;
    if (selection_only) {
        const ModelObject* model_object = p->model.objects[obj_idx];
        if (selection.get_mode() == Selection::Instance)
            mesh = mesh_to_export(*model_object, (selection.is_single_full_object() && model_object->instances.size() > 1) ? -1 : selection.get_instance_idx());
        else {
            const GLVolume* volume = selection.get_first_volume();
            mesh = model_object->volumes[volume->volume_idx()]->mesh();
            mesh.transform(volume->get_volume_transformation().get_matrix(), true);
        }

        if (!selection.is_single_full_object() || model_object->instances.size() == 1)
            mesh.translate(-model_object->origin_translation.cast<float>());
    }
    else {
        for (const ModelObject* o : p->model.objects) {
            mesh.merge(mesh_to_export(*o, -1));
        }
    }

    if (path.Lower().EndsWith(".stl"))
        Slic3r::store_stl(path_u8.c_str(), &mesh, true);
    else if (path.Lower().EndsWith(".obj"))
        Slic3r::store_obj(path_u8.c_str(), &mesh);
//    p->statusbar()->set_status_text(format_wxstr(_L("STL file exported to %s"), path));
}

void Plater::export_amf()
{
    if (p->model.objects.empty()) { return; }

    wxString path = p->get_export_file(FT_AMF);
    if (path.empty()) { return; }
    const std::string path_u8 = into_u8(path);

    wxBusyCursor wait;
    bool export_config = true;
    DynamicPrintConfig cfg = wxGetApp().preset_bundle->full_config_secure();
    bool full_pathnames = wxGetApp().app_config->get_bool("export_sources_full_pathnames");
    if (Slic3r::store_amf(path_u8.c_str(), &p->model, export_config ? &cfg : nullptr, full_pathnames)) {
        // Success
//        p->statusbar()->set_status_text(format_wxstr(_L("AMF file exported to %s"), path));
    } else {
        // Failure
//        p->statusbar()->set_status_text(format_wxstr(_L("Error exporting AMF file %s"), path));
    }
}

namespace {
std::string get_file_name(const std::string &file_path)
{
    size_t pos_last_delimiter = file_path.find_last_of("/\\");
    size_t pos_point          = file_path.find_last_of('.');
    size_t offset             = pos_last_delimiter + 1;
    size_t count              = pos_point - pos_last_delimiter - 1;
    return file_path.substr(offset, count);
}
using SvgFile = EmbossShape::SvgFile;
using SvgFiles = std::vector<SvgFile*>;
std::string create_unique_3mf_filepath(const std::string &file, const SvgFiles svgs)
{
    // const std::string MODEL_FOLDER = "3D/"; // copy from file 3mf.cpp
    std::string path_in_3mf = "3D/" + file + ".svg";
    size_t suffix_number = 0;
    bool is_unique = false;
    do{
        is_unique = true;
        path_in_3mf = "3D/" + file + ((suffix_number++)? ("_" + std::to_string(suffix_number)) : "") + ".svg";
        for (SvgFile *svgfile : svgs) {
            if (svgfile->path_in_3mf.empty())
                continue;
            if (svgfile->path_in_3mf.compare(path_in_3mf) == 0) {
                is_unique = false;
                break;
            }
        } 
    } while (!is_unique);
    return path_in_3mf;
}

bool set_by_local_path(SvgFile &svg, const SvgFiles& svgs)
{
    // Try to find already used svg file
    for (SvgFile *svg_ : svgs) {
        if (svg_->path_in_3mf.empty())
            continue;
        if (svg.path.compare(svg_->path) == 0) {
            svg.path_in_3mf = svg_->path_in_3mf;
            return true;
        }
    }
    return false;
}

/// <summary>
/// Function to secure private data before store to 3mf
/// </summary>
/// <param name="model">Data(also private) to clean before publishing</param>
void publish(Model &model) {

    // SVG file publishing
    bool exist_new = false;
    SvgFiles svgfiles;
    for (ModelObject *object: model.objects){
        for (ModelVolume *volume : object->volumes) {
            if (!volume->emboss_shape.has_value())
                continue;
            if (volume->text_configuration.has_value())
                continue; // text dosen't have svg path

            SvgFile* svg = &volume->emboss_shape->svg_file;                
            if (svg->path_in_3mf.empty())
                exist_new = true;
            svgfiles.push_back(svg);
        }
    }

    if (exist_new){
        MessageDialog dialog(nullptr,
                             _L("Are you sure you want to store original SVGs with their local paths into the 3MF file?\n"
                                "If you hit 'NO', all SVGs in the project will not be editable any more."),
                             _L("Private protection"), wxYES_NO | wxICON_QUESTION);
        if (dialog.ShowModal() == wxID_NO){
            for (ModelObject *object : model.objects) 
                for (ModelVolume *volume : object->volumes)
                    if (volume->emboss_shape.has_value())
                        volume->emboss_shape.reset();
        }
    }

    for (SvgFile* svgfile : svgfiles){
        if (!svgfile->path_in_3mf.empty())
            continue; // already suggested path (previous save)

        // create unique name for svgs, when local path differ
        std::string filename = "unknown";
        if (!svgfile->path.empty()) {
            if (set_by_local_path(*svgfile, svgfiles))
                continue;
            // check whether original filename is already in:
            filename = get_file_name(svgfile->path);
        }
        svgfile->path_in_3mf = create_unique_3mf_filepath(filename, svgfiles);        
    }
}
}

bool Plater::export_3mf(const boost::filesystem::path& output_path)
{
    if (p->model.objects.empty()) {
        MessageDialog dialog(nullptr, _L("The plater is empty.\nDo you want to save the project?"), _L("Save project"), wxYES_NO);
        if (dialog.ShowModal() != wxID_YES)
            return false;
    }

    wxString path;
    bool export_config = true;
    if (output_path.empty()) {
        path = p->get_export_file(FT_3MF);
        if (path.empty()) { return false; }
    }
    else
        path = from_path(output_path);

    if (!path.Lower().EndsWith(".3mf"))
        return false;

    // take care about private data stored into .3mf
    // modify model
    publish(p->model);

    DynamicPrintConfig cfg = wxGetApp().preset_bundle->full_config_secure();
    const std::string path_u8 = into_u8(path);
    wxBusyCursor wait;
    bool full_pathnames = wxGetApp().app_config->get_bool("export_sources_full_pathnames");
    ThumbnailData thumbnail_data;
    ThumbnailsParams thumbnail_params = { {}, false, true, true, true };
    p->generate_thumbnail(thumbnail_data, THUMBNAIL_SIZE_3MF.first, THUMBNAIL_SIZE_3MF.second, thumbnail_params, Camera::EType::Ortho);
    bool ret = false;
    try
    {
        ret = Slic3r::store_3mf(path_u8.c_str(), &p->model, export_config ? &cfg : nullptr, full_pathnames, &thumbnail_data);
    }
    catch (boost::filesystem::filesystem_error& e)
    {
        const wxString what = _("Unable to save file") + ": " + path_u8 + "\n" + e.code().message();
        MessageDialog dlg(this, what, _("Error saving 3mf file"), wxOK | wxICON_ERROR);
        dlg.ShowModal();
    }
    if (ret) {
        // Success
//        p->statusbar()->set_status_text(format_wxstr(_L("3MF file exported to %s"), path));
        BOOST_LOG_TRIVIAL(info) << "3MF file exported to " << path;
        p->set_project_filename(path);
    }
    else {
        // Failure
//        p->statusbar()->set_status_text(format_wxstr(_L("Error exporting 3MF file %s"), path));
        const wxString what = GUI::format_wxstr("%1%: %2%", _L("Unable to save file") , path_u8);
        show_error(this, what);
    }
    return ret;
}

void Plater::reload_from_disk()
{
    p->reload_from_disk();
}

void Plater::replace_with_stl()
{
    p->replace_with_stl();
}

void Plater::reload_all_from_disk()
{
    p->reload_all_from_disk();
}

bool Plater::has_toolpaths_to_export() const
{
    return  p->preview->get_canvas3d()->has_toolpaths_to_export();
}

void Plater::export_toolpaths_to_obj() const
{
    if ((printer_technology() != ptFFF) || !is_preview_loaded())
        return;

    wxString path = p->get_export_file(FT_OBJ);
    if (path.empty()) 
        return;
    
    wxBusyCursor wait;
    p->preview->get_canvas3d()->export_toolpaths_to_obj(into_u8(path).c_str());
}

void Plater::reslice()
{
    // There is "invalid data" button instead "slice now"
    if (p->process_completed_with_error)
        return;

    // In case SLA gizmo is in editing mode, refuse to continue
    // and notify user that he should leave it first.
    if (canvas3D()->get_gizmos_manager().is_in_editing_mode(true))
        return;

    // Stop the running (and queued) UI jobs and only proceed if they actually
    // get stopped.
    unsigned timeout_ms = 10000;
    if (!stop_queue(this->get_ui_job_worker(), timeout_ms)) {
        BOOST_LOG_TRIVIAL(error) << "Could not stop UI job within "
                                 << timeout_ms << " milliseconds timeout!";
        return;
    }

    if (printer_technology() == ptSLA) {
        for (auto& object : model().objects)
            if (object->sla_points_status == sla::PointsStatus::NoPoints)
                object->sla_points_status = sla::PointsStatus::Generating;
    }

    //FIXME Don't reslice if export of G-code or sending to OctoPrint is running.
    // bitmask of UpdateBackgroundProcessReturnState
    unsigned int state = this->p->update_background_process(true);
    if (state & priv::UPDATE_BACKGROUND_PROCESS_REFRESH_SCENE)
        this->p->view3D->reload_scene(false);
    // If the SLA processing of just a single object's supports is running, restart slicing for the whole object.
    this->p->background_process.set_task(PrintBase::TaskParams());
    // Only restarts if the state is valid.
    this->p->restart_background_process(state | priv::UPDATE_BACKGROUND_PROCESS_FORCE_RESTART);

    if ((state & priv::UPDATE_BACKGROUND_PROCESS_INVALID) != 0)
        return;

    bool clean_gcode_toolpaths = true;
    if (p->background_process.running())
    {
        if (wxGetApp().get_mode() == comSimple)
            p->sidebar->set_btn_label(ActionButtonType::abReslice, _L("Slicing") + dots);
        else
        {
            p->sidebar->set_btn_label(ActionButtonType::abReslice, _L("Slice now"));
            p->show_action_buttons(false);
        }
    }
    else if (!p->background_process.empty() && !p->background_process.idle())
        p->show_action_buttons(true);
    else
        clean_gcode_toolpaths = false;

    if (clean_gcode_toolpaths)
        reset_gcode_toolpaths();

    p->preview->reload_print(!clean_gcode_toolpaths);
}

void Plater::reslice_until_step_inner(int step, const ModelObject &object, bool postpone_error_messages)
{
    //FIXME Don't reslice if export of G-code or sending to OctoPrint is running.
    // bitmask of UpdateBackgroundProcessReturnState
    unsigned int state = this->p->update_background_process(true, postpone_error_messages);
    if (state & priv::UPDATE_BACKGROUND_PROCESS_REFRESH_SCENE)
        this->p->view3D->reload_scene(false);

    if (this->p->background_process.empty() || (state & priv::UPDATE_BACKGROUND_PROCESS_INVALID))
        // Nothing to do on empty input or invalid configuration.
        return;

    // Limit calculation to the single object only.
    PrintBase::TaskParams task;
    task.single_model_object = object.id();
    // If the background processing is not enabled, calculate supports just for the single instance.
    // Otherwise calculate everything, but start with the provided object.
    if (!this->p->background_processing_enabled()) {
        task.single_model_instance_only = true;
        task.to_object_step = step;
    }
    this->p->background_process.set_task(task);
    // and let the background processing start.
    this->p->restart_background_process(state | priv::UPDATE_BACKGROUND_PROCESS_FORCE_RESTART);
}

void Plater::reslice_FFF_until_step(PrintObjectStep step, const ModelObject &object, bool postpone_error_messages)
{
    this->reslice_until_step_inner(PrintObjectStep(step), object, postpone_error_messages);
}

void Plater::reslice_SLA_until_step(SLAPrintObjectStep step, const ModelObject &object, bool postpone_error_messages)
{
    this->reslice_until_step_inner(SLAPrintObjectStep(step), object, postpone_error_messages);
}

void Plater::send_gcode()
{
    // if physical_printer is selected, send gcode for this printer
    DynamicPrintConfig* physical_printer_config = wxGetApp().preset_bundle->physical_printers.get_selected_printer_config();
    if (! physical_printer_config || p->model.objects.empty())
        return;

    PrintHostJob upload_job(physical_printer_config);
    if (upload_job.empty())
        return;

    // Obtain default output path
    fs::path default_output_file;
    try {
        // Update the background processing, so that the placeholder parser will get the correct values for the ouput file template.
        // Also if there is something wrong with the current configuration, a pop-up dialog will be shown and the export will not be performed.
        unsigned int state = this->p->update_restart_background_process(false, false);
        if (state & priv::UPDATE_BACKGROUND_PROCESS_INVALID)
            return;
        default_output_file = this->p->background_process.output_filepath_for_project(into_path(get_project_filename(".3mf")));
    } catch (const Slic3r::PlaceholderParserError& ex) {
        // Show the error with monospaced font.
        show_error(this, ex.what(), true);
        return;
    } catch (const std::exception& ex) {
        show_error(this, ex.what(), false);
        return;
    }
    default_output_file = fs::path(Slic3r::fold_utf8_to_ascii(default_output_file.string()));

    // Repetier specific: Query the server for the list of file groups.
    wxArrayString groups;
    {
        wxBusyCursor wait;
        upload_job.printhost->get_groups(groups);
    }
    // PrusaLink specific: Query the server for the list of file groups.
    wxArrayString storage_paths;
    wxArrayString storage_names;
    {
        wxBusyCursor wait;
        try {
            upload_job.printhost->get_storage(storage_paths, storage_names);
        } catch (const Slic3r::IOError& ex) {
            show_error(this, ex.what(), false);
            return;
        }
    }

    PrintHostSendDialog dlg(default_output_file, upload_job.printhost->get_post_upload_actions(), groups, storage_paths, storage_names);
    if (dlg.ShowModal() == wxID_OK) {
        upload_job.upload_data.upload_path = dlg.filename();
        upload_job.upload_data.post_action = dlg.post_action();
        upload_job.upload_data.group       = dlg.group();
        upload_job.upload_data.storage     = dlg.storage();

        // Show "Is printer clean" dialog for PrusaConnect - Upload and print.
        if (std::string(upload_job.printhost->get_name()) == "PrusaConnect" && upload_job.upload_data.post_action == PrintHostPostUploadAction::StartPrint) {
            GUI::MessageDialog dlg(nullptr, _L("Is the printer ready? Is the print sheet in place, empty and clean?"), _L("Upload and Print"), wxOK | wxCANCEL);
            if (dlg.ShowModal() != wxID_OK)
                return;
        }

        p->export_gcode(fs::path(), false, std::move(upload_job));
    }
}

// Called when the Eject button is pressed.
void Plater::eject_drive()
{
    wxBusyCursor wait;
	wxGetApp().removable_drive_manager()->eject_drive();
}

void Plater::take_snapshot(const std::string &snapshot_name) { p->take_snapshot(snapshot_name); }
void Plater::take_snapshot(const wxString &snapshot_name) { p->take_snapshot(snapshot_name); }
void Plater::take_snapshot(const std::string &snapshot_name, UndoRedo::SnapshotType snapshot_type) { p->take_snapshot(snapshot_name, snapshot_type); }
void Plater::take_snapshot(const wxString &snapshot_name, UndoRedo::SnapshotType snapshot_type) { p->take_snapshot(snapshot_name, snapshot_type); }
void Plater::suppress_snapshots() { p->suppress_snapshots(); }
void Plater::allow_snapshots() { p->allow_snapshots(); }
void Plater::undo() { p->undo(); }
void Plater::redo() { p->redo(); }
void Plater::undo_to(int selection)
{
    if (selection == 0) {
        p->undo();
        return;
    }

    const int idx = p->get_active_snapshot_index() - selection - 1;
    p->undo_redo_to(p->undo_redo_stack().snapshots()[idx].timestamp);
}
void Plater::redo_to(int selection)
{
    if (selection == 0) {
        p->redo();
        return;
    }

    const int idx = p->get_active_snapshot_index() + selection + 1;
    p->undo_redo_to(p->undo_redo_stack().snapshots()[idx].timestamp);
}
bool Plater::undo_redo_string_getter(const bool is_undo, int idx, const char** out_text)
{
    const std::vector<UndoRedo::Snapshot>& ss_stack = p->undo_redo_stack().snapshots();
    const int idx_in_ss_stack = p->get_active_snapshot_index() + (is_undo ? -(++idx) : idx);

    if (0 < idx_in_ss_stack && (size_t)idx_in_ss_stack < ss_stack.size() - 1) {
        *out_text = ss_stack[idx_in_ss_stack].name.c_str();
        return true;
    }

    return false;
}

void Plater::undo_redo_topmost_string_getter(const bool is_undo, std::string& out_text)
{
    const std::vector<UndoRedo::Snapshot>& ss_stack = p->undo_redo_stack().snapshots();
    const int idx_in_ss_stack = p->get_active_snapshot_index() + (is_undo ? -1 : 0);

    if (0 < idx_in_ss_stack && (size_t)idx_in_ss_stack < ss_stack.size() - 1) {
        out_text = ss_stack[idx_in_ss_stack].name;
        return;
    }

    out_text = "";
}

bool Plater::search_string_getter(int idx, const char** label, const char** tooltip)
{
    const Search::OptionsSearcher& search_list = p->sidebar->get_searcher();
    
    if (0 <= idx && (size_t)idx < search_list.size()) {
        search_list[idx].get_marked_label_and_tooltip(label, tooltip);
        return true;
    }

    return false;
}

void Plater::on_extruders_change(size_t num_extruders)
{
    auto& choices = sidebar().combos_filament();

    if (num_extruders == choices.size())
        return;

    dynamic_cast<TabFilament*>(wxGetApp().get_tab(Preset::TYPE_FILAMENT))->update_extruder_combobox();

    wxWindowUpdateLocker noUpdates_scrolled_panel(&sidebar()/*.scrolled_panel()*/);

    size_t i = choices.size();
    while ( i < num_extruders )
    {
        PlaterPresetComboBox* choice/*{ nullptr }*/;
        sidebar().init_filament_combo(&choice, i);
        choices.push_back(choice);

        // initialize selection
        choice->update();
        ++i;
    }

    // remove unused choices if any
    sidebar().remove_unused_filament_combos(num_extruders);

    sidebar().Layout();
    sidebar().scrolled_panel()->Refresh();
}

bool Plater::update_filament_colors_in_full_config()
{
    // There is a case, when we use filament_color instead of extruder_color (when extruder_color == "").
    // Thus plater config option "filament_colour" should be filled with filament_presets values.
    // Otherwise, on 3dScene will be used last edited filament color for all volumes with extruder_color == "".
    const auto& extruders_filaments = wxGetApp().preset_bundle->extruders_filaments;
    if (extruders_filaments.size() == 1 || !p->config->has("filament_colour"))
        return false;

    const PresetCollection& filaments = wxGetApp().preset_bundle->filaments;
    std::vector<std::string> filament_colors;
    filament_colors.reserve(extruders_filaments.size());

    for (const auto& extr_filaments : extruders_filaments)
        filament_colors.push_back(filaments.find_preset(extr_filaments.get_selected_preset_name(), true)->config.opt_string("filament_colour", (unsigned)0));

    p->config->option<ConfigOptionStrings>("filament_colour")->values = filament_colors;
    return true;
}

void Plater::on_config_change(const DynamicPrintConfig &config)
{
    bool update_scheduled = false;
    bool bed_shape_changed = false;
    for (auto opt_key : p->config->diff(config)) {
        if (opt_key == "filament_colour") {
            update_scheduled = true; // update should be scheduled (for update 3DScene) #2738

            if (update_filament_colors_in_full_config()) {
                p->sidebar->obj_list()->update_extruder_colors();
                continue;
            }
        }
        if (opt_key == "material_colour") {
            update_scheduled = true; // update should be scheduled (for update 3DScene)
        }
        
        p->config->set_key_value(opt_key, config.option(opt_key)->clone());
        if (opt_key == "printer_technology") {
            const PrinterTechnology printer_technology = config.opt_enum<PrinterTechnology>(opt_key);
            this->set_printer_technology(printer_technology);
            p->sidebar->show_sliced_info_sizer(false);
            p->reset_gcode_toolpaths();
            p->view3D->get_canvas3d()->reset_sequential_print_clearance();
            p->view3D->get_canvas3d()->set_sla_view_type(GLCanvas3D::ESLAViewType::Original);
        }
        else if (opt_key == "bed_shape" || opt_key == "bed_custom_texture" || opt_key == "bed_custom_model") {
            bed_shape_changed = true;
            update_scheduled = true;
        }
        else if (boost::starts_with(opt_key, "wipe_tower") ||
            // opt_key == "filament_minimal_purge_on_wipe_tower" // ? #ys_FIXME
            opt_key == "single_extruder_multi_material") {
            update_scheduled = true;
        }
        else if(opt_key == "variable_layer_height") {
            if (p->config->opt_bool("variable_layer_height") != true) {
                p->view3D->enable_layers_editing(false);
                p->view3D->set_as_dirty();
            }
        }
        else if(opt_key == "extruder_colour") {
            update_scheduled = true;
            p->sidebar->obj_list()->update_extruder_colors();
        }
        else if (opt_key == "max_print_height") {
            bed_shape_changed = true;
            update_scheduled = true;
        }
        else if (opt_key == "printer_model") {
            p->reset_gcode_toolpaths();
            // update to force bed selection(for texturing)
            bed_shape_changed = true;
            update_scheduled = true;
        }
    }

    if (bed_shape_changed)
        set_bed_shape();

    if (update_scheduled)
        update();

    if (p->main_frame->is_loaded())
        this->p->schedule_background_process();
}

void Plater::set_bed_shape() const
{
    set_bed_shape(p->config->option<ConfigOptionPoints>("bed_shape")->values,
        p->config->option<ConfigOptionFloat>("max_print_height")->value,
        p->config->option<ConfigOptionString>("bed_custom_texture")->value,
        p->config->option<ConfigOptionString>("bed_custom_model")->value);
}

void Plater::set_bed_shape(const Pointfs& shape, const double max_print_height, const std::string& custom_texture, const std::string& custom_model, bool force_as_custom) const
{
    p->set_bed_shape(shape, max_print_height, custom_texture, custom_model, force_as_custom);
}

void Plater::set_default_bed_shape() const
{
    set_bed_shape({ { 0.0, 0.0 }, { 200.0, 0.0 }, { 200.0, 200.0 }, { 0.0, 200.0 } }, 0.0, {}, {}, true);
}

void Plater::force_filament_colors_update()
{
    bool update_scheduled = false;
    DynamicPrintConfig* config = p->config;

    const auto& extruders_filaments = wxGetApp().preset_bundle->extruders_filaments;
    if (extruders_filaments.size() > 1 && 
        p->config->option<ConfigOptionStrings>("filament_colour")->values.size() == extruders_filaments.size())
    {
        std::vector<std::string> filament_colors;
        filament_colors.reserve(extruders_filaments.size());

        for (const auto& extr_filaments : extruders_filaments)
            filament_colors.push_back(extr_filaments.get_selected_preset()->config.opt_string("filament_colour", (unsigned)0));

        if (config->option<ConfigOptionStrings>("filament_colour")->values != filament_colors) {
            config->option<ConfigOptionStrings>("filament_colour")->values = filament_colors;
            update_scheduled = true;
        }
    }

    if (update_scheduled) {
        update();
        p->sidebar->obj_list()->update_extruder_colors();
    }

    if (p->main_frame->is_loaded())
        this->p->schedule_background_process();
}

void Plater::force_filament_cb_update()
{
    // Update visibility for templates presets according to app_config
    PresetCollection& filaments = wxGetApp().preset_bundle->filaments;
    AppConfig& config = *wxGetApp().app_config;
    for (Preset& preset : filaments)
        preset.set_visible_from_appconfig(config);
    wxGetApp().preset_bundle->update_compatible(PresetSelectCompatibleType::Never, PresetSelectCompatibleType::OnlyIfWasCompatible);

    // Update preset comboboxes on sidebar and filaments tab
    p->sidebar->update_presets(Preset::TYPE_FILAMENT);

    TabFilament* tab = dynamic_cast<TabFilament*>(wxGetApp().get_tab(Preset::TYPE_FILAMENT));
    tab->select_preset(wxGetApp().preset_bundle->extruders_filaments[tab->get_active_extruder()].get_selected_preset_name());
}

void Plater::force_print_bed_update()
{
	// Fill in the printer model key with something which cannot possibly be valid, so that Plater::on_config_change() will update the print bed
	// once a new Printer profile config is loaded.
	p->config->opt_string("printer_model", true) = "\x01\x00\x01";
}

void Plater::on_activate()
{
	this->p->show_delayed_error_message();
}

// Get vector of extruder colors considering filament color, if extruder color is undefined.
std::vector<std::string> Plater::get_extruder_colors_from_plater_config(const GCodeProcessorResult* const result) const
{
    if (wxGetApp().is_gcode_viewer() && result != nullptr)
        return result->extruder_colors;
    else {
        const Slic3r::DynamicPrintConfig* config = &wxGetApp().preset_bundle->printers.get_edited_preset().config;
        std::vector<std::string> extruder_colors;
        if (!config->has("extruder_colour")) // in case of a SLA print
            return extruder_colors;

        extruder_colors = (config->option<ConfigOptionStrings>("extruder_colour"))->values;
        if (!wxGetApp().plater())
            return extruder_colors;

        const std::vector<std::string>& filament_colours = (p->config->option<ConfigOptionStrings>("filament_colour"))->values;
        for (size_t i = 0; i < extruder_colors.size(); ++i)
            if (extruder_colors[i] == "" && i < filament_colours.size())
                extruder_colors[i] = filament_colours[i];

        return extruder_colors;
    }
}

/* Get vector of colors used for rendering of a Preview scene in "Color print" mode
 * It consists of extruder colors and colors, saved in model.custom_gcode_per_print_z
 */
std::vector<std::string> Plater::get_colors_for_color_print(const GCodeProcessorResult* const result) const
{
    std::vector<std::string> colors = get_extruder_colors_from_plater_config(result);
    colors.reserve(colors.size() + p->model.custom_gcode_per_print_z.gcodes.size());

    if (wxGetApp().is_gcode_viewer() && result != nullptr) {
        for (const CustomGCode::Item& code : result->custom_gcode_per_print_z) {
            if (code.type == CustomGCode::ColorChange)
                colors.emplace_back(code.color);
        }
    }
    else {
        for (const CustomGCode::Item& code : p->model.custom_gcode_per_print_z.gcodes) {
            if (code.type == CustomGCode::ColorChange)
                colors.emplace_back(code.color);
        }
    }

    return colors;
}

wxString Plater::get_project_filename(const wxString& extension) const
{
    return p->get_project_filename(extension);
}

void Plater::set_project_filename(const wxString& filename)
{
    p->set_project_filename(filename);
}

bool Plater::is_export_gcode_scheduled() const
{
    return p->background_process.is_export_scheduled();
}

const Selection &Plater::get_selection() const
{
    return p->get_selection();
}

int Plater::get_selected_object_idx()
{
    return p->get_selected_object_idx();
}

bool Plater::is_single_full_object_selection() const
{
    return p->get_selection().is_single_full_object();
}

GLCanvas3D* Plater::canvas3D()
{
    return p->view3D->get_canvas3d();
}

const GLCanvas3D* Plater::canvas3D() const
{
    return p->view3D->get_canvas3d();
}

GLCanvas3D* Plater::get_current_canvas3D()
{
    return p->get_current_canvas3D();
}

static std::string concat_strings(const std::set<std::string> &strings,
                                  const std::string &delim = "\n")
{
    return std::accumulate(
        strings.begin(), strings.end(), std::string(""),
        [delim](const std::string &s, const std::string &name) {
            return s + name + delim;
        });
}

void Plater::arrange()
{
    if (p->can_arrange()) {
        auto &w = get_ui_job_worker();
        arrange(w, wxGetKeyState(WXK_SHIFT));
    }
}

void Plater::arrange(Worker &w, bool selected)
{
    ArrangeSelectionMode mode = selected ?
                                     ArrangeSelectionMode::SelectionOnly :
                                     ArrangeSelectionMode::Full;

    arr2::Scene arrscene{build_scene(*this, mode)};

    ArrangeJob2::Callbacks cbs;

    cbs.on_processed = [this](arr2::ArrangeTaskBase &t) {
        p->take_snapshot(_L("Arrange"));
    };

    cbs.on_finished = [this](arr2::ArrangeTaskResult &t) {
        std::set<std::string> names;

        auto collect_unarranged = [this, &names](const arr2::TrafoOnlyArrangeItem &itm) {
            if (!arr2::is_arranged(itm)) {
                std::optional<ObjectID> id = arr2::retrieve_id(itm);
                if (id) {
                    auto [mi, pos] = arr2::find_instance_by_id(p->model, *id);
                    if (mi && mi->get_object()) {
                        names.insert(mi->get_object()->name);
                    }
                }
            }
        };

        for (const arr2::TrafoOnlyArrangeItem &itm : t.items)
            collect_unarranged(itm);

        if (!names.empty()) {
            get_notification_manager()->push_notification(
                GUI::format(_L("Arrangement ignored the following objects which "
                               "can't fit into a single bed:\n%s"),
                            concat_strings(names, "\n")));
        }

        update(static_cast<unsigned int>(UpdateParams::FORCE_FULL_SCREEN_REFRESH));
        wxGetApp().obj_manipul()->set_dirty();
    };

    replace_job(w, std::make_unique<ArrangeJob2>(std::move(arrscene), cbs));
}

void Plater::set_current_canvas_as_dirty()
{
    p->set_current_canvas_as_dirty();
}

void Plater::unbind_canvas_event_handlers()
{
    p->unbind_canvas_event_handlers();
}

void Plater::reset_canvas_volumes()
{
    p->reset_canvas_volumes();
}

PrinterTechnology Plater::printer_technology() const
{
    return p->printer_technology;
}

const DynamicPrintConfig * Plater::config() const { return p->config; }

bool Plater::set_printer_technology(PrinterTechnology printer_technology)
{
    p->printer_technology = printer_technology;
    bool ret = p->background_process.select_technology(printer_technology);
    if (ret) {
        // Update the active presets.
    }
    //FIXME for SLA synchronize
    //p->background_process.apply(Model)!

    if (printer_technology == ptSLA) {
        for (ModelObject* model_object : p->model.objects) {
            model_object->ensure_on_bed();
        }
    }

    p->label_btn_export = printer_technology == ptFFF ? L("Export G-code") : L("Export");
    p->label_btn_send   = printer_technology == ptFFF ? L("Send G-code")   : L("Send to printer");

    if (wxGetApp().mainframe != nullptr)
        wxGetApp().mainframe->update_menubar();

    p->update_main_toolbar_tooltips();

    p->notification_manager->set_fff(printer_technology == ptFFF);
    p->notification_manager->set_slicing_progress_hidden();

    return ret;
}

void Plater::clear_before_change_mesh(int obj_idx, const std::string &notification_msg)
{
    ModelObject* mo = model().objects[obj_idx];

    // If there are custom supports/seams/mmu segmentation, remove them. Fixed mesh
    // may be different and they would make no sense.
    bool paint_removed = false;
    for (ModelVolume* mv : mo->volumes) {
        paint_removed |= ! mv->supported_facets.empty() || ! mv->seam_facets.empty() || ! mv->mmu_segmentation_facets.empty();
        mv->supported_facets.reset();
        mv->seam_facets.reset();
        mv->mmu_segmentation_facets.reset();
    }
    if (paint_removed) {
        // snapshot_time is captured by copy so the lambda knows where to undo/redo to.
        get_notification_manager()->push_notification(
                    NotificationType::CustomSupportsAndSeamRemovedAfterRepair,
                    NotificationManager::NotificationLevel::PrintInfoNotificationLevel,
                    notification_msg);
//                    _u8L("Undo the repair"),
//                    [this, snapshot_time](wxEvtHandler*){
//                        // Make sure the snapshot is still available and that
//                        // we are in the main stack and not in a gizmo-stack.
//                        if (undo_redo_stack().has_undo_snapshot(snapshot_time)
//                         && q->canvas3D()->get_gizmos_manager().get_current() == nullptr)
//                            undo_redo_to(snapshot_time);
//                        else
//                            notification_manager->push_notification(
//                                NotificationType::CustomSupportsAndSeamRemovedAfterRepair,
//                                NotificationManager::NotificationLevel::RegularNotificationLevel,
//                                _u8L("Cannot undo to before the mesh repair!"));
//                        return true;
//                    });
    }
}

void Plater::changed_mesh(int obj_idx)
{
    ModelObject* mo = model().objects[obj_idx];
    sla::reproject_points_and_holes(mo);
    update();
    p->object_list_changed();
    p->schedule_background_process();
}

void Plater::changed_object(int obj_idx)
{
    if (obj_idx < 0)
        return;
    // recenter and re - align to Z = 0
    p->model.objects[obj_idx]->ensure_on_bed(p->printer_technology != ptSLA);
    if (this->p->printer_technology == ptSLA) {
        // Update the SLAPrint from the current Model, so that the reload_scene()
        // pulls the correct data, update the 3D scene.
        this->p->update_restart_background_process(true, false);
    }
    else
        p->view3D->reload_scene(false);

    // update print
    this->p->schedule_background_process();
}

void Plater::changed_objects(const std::vector<size_t>& object_idxs)
{
    if (object_idxs.empty())
        return;

    for (size_t obj_idx : object_idxs) {
        if (obj_idx < p->model.objects.size()) {
            if (p->model.objects[obj_idx]->min_z() >= SINKING_Z_THRESHOLD)
                // re - align to Z = 0
                p->model.objects[obj_idx]->ensure_on_bed();
        }
    }
    if (this->p->printer_technology == ptSLA) {
        // Update the SLAPrint from the current Model, so that the reload_scene()
        // pulls the correct data, update the 3D scene.
        this->p->update_restart_background_process(true, false);
    }
    else {
        p->view3D->reload_scene(false);
        p->view3D->get_canvas3d()->update_instance_printable_state_for_objects(object_idxs);
    }

    // update print
    this->p->schedule_background_process();
}

void Plater::schedule_background_process(bool schedule/* = true*/)
{
    if (schedule)
        this->p->schedule_background_process();

    this->p->suppressed_backround_processing_update = false;
}

bool Plater::is_background_process_update_scheduled() const
{
    return this->p->background_process_timer.IsRunning();
}

void Plater::suppress_background_process(const bool stop_background_process)
{
    if (stop_background_process)
        this->p->background_process_timer.Stop();

    this->p->suppressed_backround_processing_update = true;
}

void Plater::mirror(Axis axis)      { p->mirror(axis); }
void Plater::split_object()         { p->split_object(); }
void Plater::split_volume()         { p->split_volume(); }
void Plater::update_menus()         { p->menus.update(); }
void Plater::show_action_buttons(const bool ready_to_slice) const   { p->show_action_buttons(ready_to_slice); }
void Plater::show_action_buttons() const                            { p->show_action_buttons(p->ready_to_slice); }

void Plater::copy_selection_to_clipboard()
{
    // At first try to copy selected values to the ObjectList's clipboard
    // to check if Settings or Layers are selected in the list
    // and then copy to 3DCanvas's clipboard if not
    if (can_copy_to_clipboard() && !p->sidebar->obj_list()->copy_to_clipboard())
        p->view3D->get_canvas3d()->get_selection().copy_to_clipboard();
}

void Plater::paste_from_clipboard()
{
    if (!can_paste_from_clipboard())
        return;

    Plater::TakeSnapshot snapshot(this, _L("Paste From Clipboard"));

    // At first try to paste values from the ObjectList's clipboard
    // to check if Settings or Layers were copied
    // and then paste from the 3DCanvas's clipboard if not
    if (!p->sidebar->obj_list()->paste_from_clipboard())
        p->view3D->get_canvas3d()->get_selection().paste_from_clipboard();
}

void Plater::search(bool plater_is_active)
{
    if (plater_is_active) {
        if (is_preview_shown())
            return;
        // plater should be focused for correct navigation inside search window 
        this->SetFocus();

        wxKeyEvent evt;
#ifdef __APPLE__
        evt.m_keyCode = 'f';
#else /* __APPLE__ */
        evt.m_keyCode = WXK_CONTROL_F;
#endif /* __APPLE__ */
        evt.SetControlDown(true);
        canvas3D()->on_char(evt);
    }
    else {
        p->sidebar->check_and_update_searcher(true);
        p->sidebar->get_searcher().show_dialog();
    }
}

void Plater::msw_rescale()
{
    p->preview->msw_rescale();

    p->view3D->get_canvas3d()->msw_rescale();

    p->sidebar->msw_rescale();

    Layout();
    GetParent()->Layout();
}

void Plater::sys_color_changed()
{
    p->preview->sys_color_changed();
    p->sidebar->sys_color_changed();

    p->menus.sys_color_changed();

    Layout();
    GetParent()->Layout();
}

bool Plater::init_view_toolbar()
{
    return p->init_view_toolbar();
}

void Plater::enable_view_toolbar(bool enable)
{
    p->view_toolbar.set_enabled(enable);
}

bool Plater::init_collapse_toolbar()
{
    return p->init_collapse_toolbar();
}

void Plater::enable_collapse_toolbar(bool enable)
{
    p->collapse_toolbar.set_enabled(enable);
}

const Camera& Plater::get_camera() const
{
    return p->camera;
}

Camera& Plater::get_camera()
{
    return p->camera;
}

#if ENABLE_ENVIRONMENT_MAP
void Plater::init_environment_texture()
{
    if (p->environment_texture.get_id() == 0)
        p->environment_texture.load_from_file(resources_dir() + "/icons/Pmetal_001.png", false, GLTexture::SingleThreaded, false);
}

unsigned int Plater::get_environment_texture_id() const
{
    return p->environment_texture.get_id();
}
#endif // ENABLE_ENVIRONMENT_MAP

const BuildVolume& Plater::build_volume() const
{
    return p->bed.build_volume();
}

const GLToolbar& Plater::get_view_toolbar() const
{
    return p->view_toolbar;
}

GLToolbar& Plater::get_view_toolbar()
{
    return p->view_toolbar;
}

const GLToolbar& Plater::get_collapse_toolbar() const
{
    return p->collapse_toolbar;
}

GLToolbar& Plater::get_collapse_toolbar()
{
    return p->collapse_toolbar;
}

void Plater::set_preview_layers_slider_values_range(int bottom, int top)
{
    p->set_preview_layers_slider_values_range(bottom, top);
}

void Plater::update_preview_moves_slider()
{
    p->update_preview_moves_slider();
}

void Plater::enable_preview_moves_slider(bool enable)
{
    p->enable_preview_moves_slider(enable);
}

void Plater::reset_gcode_toolpaths()
{
    p->reset_gcode_toolpaths();
}

const Mouse3DController& Plater::get_mouse3d_controller() const
{
    return p->mouse3d_controller;
}

Mouse3DController& Plater::get_mouse3d_controller()
{
    return p->mouse3d_controller;
}

NotificationManager * Plater::get_notification_manager()
{
    return p->notification_manager.get();
}

const NotificationManager * Plater::get_notification_manager() const
{
    return p->notification_manager.get();
}

void Plater::init_notification_manager()
{
    p->init_notification_manager();
}

bool Plater::can_delete() const { return p->can_delete(); }
bool Plater::can_delete_all() const { return p->can_delete_all(); }
bool Plater::can_increase_instances() const { return p->can_increase_instances(); }
bool Plater::can_decrease_instances(int obj_idx/* = -1*/) const { return p->can_decrease_instances(obj_idx); }
bool Plater::can_set_instance_to_object() const { return p->can_set_instance_to_object(); }
bool Plater::can_fix_through_winsdk() const { return p->can_fix_through_winsdk(); }
bool Plater::can_simplify() const { return p->can_simplify(); }
bool Plater::can_split_to_objects() const { return p->can_split_to_objects(); }
bool Plater::can_split_to_volumes() const { return p->can_split_to_volumes(); }
bool Plater::can_arrange() const { return p->can_arrange(); }
bool Plater::can_layers_editing() const { return p->can_layers_editing(); }
bool Plater::can_paste_from_clipboard() const
{
    const Selection& selection = p->view3D->get_canvas3d()->get_selection();
    const Selection::Clipboard& clipboard = selection.get_clipboard();

    if (clipboard.is_empty() && p->sidebar->obj_list()->clipboard_is_empty())
        return false;

    if ((wxGetApp().preset_bundle->printers.get_edited_preset().printer_technology() == ptSLA) && !clipboard.is_sla_compliant())
        return false;

    Selection::EMode mode = clipboard.get_mode();
    if ((mode == Selection::Volume) && !selection.is_from_single_instance())
        return false;

    if ((mode == Selection::Instance) && (selection.get_mode() != Selection::Instance))
        return false;

    return true;
}

bool Plater::can_copy_to_clipboard() const
{
    if (is_selection_empty())
        return false;

    const Selection& selection = p->view3D->get_canvas3d()->get_selection();
    if ((wxGetApp().preset_bundle->printers.get_edited_preset().printer_technology() == ptSLA) && !selection.is_sla_compliant())
        return false;

    return true;
}

bool Plater::can_undo() const { return p->undo_redo_stack().has_undo_snapshot(); }
bool Plater::can_redo() const { return p->undo_redo_stack().has_redo_snapshot(); }
bool Plater::can_reload_from_disk() const { return p->can_reload_from_disk(); }
bool Plater::can_replace_with_stl() const { return p->can_replace_with_stl(); }
bool Plater::can_mirror() const { return p->can_mirror(); }
bool Plater::can_split(bool to_objects) const { return p->can_split(to_objects); }
bool Plater::can_scale_to_print_volume() const { return p->can_scale_to_print_volume(); }

const UndoRedo::Stack& Plater::undo_redo_stack_main() const { return p->undo_redo_stack_main(); }
void Plater::clear_undo_redo_stack_main() { p->undo_redo_stack_main().clear(); }
void Plater::enter_gizmos_stack() { p->enter_gizmos_stack(); }
void Plater::leave_gizmos_stack() { p->leave_gizmos_stack(); }
bool Plater::inside_snapshot_capture() { return p->inside_snapshot_capture(); }

void Plater::toggle_render_statistic_dialog()
{
    p->show_render_statistic_dialog = !p->show_render_statistic_dialog;
}

bool Plater::is_render_statistic_dialog_visible() const
{
    return p->show_render_statistic_dialog;
}

void Plater::set_keep_current_preview_type(bool value)
{
    p->preview->set_keep_current_preview_type(value);
}

Plater::TakeSnapshot::TakeSnapshot(Plater *plater, const std::string &snapshot_name)
: TakeSnapshot(plater, from_u8(snapshot_name)) {}
Plater::TakeSnapshot::TakeSnapshot(Plater* plater, const std::string& snapshot_name, UndoRedo::SnapshotType snapshot_type)
: TakeSnapshot(plater, from_u8(snapshot_name), snapshot_type) {}


// Wrapper around wxWindow::PopupMenu to suppress error messages popping out while tracking the popup menu.
bool Plater::PopupMenu(wxMenu *menu, const wxPoint& pos)
{
	// Don't want to wake up and trigger reslicing while tracking the pop-up menu.
	SuppressBackgroundProcessingUpdate sbpu;
	// When tracking a pop-up menu, postpone error messages from the slicing result.
	m_tracking_popup_menu = true;
    bool out = this->wxPanel::PopupMenu(menu, pos);
	m_tracking_popup_menu = false;
	if (! m_tracking_popup_menu_error_message.empty()) {
        // Don't know whether the CallAfter is necessary, but it should not hurt.
        // The menus likely sends out some commands, so we may be safer if the dialog is shown after the menu command is processed.
		wxString message = std::move(m_tracking_popup_menu_error_message);
        wxTheApp->CallAfter([message, this]() { show_error(this, message); });
        m_tracking_popup_menu_error_message.clear();
    }
	return out;
}
void Plater::bring_instance_forward()
{
    p->bring_instance_forward();
}

wxMenu* Plater::object_menu()           { return p->menus.object_menu();            }
wxMenu* Plater::part_menu()             { return p->menus.part_menu();              }
wxMenu* Plater::text_part_menu()        { return p->menus.text_part_menu();         }
wxMenu* Plater::svg_part_menu()         { return p->menus.svg_part_menu();          }
wxMenu* Plater::sla_object_menu()       { return p->menus.sla_object_menu();        }
wxMenu* Plater::default_menu()          { return p->menus.default_menu();           }
wxMenu* Plater::instance_menu()         { return p->menus.instance_menu();          }
wxMenu* Plater::layer_menu()            { return p->menus.layer_menu();             }
wxMenu* Plater::multi_selection_menu()  { return p->menus.multi_selection_menu();   }

SuppressBackgroundProcessingUpdate::SuppressBackgroundProcessingUpdate() :
    m_was_scheduled(wxGetApp().plater()->is_background_process_update_scheduled())
{
    wxGetApp().plater()->suppress_background_process(m_was_scheduled);
}

SuppressBackgroundProcessingUpdate::~SuppressBackgroundProcessingUpdate()
{
    wxGetApp().plater()->schedule_background_process(m_was_scheduled);
}

PlaterAfterLoadAutoArrange::PlaterAfterLoadAutoArrange()
{
    Plater* plater = wxGetApp().plater();
    m_enabled = plater->model().objects.empty() &&
                plater->printer_technology() == ptFFF &&
                is_XL_printer(plater->fff_print().config());
}

PlaterAfterLoadAutoArrange::~PlaterAfterLoadAutoArrange()
{
    if (m_enabled)
        wxGetApp().plater()->arrange();
}

}}    // namespace Slic3r::GUI<|MERGE_RESOLUTION|>--- conflicted
+++ resolved
@@ -801,13 +801,8 @@
 #ifdef _WIN32
     wxGetApp().UpdateDarkUI(this);
     wxGetApp().UpdateDarkUI(p->scrolled);
-<<<<<<< HEAD
-#else    
-    SetBackgroundColour(wxSystemSettings::GetColour(wxSYS_COLOUR_WINDOW));   
-=======
 #else
 //    SetBackgroundColour(wxSystemSettings::GetColour(wxSYS_COLOUR_WINDOW));
->>>>>>> e86cd23b
 #endif
 #endif
 
