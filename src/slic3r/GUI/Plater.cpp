--- conflicted
+++ resolved
@@ -2050,10 +2050,6 @@
 #if ENABLE_GCODE_VIEWER
     background_process.set_gcode_result(&gcode_result);
 #endif // ENABLE_GCODE_VIEWER
-<<<<<<< HEAD
-#if ENABLE_THUMBNAIL_GENERATOR
-=======
->>>>>>> 9c68abfb
     background_process.set_thumbnail_cb([this](ThumbnailsList& thumbnails, const Vec2ds& sizes, bool printable_only, bool parts_only, bool show_bed, bool transparent_background)
         {
             std::packaged_task<void(ThumbnailsList&, const Vec2ds&, bool, bool, bool, bool)> task([this](ThumbnailsList& thumbnails, const Vec2ds& sizes, bool printable_only, bool parts_only, bool show_bed, bool transparent_background) {
@@ -2093,14 +2089,9 @@
 #if ENABLE_GCODE_VIEWER
     preview = new Preview(q, bed, camera, view_toolbar, &model, config, &background_process, &gcode_preview_data, &gcode_result, [this]() { schedule_background_process(); });
 #else
-<<<<<<< HEAD
-    preview = new Preview(q, bed, camera, view_toolbar, &model, config, &background_process, &gcode_preview_data, [this](){ schedule_background_process(); });
-#endif // ENABLE_GCODE_VIEWER
-=======
     preview = new Preview(q, bed, camera, view_toolbar, &model, config, &background_process, &gcode_preview_data, [this]() { schedule_background_process(); });
 #endif // ENABLE_GCODE_VIEWER
 #endif // ENABLE_NON_STATIC_CANVAS_MANAGER
->>>>>>> 9c68abfb
 
     panels.push_back(view3D);
     panels.push_back(preview);
