--- conflicted
+++ resolved
@@ -2521,15 +2521,13 @@
             view3D->get_canvas3d()->update_gizmos_on_off_state();
     }
 
-<<<<<<< HEAD
 #if ENABLE_TEXTURED_VOLUMES
     // update textures
     view3D->get_canvas3d()->update_object_textures_from_model();
     view3D->get_canvas3d()->update_volumes_texture_from_objects();
 #endif // ENABLE_TEXTURED_VOLUMES
-=======
+
     create_simplify_notification(obj_idxs);
->>>>>>> dfd946e7
 
     return obj_idxs;
 }
@@ -6356,14 +6354,8 @@
     if (obj_idx < 0)
         return;
     // recenter and re - align to Z = 0
-<<<<<<< HEAD
-    auto model_object = p->model.objects[obj_idx];
-    model_object->ensure_on_bed(p->printer_technology != ptSLA);
+    p->model.objects[obj_idx]->ensure_on_bed(p->printer_technology != ptSLA);
     if (p->printer_technology == ptSLA) {
-=======
-    p->model.objects[obj_idx]->ensure_on_bed(p->printer_technology != ptSLA);
-    if (this->p->printer_technology == ptSLA) {
->>>>>>> dfd946e7
         // Update the SLAPrint from the current Model, so that the reload_scene()
         // pulls the correct data, update the 3D scene.
         p->update_restart_background_process(true, false);
