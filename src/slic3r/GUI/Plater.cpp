--- conflicted
+++ resolved
@@ -260,153 +260,6 @@
     info_vec[idx].second->Show(show);
 }
 
-<<<<<<< HEAD
-PresetComboBox::PresetComboBox(wxWindow *parent, Preset::Type preset_type) :
-PresetBitmapComboBox(parent, wxSize(15 * wxGetApp().em_unit(), -1)),
-    preset_type(preset_type),
-    last_selected(wxNOT_FOUND),
-    m_em_unit(wxGetApp().em_unit())
-{
-    SetFont(wxGetApp().normal_font());
-#ifdef _WIN32
-    // Workaround for ignoring CBN_EDITCHANGE events, which are processed after the content of the combo box changes, so that
-    // the index of the item inside CBN_EDITCHANGE may no more be valid.
-    EnableTextChangedEvents(false);
-#endif /* _WIN32 */
-    Bind(wxEVT_COMBOBOX, [this](wxCommandEvent &evt) {
-        auto selected_item = this->GetSelection();
-
-        auto marker = reinterpret_cast<Marker>(this->GetClientData(selected_item));
-        if (marker >= LABEL_ITEM_MARKER && marker < LABEL_ITEM_MAX) {
-            this->SetSelection(this->last_selected);
-            evt.StopPropagation();
-            if (marker >= LABEL_ITEM_WIZARD_PRINTERS) {
-                ConfigWizard::StartPage sp = ConfigWizard::SP_WELCOME;
-                switch (marker) {
-                    case LABEL_ITEM_WIZARD_PRINTERS: sp = ConfigWizard::SP_PRINTERS; break;
-                    case LABEL_ITEM_WIZARD_FILAMENTS: sp = ConfigWizard::SP_FILAMENTS; break;
-                    case LABEL_ITEM_WIZARD_MATERIALS: sp = ConfigWizard::SP_MATERIALS; break;
-                }
-                wxTheApp->CallAfter([sp]() { wxGetApp().run_wizard(ConfigWizard::RR_USER, sp); });
-            }
-        } else if ( this->last_selected != selected_item || 
-                    wxGetApp().get_tab(this->preset_type)->get_presets()->current_is_dirty() ) {
-            this->last_selected = selected_item;
-            evt.SetInt(this->preset_type);
-            evt.Skip();
-        } else {
-            evt.StopPropagation();
-        }
-    });
-    
-    if (preset_type == Slic3r::Preset::TYPE_FILAMENT)
-    {
-        Bind(wxEVT_LEFT_DOWN, [this](wxMouseEvent &event) {
-            PresetBundle* preset_bundle = wxGetApp().preset_bundle;
-            const Preset* selected_preset = preset_bundle->filaments.find_preset(preset_bundle->filament_presets[extruder_idx]);
-            // Wide icons are shown if the currently selected preset is not compatible with the current printer,
-            // and red flag is drown in front of the selected preset.
-            bool          wide_icons = selected_preset != nullptr && !selected_preset->is_compatible;
-            float scale = m_em_unit*0.1f;
-
-            int shifl_Left = wide_icons ? int(scale * 16 + 0.5) : 0;
-#if defined(wxBITMAPCOMBOBOX_OWNERDRAWN_BASED)
-            shifl_Left  += int(scale * 4 + 0.5f); // IMAGE_SPACING_RIGHT = 4 for wxBitmapComboBox -> Space left of image
-#endif
-            int icon_right_pos = shifl_Left + int(scale * (24+4) + 0.5);
-            int mouse_pos = event.GetLogicalPosition(wxClientDC(this)).x;
-            if (mouse_pos < shifl_Left || mouse_pos > icon_right_pos ) {
-                // Let the combo box process the mouse click.
-                event.Skip();
-                return;
-            }
-            
-            // Swallow the mouse click and open the color picker.
-
-            // get current color
-            DynamicPrintConfig* cfg = wxGetApp().get_tab(Preset::TYPE_PRINTER)->get_config();
-            auto colors = static_cast<ConfigOptionStrings*>(cfg->option("extruder_colour")->clone());
-            wxColour clr(colors->values[extruder_idx]);
-            if (!clr.IsOk())
-                clr = wxColour(0,0,0); // Don't set alfa to transparence
-
-            auto data = new wxColourData();
-            data->SetChooseFull(1);
-            data->SetColour(clr);
-
-            wxColourDialog dialog(this, data);
-            dialog.CenterOnParent();
-            if (dialog.ShowModal() == wxID_OK)
-            {
-                colors->values[extruder_idx] = dialog.GetColourData().GetColour().GetAsString(wxC2S_HTML_SYNTAX).ToStdString();
-
-                DynamicPrintConfig cfg_new = *cfg; 
-                cfg_new.set_key_value("extruder_colour", colors);
-
-                wxGetApp().get_tab(Preset::TYPE_PRINTER)->load_config(cfg_new);
-                preset_bundle->update_plater_filament_ui(extruder_idx, this);
-                wxGetApp().plater()->on_config_change(cfg_new);
-            }
-        });
-    }
-
-    edit_btn = new ScalableButton(parent, wxID_ANY, "cog");
-    edit_btn->SetToolTip(_(L("Click to edit preset")));
-
-    edit_btn->Bind(wxEVT_BUTTON, ([preset_type, this](wxCommandEvent)
-    {
-        Tab* tab = wxGetApp().get_tab(preset_type);
-        if (!tab)
-            return;
-
-        int page_id = wxGetApp().tab_panel()->FindPage(tab);
-        if (page_id == wxNOT_FOUND)
-            return;
-
-        wxGetApp().tab_panel()->ChangeSelection(page_id);
-
-        /* In a case of a multi-material printing, for editing another Filament Preset 
-         * it's needed to select this preset for the "Filament settings" Tab 
-         */
-        if (preset_type == Preset::TYPE_FILAMENT && wxGetApp().extruders_edited_cnt() > 1) 
-        {
-            const std::string& selected_preset = GetString(GetSelection()).ToUTF8().data();
-
-            // Call select_preset() only if there is new preset and not just modified 
-            if ( !boost::algorithm::ends_with(selected_preset, Preset::suffix_modified()) )
-            {
-                const std::string& preset_name = wxGetApp().preset_bundle->filaments.get_preset_name_by_alias(selected_preset);
-                tab->select_preset(/*selected_preset*/preset_name);
-        }
-        }
-    }));
-}
-
-PresetComboBox::~PresetComboBox()
-{
-    if (edit_btn)
-        edit_btn->Destroy();
-}
-
-
-void PresetComboBox::set_label_marker(int item, LabelItemType label_item_type)
-{
-    this->SetClientData(item, (void*)label_item_type);
-}
-
-void PresetComboBox::check_selection()
-{
-    this->last_selected = GetSelection();
-}
-
-void PresetComboBox::msw_rescale()
-{
-    m_em_unit = wxGetApp().em_unit();
-    edit_btn->msw_rescale();
-}
-
-=======
->>>>>>> f47ad1fd
 // Frequently changed parameters
 
 class FreqChangedParams : public OG_Settings
@@ -809,18 +662,11 @@
 
     p->sizer_filaments = new wxBoxSizer(wxVERTICAL);
 
-<<<<<<< HEAD
-    auto init_combo = [this](PresetComboBox **combo, wxString label, Preset::Type preset_type, bool filament) {
+    auto init_combo = [this](PlaterPresetComboBox **combo, wxString label, Preset::Type preset_type, bool filament) {
         // do not print these albels. if you re-enabled these, don't forget to *2 the size in show_preset_comboboxes()
         //auto *text = new wxStaticText(p->presets_panel, wxID_ANY, label+" :");
         //text->SetFont(wxGetApp().small_font());
-        *combo = new PresetComboBox(p->presets_panel, preset_type);
-=======
-    auto init_combo = [this](PlaterPresetComboBox **combo, wxString label, Preset::Type preset_type, bool filament) {
-        auto *text = new wxStaticText(p->presets_panel, wxID_ANY, label + " :");
-        text->SetFont(wxGetApp().small_font());
         *combo = new PlaterPresetComboBox(p->presets_panel, preset_type);
->>>>>>> f47ad1fd
 
         auto combo_and_btn_sizer = new wxBoxSizer(wxHORIZONTAL);
         combo_and_btn_sizer->Add(*combo, 1, wxEXPAND);
@@ -1066,13 +912,8 @@
 void Sidebar::update_reslice_btn_tooltip() const
 {
     wxString tooltip = wxString("Slice") + " [" + GUI::shortkey_ctrl_prefix() + "R]";
-<<<<<<< HEAD
     if (m_mode != comSimple || wxGetApp().app_config->get("objects_always_expert") == "1")
-        tooltip += wxString("\n") + _(L("Hold Shift to Slice & Export G-code"));
-=======
-    if (m_mode != comSimple)
         tooltip += wxString("\n") + _L("Hold Shift to Slice & Export G-code");
->>>>>>> f47ad1fd
     p->btn_reslice->SetToolTip(tooltip);
 }
 
@@ -1099,15 +940,9 @@
     p->object_info->msw_rescale();
 
     p->btn_send_gcode->msw_rescale();
-<<<<<<< HEAD
-    p->btn_remove_device->msw_rescale();
+    p->btn_eject_device->msw_rescale();
     p->btn_export_gcode_removable->msw_rescale();
-    const int scaled_height = p->btn_remove_device->GetBitmap().GetHeight() + 4;
-=======
-    p->btn_eject_device->msw_rescale();
-	p->btn_export_gcode_removable->msw_rescale();
     const int scaled_height = p->btn_eject_device->GetBitmap().GetHeight() + 4;
->>>>>>> f47ad1fd
     p->btn_export_gcode->SetMinSize(wxSize(-1, scaled_height));
     p->btn_reslice     ->SetMinSize(wxSize(-1, scaled_height));
 
@@ -1308,11 +1143,10 @@
                 new_label += format_wxstr(":\n    - %1%\n    - %2%", _L("objects"), _L("wipe tower"));
 
             wxString info_text = is_wipe_tower ?
-<<<<<<< HEAD
-                                wxString::Format("%.2f \n%.2f \n%.2f", ps.total_used_filament / 1000,
-                                                (ps.total_used_filament - ps.total_wipe_tower_filament) / 1000,
-                                                ps.total_wipe_tower_filament / 1000) :
-                                wxString::Format("%.2f", ps.total_used_filament / 1000);
+                                wxString::Format("%.2f \n%.2f \n%.2f", ps.total_used_filament / /*1000*/koef,
+                                                (ps.total_used_filament - ps.total_wipe_tower_filament) / /*1000*/koef,
+                                                ps.total_wipe_tower_filament / /*1000*/koef) :
+                                wxString::Format("%.2f", ps.total_used_filament / /*1000*/koef);
             if (ps.color_extruderid_to_used_filament.size() > 0) {
                 double total_length = 0;
                 for (int i = 0; i < ps.color_extruderid_to_used_filament.size(); i++) {
@@ -1325,10 +1159,13 @@
             }
             p->sliced_info->SetTextAndShow(siFilament_m, info_text, new_label);
 
-            p->sliced_info->SetTextAndShow(siFilament_mm3,  wxString::Format("%.2f", ps.total_extruded_volume));
+            koef = imperial_units ? pow(ObjectManipulation::mm_to_in, 3) : 1.0f;
+            new_label = imperial_units ? _L("Used Filament (in³)") : _L("Used Filament (mm³)");
+            info_text = wxString::Format("%.2f", imperial_units ? ps.total_extruded_volume * koef : ps.total_extruded_volume);
+            p->sliced_info->SetTextAndShow(siFilament_mm3,  info_text,      new_label);
 
             if (ps.color_extruderid_to_used_weight.size() > 0  && ps.total_weight != 0) {
-                new_label = _(L("Used Filament (g)"));
+                new_label = _L("Used Filament (g)");
                 info_text = wxString::Format("%.2f", ps.total_weight);
                 double total_weight = 0;
                 for (int i = 0; i < ps.color_extruderid_to_used_weight.size(); i++) {
@@ -1343,19 +1180,6 @@
                 p->sliced_info->SetTextAndShow(siFilament_g, info_text, new_label);
             }else
                 p->sliced_info->SetTextAndShow(siFilament_g,    ps.total_weight == 0.0 ? "N/A" : wxString::Format("%.2f", ps.total_weight), _(L("Used Filament (g)")));
-=======
-                                wxString::Format("%.2f \n%.2f \n%.2f", ps.total_used_filament / /*1000*/koef,
-                                                (ps.total_used_filament - ps.total_wipe_tower_filament) / /*1000*/koef,
-                                                ps.total_wipe_tower_filament / /*1000*/koef) :
-                                wxString::Format("%.2f", ps.total_used_filament / /*1000*/koef);
-            p->sliced_info->SetTextAndShow(siFilament_m,    info_text,      new_label);
-
-            koef = imperial_units ? pow(ObjectManipulation::mm_to_in, 3) : 1.0f;
-            new_label = imperial_units ? _L("Used Filament (in³)") : _L("Used Filament (mm³)");
-            info_text = wxString::Format("%.2f", imperial_units ? ps.total_extruded_volume * koef : ps.total_extruded_volume);
-            p->sliced_info->SetTextAndShow(siFilament_mm3,  info_text,      new_label);
-            p->sliced_info->SetTextAndShow(siFilament_g,    ps.total_weight == 0.0 ? "N/A" : wxString::Format("%.2f", ps.total_weight));
->>>>>>> f47ad1fd
 
             new_label = _L("Cost");
             if (is_wipe_tower)
@@ -1379,19 +1203,6 @@
                     new_label += format_wxstr("\n   - %1%", _L("normal mode"));
                     info_text += format_wxstr("\n%1%", short_time(ps.estimated_normal_print_time));
 
-<<<<<<< HEAD
-                auto fill_labels = [str_color, str_pause](const std::vector<std::pair<CustomGcodeType, float>>& times,
-                                                          wxString& new_label, wxString& info_text)
-                {
-                    int color_change_count = 1;
-                    float time_from_beginning = 0;
-                    for (size_t i =  0; i < times.size(); ++i)
-                    {
-                        if (times[i].first == cgtPausePrint)
-                            new_label += from_u8((boost::format("\n      - %1%%2%") % (std::string(str_color.ToUTF8()) + " ") % color_change_count).str());
-                        else if (times[i].first == cgtColorChange)
-                            new_label += from_u8((boost::format("\n      - %1%%2%") % (std::string(str_color.ToUTF8()) + " ") % color_change_count++).str());
-=======
                     // uncomment next line to not disappear slicing finished notif when colapsing sidebar before time estimate
                     //if (p->plater->is_sidebar_collapsed())
                     p->plater->get_notification_manager()->set_slicing_complete_large(p->plater->is_sidebar_collapsed());
@@ -1413,35 +1224,25 @@
                 wxString str_color = _L("Color");
                 wxString str_pause = _L("Pause");
 
-                auto fill_labels = [str_color, str_pause](const std::vector<std::pair<CustomGCode::Type, std::string>>& times,
-                    wxString& new_label, wxString& info_text)
+                auto fill_labels = [str_color, str_pause](const std::vector<std::pair<CustomGCode::Type, float>>& times,
+                                                          wxString& new_label, wxString& info_text)
+                {
+                    int color_change_count = 1;
+                    float time_from_beginning = 0;
+                    for (size_t i =  0; i < times.size(); ++i)
                     {
-                        int color_change_count = 0;
-                        for (auto time : times)
-                            if (time.first == CustomGCode::ColorChange)
-                                color_change_count++;
->>>>>>> f47ad1fd
-
-                        for (int i = (int)times.size() - 1; i >= 0; --i)
-                        {
-                            if (i == 0 || times[i - 1].first == CustomGCode::PausePrint)
-                                new_label += format_wxstr("\n      - %1%%2%", str_color + " ", color_change_count);
-                            else if (times[i - 1].first == CustomGCode::ColorChange)
-                                new_label += format_wxstr("\n      - %1%%2%", str_color + " ", color_change_count--);
-
-<<<<<<< HEAD
+                        if (times[i].first == cgtPausePrint)
+                            new_label += format_wxstr("\n      - %1%%2%", str_color + " ", color_change_count);
+                        else if (times[i].first == cgtColorChange)
+                            new_label += format_wxstr("\n      - %1%%2%", str_color + " ", color_change_count++);
+
+                            if (i != (int)times.size() - 1 && times[i].first == CustomGCode::PausePrint)
+                                new_label += format_wxstr(" -> %1%", str_pause);
+
                         time_from_beginning += times[i].second;
-                        info_text += from_u8((boost::format("\n%1% (%2%)") % get_time_dhm(times[i].second) % get_time_dhm(time_from_beginning)).str());
+                        info_text += format_wxstr("\n%1% (%2%)", get_time_dhm(times[i].second), get_time_dhm(time_from_beginning));
                     }
                 };
-=======
-                            if (i != (int)times.size() - 1 && times[i].first == CustomGCode::PausePrint)
-                                new_label += format_wxstr(" -> %1%", str_pause);
-
-                            info_text += format_wxstr("\n%1%", times[i].second);
-                        }
-                    };
->>>>>>> f47ad1fd
 
                 if (ps.estimated_normal_print_time != "N/A") {
                     new_label += format_wxstr("\n   - %1%", _L("normal mode"));
@@ -1459,7 +1260,7 @@
                     info_text += format_wxstr("\n%1%", ps.estimated_silent_print_time);
                     fill_labels(ps.estimated_silent_custom_gcode_print_times, new_label, info_text);
                 }
-                p->sliced_info->SetTextAndShow(siEstimatedTime, info_text, new_label);
+                p->sliced_info->SetTextAndShow(siEstimatedTime,  info_text,      new_label);
             }
 #endif // !ENABLE_GCODE_VIEWER
 
@@ -1495,9 +1296,9 @@
 	p->btn_export_gcode_removable->Enable(enable);
 }
 
-bool Sidebar::show_reslice(bool show)          const { return p->btn_reslice->Show(show); }
-bool Sidebar::show_export(bool show)           const { return p->btn_export_gcode->Show(show); }
-bool Sidebar::show_send(bool show)             const { return p->btn_send_gcode->Show(show); }
+bool Sidebar::show_reslice(bool show)         const { return p->btn_reslice->Show(show); }
+bool Sidebar::show_export(bool show)          const { return p->btn_export_gcode->Show(show); }
+bool Sidebar::show_send(bool show)            const { return p->btn_send_gcode->Show(show); }
 bool Sidebar::show_export_removable(bool show) const { return p->btn_export_gcode_removable->Show(show); }
 bool Sidebar::show_eject(bool show)            const { return p->btn_eject_device->Show(show); }
 bool Sidebar::get_eject_shown()                const { return p->btn_eject_device->IsShown(); }
@@ -1616,9 +1417,9 @@
     if (wxGetApp().is_gcode_viewer()) {
         // gcode section
         for (const auto& filename : filenames) {
-            fs::path path(into_path(filename));
+        fs::path path(into_path(filename));
             if (std::regex_match(path.string(), pattern_gcode_drop))
-                paths.push_back(std::move(path));
+            paths.push_back(std::move(path));
         }
 
         if (paths.size() > 1) {
@@ -1629,7 +1430,7 @@
         else if (paths.size() == 1) {
                 plater->load_gcode(from_path(paths.front()));
                 return true;
-        }
+    }
         return false;
     }
 #endif // ENABLE_GCODE_VIEWER
@@ -1738,296 +1539,44 @@
     BackgroundSlicingProcess    background_process;
     bool suppressed_backround_processing_update { false };
 
-<<<<<<< HEAD
-    // Cache the wti info
-    class WipeTower: public GLCanvas3D::WipeTowerInfo {
-        using ArrangePolygon = arrangement::ArrangePolygon;
-        friend priv;
-    public:
-
-        void apply_arrange_result(const Vec2crd& tr, double rotation)
-        {
-            m_pos = unscaled(tr); m_rotation = rotation;
-            apply_wipe_tower();
-        }
-
-        ArrangePolygon get_arrange_polygon(const PrintBase *print) const
-        {
-            Polygon p({
-                {coord_t(0), coord_t(0)},
-                {scaled(m_bb_size(X)), coord_t(0)},
-                {scaled(m_bb_size)},
-                {coord_t(0), scaled(m_bb_size(Y))},
-                {coord_t(0), coord_t(0)},
-                });
-
-            ArrangePolygon ret;
-            ret.poly.contour = std::move(p);
-            ret.translation  = scaled(m_pos);
-            ret.rotation     = m_rotation;
-            ret.priority++;
-            return ret;
-        }
-    } wipetower;
-
-    WipeTower& updated_wipe_tower() {
-        auto wti = view3D->get_canvas3d()->get_wipe_tower_info();
-        wipetower.m_pos = wti.pos();
-        wipetower.m_rotation = wti.rotation();
-        wipetower.m_bb_size  = wti.bb_size();
-        return wipetower;
-    }
-
-    // A class to handle UI jobs like arranging and optimizing rotation.
-    // These are not instant jobs, the user has to be informed about their
-    // state in the status progress indicator. On the other hand they are
-    // separated from the background slicing process. Ideally, these jobs should
-    // run when the background process is not running.
-    //
-    // TODO: A mechanism would be useful for blocking the plater interactions:
-    // objects would be frozen for the user. In case of arrange, an animation
-    // could be shown, or with the optimize orientations, partial results
-    // could be displayed.
-    class PlaterJob: public Job
-=======
     // Jobs defined inside the group class will be managed so that only one can
     // run at a time. Also, the background process will be stopped if a job is
     // started. It is up the the plater to ensure that the background slicing
     // can't be restarted while a ui job is still running.
     class Jobs: public ExclusiveJobGroup
->>>>>>> f47ad1fd
-    {
+        {
         priv *m;
         size_t m_arrange_id, m_rotoptimize_id, m_sla_import_id;
-        
+            
         void before_start() override { m->background_process.stop(); }
         
     public:
-<<<<<<< HEAD
-        PlaterJob(priv *_plater)
-            : Job(_plater->statusbar()), m_plater(_plater)
-        {}
-    };
-
-    enum class Jobs : size_t {
-        Arrange,
-        Rotoptimize,
-        Hollow
-    };
-
-    class ArrangeJob : public PlaterJob
+        Jobs(priv *_m) : m(_m)
     {
-        using ArrangePolygon = arrangement::ArrangePolygon;
-        using ArrangePolygons = arrangement::ArrangePolygons;
-
-        // The gap between logical beds in the x axis expressed in ratio of
-        // the current bed width.
-        static const constexpr double LOGICAL_BED_GAP = 1. / 5.;
-
-        ArrangePolygons m_selected, m_unselected, m_unprintable;
-
-        // clear m_selected and m_unselected, reserve space for next usage
-        void clear_input() {
-            const Model &model = plater().model;
-
-            size_t count = 0, cunprint = 0; // To know how much space to reserve
-            for (auto obj : model.objects)
-                for (auto mi : obj->instances)
-                    mi->printable ? count++ : cunprint++;
-            
-            m_selected.clear();
-            m_unselected.clear();
-            m_unprintable.clear();
-            m_selected.reserve(count + 1 /* for optional wti */);
-            m_unselected.reserve(count + 1 /* for optional wti */);
-            m_unprintable.reserve(cunprint /* for optional wti */);
-        }
-
-        // Stride between logical beds
-        coord_t bed_stride() const {
-            double bedwidth = plater().bed_shape_bb().size().x();
-            return scaled((1. + LOGICAL_BED_GAP) * bedwidth);
-        }
-
-        // Set up arrange polygon for a ModelInstance and Wipe tower
-        template<class T> ArrangePolygon get_arrange_poly(T *obj) const {
-            ArrangePolygon ap = obj->get_arrange_polygon(
-                this->plater().printer_technology == ptFFF ? (PrintBase*)&this->plater().fff_print : (PrintBase*)&this->plater().sla_print);
-            ap.priority       = 0;
-            ap.bed_idx        = ap.translation.x() / bed_stride();
-            ap.setter         = [obj, this](const ArrangePolygon &p) {
-                if (p.is_arranged()) {
-                    auto t = p.translation;
-                    t.x() += p.bed_idx * bed_stride();
-                    obj->apply_arrange_result(t, p.rotation);
-                }
-            };
-            return ap;
-        }
-
-        // Prepare all objects on the bed regardless of the selection
-        void prepare_all() {
-            clear_input();
-
-            for (ModelObject *obj: plater().model.objects)
-                for (ModelInstance *mi : obj->instances) {
-                    ArrangePolygons & cont = mi->printable ? m_selected : m_unprintable;
-                    cont.emplace_back(get_arrange_poly(mi));
-                }
-
-            auto& wti = plater().updated_wipe_tower();
-            if (wti) m_selected.emplace_back(get_arrange_poly(&wti));
-        }
-
-        // Prepare the selected and unselected items separately. If nothing is
-        // selected, behaves as if everything would be selected.
-        void prepare_selected() {
-            clear_input();
-
-            Model &model = plater().model;
-            coord_t stride = bed_stride();
-
-            std::vector<const Selection::InstanceIdxsList *>
-                obj_sel(model.objects.size(), nullptr);
-
-            for (auto &s : plater().get_selection().get_content())
-                if (s.first < int(obj_sel.size()))
-                    obj_sel[size_t(s.first)] = &s.second;
-
-            // Go through the objects and check if inside the selection
-            for (size_t oidx = 0; oidx < model.objects.size(); ++oidx) {
-                const Selection::InstanceIdxsList * instlist = obj_sel[oidx];
-                ModelObject *mo = model.objects[oidx];
-
-                std::vector<bool> inst_sel(mo->instances.size(), false);
-
-                if (instlist)
-                    for (auto inst_id : *instlist)
-                        inst_sel[size_t(inst_id)] = true;
-
-                for (size_t i = 0; i < inst_sel.size(); ++i) {
-                    ArrangePolygon &&ap = get_arrange_poly(mo->instances[i]);
-
-                    ArrangePolygons &cont = mo->instances[i]->printable ?
-                                                (inst_sel[i] ? m_selected :
-                                                               m_unselected) :
-                                                m_unprintable;
-                    
-                    cont.emplace_back(std::move(ap));
-                }
-            }
-
-            auto& wti = plater().updated_wipe_tower();
-            if (wti) {
-                ArrangePolygon &&ap = get_arrange_poly(&wti);
-
-                plater().get_selection().is_wipe_tower() ?
-                    m_selected.emplace_back(std::move(ap)) :
-                    m_unselected.emplace_back(std::move(ap));
-            }
-
-            // If the selection was empty arrange everything
-            if (m_selected.empty()) m_selected.swap(m_unselected);
-
-            // The strides have to be removed from the fixed items. For the
-            // arrangeable (selected) items bed_idx is ignored and the
-            // translation is irrelevant.
-            for (auto &p : m_unselected) p.translation(X) -= p.bed_idx * stride;
-        }
-
-    protected:
-
-        void prepare() override
-=======
-        Jobs(priv *_m) : m(_m)
->>>>>>> f47ad1fd
-        {
             m_arrange_id = add_job(std::make_unique<ArrangeJob>(m->statusbar(), m->q));
             m_rotoptimize_id = add_job(std::make_unique<RotoptimizeJob>(m->statusbar(), m->q));
             m_sla_import_id = add_job(std::make_unique<SLAImportJob>(m->statusbar(), m->q));
         }
-        
+                    
         void arrange()
         {
             m->take_snapshot(_(L("Arrange")));
             start(m_arrange_id);
         }
         
-<<<<<<< HEAD
-        std::unique_ptr<TriangleMesh> m_output_mesh;
-        std::unique_ptr<MeshRaycaster> m_output_raycaster;
-        const TriangleMesh* m_object_mesh = nullptr;
-        sla::HollowingConfig m_cfg;
-    };
-
-    // Jobs defined inside the group class will be managed so that only one can
-    // run at a time. Also, the background process will be stopped if a job is
-    // started.
-    class ExclusiveJobGroup {
-
-        static const int ABORT_WAIT_MAX_MS = 10000;
-
-        priv * m_plater;
-
-        ArrangeJob arrange_job{m_plater};
-        RotoptimizeJob rotoptimize_job{m_plater};
-        HollowJob hollow_job{m_plater};
-
-        // To create a new job, just define a new subclass of Job, implement
-        // the process and the optional prepare() and finalize() methods
-        // Register the instance of the class in the m_jobs container
-        // if it cannot run concurrently with other jobs in this group
-
-        std::vector<std::reference_wrapper<Job>> m_jobs{arrange_job,
-                                                        rotoptimize_job,
-                                                        hollow_job};
-
-    public:
-        ExclusiveJobGroup(priv *_plater) : m_plater(_plater) {}
-
-        void start(Jobs jid) {
-            m_plater->background_process.stop();
-            stop_all();
-            m_jobs[size_t(jid)].get().start();
-        }
-        
-        void cancel_all() { for (Job& j : m_jobs) j.cancel(); }
-
-        void join_all(int wait_ms = 0)
-        {
-            std::vector<bool> aborted(m_jobs.size(), false);
-            
-            for (size_t jid = 0; jid < m_jobs.size(); ++jid)
-                aborted[jid] = m_jobs[jid].get().join(wait_ms);
-
-            if (!all_of(aborted))
-                BOOST_LOG_TRIVIAL(error) << "Could not abort a job!";
-        }
-        
-        void stop_all() { cancel_all(); join_all(ABORT_WAIT_MAX_MS); }
-        
-        const Job& get(Jobs jobid) const { return m_jobs[size_t(jobid)]; }
-
-        bool is_any_running() const
-=======
         void optimize_rotation()
         {
             m->take_snapshot(_(L("Optimize Rotation")));
             start(m_rotoptimize_id);
         }
-        
+            
         void import_sla_arch()
->>>>>>> f47ad1fd
         {
             m->take_snapshot(_(L("Import SLA archive")));
             start(m_sla_import_id);
-        }
-        
-<<<<<<< HEAD
-    } m_ui_jobs{this};
-=======
+            }
+            
     } m_ui_jobs;
->>>>>>> f47ad1fd
 
     bool                        delayed_scene_refresh;
     std::string                 delayed_error_message;
@@ -2046,10 +1595,10 @@
     priv(Plater *q, MainFrame *main_frame);
     ~priv();
 
-    enum class UpdateParams {
-        FORCE_FULL_SCREEN_REFRESH          = 1,
-        FORCE_BACKGROUND_PROCESSING_UPDATE = 2,
-        POSTPONE_VALIDATION_ERROR_MESSAGE  = 4,
+	enum class UpdateParams {
+    	FORCE_FULL_SCREEN_REFRESH 			= 1,
+    	FORCE_BACKGROUND_PROCESSING_UPDATE 	= 2,
+    	POSTPONE_VALIDATION_ERROR_MESSAGE	= 4,
     };
     void update(unsigned int flags = 0);
     void select_view(const std::string& direction);
@@ -2092,15 +1641,8 @@
     std::string get_config(const std::string &key) const;
     BoundingBoxf bed_shape_bb() const;
     BoundingBox scaled_bed_shape_bb() const;
-<<<<<<< HEAD
-    arrangement::BedShapeHint get_bed_shape_hint() const;
     
-    void find_new_position(const ModelInstancePtrs  &instances, coord_t min_d);
-    std::vector<size_t> load_files(const std::vector<fs::path>& input_files, bool load_model, bool load_config, bool update_dirs = true);
-=======
-
-    std::vector<size_t> load_files(const std::vector<fs::path>& input_files, bool load_model, bool load_config, bool used_inches = false);
->>>>>>> f47ad1fd
+    std::vector<size_t> load_files(const std::vector<fs::path>& input_files, bool load_model, bool load_config, bool update_dirs = true, bool used_inches = false);
     std::vector<size_t> load_model_objects(const ModelObjectPtrs &model_objects);
     wxString get_export_file(GUI::FileType file_type);
 
@@ -2441,7 +1983,7 @@
     preview->get_wxglcanvas()->Bind(EVT_GLCANVAS_EDIT_COLOR_CHANGE, [this](wxKeyEvent& evt) { preview->edit_double_slider(evt); });
 #endif // ENABLE_GCODE_VIEWER
 
-	q->Bind(EVT_SLICING_COMPLETED, &priv::on_slicing_completed, this);
+    q->Bind(EVT_SLICING_COMPLETED, &priv::on_slicing_completed, this);
     q->Bind(EVT_PROCESS_COMPLETED, &priv::on_process_completed, this);
 	q->Bind(EVT_EXPORT_BEGAN, &priv::on_export_began, this);
     q->Bind(EVT_GLVIEWTOOLBAR_3D, [q](SimpleEvent&) { q->select_view_3D("3D"); });
@@ -2484,27 +2026,27 @@
         this->q->Bind(EVT_EXPORT_GCODE_NOTIFICAION_CLICKED, [this](ExportGcodeNotificationClickedEvent&) { this->q->export_gcode(true); });
         this->q->Bind(EVT_PRESET_UPDATE_AVIABLE_CLICKED, [this](PresetUpdateAviableClickedEvent&) {  wxGetApp().get_preset_updater()->on_update_notification_confirm(); });
 	    this->q->Bind(EVT_REMOVABLE_DRIVE_EJECTED, [this, q](RemovableDriveEjectEvent &evt) {
-		    if (evt.data.second) {
-			    this->show_action_buttons(this->ready_to_slice);
+		if (evt.data.second) {
+			this->show_action_buttons(this->ready_to_slice);
 			    notification_manager->push_notification(format(_L("Unmounting successful. The device %s(%s) can now be safely removed from the computer."),evt.data.first.name, evt.data.first.path),
 				                                        NotificationManager::NotificationLevel::RegularNotification, *q->get_current_canvas3D());
 		    } else {
 			    notification_manager->push_notification(format(_L("Ejecting of device %s(%s) has failed."), evt.data.first.name, evt.data.first.path),
 				                                        NotificationManager::NotificationLevel::ErrorNotification, *q->get_current_canvas3D());
 		    }
-	    });
+	});
         this->q->Bind(EVT_REMOVABLE_DRIVES_CHANGED, [this, q](RemovableDrivesChangedEvent &) {
 		    this->show_action_buttons(this->ready_to_slice); 
 		    if (!this->sidebar->get_eject_shown()) {
 			    notification_manager->close_notification_of_type(NotificationType::ExportToRemovableFinished);
 		    }
 	    });
-        // Start the background thread and register this window as a target for update events.
-        wxGetApp().removable_drive_manager()->init(this->q);
+    // Start the background thread and register this window as a target for update events.
+    wxGetApp().removable_drive_manager()->init(this->q);
 #ifdef _WIN32
-        // Trigger enumeration of removable media on Win32 notification.
-        this->q->Bind(EVT_VOLUME_ATTACHED, [this](VolumeAttachedEvent &evt) { wxGetApp().removable_drive_manager()->volumes_changed(); });
-        this->q->Bind(EVT_VOLUME_DETACHED, [this](VolumeDetachedEvent &evt) { wxGetApp().removable_drive_manager()->volumes_changed(); });
+    // Trigger enumeration of removable media on Win32 notification.
+    this->q->Bind(EVT_VOLUME_ATTACHED, [this](VolumeAttachedEvent &evt) { wxGetApp().removable_drive_manager()->volumes_changed(); });
+    this->q->Bind(EVT_VOLUME_DETACHED, [this](VolumeDetachedEvent &evt) { wxGetApp().removable_drive_manager()->volumes_changed(); });
 #endif /* _WIN32 */
 #if ENABLE_GCODE_VIEWER
     }
@@ -2651,11 +2193,7 @@
     return bed_shape.bounding_box();
 }
 
-<<<<<<< HEAD
-std::vector<size_t> Plater::priv::load_files(const std::vector<fs::path>& input_files, bool load_model, bool load_config, bool update_dirs)
-=======
-std::vector<size_t> Plater::priv::load_files(const std::vector<fs::path>& input_files, bool load_model, bool load_config, bool imperial_units/* = false*/)
->>>>>>> f47ad1fd
+std::vector<size_t> Plater::priv::load_files(const std::vector<fs::path>& input_files, bool load_model, bool load_config, bool update_dirs/* = true*/, bool imperial_units/* = false*/)
 {
     if (input_files.empty()) { return std::vector<size_t>(); }
 
@@ -2784,15 +2322,9 @@
                     }
                 }
             }
-<<<<<<< HEAD
             else if ((wxGetApp().get_mode() == comSimple && wxGetApp().app_config->get("objects_always_expert") == "0") && (type_3mf || type_any_amf) && model_has_advanced_features(model)) {
-                wxMessageDialog msg_dlg(q, _(L("This file cannot be loaded in a simple mode. Do you want to switch to an advanced mode?"))+"\n",
-                    _(L("Detected advanced data")), wxICON_WARNING | wxYES | wxNO);
-=======
-            else if ((wxGetApp().get_mode() == comSimple) && (type_3mf || type_any_amf) && model_has_advanced_features(model)) {
                 wxMessageDialog msg_dlg(q, _L("This file cannot be loaded in a simple mode. Do you want to switch to an advanced mode?")+"\n",
                     _L("Detected advanced data"), wxICON_WARNING | wxYES | wxNO);
->>>>>>> f47ad1fd
                 if (msg_dlg.ShowModal() == wxID_YES)
                 {
                     Slic3r::GUI::wxGetApp().save_mode(comAdvanced);
@@ -3193,177 +2725,13 @@
     for (const ModelObject *mo : p->model.objects)
         for (const ModelInstance *inst : mo->instances) {
             auto it = std::find(instances.begin(), instances.end(), inst);
-            arrangement::ArrangePolygon arrpoly = inst->get_arrange_polygon(
-                this->printer_technology == ptFFF ? (PrintBase*)&this->fff_print : (PrintBase*)&this->sla_print);
+            arrangement::ArrangePolygon arrpoly = inst->get_arrange_polygon(this->current_print());
 
             if (it == instances.end())
                 fixed.emplace_back(std::move(arrpoly));
             else
                 movable.emplace_back(std::move(arrpoly));
         }
-<<<<<<< HEAD
-
-    if (updated_wipe_tower())
-        fixed.emplace_back(wipetower.get_arrange_polygon(
-            this->printer_technology == ptFFF ? (PrintBase*)&this->fff_print : (PrintBase*)&this->sla_print));
-
-    arrangement::arrange(movable, fixed, min_d, get_bed_shape_hint());
-
-    for (size_t i = 0; i < instances.size(); ++i)
-        if (movable[i].bed_idx == 0)
-            instances[i]->apply_arrange_result(movable[i].translation,
-                                               movable[i].rotation);
-}
-
-void Plater::priv::ArrangeJob::process() {
-    static const auto arrangestr = _(L("Arranging"));
-
-    // FIXME: I don't know how to obtain the minimum distance, it depends
-    // on printer technology. I guess the following should work but it crashes.
-    double dist = 6; // PrintConfig::min_object_distance(config);
-    if (plater().printer_technology == ptFFF) {
-        dist = PrintConfig::min_object_distance(plater().config);
-    }
-
-    coord_t min_d = scaled(dist);
-    auto count = unsigned(m_selected.size() + m_unprintable.size());
-    arrangement::BedShapeHint bedshape = plater().get_bed_shape_hint();
-    
-    auto stopfn = [this]() { return was_canceled(); };
-    
-    try {
-        arrangement::arrange(m_selected, m_unselected, min_d, bedshape,
-            [this, count](unsigned st) {
-                st += m_unprintable.size();
-                if (st > 0) update_status(int(count - st), arrangestr);
-            }, stopfn);
-        arrangement::arrange(m_unprintable, {}, min_d, bedshape,
-            [this, count](unsigned st) {
-                if (st > 0) update_status(int(count - st), arrangestr);
-            }, stopfn);
-    } catch (std::exception & /*e*/) {
-        GUI::show_error(plater().q,
-                        _(L("Could not arrange model objects! "
-                            "Some geometries may be invalid.")));
-    }
-
-    // finalize just here.
-    update_status(int(count),
-                  was_canceled() ? _(L("Arranging canceled."))
-                                 : _(L("Arranging done.")));
-}
-
-void Plater::priv::RotoptimizeJob::process()
-{
-    int obj_idx = plater().get_selected_object_idx();
-    if (obj_idx < 0) { return; }
-
-    ModelObject *o = plater().model.objects[size_t(obj_idx)];
-
-    auto r = sla::find_best_rotation(
-        *o,
-        .005f,
-        [this](unsigned s) {
-            if (s < 100)
-                update_status(int(s),
-                              _(L("Searching for optimal orientation")));
-        },
-        [this]() { return was_canceled(); });
-
-
-    double mindist = 6.0; // FIXME
-
-    if (!was_canceled()) {
-        for(ModelInstance * oi : o->instances) {
-            oi->set_rotation({r[X], r[Y], r[Z]});
-
-            auto    trmatrix = oi->get_transformation().get_matrix();
-            Polygon trchull  = o->convex_hull_2d(trmatrix);
-
-            MinAreaBoundigBox rotbb(trchull, MinAreaBoundigBox::pcConvex);
-            double            r = rotbb.angle_to_X();
-
-            // The box should be landscape
-            if(rotbb.width() < rotbb.height()) r += PI / 2;
-
-            Vec3d rt = oi->get_rotation(); rt(Z) += r;
-
-            oi->set_rotation(rt);
-        }
-
-        plater().find_new_position(o->instances, scaled(mindist));
-
-        // Correct the z offset of the object which was corrupted be
-        // the rotation
-        o->ensure_on_bed();
-    }
-
-    update_status(100,
-                  was_canceled() ? _(L("Orientation search canceled."))
-                                 : _(L("Orientation found.")));
-}
-
-void Plater::priv::HollowJob::prepare()
-{
-    const GLGizmosManager& gizmo_manager = plater().q->canvas3D()->get_gizmos_manager();
-    const GLGizmoHollow* gizmo_hollow = dynamic_cast<const GLGizmoHollow*>(gizmo_manager.get_current());
-    assert(gizmo_hollow);
-    auto hlw_data = gizmo_hollow->get_hollowing_parameters();
-    m_object_mesh = hlw_data.first;
-    m_cfg = hlw_data.second;
-    m_output_mesh.reset();
-}
-
-void Plater::priv::HollowJob::process()
-{
-    sla::JobController ctl;
-    ctl.stopcondition = [this]{ return was_canceled(); };
-    ctl.statuscb = [this](unsigned st, const std::string &s) {
-        if (st < 100) update_status(int(st), s);
-    };
-    
-    std::unique_ptr<TriangleMesh> omesh =
-        sla::generate_interior(*m_object_mesh, m_cfg, ctl);
-    
-    if (omesh && !omesh->empty()) {
-        m_output_mesh.reset(new TriangleMesh{*m_object_mesh});
-        m_output_mesh->merge(*omesh);
-        m_output_mesh->require_shared_vertices();
-        
-        update_status(90, _(L("Indexing hollowed object")));
-        
-        m_output_raycaster.reset(new MeshRaycaster(*m_output_mesh));
-        
-        update_status(100, was_canceled() ? _(L("Hollowing cancelled.")) :
-                                            _(L("Hollowing done.")));
-    } else {
-        update_status(100, _(L("Hollowing failed.")));
-    }
-}
-
-void Plater::priv::HollowJob::finalize()
-{
-    if (auto gizmo = get_gizmo()) {
-        gizmo->update_mesh_raycaster(std::move(m_output_raycaster));
-        gizmo->update_hollowed_mesh(std::move(m_output_mesh));
-    }       
-}
-
-GLGizmoHollow *Plater::priv::HollowJob::get_gizmo()
-{
-    const GLGizmosManager& gizmo_manager = plater().q->canvas3D()->get_gizmos_manager();
-    auto ret = dynamic_cast<GLGizmoHollow*>(gizmo_manager.get_current());
-    assert(ret);
-    return ret;
-}
-
-const GLGizmoHollow *Plater::priv::HollowJob::get_gizmo() const
-{
-    const GLGizmosManager& gizmo_manager = plater().q->canvas3D()->get_gizmos_manager();
-    auto ret = dynamic_cast<const GLGizmoHollow*>(gizmo_manager.get_current());
-    assert(ret);
-    return ret;
-=======
     
     if (p->view3D->get_canvas3d()->get_wipe_tower_info())
         fixed.emplace_back(get_wipe_tower_arrangepoly(*this));
@@ -3375,7 +2743,6 @@
         if (movable[i].bed_idx == 0)
             instances[i]->apply_arrange_result(movable[i].translation.cast<double>(),
                                                movable[i].rotation);
->>>>>>> f47ad1fd
 }
 
 void Plater::priv::split_object()
@@ -3498,41 +2865,17 @@
     if ((invalidated != Print::APPLY_STATUS_UNCHANGED || force_validation) && ! this->background_process.empty()) {
 		// The delayed error message is no more valid.
 		this->delayed_error_message.clear();
-<<<<<<< HEAD
         // The state of the Print changed, and it is non-zero. Let's validate it and give the user feedback on errors.
         std::pair<PrintBase::PrintValidationError, std::string> err = this->background_process.validate();
         this->get_current_canvas3D()->show_print_warning("");
         if (err.first == PrintBase::PrintValidationError::pveNone) {
+			notification_manager->set_all_slicing_errors_gray(true);
             if (invalidated != Print::APPLY_STATUS_UNCHANGED && this->background_processing_enabled())
                 return_state |= UPDATE_BACKGROUND_PROCESS_RESTART;
         } else {
             // The print is not valid.
-            // Only show the error message immediately, if the top level parent of this window is active.
-            auto p = dynamic_cast<wxWindow*>(this->q);
-            while (p->GetParent())
-                p = p->GetParent();
-            auto *top_level_wnd = dynamic_cast<wxTopLevelWindow*>(p);
-            if ( (err.first == PrintBase::PrintValidationError::pveWrongPosition || err.first == PrintBase::PrintValidationError::pveNoPrint)  && top_level_wnd && top_level_wnd->IsActive()) {
-                this->get_current_canvas3D()->show_print_warning(err.second);
-            } else if (!postpone_error_messages && top_level_wnd && top_level_wnd->IsActive()) {
-                // The error returned from the Print needs to be translated into the local language.
-                GUI::show_error(this->q, err.second);
-            } else {
-                // Show the error message once the main window gets activated.
-                this->delayed_error_message = err.second;
-            }
-=======
-		// The state of the Print changed, and it is non-zero. Let's validate it and give the user feedback on errors.
-        std::string err = this->background_process.validate();
-        if (err.empty()) {
-			notification_manager->set_all_slicing_errors_gray(true);
-            if (invalidated != Print::APPLY_STATUS_UNCHANGED && this->background_processing_enabled())
-                return_state |= UPDATE_BACKGROUND_PROCESS_RESTART;
-        } else {
-			// The print is not valid.
 			// Show error as notification.
-			notification_manager->push_slicing_error_notification(err, *q->get_current_canvas3D());
->>>>>>> f47ad1fd
+			notification_manager->push_slicing_error_notification(err.second, *q->get_current_canvas3D());
             return_state |= UPDATE_BACKGROUND_PROCESS_INVALID;
         }
     } else if (! this->delayed_error_message.empty()) {
@@ -3574,13 +2917,8 @@
         sidebar->set_btn_label(ActionButtonType::abExport, _(label_btn_export));
         sidebar->set_btn_label(ActionButtonType::abSendGCode, _(label_btn_send));
 
-<<<<<<< HEAD
         const wxString slice_string = background_process.running() && wxGetApp().get_mode() == comSimple && wxGetApp().app_config->get("objects_always_expert") != "1" ?
-                                      _(L("Slicing")) + dots : _(L("Slice now"));
-=======
-        const wxString slice_string = background_process.running() && wxGetApp().get_mode() == comSimple ?
                                       _L("Slicing") + dots : _L("Slice now");
->>>>>>> f47ad1fd
         sidebar->set_btn_label(ActionButtonType::abReslice, slice_string);
 
         if (background_process.finished())
@@ -4121,9 +3459,10 @@
         int warning_step = evt.status.warning_step;
         PrintStateBase::StateWithWarnings state;
         if (evt.status.flags & PrintBase::SlicingStatus::UPDATE_PRINT_STEP_WARNINGS) {
-            state = this->printer_technology == ptFFF ? 
-                this->fff_print.step_state_with_warnings(static_cast<PrintStep>(warning_step)) :
-                this->sla_print.step_state_with_warnings(static_cast<SLAPrintStep>(warning_step));
+            if (this->printer_technology == ptFFF)
+                state = this->fff_print.step_state_with_warnings(static_cast<PrintStep>(warning_step));
+            else if (this->printer_technology == ptSLA)
+                state = this->sla_print.step_state_with_warnings(static_cast<SLAPrintStep>(warning_step));
         } else if (this->printer_technology == ptFFF) {
             const PrintObject *print_object = this->fff_print.get_object(object_id);
             if (print_object)
@@ -4236,12 +3575,12 @@
     if (evt.error()) {
         std::string message = evt.format_error_message();
         if (evt.critical_error()) {
-            if (q->m_tracking_popup_menu)
-                // We don't want to pop-up a message box when tracking a pop-up menu.
-                // We postpone the error message instead.
-                q->m_tracking_popup_menu_error_message = message;
-            else
-                show_error(q, message);
+        if (q->m_tracking_popup_menu)
+        	// We don't want to pop-up a message box when tracking a pop-up menu.
+        	// We postpone the error message instead.
+            q->m_tracking_popup_menu_error_message = message;
+        else
+	        show_error(q, message);
         } else
 		  notification_manager->push_slicing_error_notification(message, *q->get_current_canvas3D());
         this->statusbar()->set_status_text(from_u8(message));
@@ -4274,31 +3613,20 @@
     default: break;
     }
 	
-<<<<<<< HEAD
-
-    if (canceled) {
+    if (evt.cancelled()) {
         if (wxGetApp().get_mode() == comSimple && wxGetApp().app_config->get("objects_always_expert") != "1")
             sidebar->set_btn_label(ActionButtonType::abReslice, "Slice now");
         show_action_buttons(true);
     }
-    else if (this->writing_to_removable_device || (wxGetApp().get_mode() == comSimple && wxGetApp().app_config->get("objects_always_expert") != "1"))
-=======
-    if (evt.cancelled()) {
-        if (wxGetApp().get_mode() == comSimple)
-            sidebar->set_btn_label(ActionButtonType::abReslice, "Slice now");
-        show_action_buttons(true);
-    }
-    else if (wxGetApp().get_mode() == comSimple)
-	{
+    else if (wxGetApp().get_mode() == comSimple && wxGetApp().app_config->get("objects_always_expert") != "1") {
 		show_action_buttons(false);
 	}
 	else if (this->writing_to_removable_device)
 	{
->>>>>>> f47ad1fd
 		show_action_buttons(false);
 		notification_manager->push_notification(NotificationType::ExportToRemovableFinished, *q->get_current_canvas3D());
 	}
-	this->writing_to_removable_device = false;
+    this->writing_to_removable_device = false;
 }
 
 void Plater::priv::on_layer_editing_toggled(bool enable)
@@ -4379,13 +3707,8 @@
              * Suppress to show those items for a Simple mode
              */
             const MenuIdentifier id = printer_technology == ptSLA ? miObjectSLA : miObjectFFF;
-<<<<<<< HEAD
             if (wxGetApp().get_mode() == comSimple && wxGetApp().app_config->get("objects_always_expert") != "1") {
-                if (menu->FindItem(_(L("Add instance"))) != wxNOT_FOUND)
-=======
-            if (wxGetApp().get_mode() == comSimple) {
                 if (menu->FindItem(_L("Add instance")) != wxNOT_FOUND)
->>>>>>> f47ad1fd
                 {
                     /* Detach an items from the menu, but don't delete them
                      * so that they can be added back later
@@ -4616,13 +3939,8 @@
     append_menu_item(split_menu, wxID_ANY, _L("To parts"), _L("Split the selected object into individual sub-parts"),
         [this](wxCommandEvent&) { split_volume(); }, "split_parts_SMALL",   &object_menu, [this]() { return can_split(); }, q);
 
-<<<<<<< HEAD
-    append_submenu(&object_menu, split_menu, wxID_ANY, _(L("Split")), _(L("Split the selected object")), "",
+    append_submenu(&object_menu, split_menu, wxID_ANY, _L("Split"), _L("Split the selected object"), "",
         [this]() { return can_split() && wxGetApp().get_mode() > comSimple || wxGetApp().app_config->get("objects_always_expert") == "1"; }, q);
-=======
-    append_submenu(&object_menu, split_menu, wxID_ANY, _L("Split"), _L("Split the selected object"), "",
-        [this]() { return can_split() && wxGetApp().get_mode() > comSimple; }, q);
->>>>>>> f47ad1fd
     object_menu.AppendSeparator();
 
     // Layers Editing for object
@@ -4740,7 +4058,7 @@
 #if ENABLE_GCODE_VIEWER
     if (wxGetApp().is_editor())
 #endif // ENABLE_GCODE_VIEWER
-        view_toolbar.set_enabled(true);
+    view_toolbar.set_enabled(true);
 
     return true;
 }
@@ -5342,14 +4660,6 @@
     load_files(input_paths, false, true);
 }
 
-<<<<<<< HEAD
-std::vector<size_t> Plater::load_files(const std::vector<fs::path>& input_files, bool load_model, bool load_config, bool update_dirs) { 
-    return p->load_files(input_files, load_model, load_config, update_dirs);
-}
-
-// To be called when providing a list of files to the GUI slic3r on command line.
-std::vector<size_t> Plater::load_files(const std::vector<std::string>& input_files, bool load_model, bool load_config, bool update_dirs)
-=======
 #if ENABLE_GCODE_VIEWER
 void Plater::load_gcode()
 {
@@ -5388,21 +4698,17 @@
 }
 #endif // ENABLE_GCODE_VIEWER
 
-std::vector<size_t> Plater::load_files(const std::vector<fs::path>& input_files, bool load_model, bool load_config, bool imperial_units /*= false*/) { return p->load_files(input_files, load_model, load_config, imperial_units); }
-
+std::vector<size_t> Plater::load_files(const std::vector<fs::path>& input_files, bool load_model, bool load_config, bool update_dirs /*= true*/, bool imperial_units /*= false*/) { 
+    return p->load_files(input_files, load_model, load_config, update_dirs, imperial_units);
+}
 // To be called when providing a list of files to the GUI slic3r on command line.
-std::vector<size_t> Plater::load_files(const std::vector<std::string>& input_files, bool load_model, bool load_config, bool imperial_units /*= false*/)
->>>>>>> f47ad1fd
+std::vector<size_t> Plater::load_files(const std::vector<std::string>& input_files, bool load_model, bool load_config, bool update_dirs, bool imperial_units)
 {
     std::vector<fs::path> paths;
     paths.reserve(input_files.size());
     for (const std::string& path : input_files)
         paths.emplace_back(path);
-<<<<<<< HEAD
-    return p->load_files(paths, load_model, load_config, update_dirs);
-=======
-    return p->load_files(paths, load_model, load_config, imperial_units);
->>>>>>> f47ad1fd
+    return p->load_files(paths, load_model, load_config, update_dirs, imperial_units);
 }
 
 void Plater::update() { p->update(); }
@@ -5444,9 +4750,6 @@
 {
     Plater::TakeSnapshot snapshot(this, _L("Delete Selected Objects"));
     this->p->view3D->delete_selected();
-}
-void Plater::arrange() {
-    p->arrange();
 }
 
 void Plater::increase_instances(size_t num)
@@ -5908,13 +5211,8 @@
 #endif // ENABLE_GCODE_VIEWER
     if (p->background_process.running())
     {
-<<<<<<< HEAD
         if (wxGetApp().get_mode() == comSimple && wxGetApp().app_config->get("objects_always_expert") != "1")
-            p->sidebar->set_btn_label(ActionButtonType::abReslice, _(L("Slicing")) + dots);
-=======
-        if (wxGetApp().get_mode() == comSimple)
             p->sidebar->set_btn_label(ActionButtonType::abReslice, _L("Slicing") + dots);
->>>>>>> f47ad1fd
         else
         {
             p->sidebar->set_btn_label(ActionButtonType::abReslice, _L("Slice now"));
@@ -6193,7 +5491,7 @@
         p->config->option<ConfigOptionString>("bed_custom_texture")->value,
         p->config->option<ConfigOptionString>("bed_custom_model")->value);
 #else
-    p->set_bed_shape(p->config->option<ConfigOptionPoints>("bed_shape")->values,
+	p->set_bed_shape(p->config->option<ConfigOptionPoints>("bed_shape")->values,
 		p->config->option<ConfigOptionString>("bed_custom_texture")->value,
 		p->config->option<ConfigOptionString>("bed_custom_model")->value);
 #endif // ENABLE_GCODE_VIEWER
@@ -6289,7 +5587,7 @@
 
     for (const CustomGCode::Item& code : p->model.custom_gcode_per_print_z.gcodes)
         if (code.type == CustomGCode::ColorChange)
-            colors.emplace_back(code.color);
+            colors.emplace_back(code.extra);
 
     return colors;
 }
@@ -6489,7 +5787,7 @@
     // to check if Settings or Layers were copied
     // and then paste from the 3DCanvas's clipboard if not
     if (!p->sidebar->obj_list()->paste_from_clipboard())
-        p->view3D->get_canvas3d()->get_selection().paste_from_clipboard();
+    p->view3D->get_canvas3d()->get_selection().paste_from_clipboard();
 }
 
 void Plater::search(bool plater_is_active)
