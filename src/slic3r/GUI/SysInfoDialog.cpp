#include "SysInfoDialog.hpp"
#include "I18N.hpp"
#include "3DScene.hpp"
#include "GUI.hpp"
#include "../Utils/UndoRedo.hpp"
#include "Plater.hpp"

#include <string>

#include <Eigen/Core>

#include <wx/clipbrd.h>
#include <wx/platinfo.h>
#include "GUI_App.hpp"
#include "wxExtensions.hpp"

#ifdef _WIN32
	// The standard Windows includes.
	#define WIN32_LEAN_AND_MEAN
	#define NOMINMAX
	#include <Windows.h>
	#include <psapi.h>
#endif /* _WIN32 */

namespace Slic3r { 
namespace GUI {

std::string get_main_info(bool format_as_html)
{
    std::stringstream out;

    std::string b_start  = format_as_html ? "<b>"  : "";
    std::string b_end    = format_as_html ? "</b>" : "";
    std::string line_end = format_as_html ? "<br>" : "\n";

    if (!format_as_html)
#if ENABLE_GCODE_VIEWER
        out << b_start << (wxGetApp().is_editor() ? SLIC3R_APP_NAME : GCODEVIEWER_APP_NAME) << b_end << line_end;
#else
        out << b_start << SLIC3R_APP_NAME << b_end << line_end;
#endif // ENABLE_GCODE_VIEWER
    out << b_start << "Version:   "             << b_end << SLIC3R_VERSION << line_end;
#if ENABLE_GCODE_VIEWER
    out << b_start << "Build:     " << b_end << (wxGetApp().is_editor() ? SLIC3R_BUILD_ID : GCODEVIEWER_BUILD_ID) << line_end;
#else
    out << b_start << "Build:     "             << b_end << SLIC3R_BUILD_ID << line_end;
#endif // ENABLE_GCODE_VIEWER
    out << line_end;
    out << b_start << "Operating System:    "   << b_end << wxPlatformInfo::Get().GetOperatingSystemFamilyName() << line_end;
    out << b_start << "System Architecture: "   << b_end << wxPlatformInfo::Get().GetArchName() << line_end;
    out << b_start << 
#if defined _WIN32
        "Windows Version:     "
#else
        // Hopefully some kind of unix / linux.
        "System Version:      "
#endif
        << b_end << wxPlatformInfo::Get().GetOperatingSystemDescription() << line_end;
    out << b_start << "Total RAM size [MB]: "  << b_end << Slic3r::format_memsize_MB(Slic3r::total_physical_memory());

    return out.str();
}

std::string get_mem_info(bool format_as_html)
{
    std::stringstream out;

    std::string b_start  = format_as_html ? "<b>"  : "";
    std::string b_end    = format_as_html ? "</b>" : "";
    std::string line_end = format_as_html ? "<br>" : "\n";

    std::string mem_info_str = log_memory_info(true);
    std::istringstream mem_info(mem_info_str);
    std::string value;
    while (std::getline(mem_info, value, ':')) {
        out << b_start << (value+": ") << b_end;
        std::getline(mem_info, value, ';');
        out << value << line_end;
    }

    const Slic3r::UndoRedo::Stack &stack = wxGetApp().plater()->undo_redo_stack_main();
    out << b_start << "RAM size reserved for the Undo / Redo stack: "  << b_end << Slic3r::format_memsize_MB(stack.get_memory_limit()) << line_end;
    out << b_start << "RAM size occupied by the Undo / Redo stack: "  << b_end << Slic3r::format_memsize_MB(stack.memsize()) << line_end << line_end;

    return out.str();
}

SysInfoDialog::SysInfoDialog()
#if ENABLE_GCODE_VIEWER
    : DPIDialog(NULL, wxID_ANY, (wxGetApp().is_editor() ? wxString(SLIC3R_APP_NAME) : wxString(GCODEVIEWER_APP_NAME)) + " - " + _L("System Information"), wxDefaultPosition, wxDefaultSize, wxDEFAULT_DIALOG_STYLE | wxRESIZE_BORDER)
#else
    : DPIDialog(NULL, wxID_ANY, wxString(SLIC3R_APP_NAME) + " - " + _L("System Information"), wxDefaultPosition, wxDefaultSize, wxDEFAULT_DIALOG_STYLE|wxRESIZE_BORDER)
#endif // ENABLE_GCODE_VIEWER
{
	wxColour bgr_clr = wxSystemSettings::GetColour(wxSYS_COLOUR_WINDOW);
	SetBackgroundColour(bgr_clr);
    SetFont(wxGetApp().normal_font());

    wxBoxSizer* hsizer = new wxBoxSizer(wxHORIZONTAL);
    hsizer->SetMinSize(wxSize(50 * wxGetApp().em_unit(), -1));

	auto main_sizer = new wxBoxSizer(wxVERTICAL);
	main_sizer->Add(hsizer, 1, wxEXPAND | wxALL, 10);

    // logo
<<<<<<< HEAD
    m_logo_bmp = ScalableBitmap(this, "Slic3r_192px.png", 192);
=======
#if ENABLE_GCODE_VIEWER
    m_logo_bmp = ScalableBitmap(this, wxGetApp().is_editor() ? "PrusaSlicer_192px.png" : "PrusaSlicer-gcodeviewer_192px.png", 192);
#else
    m_logo_bmp = ScalableBitmap(this, "PrusaSlicer_192px.png", 192);
#endif // ENABLE_GCODE_VIEWER
>>>>>>> f47ad1fd
    m_logo = new wxStaticBitmap(this, wxID_ANY, m_logo_bmp.bmp());
	hsizer->Add(m_logo, 0, wxALIGN_CENTER_VERTICAL);
    
    wxBoxSizer* vsizer = new wxBoxSizer(wxVERTICAL);
    hsizer->Add(vsizer, 1, wxEXPAND|wxLEFT, 20);

    // title
    {
#if ENABLE_GCODE_VIEWER
        wxStaticText* title = new wxStaticText(this, wxID_ANY, wxGetApp().is_editor() ? SLIC3R_APP_NAME : GCODEVIEWER_APP_NAME, wxDefaultPosition, wxDefaultSize);
#else
        wxStaticText* title = new wxStaticText(this, wxID_ANY, SLIC3R_APP_NAME, wxDefaultPosition, wxDefaultSize);
#endif // ENABLE_GCODE_VIEWER
        wxFont title_font = wxGetApp().bold_font();
        title_font.SetFamily(wxFONTFAMILY_ROMAN);
        title_font.SetPointSize(22);
        title->SetFont(title_font);
        vsizer->Add(title, 0, wxEXPAND | wxALIGN_LEFT | wxTOP, wxGetApp().em_unit()/*50*/);
    }

    // main_info_text
    wxFont font = get_default_font(this);
    const auto text_clr = wxSystemSettings::GetColour(wxSYS_COLOUR_WINDOWTEXT);
    auto text_clr_str = wxString::Format(wxT("#%02X%02X%02X"), text_clr.Red(), text_clr.Green(), text_clr.Blue());
    auto bgr_clr_str = wxString::Format(wxT("#%02X%02X%02X"), bgr_clr.Red(), bgr_clr.Green(), bgr_clr.Blue());

    const int fs = font.GetPointSize() - 1;
    int size[] = { static_cast<int>(fs*1.5), static_cast<int>(fs*1.4), static_cast<int>(fs*1.3), fs, fs, fs, fs };

    m_html = new wxHtmlWindow(this, wxID_ANY, wxDefaultPosition, wxDefaultSize, wxHW_SCROLLBAR_NEVER);
    {
        m_html->SetFonts(font.GetFaceName(), font.GetFaceName(), size);
        m_html->SetBorders(2);
		const auto text = wxString::Format(
            "<html>"
            "<body bgcolor= %s link= %s>"
            "<font color=%s>"
            "%s"
            "</font>"
            "</body>"
            "</html>", bgr_clr_str, text_clr_str, text_clr_str,
            get_main_info(true));
        m_html->SetPage(text);
        vsizer->Add(m_html, 1, wxEXPAND | wxBOTTOM, wxGetApp().em_unit());
    }

    // opengl_info
    m_opengl_info_html = new wxHtmlWindow(this, wxID_ANY, wxDefaultPosition, wxDefaultSize, wxHW_SCROLLBAR_AUTO);
    {
        m_opengl_info_html->SetMinSize(wxSize(-1, 16 * wxGetApp().em_unit()));
        m_opengl_info_html->SetFonts(font.GetFaceName(), font.GetFaceName(), size);
        m_opengl_info_html->SetBorders(10);
        const auto text = wxString::Format(
            "<html>"
            "<body bgcolor= %s link= %s>"
            "<font color=%s>"
            "%s"
            "</font>"
            "</body>"
            "</html>", bgr_clr_str, text_clr_str, text_clr_str,
            get_mem_info(true) + "<br>" + wxGetApp().get_gl_info(true, true) + "<br>Eigen vectorization supported: " + Eigen::SimdInstructionSetsInUse());
        m_opengl_info_html->SetPage(text);
        main_sizer->Add(m_opengl_info_html, 1, wxEXPAND | wxBOTTOM, 15);
    }

    wxStdDialogButtonSizer* buttons = this->CreateStdDialogButtonSizer(wxOK);
    m_btn_copy_to_clipboard = new wxButton(this, wxID_ANY, _L("Copy to Clipboard"), wxDefaultPosition, wxDefaultSize);

    buttons->Insert(0, m_btn_copy_to_clipboard, 0, wxLEFT, 5);
    m_btn_copy_to_clipboard->Bind(wxEVT_BUTTON, &SysInfoDialog::onCopyToClipboard, this);

    this->SetEscapeId(wxID_OK);
    this->Bind(wxEVT_BUTTON, &SysInfoDialog::onCloseDialog, this, wxID_OK);
    main_sizer->Add(buttons, 0, wxEXPAND | wxRIGHT | wxBOTTOM, 3);
    
//     this->Bind(wxEVT_LEFT_DOWN, &SysInfoDialog::onCloseDialog, this);
//     logo->Bind(wxEVT_LEFT_DOWN, &SysInfoDialog::onCloseDialog, this);

	SetSizer(main_sizer);
	main_sizer->SetSizeHints(this);
}

void SysInfoDialog::on_dpi_changed(const wxRect &suggested_rect)
{
    m_logo_bmp.msw_rescale();
    m_logo->SetBitmap(m_logo_bmp.bmp());

    wxFont font = get_default_font(this);
    const int fs = font.GetPointSize() - 1;
    int font_size[] = { static_cast<int>(fs*1.5), static_cast<int>(fs*1.4), static_cast<int>(fs*1.3), fs, fs, fs, fs };

    m_html->SetFonts(font.GetFaceName(), font.GetFaceName(), font_size);
    m_html->Refresh();

    const int& em = em_unit();

    msw_buttons_rescale(this, em, { wxID_OK, m_btn_copy_to_clipboard->GetId() });

    m_opengl_info_html->SetMinSize(wxSize(-1, 16 * em));
    m_opengl_info_html->SetFonts(font.GetFaceName(), font.GetFaceName(), font_size);
    m_opengl_info_html->Refresh();

    const wxSize& size = wxSize(65 * em, 55 * em);

    SetMinSize(size);
    Fit();

    Refresh();
}

void SysInfoDialog::onCopyToClipboard(wxEvent &)
{
    wxTheClipboard->Open();
    const auto text = get_main_info(false) + "\n" + wxGetApp().get_gl_info(false, true);
    wxTheClipboard->SetData(new wxTextDataObject(text));
    wxTheClipboard->Close();
}

void SysInfoDialog::onCloseDialog(wxEvent &)
{
    this->EndModal(wxID_CLOSE);
}

} // namespace GUI
} // namespace Slic3r<|MERGE_RESOLUTION|>--- conflicted
+++ resolved
@@ -103,15 +103,11 @@
 	main_sizer->Add(hsizer, 1, wxEXPAND | wxALL, 10);
 
     // logo
-<<<<<<< HEAD
+#if ENABLE_GCODE_VIEWER
+    m_logo_bmp = ScalableBitmap(this, wxGetApp().is_editor() ? "Slic3r_192px.png" : "PrusaSlicer-gcodeviewer_192px.png", 192);
+#else
     m_logo_bmp = ScalableBitmap(this, "Slic3r_192px.png", 192);
-=======
-#if ENABLE_GCODE_VIEWER
-    m_logo_bmp = ScalableBitmap(this, wxGetApp().is_editor() ? "PrusaSlicer_192px.png" : "PrusaSlicer-gcodeviewer_192px.png", 192);
-#else
-    m_logo_bmp = ScalableBitmap(this, "PrusaSlicer_192px.png", 192);
-#endif // ENABLE_GCODE_VIEWER
->>>>>>> f47ad1fd
+#endif // ENABLE_GCODE_VIEWER
     m_logo = new wxStaticBitmap(this, wxID_ANY, m_logo_bmp.bmp());
 	hsizer->Add(m_logo, 0, wxALIGN_CENTER_VERTICAL);
     
