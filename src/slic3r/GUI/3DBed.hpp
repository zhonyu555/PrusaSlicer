#ifndef slic3r_3DBed_hpp_
#define slic3r_3DBed_hpp_

#include "GLTexture.hpp"
#include "3DScene.hpp"
#include "GLModel.hpp"

#include "libslic3r/BuildVolume.hpp"
#if ENABLE_LEGACY_OPENGL_REMOVAL
#include "libslic3r/ExPolygon.hpp"
#endif // ENABLE_LEGACY_OPENGL_REMOVAL

#include <tuple>
#include <array>

namespace Slic3r {
namespace GUI {

class GLCanvas3D;

#if !ENABLE_LEGACY_OPENGL_REMOVAL
class GeometryBuffer
{
    struct Vertex
    {
        Vec3f position{ Vec3f::Zero() };
        Vec2f tex_coords{ Vec2f::Zero() };
    };

    std::vector<Vertex> m_vertices;

public:
    bool set_from_triangles(const std::vector<Vec2f> &triangles, float z);
    bool set_from_lines(const Lines& lines, float z);

    const float* get_vertices_data() const;
    unsigned int get_vertices_data_size() const { return (unsigned int)m_vertices.size() * get_vertex_data_size(); }
    unsigned int get_vertex_data_size() const { return (unsigned int)(5 * sizeof(float)); }
    size_t get_position_offset() const { return 0; }
    size_t get_tex_coords_offset() const { return (size_t)(3 * sizeof(float)); }
    unsigned int get_vertices_count() const { return (unsigned int)m_vertices.size(); }
};
#endif // !ENABLE_LEGACY_OPENGL_REMOVAL

class Bed3D
{
    class Axes
    {
    public:
        static const float DefaultStemRadius;
        static const float DefaultStemLength;
        static const float DefaultTipRadius;
        static const float DefaultTipLength;

    private:
        Vec3d m_origin{ Vec3d::Zero() };
        float m_stem_length{ DefaultStemLength };
        GLModel m_arrow;

    public:
        const Vec3d& get_origin() const { return m_origin; }
        void set_origin(const Vec3d& origin) { m_origin = origin; }
        void set_stem_length(float length) {
            m_stem_length = length;
            m_arrow.reset();
        }
        float get_total_length() const { return m_stem_length + DefaultTipLength; }
        void render();
    };

public:
    enum class Type : unsigned char
    {
        // The print bed model and texture are available from some printer preset.
        System,
        // The print bed model is unknown, thus it is rendered procedurally.
        Custom
    };

private:
    BuildVolume m_build_volume;
    Type m_type{ Type::Custom };
    std::string m_texture_filename;
    std::string m_model_filename;
    // Print volume bounding box exteded with axes and model.
    BoundingBoxf3 m_extended_bounding_box;
#if ENABLE_LEGACY_OPENGL_REMOVAL
    // Print bed polygon
    ExPolygon m_contour;
#endif // ENABLE_LEGACY_OPENGL_REMOVAL
    // Slightly expanded print bed polygon, for collision detection.
    Polygon m_polygon;
#if ENABLE_LEGACY_OPENGL_REMOVAL
    GLModel m_triangles;
    GLModel m_gridlines;
    GLModel m_contourlines;
#else
    GeometryBuffer m_triangles;
    GeometryBuffer m_gridlines;
    GeometryBuffer m_contourlines;
#endif // ENABLE_LEGACY_OPENGL_REMOVAL
    GLTexture m_texture;
    // temporary texture shown until the main texture has still no levels compressed
    GLTexture m_temp_texture;
    GLModel m_model;
    Vec3d m_model_offset{ Vec3d::Zero() };
#if !ENABLE_LEGACY_OPENGL_REMOVAL
    unsigned int m_vbo_id{ 0 };
#endif // !ENABLE_LEGACY_OPENGL_REMOVAL
    Axes m_axes;

    float m_scale_factor{ 1.0f };

public:
    Bed3D() = default;
#if ENABLE_LEGACY_OPENGL_REMOVAL
    ~Bed3D() = default;
#else
    ~Bed3D() { release_VBOs(); }
#endif // ENABLE_LEGACY_OPENGL_REMOVAL

    // Update print bed model from configuration.
    // Return true if the bed shape changed, so the calee will update the UI.
    //FIXME if the build volume max print height is updated, this function still returns zero
    // as this class does not use it, thus there is no need to update the UI.
    bool set_shape(const Pointfs& bed_shape, const double max_print_height, const std::string& custom_texture, const std::string& custom_model, bool force_as_custom = false);

    // Build volume geometry for various collision detection tasks.
    const BuildVolume& build_volume() const { return m_build_volume; }

    // Was the model provided, or was it generated procedurally?
    Type get_type() const { return m_type; }
    // Was the model generated procedurally?
    bool is_custom() const { return m_type == Type::Custom; }

    // Bounding box around the print bed, axes and model, for rendering.
    const BoundingBoxf3& extended_bounding_box() const { return m_extended_bounding_box; }

    // Check against an expanded 2d bounding box.
    //FIXME shall one check against the real build volume?
    bool contains(const Point& point) const;
    Point point_projection(const Point& point) const;

#if ENABLE_LEGACY_OPENGL_REMOVAL
    void render(GLCanvas3D& canvas, const Transform3d& view_matrix, const Transform3d& projection_matrix, bool bottom, float scale_factor, bool show_axes, bool show_texture);
    void render_for_picking(GLCanvas3D& canvas, const Transform3d& view_matrix, const Transform3d& projection_matrix, bool bottom, float scale_factor);
#else
    void render(GLCanvas3D& canvas, bool bottom, float scale_factor, bool show_axes, bool show_texture);
    void render_for_picking(GLCanvas3D& canvas, bool bottom, float scale_factor);
#endif // ENABLE_LEGACY_OPENGL_REMOVAL

private:
    // Calculate an extended bounding box from axes and current model for visualization purposes.
    BoundingBoxf3 calc_extended_bounding_box() const;
#if ENABLE_LEGACY_OPENGL_REMOVAL
    void init_triangles();
    void init_gridlines();
    void init_contourlines();
#else
    void calc_triangles(const ExPolygon& poly);
    void calc_gridlines(const ExPolygon& poly, const BoundingBox& bed_bbox);
    void calc_contourlines(const ExPolygon& poly);
#endif // ENABLE_LEGACY_OPENGL_REMOVAL
    static std::tuple<Type, std::string, std::string> detect_type(const Pointfs& shape);
#if ENABLE_LEGACY_OPENGL_REMOVAL
    void render_internal(GLCanvas3D& canvas, const Transform3d& view_matrix, const Transform3d& projection_matrix, bool bottom, float scale_factor,
        bool show_axes, bool show_texture, bool picking);
#else
    void render_internal(GLCanvas3D& canvas, bool bottom, float scale_factor,
        bool show_axes, bool show_texture, bool picking);
#endif // ENABLE_LEGACY_OPENGL_REMOVAL
    void render_axes();
#if ENABLE_LEGACY_OPENGL_REMOVAL
    void render_system(GLCanvas3D& canvas, const Transform3d& view_matrix, const Transform3d& projection_matrix, bool bottom, bool show_texture);
    void render_texture(bool bottom, GLCanvas3D& canvas, const Transform3d& view_matrix, const Transform3d& projection_matrix);
    void render_model(const Transform3d& view_matrix, const Transform3d& projection_matrix);
    void render_custom(GLCanvas3D& canvas, const Transform3d& view_matrix, const Transform3d& projection_matrix, bool bottom, bool show_texture, bool picking);
    void render_default(bool bottom, bool picking, bool show_texture, const Transform3d& view_matrix, const Transform3d& projection_matrix);
    void render_contour(const Transform3d& view_matrix, const Transform3d& projection_matrix);
#else
    void render_system(GLCanvas3D& canvas, bool bottom, bool show_texture);
    void render_texture(bool bottom, GLCanvas3D& canvas);
    void render_model();
    void render_custom(GLCanvas3D& canvas, bool bottom, bool show_texture, bool picking);
<<<<<<< HEAD
    void render_default(bool bottom, bool picking);
=======
    void render_default(bool bottom, bool picking, bool show_texture);
    void render_contour();
#endif // ENABLE_GL_SHADERS_ATTRIBUTES
>>>>>>> bea50dce

    void release_VBOs();
#endif // ENABLE_LEGACY_OPENGL_REMOVAL
};

} // GUI
} // Slic3r

#endif // slic3r_3DBed_hpp_<|MERGE_RESOLUTION|>--- conflicted
+++ resolved
@@ -182,13 +182,8 @@
     void render_texture(bool bottom, GLCanvas3D& canvas);
     void render_model();
     void render_custom(GLCanvas3D& canvas, bool bottom, bool show_texture, bool picking);
-<<<<<<< HEAD
-    void render_default(bool bottom, bool picking);
-=======
     void render_default(bool bottom, bool picking, bool show_texture);
     void render_contour();
-#endif // ENABLE_GL_SHADERS_ATTRIBUTES
->>>>>>> bea50dce
 
     void release_VBOs();
 #endif // ENABLE_LEGACY_OPENGL_REMOVAL
