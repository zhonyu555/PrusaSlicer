--- conflicted
+++ resolved
@@ -478,11 +478,7 @@
     void		update_fff();
     void		update_sla();
     void        update_pages(); // update m_pages according to printer technology
-<<<<<<< HEAD
-=======
-	void		update_serial_ports();
     void        update_printers();
->>>>>>> 9813c501
 	void		extruders_count_changed(size_t extruders_count);
 	void		milling_count_changed(size_t extruders_count);
 	PageShp		build_kinematics_page();
