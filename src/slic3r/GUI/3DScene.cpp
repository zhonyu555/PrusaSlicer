#include <GL/glew.h>

#if ENABLE_SMOOTH_NORMALS
#include <igl/per_face_normals.h>
#include <igl/per_corner_normals.h>
#include <igl/per_vertex_normals.h>
#endif // ENABLE_SMOOTH_NORMALS

#include "3DScene.hpp"
#include "GLShader.hpp"
#include "GUI_App.hpp"
#include "Plater.hpp"
#include "BitmapCache.hpp"

#include "libslic3r/BuildVolume.hpp"
#include "libslic3r/ExtrusionEntity.hpp"
#include "libslic3r/ExtrusionEntityCollection.hpp"
#include "libslic3r/Geometry.hpp"
#include "libslic3r/Print.hpp"
#include "libslic3r/SLAPrint.hpp"
#include "libslic3r/Slicing.hpp"
#include "libslic3r/Format/STL.hpp"
#include "libslic3r/Utils.hpp"
#include "libslic3r/AppConfig.hpp"
#include "libslic3r/PresetBundle.hpp"
#include "libslic3r/ClipperUtils.hpp"
#include "libslic3r/Tesselate.hpp"
#include "libslic3r/PrintConfig.hpp"

#include <stdio.h>
#include <stdlib.h>
#include <string.h>
#include <assert.h>

#include <boost/log/trivial.hpp>

#include <boost/filesystem/operations.hpp>
#include <boost/algorithm/string/predicate.hpp>

#include <Eigen/Dense>

#ifdef HAS_GLSAFE
void glAssertRecentCallImpl(const char* file_name, unsigned int line, const char* function_name)
{
#if defined(NDEBUG)
    // In release mode, only show OpenGL errors if sufficiently high loglevel.
    if (Slic3r::get_logging_level() < 5)
        return;
#endif // NDEBUG

    GLenum err = glGetError();
    if (err == GL_NO_ERROR)
        return;
    const char* sErr = 0;
    switch (err) {
    case GL_INVALID_ENUM:       sErr = "Invalid Enum";      break;
    case GL_INVALID_VALUE:      sErr = "Invalid Value";     break;
    // be aware that GL_INVALID_OPERATION is generated if glGetError is executed between the execution of glBegin and the corresponding execution of glEnd 
    case GL_INVALID_OPERATION:  sErr = "Invalid Operation"; break;
    case GL_STACK_OVERFLOW:     sErr = "Stack Overflow";    break;
    case GL_STACK_UNDERFLOW:    sErr = "Stack Underflow";   break;
    case GL_OUT_OF_MEMORY:      sErr = "Out Of Memory";     break;
    default:                    sErr = "Unknown";           break;
    }
	BOOST_LOG_TRIVIAL(error) << "OpenGL error in " << file_name << ":" << line << ", function " << function_name << "() : " << (int)err << " - " << sErr;
    assert(false);
}
#endif // HAS_GLSAFE

namespace Slic3r {

#if ENABLE_SMOOTH_NORMALS
static void smooth_normals_corner(TriangleMesh& mesh, std::vector<stl_normal>& normals)
{
    using MapMatrixXfUnaligned = Eigen::Map<const Eigen::Matrix<float, Eigen::Dynamic, Eigen::Dynamic, Eigen::RowMajor | Eigen::DontAlign>>;
    using MapMatrixXiUnaligned = Eigen::Map<const Eigen::Matrix<int, Eigen::Dynamic, Eigen::Dynamic, Eigen::RowMajor | Eigen::DontAlign>>;

    std::vector<Vec3f> face_normals = its_face_normals(mesh.its);

    Eigen::MatrixXd vertices = MapMatrixXfUnaligned(mesh.its.vertices.front().data(),
        Eigen::Index(mesh.its.vertices.size()), 3).cast<double>();
    Eigen::MatrixXi indices = MapMatrixXiUnaligned(mesh.its.indices.front().data(),
        Eigen::Index(mesh.its.indices.size()), 3);
    Eigen::MatrixXd in_normals = MapMatrixXfUnaligned(face_normals.front().data(),
        Eigen::Index(face_normals.size()), 3).cast<double>();
    Eigen::MatrixXd out_normals;

    igl::per_corner_normals(vertices, indices, in_normals, 1.0, out_normals);

    normals = std::vector<stl_normal>(mesh.its.vertices.size());
    for (size_t i = 0; i < mesh.its.indices.size(); ++i) {
        for (size_t j = 0; j < 3; ++j) {
            normals[mesh.its.indices[i][j]] = out_normals.row(i * 3 + j).cast<float>();
        }
    }
}

static void smooth_normals_vertex(TriangleMesh& mesh, std::vector<stl_normal>& normals)
{
    using MapMatrixXfUnaligned = Eigen::Map<const Eigen::Matrix<float, Eigen::Dynamic, Eigen::Dynamic, Eigen::RowMajor | Eigen::DontAlign>>;
    using MapMatrixXiUnaligned = Eigen::Map<const Eigen::Matrix<int, Eigen::Dynamic, Eigen::Dynamic, Eigen::RowMajor | Eigen::DontAlign>>;

    Eigen::MatrixXd vertices = MapMatrixXfUnaligned(mesh.its.vertices.front().data(),
        Eigen::Index(mesh.its.vertices.size()), 3).cast<double>();
    Eigen::MatrixXi indices = MapMatrixXiUnaligned(mesh.its.indices.front().data(),
        Eigen::Index(mesh.its.indices.size()), 3);
    Eigen::MatrixXd out_normals;

//    igl::per_vertex_normals(vertices, indices, igl::PER_VERTEX_NORMALS_WEIGHTING_TYPE_UNIFORM, out_normals);
//    igl::per_vertex_normals(vertices, indices, igl::PER_VERTEX_NORMALS_WEIGHTING_TYPE_AREA, out_normals);
    igl::per_vertex_normals(vertices, indices, igl::PER_VERTEX_NORMALS_WEIGHTING_TYPE_ANGLE, out_normals);
//    igl::per_vertex_normals(vertices, indices, igl::PER_VERTEX_NORMALS_WEIGHTING_TYPE_DEFAULT, out_normals);

    normals = std::vector<stl_normal>(mesh.its.vertices.size());
    for (size_t i = 0; i < static_cast<size_t>(out_normals.rows()); ++i) {
        normals[i] = out_normals.row(i).cast<float>();
    }
}
#endif // ENABLE_SMOOTH_NORMALS

#if ENABLE_SMOOTH_NORMALS
void GLIndexedVertexArray::load_mesh_full_shading(const TriangleMesh& mesh, bool smooth_normals)
#else
void GLIndexedVertexArray::load_mesh_full_shading(const TriangleMesh& mesh)
#endif // ENABLE_SMOOTH_NORMALS
{
    assert(triangle_indices.empty() && vertices_and_normals_interleaved_size == 0);
    assert(quad_indices.empty() && triangle_indices_size == 0);
    assert(vertices_and_normals_interleaved.size() % 6 == 0 && quad_indices_size == vertices_and_normals_interleaved.size());

#if ENABLE_SMOOTH_NORMALS
    if (smooth_normals) {
        TriangleMesh new_mesh(mesh);
        std::vector<stl_normal> normals;
        smooth_normals_corner(new_mesh, normals);
//        smooth_normals_vertex(new_mesh, normals);

        this->vertices_and_normals_interleaved.reserve(this->vertices_and_normals_interleaved.size() + 3 * 2 * new_mesh.its.vertices.size());
        for (size_t i = 0; i < new_mesh.its.vertices.size(); ++i) {
            const stl_vertex& v = new_mesh.its.vertices[i];
            const stl_normal& n = normals[i];
            this->push_geometry(v(0), v(1), v(2), n(0), n(1), n(2));
        }

        for (size_t i = 0; i < new_mesh.its.indices.size(); ++i) {
            const stl_triangle_vertex_indices& idx = new_mesh.its.indices[i];
            this->push_triangle(idx(0), idx(1), idx(2));
        }
    }
    else {
#endif // ENABLE_SMOOTH_NORMALS
<<<<<<< HEAD
    this->vertices_and_normals_interleaved.reserve(this->vertices_and_normals_interleaved.size() + 3 * 3 * 2 * mesh.facets_count());

    unsigned int vertices_count = 0;
    for (int i = 0; i < (int)mesh.stl.stats.number_of_facets; ++i) {
            const stl_facet& facet = mesh.stl.facet_start[i];
        for (int j = 0; j < 3; ++j)
            this->push_geometry(facet.vertex[j](0), facet.vertex[j](1), facet.vertex[j](2), facet.normal(0), facet.normal(1), facet.normal(2));

        this->push_triangle(vertices_count, vertices_count + 1, vertices_count + 2);
        vertices_count += 3;
    }
=======
        this->load_its_flat_shading(mesh.its);
>>>>>>> 215e845c
#if ENABLE_SMOOTH_NORMALS
    }
#endif // ENABLE_SMOOTH_NORMALS
}

void GLIndexedVertexArray::load_its_flat_shading(const indexed_triangle_set &its)
{
    this->vertices_and_normals_interleaved.reserve(this->vertices_and_normals_interleaved.size() + 3 * 3 * 2 * its.indices.size());
    unsigned int vertices_count = 0;
    for (int i = 0; i < int(its.indices.size()); ++ i) {
        stl_triangle_vertex_indices face        = its.indices[i];
        stl_vertex                  vertex[3]   = { its.vertices[face[0]], its.vertices[face[1]], its.vertices[face[2]] };
        stl_vertex                  n           = face_normal_normalized(vertex);
        for (int j = 0; j < 3; ++j)
            this->push_geometry(vertex[j](0), vertex[j](1), vertex[j](2), n(0), n(1), n(2));
        this->push_triangle(vertices_count, vertices_count + 1, vertices_count + 2);
        vertices_count += 3;
    }
}

void GLIndexedVertexArray::finalize_geometry(bool opengl_initialized)
{
    assert(this->vertices_and_normals_interleaved_VBO_id == 0);
    assert(this->triangle_indices_VBO_id == 0);
    assert(this->quad_indices_VBO_id == 0);

	if (! opengl_initialized) {
		// Shrink the data vectors to conserve memory in case the data cannot be transfered to the OpenGL driver yet.
		this->shrink_to_fit();
		return;
	}

    if (! this->vertices_and_normals_interleaved.empty()) {
        glsafe(::glGenBuffers(1, &this->vertices_and_normals_interleaved_VBO_id));
        glsafe(::glBindBuffer(GL_ARRAY_BUFFER, this->vertices_and_normals_interleaved_VBO_id));
        glsafe(::glBufferData(GL_ARRAY_BUFFER, this->vertices_and_normals_interleaved.size() * 4, this->vertices_and_normals_interleaved.data(), GL_STATIC_DRAW));
        glsafe(::glBindBuffer(GL_ARRAY_BUFFER, 0));
        this->vertices_and_normals_interleaved.clear();
    }
    if (! this->triangle_indices.empty()) {
        glsafe(::glGenBuffers(1, &this->triangle_indices_VBO_id));
        glsafe(::glBindBuffer(GL_ELEMENT_ARRAY_BUFFER, this->triangle_indices_VBO_id));
        glsafe(::glBufferData(GL_ELEMENT_ARRAY_BUFFER, this->triangle_indices.size() * 4, this->triangle_indices.data(), GL_STATIC_DRAW));
        glsafe(::glBindBuffer(GL_ELEMENT_ARRAY_BUFFER, 0));
        this->triangle_indices.clear();
    }
    if (! this->quad_indices.empty()) {
        glsafe(::glGenBuffers(1, &this->quad_indices_VBO_id));
        glsafe(::glBindBuffer(GL_ELEMENT_ARRAY_BUFFER, this->quad_indices_VBO_id));
        glsafe(::glBufferData(GL_ELEMENT_ARRAY_BUFFER, this->quad_indices.size() * 4, this->quad_indices.data(), GL_STATIC_DRAW));
        glsafe(::glBindBuffer(GL_ELEMENT_ARRAY_BUFFER, 0));
        this->quad_indices.clear();
    }
}

void GLIndexedVertexArray::release_geometry()
{
    if (this->vertices_and_normals_interleaved_VBO_id) {
        glsafe(::glDeleteBuffers(1, &this->vertices_and_normals_interleaved_VBO_id));
        this->vertices_and_normals_interleaved_VBO_id = 0;
    }
    if (this->triangle_indices_VBO_id) {
        glsafe(::glDeleteBuffers(1, &this->triangle_indices_VBO_id));
        this->triangle_indices_VBO_id = 0;
    }
    if (this->quad_indices_VBO_id) {
        glsafe(::glDeleteBuffers(1, &this->quad_indices_VBO_id));
        this->quad_indices_VBO_id = 0;
    }
    this->clear();
}

void GLIndexedVertexArray::render() const
{
    assert(this->vertices_and_normals_interleaved_VBO_id != 0);
    assert(this->triangle_indices_VBO_id != 0 || this->quad_indices_VBO_id != 0);

    glsafe(::glBindBuffer(GL_ARRAY_BUFFER, this->vertices_and_normals_interleaved_VBO_id));
    glsafe(::glVertexPointer(3, GL_FLOAT, 6 * sizeof(float), (const void*)(3 * sizeof(float))));
    glsafe(::glNormalPointer(GL_FLOAT, 6 * sizeof(float), nullptr));

    glsafe(::glEnableClientState(GL_VERTEX_ARRAY));
    glsafe(::glEnableClientState(GL_NORMAL_ARRAY));

    // Render using the Vertex Buffer Objects.
    if (this->triangle_indices_size > 0) {
        glsafe(::glBindBuffer(GL_ELEMENT_ARRAY_BUFFER, this->triangle_indices_VBO_id));
        glsafe(::glDrawElements(GL_TRIANGLES, GLsizei(this->triangle_indices_size), GL_UNSIGNED_INT, nullptr));
        glsafe(glBindBuffer(GL_ELEMENT_ARRAY_BUFFER, 0));
    }
    if (this->quad_indices_size > 0) {
        glsafe(::glBindBuffer(GL_ELEMENT_ARRAY_BUFFER, this->quad_indices_VBO_id));
        glsafe(::glDrawElements(GL_QUADS, GLsizei(this->quad_indices_size), GL_UNSIGNED_INT, nullptr));
        glsafe(glBindBuffer(GL_ELEMENT_ARRAY_BUFFER, 0));
    }

    glsafe(::glDisableClientState(GL_VERTEX_ARRAY));
    glsafe(::glDisableClientState(GL_NORMAL_ARRAY));

    glsafe(::glBindBuffer(GL_ARRAY_BUFFER, 0));
}

void GLIndexedVertexArray::render(
    const std::pair<size_t, size_t>& tverts_range,
    const std::pair<size_t, size_t>& qverts_range) const
{
<<<<<<< HEAD
//    assert(this->vertices_and_normals_interleaved_VBO_id != 0);
//    assert(this->triangle_indices_VBO_id != 0 || this->quad_indices_VBO_id != 0);
=======
    // this method has been called before calling finalize() ?
    if (this->vertices_and_normals_interleaved_VBO_id == 0 && !this->vertices_and_normals_interleaved.empty())
        return;

    assert(this->vertices_and_normals_interleaved_VBO_id != 0);
    assert(this->triangle_indices_VBO_id != 0 || this->quad_indices_VBO_id != 0);
>>>>>>> 215e845c

    // Render using the Vertex Buffer Objects.
    glsafe(::glBindBuffer(GL_ARRAY_BUFFER, this->vertices_and_normals_interleaved_VBO_id));
    glsafe(::glVertexPointer(3, GL_FLOAT, 6 * sizeof(float), (const void*)(3 * sizeof(float))));
    glsafe(::glNormalPointer(GL_FLOAT, 6 * sizeof(float), nullptr));

    glsafe(::glEnableClientState(GL_VERTEX_ARRAY));
    glsafe(::glEnableClientState(GL_NORMAL_ARRAY));

    if (this->triangle_indices_size > 0) {
        glsafe(::glBindBuffer(GL_ELEMENT_ARRAY_BUFFER, this->triangle_indices_VBO_id));
        glsafe(::glDrawElements(GL_TRIANGLES, GLsizei(std::min(this->triangle_indices_size, tverts_range.second - tverts_range.first)), GL_UNSIGNED_INT, (const void*)(tverts_range.first * 4)));
        glsafe(::glBindBuffer(GL_ELEMENT_ARRAY_BUFFER, 0));
    }
    if (this->quad_indices_size > 0) {
        glsafe(::glBindBuffer(GL_ELEMENT_ARRAY_BUFFER, this->quad_indices_VBO_id));
        glsafe(::glDrawElements(GL_QUADS, GLsizei(std::min(this->quad_indices_size, qverts_range.second - qverts_range.first)), GL_UNSIGNED_INT, (const void*)(qverts_range.first * 4)));
        glsafe(::glBindBuffer(GL_ELEMENT_ARRAY_BUFFER, 0));
    }

    glsafe(::glDisableClientState(GL_VERTEX_ARRAY));
    glsafe(::glDisableClientState(GL_NORMAL_ARRAY));
    
    glsafe(::glBindBuffer(GL_ARRAY_BUFFER, 0));
}

<<<<<<< HEAD
const float GLVolume::SELECTED_COLOR[4] = { 0.0f, 1.0f, 0.0f, 1.0f };
const float GLVolume::HOVER_SELECT_COLOR[4] = { 0.4f, 0.9f, 0.1f, 1.0f };
const float GLVolume::HOVER_DESELECT_COLOR[4] = { 1.0f, 0.75f, 0.75f, 1.0f };
const float GLVolume::OUTSIDE_COLOR[4] = { 0.867f, 0.173f, 0.0f, 1.0f }; //dark red	
const float GLVolume::SELECTED_OUTSIDE_COLOR[4] = { 1.0f, 0.239f, 0.0f, 1.0f }; //red
const float GLVolume::DISABLED_COLOR[4] = { 0.25f, 0.25f, 0.25f, 1.0f };
const float GLVolume::MODEL_COLOR[4][4] = {
=======
const float GLVolume::SinkingContours::HalfWidth = 0.25f;

void GLVolume::SinkingContours::render()
{
    update();

    glsafe(::glPushMatrix());
    glsafe(::glTranslated(m_shift.x(), m_shift.y(), m_shift.z()));
    m_model.render();
    glsafe(::glPopMatrix());
}

void GLVolume::SinkingContours::update()
{
    int object_idx = m_parent.object_idx();
    Model& model = GUI::wxGetApp().plater()->model();

    if (0 <= object_idx && object_idx < (int)model.objects.size() && m_parent.is_sinking() && !m_parent.is_below_printbed()) {
        const BoundingBoxf3& box = m_parent.transformed_convex_hull_bounding_box();
        if (!m_old_box.size().isApprox(box.size()) || m_old_box.min.z() != box.min.z()) {
            m_old_box = box;
            m_shift = Vec3d::Zero();

            const TriangleMesh& mesh = model.objects[object_idx]->volumes[m_parent.volume_idx()]->mesh();

            m_model.reset();
            GUI::GLModel::InitializationData init_data;
            MeshSlicingParams slicing_params;
            slicing_params.trafo = m_parent.world_matrix();
            Polygons polygons = union_(slice_mesh(mesh.its, 0.0f, slicing_params));
            for (ExPolygon &expoly : diff_ex(expand(polygons, float(scale_(HalfWidth))), shrink(polygons, float(scale_(HalfWidth))))) {
                GUI::GLModel::InitializationData::Entity entity;
                entity.type = GUI::GLModel::PrimitiveType::Triangles;
                const std::vector<Vec3d> triangulation = triangulate_expolygon_3d(expoly);
                for (const Vec3d& v : triangulation) {
                    entity.positions.emplace_back(v.cast<float>() + Vec3f(0.0f, 0.0f, 0.015f)); // add a small positive z to avoid z-fighting
                    entity.normals.emplace_back(Vec3f::UnitZ());
                    const size_t positions_count = entity.positions.size();
                    if (positions_count % 3 == 0) {
                        entity.indices.emplace_back(positions_count - 3);
                        entity.indices.emplace_back(positions_count - 2);
                        entity.indices.emplace_back(positions_count - 1);
                    }
                }
                init_data.entities.emplace_back(entity);
            }

            m_model.init_from(init_data);
        }
        else
            m_shift = box.center() - m_old_box.center();
    }
    else
        m_model.reset();
}

const std::array<float, 4> GLVolume::SELECTED_COLOR = { 0.0f, 1.0f, 0.0f, 1.0f };
const std::array<float, 4> GLVolume::HOVER_SELECT_COLOR = { 0.4f, 0.9f, 0.1f, 1.0f };
const std::array<float, 4> GLVolume::HOVER_DESELECT_COLOR = { 1.0f, 0.75f, 0.75f, 1.0f };
const std::array<float, 4> GLVolume::OUTSIDE_COLOR = { 0.0f, 0.38f, 0.8f, 1.0f };
const std::array<float, 4> GLVolume::SELECTED_OUTSIDE_COLOR = { 0.19f, 0.58f, 1.0f, 1.0f };
const std::array<float, 4> GLVolume::DISABLED_COLOR = { 0.25f, 0.25f, 0.25f, 1.0f };
const std::array<float, 4> GLVolume::SLA_SUPPORT_COLOR = { 0.75f, 0.75f, 0.75f, 1.0f };
const std::array<float, 4> GLVolume::SLA_PAD_COLOR = { 0.0f, 0.2f, 0.0f, 1.0f };
const std::array<float, 4> GLVolume::NEUTRAL_COLOR = { 0.9f, 0.9f, 0.9f, 1.0f };
const std::array<std::array<float, 4>, 4> GLVolume::MODEL_COLOR = { {
>>>>>>> 215e845c
    { 1.0f, 1.0f, 0.0f, 1.f },
    { 1.0f, 0.5f, 0.5f, 1.f },
    { 0.5f, 1.0f, 0.5f, 1.f },
    { 0.5f, 0.5f, 1.0f, 1.f }
} };

GLVolume::GLVolume(float r, float g, float b, float a)
    : m_sla_shift_z(0.0)
    , m_sinking_contours(*this)
    // geometry_id == 0 -> invalid
    , geometry_id(std::pair<size_t, size_t>(0, 0))
    , extruder_id(0)
    , selected(false)
    , disabled(false)
    , printable(true)
    , is_active(true)
    , zoom_to_volumes(true)
    , shader_outside_printer_detection_enabled(false)
    , is_outside(false)
    , hover(HS_None)
    , is_modifier(false)
    , is_wipe_tower(false)
    , is_extrusion_path(false)
    , force_transparent(false)
    , force_native_color(false)
    , force_neutral_color(false)
    , force_sinking_contours(false)
    , tverts_range(0, size_t(-1))
    , qverts_range(0, size_t(-1))
{
    color = { r, g, b, a };
    set_render_color(color);
}

void GLVolume::set_color(const std::array<float, 4>& rgba)
{
    color = rgba;
}

void GLVolume::set_render_color(float r, float g, float b, float a)
{
    render_color = { r, g, b, a };
}

void GLVolume::set_render_color(const std::array<float, 4>& rgba)
{
    render_color = rgba;
}

void GLVolume::set_render_color()
{
    bool outside = is_outside || is_below_printbed();

    if (force_native_color || force_neutral_color) {
        if (outside && shader_outside_printer_detection_enabled)
            set_render_color(OUTSIDE_COLOR);
        else {
            if (force_native_color)
<<<<<<< HEAD
                set_render_color(color, 4);
        else
                set_render_color(NEUTRAL_COLOR, 4);
    }
=======
                set_render_color(color);
            else
                set_render_color(NEUTRAL_COLOR);
        }
>>>>>>> 215e845c
    }
    else {
        if (hover == HS_Select)
            set_render_color(HOVER_SELECT_COLOR);
        else if (hover == HS_Deselect)
            set_render_color(HOVER_DESELECT_COLOR);
        else if (selected)
            set_render_color(outside ? SELECTED_OUTSIDE_COLOR : SELECTED_COLOR);
        else if (disabled)
            set_render_color(DISABLED_COLOR);
        else if (outside && shader_outside_printer_detection_enabled)
            set_render_color(OUTSIDE_COLOR);
        else
            set_render_color(color);
    }

    if (!printable) {
        render_color[0] /= 4;
        render_color[1] /= 4;
        render_color[2] /= 4;
    }

    if (force_transparent)
        render_color[3] = color[3];
}

std::array<float, 4> color_from_model_volume(const ModelVolume& model_volume)
{
    std::array<float, 4> color;
    if (model_volume.is_negative_volume()) {
        color[0] = 0.2f;
        color[1] = 0.2f;
        color[2] = 0.2f;
    }
    else if (model_volume.is_modifier()) {
#if ENABLE_MODIFIERS_ALWAYS_TRANSPARENT
        color[0] = 1.0f;
        color[1] = 1.0f;
        color[2] = 0.2f;
#else
        color[0] = 0.2f;
<<<<<<< HEAD
        color[1] = 0.2f;
        color[2] = 1.0f;
=======
        color[1] = 1.0f;
        color[2] = 0.2f;
#endif // ENABLE_MODIFIERS_ALWAYS_TRANSPARENT
>>>>>>> 215e845c
    }
    else if (model_volume.is_support_blocker()) {
        color[0] = 1.0f;
        color[1] = 0.2f;
        color[2] = 0.2f;
    }
    else if (model_volume.is_support_enforcer()) {
        color[0] = 0.2f;
        color[1] = 1.0f;
        color[2] = 0.2f;
    }
    else if (model_volume->is_seam_position()) {
        color[0] = 0.9f;
        color[1] = 0.2f;
        color[2] = 1.0f;
    }
    color[3] = model_volume.is_model_part() ? 1.f : 0.5f;
    return color;
}

Transform3d GLVolume::world_matrix() const
{
    Transform3d m = m_instance_transformation.get_matrix() * m_volume_transformation.get_matrix();
    m.translation()(2) += m_sla_shift_z;
    return m;
}

bool GLVolume::is_left_handed() const
{
    const Vec3d &m1 = m_instance_transformation.get_mirror();
    const Vec3d &m2 = m_volume_transformation.get_mirror();
    return m1.x() * m1.y() * m1.z() * m2.x() * m2.y() * m2.z() < 0.;
}

const BoundingBoxf3& GLVolume::transformed_bounding_box() const
{
    if (!m_transformed_bounding_box.has_value()) {
        const BoundingBoxf3& box = bounding_box();
        assert(box.defined || box.min.x() >= box.max.x() || box.min.y() >= box.max.y() || box.min.z() >= box.max.z());
        std::optional<BoundingBoxf3>* trans_box = const_cast<std::optional<BoundingBoxf3>*>(&m_transformed_bounding_box);
        *trans_box = box.transformed(world_matrix());
    }
    return *m_transformed_bounding_box;
}

const BoundingBoxf3& GLVolume::transformed_convex_hull_bounding_box() const
{
    if (!m_transformed_convex_hull_bounding_box.has_value()) {
        std::optional<BoundingBoxf3>* trans_box = const_cast<std::optional<BoundingBoxf3>*>(&m_transformed_convex_hull_bounding_box);
        *trans_box = transformed_convex_hull_bounding_box(world_matrix());
    }
    return *m_transformed_convex_hull_bounding_box;
}

BoundingBoxf3 GLVolume::transformed_convex_hull_bounding_box(const Transform3d &trafo) const
{
	return (m_convex_hull && ! m_convex_hull->empty()) ?
		m_convex_hull->transformed_bounding_box(trafo) :
        bounding_box().transformed(trafo);
}

BoundingBoxf3 GLVolume::transformed_non_sinking_bounding_box(const Transform3d& trafo) const
{
    return GUI::wxGetApp().plater()->model().objects[object_idx()]->volumes[volume_idx()]->mesh().transformed_bounding_box(trafo, 0.0);
}

const BoundingBoxf3& GLVolume::transformed_non_sinking_bounding_box() const
{
    if (!m_transformed_non_sinking_bounding_box.has_value()) {
        std::optional<BoundingBoxf3>* trans_box = const_cast<std::optional<BoundingBoxf3>*>(&m_transformed_non_sinking_bounding_box);
        const Transform3d& trafo = world_matrix();
        *trans_box = transformed_non_sinking_bounding_box(trafo);
    }
    return *m_transformed_non_sinking_bounding_box;
}

void GLVolume::set_range(double min_z, double max_z)
{
    this->qverts_range.first = 0;
    this->qverts_range.second = this->indexed_vertex_array.quad_indices_size;
    this->tverts_range.first = 0;
    this->tverts_range.second = this->indexed_vertex_array.triangle_indices_size;
    if (! this->print_zs.empty()) {
        // The Z layer range is specified.
        // First test whether the Z span of this object is not out of (min_z, max_z) completely.
        if (this->print_zs.front() > max_z || this->print_zs.back() < min_z) {
            this->qverts_range.second = 0;
            this->tverts_range.second = 0;
        } else {
            // Then find the lowest layer to be displayed.
            size_t i = 0;
            for (; i < this->print_zs.size() && this->print_zs[i] < min_z; ++ i);
            if (i == this->print_zs.size()) {
                // This shall not happen.
                this->qverts_range.second = 0;
                this->tverts_range.second = 0;
            } else {
                // Remember start of the layer.
                this->qverts_range.first = this->offsets[i * 2];
                this->tverts_range.first = this->offsets[i * 2 + 1];
                // Some layers are above $min_z. Which?
                for (; i < this->print_zs.size() && this->print_zs[i] <= max_z; ++ i);
                if (i < this->print_zs.size()) {
                    this->qverts_range.second = this->offsets[i * 2];
                    this->tverts_range.second = this->offsets[i * 2 + 1];
                }
            }
        }
    }
}

void GLVolume::render() const
{
    if (!is_active)
        return;

    if (this->is_left_handed())
        glFrontFace(GL_CW);
    glsafe(::glCullFace(GL_BACK));
    glsafe(::glPushMatrix());
    glsafe(::glMultMatrixd(world_matrix().data()));

    this->indexed_vertex_array.render(this->tverts_range, this->qverts_range);

    glsafe(::glPopMatrix());
    if (this->is_left_handed())
        glFrontFace(GL_CCW);
}

bool GLVolume::is_sla_support() const { return this->composite_id.volume_id == -int(slaposSupportTree); }
bool GLVolume::is_sla_pad() const { return this->composite_id.volume_id == -int(slaposPad); }

bool GLVolume::is_sinking() const
{
    if (is_modifier || GUI::wxGetApp().preset_bundle->printers.get_edited_preset().printer_technology() == ptSLA)
        return false;
    const BoundingBoxf3& box = transformed_convex_hull_bounding_box();
    return box.min.z() < SINKING_Z_THRESHOLD && box.max.z() >= SINKING_Z_THRESHOLD;
}

bool GLVolume::is_below_printbed() const
{
    return transformed_convex_hull_bounding_box().max.z() < 0.0;
}

void GLVolume::render_sinking_contours()
{
    m_sinking_contours.render();
}

std::vector<int> GLVolumeCollection::load_object(
    const ModelObject       *model_object,
    int                      obj_idx,
    const std::vector<int>  &instance_idxs,
    const std::string       &color_by,
    bool 					 opengl_initialized)
{
    std::vector<int> volumes_idx;
    for (int volume_idx = 0; volume_idx < int(model_object->volumes.size()); ++volume_idx)
        for (int instance_idx : instance_idxs)
            volumes_idx.emplace_back(this->GLVolumeCollection::load_object_volume(model_object, obj_idx, volume_idx, instance_idx, color_by, opengl_initialized));
    return volumes_idx;
}

int GLVolumeCollection::load_object_volume(
    const ModelObject   *model_object,
    int                  obj_idx,
    int                  volume_idx,
    int                  instance_idx,
    const std::string   &color_by,
    bool 				 opengl_initialized)
{
    const ModelVolume   *model_volume = model_object->volumes[volume_idx];
    const int            extruder_id  = model_volume->extruder_id();
    const ModelInstance *instance 	  = model_object->instances[instance_idx];
    const TriangleMesh  &mesh 		  = model_volume->mesh();
    std::array<float, 4> color = GLVolume::MODEL_COLOR[((color_by == "volume") ? volume_idx : obj_idx) % 4];
    color[3] = model_volume->is_model_part() ? 1.f : 0.5f;
    this->volumes.emplace_back(new GLVolume(color));
    GLVolume& v = *this->volumes.back();
    v.set_color(color_from_model_volume(*model_volume));
#if ENABLE_SMOOTH_NORMALS
    v.indexed_vertex_array.load_mesh(mesh, true);
#else
    v.indexed_vertex_array.load_mesh(mesh);
#endif // ENABLE_SMOOTH_NORMALS
    v.indexed_vertex_array.finalize_geometry(opengl_initialized);
    v.composite_id = GLVolume::CompositeID(obj_idx, volume_idx, instance_idx);
    if (model_volume->is_model_part())
    {
        // GLVolume will reference a convex hull from model_volume!
        v.set_convex_hull(model_volume->get_convex_hull_shared_ptr());
        if (extruder_id != -1)
            v.extruder_id = extruder_id;
    }
    v.is_modifier = !model_volume->is_model_part();
    v.shader_outside_printer_detection_enabled = model_volume->is_model_part();
    v.set_instance_transformation(instance->get_transformation());
    v.set_volume_transformation(model_volume->get_transformation());

    return int(this->volumes.size() - 1);
}

// Load SLA auxiliary GLVolumes (for support trees or pad).
// This function produces volumes for multiple instances in a single shot,
// as some object specific mesh conversions may be expensive.
void GLVolumeCollection::load_object_auxiliary(
    const SLAPrintObject 		   *print_object,
    int                             obj_idx,
    // pairs of <instance_idx, print_instance_idx>
    const std::vector<std::pair<size_t, size_t>>& instances,
    SLAPrintObjectStep              milestone,
    // Timestamp of the last change of the milestone
    size_t                          timestamp,
    bool 				 			opengl_initialized)
{
    assert(print_object->is_step_done(milestone));
    Transform3d  mesh_trafo_inv = print_object->trafo().inverse();
    // Get the support mesh.
    TriangleMesh mesh = print_object->get_mesh(milestone);
    mesh.transform(mesh_trafo_inv);
    // Convex hull is required for out of print bed detection.
    TriangleMesh convex_hull = mesh.convex_hull_3d();
    for (const std::pair<size_t, size_t>& instance_idx : instances) {
        const ModelInstance& model_instance = *print_object->model_object()->instances[instance_idx.first];
        this->volumes.emplace_back(new GLVolume((milestone == slaposPad) ? GLVolume::SLA_PAD_COLOR : GLVolume::SLA_SUPPORT_COLOR));
        GLVolume& v = *this->volumes.back();
#if ENABLE_SMOOTH_NORMALS
        v.indexed_vertex_array.load_mesh(mesh, true);
#else
        v.indexed_vertex_array.load_mesh(mesh);
#endif // ENABLE_SMOOTH_NORMALS
	    v.indexed_vertex_array.finalize_geometry(opengl_initialized);
        v.composite_id = GLVolume::CompositeID(obj_idx, -int(milestone), (int)instance_idx.first);
        v.geometry_id = std::pair<size_t, size_t>(timestamp, model_instance.id().id);
        // Create a copy of the convex hull mesh for each instance. Use a move operator on the last instance.
        if (&instance_idx == &instances.back())
            v.set_convex_hull(std::move(convex_hull));
        else
            v.set_convex_hull(convex_hull);
        v.is_modifier = false;
        v.shader_outside_printer_detection_enabled = (milestone == slaposSupportTree);
        v.set_instance_transformation(model_instance.get_transformation());
        // Leave the volume transformation at identity.
        // v.set_volume_transformation(model_volume->get_transformation());
    }
}

int GLVolumeCollection::load_wipe_tower_preview(
    int obj_idx, float pos_x, float pos_y, float width, float depth, float height,
    float rotation_angle, bool size_unknown, float brim_width, bool opengl_initialized)
{
    if (depth < 0.01f)
        return int(this->volumes.size() - 1);
    if (height == 0.0f)
        height = 0.1f;

    TriangleMesh mesh;
    std::array<float, 4> color = { 0.5f, 0.5f, 0.0f, 1.0f };

    // In case we don't know precise dimensions of the wipe tower yet, we'll draw
    // the box with different color with one side jagged:
    if (size_unknown) {
        color[0] = 0.9f;
        color[1] = 0.6f;

        // Too narrow tower would interfere with the teeth. The estimate is not precise anyway.
        depth = std::max(depth, 10.f);
        float min_width = 30.f;
<<<<<<< HEAD
        // We'll now create the box with jagged edge. y-coordinates of the pre-generated model are shifted so that the front
        // edge has y=0 and centerline of the back edge has y=depth:
        Pointf3s points;
        std::vector<Vec3i32> facets;
=======
        // We'll now create the box with jagged edge. y-coordinates of the pre-generated model
        // are shifted so that the front edge has y=0 and centerline of the back edge has y=depth:
>>>>>>> 215e845c
        float out_points_idx[][3] = { { 0, -depth, 0 }, { 0, 0, 0 }, { 38.453f, 0, 0 }, { 61.547f, 0, 0 }, { 100.0f, 0, 0 }, { 100.0f, -depth, 0 }, { 55.7735f, -10.0f, 0 }, { 44.2265f, 10.0f, 0 },
        { 38.453f, 0, 1 }, { 0, 0, 1 }, { 0, -depth, 1 }, { 100.0f, -depth, 1 }, { 100.0f, 0, 1 }, { 61.547f, 0, 1 }, { 55.7735f, -10.0f, 1 }, { 44.2265f, 10.0f, 1 } };
        static constexpr const int out_facets_idx[][3] = { 
            { 0, 1, 2 }, { 3, 4, 5 }, { 6, 5, 0 }, { 3, 5, 6 }, { 6, 2, 7 }, { 6, 0, 2 }, { 8, 9, 10 }, { 11, 12, 13 }, { 10, 11, 14 }, { 14, 11, 13 }, { 15, 8, 14 },
            { 8, 10, 14 }, { 3, 12, 4 }, { 3, 13, 12 }, { 6, 13, 3 }, { 6, 14, 13 }, { 7, 14, 6 }, { 7, 15, 14 }, { 2, 15, 7 }, { 2, 8, 15 }, { 1, 8, 2 }, { 1, 9, 8 },
            { 0, 9, 1 }, { 0, 10, 9 }, { 5, 10, 0 }, { 5, 11, 10 }, { 4, 11, 5 }, { 4, 12, 11 } };
        indexed_triangle_set its;
        for (int i = 0; i < 16; ++i)
            its.vertices.emplace_back(out_points_idx[i][0] / (100.f / min_width),
                                      out_points_idx[i][1] + depth, out_points_idx[i][2]);
        its.indices.reserve(28);
        for (const int *face : out_facets_idx)
            its.indices.emplace_back(face);
        TriangleMesh tooth_mesh(std::move(its));

        // We have the mesh ready. It has one tooth and width of min_width. We will now
        // append several of these together until we are close to the required width
        // of the block. Than we can scale it precisely.
        size_t n = std::max(1, int(width / min_width)); // How many shall be merged?
        for (size_t i = 0; i < n; ++i) {
            mesh.merge(tooth_mesh);
            tooth_mesh.translate(min_width, 0.f, 0.f);
        }

        mesh.scale(Vec3f(width / (n * min_width), 1.f, height)); // Scaling to proper width
    }
    else
        mesh = make_cube(width, depth, height);

    // We'll make another mesh to show the brim (fixed layer height):
    TriangleMesh brim_mesh = make_cube(width + 2.f * brim_width, depth + 2.f * brim_width, 0.2f);
    brim_mesh.translate(-brim_width, -brim_width, 0.f);
    mesh.merge(brim_mesh);

    volumes.emplace_back(new GLVolume(color));
    GLVolume& v = *volumes.back();
    v.indexed_vertex_array.load_mesh(mesh);
    v.set_convex_hull(mesh.convex_hull_3d());
    v.indexed_vertex_array.finalize_geometry(opengl_initialized);
    v.set_volume_offset(Vec3d(pos_x, pos_y, 0.0));
    v.set_volume_rotation(Vec3d(0., 0., (M_PI / 180.) * rotation_angle));
    v.composite_id = GLVolume::CompositeID(obj_idx, 0, 0);
    v.geometry_id.first = 0;
    v.geometry_id.second = wipe_tower_instance_id().id;
    v.is_wipe_tower = true;
    v.shader_outside_printer_detection_enabled = !size_unknown;
    return int(volumes.size() - 1);
}

GLVolume* GLVolumeCollection::new_toolpath_volume(const std::array<float, 4>& rgba, size_t reserve_vbo_floats)
{
	GLVolume *out = new_nontoolpath_volume(rgba, reserve_vbo_floats);
	out->is_extrusion_path = true;
	return out;
}

GLVolume* GLVolumeCollection::new_nontoolpath_volume(const std::array<float, 4>& rgba, size_t reserve_vbo_floats)
{
	GLVolume *out = new GLVolume(rgba);
	out->is_extrusion_path = false;
	// Reserving number of vertices (3x position + 3x color)
	out->indexed_vertex_array.reserve(reserve_vbo_floats / 6);
	this->volumes.emplace_back(out);
	return out;
}

GLVolumeWithIdAndZList volumes_to_render(const GLVolumePtrs& volumes, GLVolumeCollection::ERenderType type, const Transform3d& view_matrix, std::function<bool(const GLVolume&)> filter_func)
{
    GLVolumeWithIdAndZList list;
    list.reserve(volumes.size());

    for (unsigned int i = 0; i < (unsigned int)volumes.size(); ++i) {
        GLVolume* volume = volumes[i];
        bool is_transparent = (volume->render_color[3] < 1.0f);
        if (((type == GLVolumeCollection::ERenderType::Opaque && !is_transparent) ||
             (type == GLVolumeCollection::ERenderType::Transparent && is_transparent) ||
             type == GLVolumeCollection::ERenderType::All) &&
            (! filter_func || filter_func(*volume)))
            list.emplace_back(std::make_pair(volume, std::make_pair(i, 0.0)));
    }

    if (type == GLVolumeCollection::ERenderType::Transparent && list.size() > 1) {
        for (GLVolumeWithIdAndZ& volume : list) {
            volume.second.second = volume.first->bounding_box().transformed(view_matrix * volume.first->world_matrix()).max(2);
        }

        std::sort(list.begin(), list.end(),
            [](const GLVolumeWithIdAndZ& v1, const GLVolumeWithIdAndZ& v2) -> bool { return v1.second.second < v2.second.second; }
        );
    }
    else if (type == GLVolumeCollection::ERenderType::Opaque && list.size() > 1) {
        std::sort(list.begin(), list.end(),
            [](const GLVolumeWithIdAndZ& v1, const GLVolumeWithIdAndZ& v2) -> bool { return v1.first->selected && !v2.first->selected; }
        );
    }

    return list;
}

void GLVolumeCollection::render(GLVolumeCollection::ERenderType type, bool disable_cullface, const Transform3d& view_matrix, std::function<bool(const GLVolume&)> filter_func) const
{
    GLVolumeWithIdAndZList to_render = volumes_to_render(volumes, type, view_matrix, filter_func);
    if (to_render.empty())
        return;

    GLShaderProgram* shader = GUI::wxGetApp().get_current_shader();
    if (shader == nullptr)
        return;

    if (type == ERenderType::Transparent) {
        glsafe(::glEnable(GL_BLEND));
        glsafe(::glBlendFunc(GL_SRC_ALPHA, GL_ONE_MINUS_SRC_ALPHA));
    }

    glsafe(::glCullFace(GL_BACK));
    if (disable_cullface)
        glsafe(::glDisable(GL_CULL_FACE));

    for (GLVolumeWithIdAndZ& volume : to_render) {
#if ENABLE_MODIFIERS_ALWAYS_TRANSPARENT
        if (type == ERenderType::Transparent)
            volume.first->force_transparent = true;
#endif // ENABLE_MODIFIERS_ALWAYS_TRANSPARENT
        volume.first->set_render_color();
#if ENABLE_MODIFIERS_ALWAYS_TRANSPARENT
        if (type == ERenderType::Transparent)
            volume.first->force_transparent = false;
#endif // ENABLE_MODIFIERS_ALWAYS_TRANSPARENT

        // render sinking contours of non-hovered volumes
        if (m_show_sinking_contours)
            if (volume.first->is_sinking() && !volume.first->is_below_printbed() &&
                volume.first->hover == GLVolume::HS_None && !volume.first->force_sinking_contours) {
                shader->stop_using();
                volume.first->render_sinking_contours();
                shader->start_using();
            }

        glsafe(::glEnableClientState(GL_VERTEX_ARRAY));
        glsafe(::glEnableClientState(GL_NORMAL_ARRAY));

        shader->set_uniform("uniform_color", volume.first->render_color);
        shader->set_uniform("z_range", m_z_range, 2);
        shader->set_uniform("clipping_plane", m_clipping_plane, 4);
        shader->set_uniform("print_volume.type", static_cast<int>(m_print_volume.type));
        shader->set_uniform("print_volume.xy_data", m_print_volume.data);
        shader->set_uniform("print_volume.z_data", m_print_volume.zs);
        shader->set_uniform("volume_world_matrix", volume.first->world_matrix());
        shader->set_uniform("slope.actived", m_slope.active && !volume.first->is_modifier && !volume.first->is_wipe_tower);
        shader->set_uniform("slope.volume_world_normal_matrix", static_cast<Matrix3f>(volume.first->world_matrix().matrix().block(0, 0, 3, 3).inverse().transpose().cast<float>()));
        shader->set_uniform("slope.normal_z", m_slope.normal_z);

#if ENABLE_ENVIRONMENT_MAP
        unsigned int environment_texture_id = GUI::wxGetApp().plater()->get_environment_texture_id();
        bool use_environment_texture = environment_texture_id > 0 && GUI::wxGetApp().app_config->get("use_environment_map") == "1";
        shader->set_uniform("use_environment_tex", use_environment_texture);
        if (use_environment_texture)
            glsafe(::glBindTexture(GL_TEXTURE_2D, environment_texture_id));
#endif // ENABLE_ENVIRONMENT_MAP
        glcheck();

        volume.first->render();

#if ENABLE_ENVIRONMENT_MAP
        if (use_environment_texture)
            glsafe(::glBindTexture(GL_TEXTURE_2D, 0));
#endif // ENABLE_ENVIRONMENT_MAP

        glsafe(::glBindBuffer(GL_ARRAY_BUFFER, 0));
        glsafe(::glBindBuffer(GL_ELEMENT_ARRAY_BUFFER, 0));

        glsafe(::glDisableClientState(GL_VERTEX_ARRAY));
        glsafe(::glDisableClientState(GL_NORMAL_ARRAY));
    }

    if (m_show_sinking_contours) {
        for (GLVolumeWithIdAndZ& volume : to_render) {
            // render sinking contours of hovered/displaced volumes
            if (volume.first->is_sinking() && !volume.first->is_below_printbed() &&
                (volume.first->hover != GLVolume::HS_None || volume.first->force_sinking_contours)) {
                shader->stop_using();
                glsafe(::glDepthFunc(GL_ALWAYS));
                volume.first->render_sinking_contours();
                glsafe(::glDepthFunc(GL_LESS));
                shader->start_using();
            }
        }
    }

    if (disable_cullface)
        glsafe(::glEnable(GL_CULL_FACE));

    if (type == ERenderType::Transparent)
        glsafe(::glDisable(GL_BLEND));
}

bool GLVolumeCollection::check_outside_state(const BuildVolume &build_volume, ModelInstanceEPrintVolumeState *out_state) const
{
    const Model&        model              = GUI::wxGetApp().plater()->model();
    auto                volume_below       = [](GLVolume& volume) -> bool
        { return volume.object_idx() != -1 && volume.volume_idx() != -1 && volume.is_below_printbed(); };
    // Volume is partially below the print bed, thus a pre-calculated convex hull cannot be used.
    auto                volume_sinking     = [](GLVolume& volume) -> bool
        { return volume.object_idx() != -1 && volume.volume_idx() != -1 && volume.is_sinking(); };
    // Cached bounding box of a volume above the print bed.
    auto                volume_bbox        = [volume_sinking](GLVolume& volume) -> BoundingBoxf3 
        { return volume_sinking(volume) ? volume.transformed_non_sinking_bounding_box() : volume.transformed_convex_hull_bounding_box(); };
    // Cached 3D convex hull of a volume above the print bed.
    auto                volume_convex_mesh = [volume_sinking, &model](GLVolume& volume) -> const TriangleMesh&
        { return volume_sinking(volume) ? model.objects[volume.object_idx()]->volumes[volume.volume_idx()]->mesh() : *volume.convex_hull(); };

    ModelInstanceEPrintVolumeState overall_state = ModelInstancePVS_Inside;
    bool contained_min_one = false;

    for (GLVolume* volume : this->volumes)
        if (! volume->is_modifier && (volume->shader_outside_printer_detection_enabled || (! volume->is_wipe_tower && volume->composite_id.volume_id >= 0))) {
            BuildVolume::ObjectState state;
            if (volume_below(*volume))
                state = BuildVolume::ObjectState::Below;
            else {
                switch (build_volume.type()) {
                case BuildVolume::Type::Rectangle:
                //FIXME this test does not evaluate collision of a build volume bounding box with non-convex objects.
                    state = build_volume.volume_state_bbox(volume_bbox(*volume));
                    break;
                case BuildVolume::Type::Circle:
                case BuildVolume::Type::Convex:
                //FIXME doing test on convex hull until we learn to do test on non-convex polygons efficiently.
                case BuildVolume::Type::Custom:
                    state = build_volume.object_state(volume_convex_mesh(*volume).its, volume->world_matrix().cast<float>(), volume_sinking(*volume));
                    break;
                default:
                    // Ignore, don't produce any collision.
                    state = BuildVolume::ObjectState::Inside;
                    break;
                }
                assert(state != BuildVolume::ObjectState::Below);
            }
            volume->is_outside = state != BuildVolume::ObjectState::Inside;
            if (volume->printable) {
                if (overall_state == ModelInstancePVS_Inside && volume->is_outside)
                    overall_state = ModelInstancePVS_Fully_Outside;
                if (overall_state == ModelInstancePVS_Fully_Outside && volume->is_outside && state == BuildVolume::ObjectState::Colliding)
                    overall_state = ModelInstancePVS_Partly_Outside;
                contained_min_one |= !volume->is_outside;
            }
        }

    if (out_state != nullptr)
        *out_state = overall_state;

    return contained_min_one;
}

void GLVolumeCollection::reset_outside_state()
{
    for (GLVolume* volume : this->volumes)
    {
        if (volume != nullptr)
            volume->is_outside = false;
    }
}

void GLVolumeCollection::update_colors_by_extruder(const DynamicPrintConfig* config)
{
    static const float inv_255 = 1.0f / 255.0f;

    struct Color
    {
        std::string text;
        unsigned char rgb[3];

        Color()
            : text("")
        {
            rgb[0] = 255;
            rgb[1] = 255;
            rgb[2] = 255;
        }

        void set(const std::string& text, unsigned char* rgb)
        {
            this->text = text;
            ::memcpy((void*)this->rgb, (const void*)rgb, 3 * sizeof(unsigned char));
        }
    };

    if (config == nullptr)
        return;

    unsigned char rgb[3];
    std::vector<Color> colors;

    if (static_cast<PrinterTechnology>(config->opt_int("printer_technology")) == ptSLA) 
    {
        const std::string& txt_color = config->opt_string("material_colour").empty() ? 
                                       print_config_def.get("material_colour")->get_default_value<ConfigOptionString>()->value : 
                                       config->opt_string("material_colour");
        if (Slic3r::GUI::BitmapCache::parse_color(txt_color, rgb)) {
            colors.resize(1);
            colors[0].set(txt_color, rgb);
        }
    }
    else 
    {
        const ConfigOptionStrings* extruders_opt = dynamic_cast<const ConfigOptionStrings*>(config->option("extruder_colour"));
        if (extruders_opt == nullptr)
            return;

        const ConfigOptionStrings* filamemts_opt = dynamic_cast<const ConfigOptionStrings*>(config->option("filament_colour"));
        if (filamemts_opt == nullptr)
            return;

        unsigned int colors_count = std::max((unsigned int)extruders_opt->values.size(), (unsigned int)filamemts_opt->values.size());
        if (colors_count == 0)
            return;
        colors.resize(colors_count);

        for (unsigned int i = 0; i < colors_count; ++i) {
            const std::string& txt_color = config->opt_string("extruder_colour", i);
            if (Slic3r::GUI::BitmapCache::parse_color(txt_color, rgb))
                colors[i].set(txt_color, rgb);
            else {
                const std::string& txt_color = config->opt_string("filament_colour", i);
                if (Slic3r::GUI::BitmapCache::parse_color(txt_color, rgb))
                    colors[i].set(txt_color, rgb);
            }
        }
    }

    for (GLVolume* volume : volumes) {
        if (volume == nullptr || volume->is_modifier || volume->is_wipe_tower || (volume->volume_idx() < 0))
            continue;

        int extruder_id = volume->extruder_id - 1;
        if (extruder_id < 0 || (int)colors.size() <= extruder_id)
            extruder_id = 0;

        const Color& color = colors[extruder_id];
        if (!color.text.empty()) {
            for (int i = 0; i < 3; ++i) {
                volume->color[i] = (float)color.rgb[i] * inv_255;
            }
        }
    }
}

std::vector<double> GLVolumeCollection::get_current_print_zs(bool active_only) const
{
    // Collect layer top positions of all volumes.
    std::vector<double> print_zs;
    for (GLVolume *vol : this->volumes)
    {
        if (!active_only || vol->is_active)
            append(print_zs, vol->print_zs);
    }
    std::sort(print_zs.begin(), print_zs.end());

    // Replace intervals of layers with similar top positions with their average value.
    int n = int(print_zs.size());
    int k = 0;
    for (int i = 0; i < n;) {
        int j = i + 1;
        coordf_t zmax = print_zs[i] + EPSILON;
        for (; j < n && print_zs[j] <= zmax; ++ j) ;
        print_zs[k ++] = (j > i + 1) ? (0.5 * (print_zs[i] + print_zs[j - 1])) : print_zs[i];
        i = j;
    }
    if (k < n)
        print_zs.erase(print_zs.begin() + k, print_zs.end());

    return print_zs;
}

size_t GLVolumeCollection::cpu_memory_used() const 
{
	size_t memsize = sizeof(*this) + this->volumes.capacity() * sizeof(GLVolume);
	for (const GLVolume *volume : this->volumes)
		memsize += volume->cpu_memory_used();
	return memsize;
}

size_t GLVolumeCollection::gpu_memory_used() const 
{
	size_t memsize = 0;
	for (const GLVolume *volume : this->volumes)
		memsize += volume->gpu_memory_used();
	return memsize;
}

std::string GLVolumeCollection::log_memory_info() const 
{ 
	return " (GLVolumeCollection RAM: " + format_memsize_MB(this->cpu_memory_used()) + " GPU: " + format_memsize_MB(this->gpu_memory_used()) + " Both: " + format_memsize_MB(this->gpu_memory_used()) + ")";
}

// caller is responsible for supplying NO lines with zero length
static void thick_lines_to_indexed_vertex_array(
    const Lines                 &lines, 
    const std::vector<double>   &widths,
    const std::vector<double>   &heights, 
    bool                         closed,
    double                       top_z,
    GLIndexedVertexArray        &volume)
{
    assert(! lines.empty());
    if (lines.empty())
        return;

#define LEFT    0
#define RIGHT   1
#define TOP     2
#define BOTTOM  3

    // right, left, top, bottom
    int     idx_prev[4]      = { -1, -1, -1, -1 };
    double  bottom_z_prev    = 0.;
    Vec2d   b1_prev(Vec2d::Zero());
    Vec2d   v_prev(Vec2d::Zero());
    int     idx_initial[4]   = { -1, -1, -1, -1 };
    double  width_initial    = 0.;
    double  bottom_z_initial = 0.0;
    double  len_prev = 0.0;

    // loop once more in case of closed loops
    size_t lines_end = closed ? (lines.size() + 1) : lines.size();
    for (size_t ii = 0; ii < lines_end; ++ ii) {
        size_t i = (ii == lines.size()) ? 0 : ii;
        const Line &line = lines[i];
        double bottom_z = top_z - heights[i];
        double middle_z = 0.5 * (top_z + bottom_z);
        double width = widths[i];

        bool is_first = (ii == 0);
        bool is_last = (ii == lines_end - 1);
        bool is_closing = closed && is_last;

        Vec2d v = unscale(line.vector()).normalized();
        double len = unscale<double>(line.length());

        Vec2d a = unscale(line.a);
        Vec2d b = unscale(line.b);
        Vec2d a1 = a;
        Vec2d a2 = a;
        Vec2d b1 = b;
        Vec2d b2 = b;
        {
            double dist = 0.5 * width;  // scaled
            double dx = dist * v(0);
            double dy = dist * v(1);
            a1 += Vec2d(+dy, -dx);
            a2 += Vec2d(-dy, +dx);
            b1 += Vec2d(+dy, -dx);
            b2 += Vec2d(-dy, +dx);
        }

        // calculate new XY normals
        Vec2d xy_right_normal = unscale(line.normal()).normalized();

        int idx_a[4] = { 0, 0, 0, 0 }; // initialized to avoid warnings
        int idx_b[4] = { 0, 0, 0, 0 }; // initialized to avoid warnings
        int idx_last = int(volume.vertices_and_normals_interleaved.size() / 6);

        bool bottom_z_different = bottom_z_prev != bottom_z;
        bottom_z_prev = bottom_z;

        if (!is_first && bottom_z_different)
        {
            // Found a change of the layer thickness -> Add a cap at the end of the previous segment.
            volume.push_quad(idx_b[BOTTOM], idx_b[LEFT], idx_b[TOP], idx_b[RIGHT]);
        }

        // Share top / bottom vertices if possible.
        if (is_first) {
            idx_a[TOP] = idx_last++;
            volume.push_geometry(a(0), a(1), top_z   , 0., 0.,  1.); 
        } else {
            idx_a[TOP] = idx_prev[TOP];
        }

        if (is_first || bottom_z_different) {
            // Start of the 1st line segment or a change of the layer thickness while maintaining the print_z.
            idx_a[BOTTOM] = idx_last ++;
            volume.push_geometry(a(0), a(1), bottom_z, 0., 0., -1.);
            idx_a[LEFT ] = idx_last ++;
            volume.push_geometry(a2(0), a2(1), middle_z, -xy_right_normal(0), -xy_right_normal(1), 0.0);
            idx_a[RIGHT] = idx_last ++;
            volume.push_geometry(a1(0), a1(1), middle_z, xy_right_normal(0), xy_right_normal(1), 0.0);
        }
        else {
            idx_a[BOTTOM] = idx_prev[BOTTOM];
        }

        if (is_first) {
            // Start of the 1st line segment.
            width_initial    = width;
            bottom_z_initial = bottom_z;
            memcpy(idx_initial, idx_a, sizeof(int) * 4);
        } else {
            // Continuing a previous segment.
            // Share left / right vertices if possible.
			double v_dot    = v_prev.dot(v);
            // To reduce gpu memory usage, we try to reuse vertices
            // To reduce the visual artifacts, due to averaged normals, we allow to reuse vertices only when any of two adjacent edges 
            // is longer than a fixed threshold.
            // The following value is arbitrary, it comes from tests made on a bunch of models showing the visual artifacts
            double len_threshold = 2.5;

            // Generate new vertices if the angle between adjacent edges is greater than 45 degrees or thresholds conditions are met
            bool sharp = (v_dot < 0.707) || (len_prev > len_threshold) || (len > len_threshold);
            if (sharp) {
                if (!bottom_z_different)
                {
                    // Allocate new left / right points for the start of this segment as these points will receive their own normals to indicate a sharp turn.
                    idx_a[RIGHT] = idx_last++;
                    volume.push_geometry(a1(0), a1(1), middle_z, xy_right_normal(0), xy_right_normal(1), 0.0);
                    idx_a[LEFT] = idx_last++;
                    volume.push_geometry(a2(0), a2(1), middle_z, -xy_right_normal(0), -xy_right_normal(1), 0.0);
                    if (cross2(v_prev, v) > 0.) {
                        // Right turn. Fill in the right turn wedge.
                        volume.push_triangle(idx_prev[RIGHT], idx_a[RIGHT], idx_prev[TOP]);
                        volume.push_triangle(idx_prev[RIGHT], idx_prev[BOTTOM], idx_a[RIGHT]);
                    }
                    else {
                        // Left turn. Fill in the left turn wedge.
                        volume.push_triangle(idx_prev[LEFT], idx_prev[TOP], idx_a[LEFT]);
                        volume.push_triangle(idx_prev[LEFT], idx_a[LEFT], idx_prev[BOTTOM]);
                    }
                }
            }
            else
            {
                if (!bottom_z_different)
                {
                    // The two successive segments are nearly collinear.
                    idx_a[LEFT ] = idx_prev[LEFT];
                    idx_a[RIGHT] = idx_prev[RIGHT];
                }
            }
            if (is_closing) {
                if (!sharp) {
                    if (!bottom_z_different)
                    {
                        // Closing a loop with smooth transition. Unify the closing left / right vertices.
                        memcpy(volume.vertices_and_normals_interleaved.data() + idx_initial[LEFT ] * 6, volume.vertices_and_normals_interleaved.data() + idx_prev[LEFT ] * 6, sizeof(float) * 6);
                        memcpy(volume.vertices_and_normals_interleaved.data() + idx_initial[RIGHT] * 6, volume.vertices_and_normals_interleaved.data() + idx_prev[RIGHT] * 6, sizeof(float) * 6);
                        volume.vertices_and_normals_interleaved.erase(volume.vertices_and_normals_interleaved.end() - 12, volume.vertices_and_normals_interleaved.end());
                        // Replace the left / right vertex indices to point to the start of the loop. 
                        for (size_t u = volume.quad_indices.size() - 16; u < volume.quad_indices.size(); ++ u) {
                            if (volume.quad_indices[u] == idx_prev[LEFT])
                                volume.quad_indices[u] = idx_initial[LEFT];
                            else if (volume.quad_indices[u] == idx_prev[RIGHT])
                                volume.quad_indices[u] = idx_initial[RIGHT];
                        }
                    }
                }
                // This is the last iteration, only required to solve the transition.
                break;
            }
        }

        // Only new allocate top / bottom vertices, if not closing a loop.
        if (is_closing) {
            idx_b[TOP] = idx_initial[TOP];
        } else {
            idx_b[TOP] = idx_last ++;
            volume.push_geometry(b(0), b(1), top_z   , 0., 0.,  1.);
        }

        if (is_closing && (width == width_initial) && (bottom_z == bottom_z_initial)) {
            idx_b[BOTTOM] = idx_initial[BOTTOM];
        } else {
            idx_b[BOTTOM] = idx_last ++;
            volume.push_geometry(b(0), b(1), bottom_z, 0., 0., -1.);
        }
        // Generate new vertices for the end of this line segment.
        idx_b[LEFT  ] = idx_last ++;
        volume.push_geometry(b2(0), b2(1), middle_z, -xy_right_normal(0), -xy_right_normal(1), 0.0);
        idx_b[RIGHT ] = idx_last ++;
        volume.push_geometry(b1(0), b1(1), middle_z, xy_right_normal(0), xy_right_normal(1), 0.0);

        memcpy(idx_prev, idx_b, 4 * sizeof(int));
        bottom_z_prev = bottom_z;
        b1_prev = b1;
        v_prev = v;
        len_prev = len;

        if (bottom_z_different && (closed || (!is_first && !is_last)))
        {
            // Found a change of the layer thickness -> Add a cap at the beginning of this segment.
            volume.push_quad(idx_a[BOTTOM], idx_a[RIGHT], idx_a[TOP], idx_a[LEFT]);
        }

        if (! closed) {
            // Terminate open paths with caps.
            if (is_first)
                volume.push_quad(idx_a[BOTTOM], idx_a[RIGHT], idx_a[TOP], idx_a[LEFT]);
            // We don't use 'else' because both cases are true if we have only one line.
            if (is_last)
                volume.push_quad(idx_b[BOTTOM], idx_b[LEFT], idx_b[TOP], idx_b[RIGHT]);
        }

        // Add quads for a straight hollow tube-like segment.
        // bottom-right face
        volume.push_quad(idx_a[BOTTOM], idx_b[BOTTOM], idx_b[RIGHT], idx_a[RIGHT]);
        // top-right face
        volume.push_quad(idx_a[RIGHT], idx_b[RIGHT], idx_b[TOP], idx_a[TOP]);
        // top-left face
        volume.push_quad(idx_a[TOP], idx_b[TOP], idx_b[LEFT], idx_a[LEFT]);
        // bottom-left face
        volume.push_quad(idx_a[LEFT], idx_b[LEFT], idx_b[BOTTOM], idx_a[BOTTOM]);
    }

#undef LEFT
#undef RIGHT
#undef TOP
#undef BOTTOM
}

// caller is responsible for supplying NO lines with zero length
static void thick_lines_to_indexed_vertex_array(const Lines3& lines,
    const std::vector<double>& widths,
    const std::vector<double>& heights,
    bool closed,
    GLIndexedVertexArray& volume)
{
    assert(!lines.empty());
    if (lines.empty())
        return;

#define LEFT    0
#define RIGHT   1
#define TOP     2
#define BOTTOM  3

    // left, right, top, bottom
    int      idx_initial[4] = { -1, -1, -1, -1 };
    int      idx_prev[4] = { -1, -1, -1, -1 };
    double   z_prev = 0.0;
    double   len_prev = 0.0;
    Vec3d    n_right_prev = Vec3d::Zero();
    Vec3d    n_top_prev = Vec3d::Zero();
    Vec3d    unit_v_prev = Vec3d::Zero();
    double   width_initial = 0.0;

    // new vertices around the line endpoints
    // left, right, top, bottom
    Vec3d a[4] = { Vec3d::Zero(), Vec3d::Zero(), Vec3d::Zero(), Vec3d::Zero() };
    Vec3d b[4] = { Vec3d::Zero(), Vec3d::Zero(), Vec3d::Zero(), Vec3d::Zero() };

    // loop once more in case of closed loops
    size_t lines_end = closed ? (lines.size() + 1) : lines.size();
    for (size_t ii = 0; ii < lines_end; ++ii)
    {
        size_t i = (ii == lines.size()) ? 0 : ii;

        const Line3& line = lines[i];
        double height = heights[i];
        double width = widths[i];

        Vec3d unit_v = unscale(line.vector()).normalized();
        double len = unscale<double>(line.length());

        Vec3d n_top = Vec3d::Zero();
        Vec3d n_right = Vec3d::Zero();
        
        if ((line.a(0) == line.b(0)) && (line.a(1) == line.b(1)))
        {
            // vertical segment
            n_top = Vec3d::UnitY();
            n_right = Vec3d::UnitX();
            if (line.a(2) < line.b(2))
                n_right = -n_right;
        }
        else
        {
            // horizontal segment
            n_right = unit_v.cross(Vec3d::UnitZ()).normalized();
            n_top = n_right.cross(unit_v).normalized();
        }

        Vec3d rl_displacement = 0.5 * width * n_right;
        Vec3d tb_displacement = 0.5 * height * n_top;
        Vec3d l_a = unscale(line.a);
        Vec3d l_b = unscale(line.b);

        a[RIGHT] = l_a + rl_displacement;
        a[LEFT] = l_a - rl_displacement;
        a[TOP] = l_a + tb_displacement;
        a[BOTTOM] = l_a - tb_displacement;
        b[RIGHT] = l_b + rl_displacement;
        b[LEFT] = l_b - rl_displacement;
        b[TOP] = l_b + tb_displacement;
        b[BOTTOM] = l_b - tb_displacement;

        Vec3d n_bottom = -n_top;
        Vec3d n_left = -n_right;

        int idx_a[4];
        int idx_b[4];
        int idx_last = int(volume.vertices_and_normals_interleaved.size() / 6);

        bool z_different = (z_prev != l_a(2));
        z_prev = l_b(2);

        // Share top / bottom vertices if possible.
        if (ii == 0)
        {
            idx_a[TOP] = idx_last++;
            volume.push_geometry(a[TOP], n_top);
        }
        else
            idx_a[TOP] = idx_prev[TOP];

        if ((ii == 0) || z_different)
        {
            // Start of the 1st line segment or a change of the layer thickness while maintaining the print_z.
            idx_a[BOTTOM] = idx_last++;
            volume.push_geometry(a[BOTTOM], n_bottom);
            idx_a[LEFT] = idx_last++;
            volume.push_geometry(a[LEFT], n_left);
            idx_a[RIGHT] = idx_last++;
            volume.push_geometry(a[RIGHT], n_right);
        }
        else
            idx_a[BOTTOM] = idx_prev[BOTTOM];

        if (ii == 0)
        {
            // Start of the 1st line segment.
            width_initial = width;
            ::memcpy(idx_initial, idx_a, sizeof(int) * 4);
        }
        else
        {
            // Continuing a previous segment.
            // Share left / right vertices if possible.
            double v_dot = unit_v_prev.dot(unit_v);
            bool is_right_turn = n_top_prev.dot(unit_v_prev.cross(unit_v)) > 0.0;

            // To reduce gpu memory usage, we try to reuse vertices
            // To reduce the visual artifacts, due to averaged normals, we allow to reuse vertices only when any of two adjacent edges 
            // is longer than a fixed threshold.
            // The following value is arbitrary, it comes from tests made on a bunch of models showing the visual artifacts
            double len_threshold = 2.5;

            // Generate new vertices if the angle between adjacent edges is greater than 45 degrees or thresholds conditions are met
            bool is_sharp = (v_dot < 0.707) || (len_prev > len_threshold) || (len > len_threshold);
            if (is_sharp)
            {
                // Allocate new left / right points for the start of this segment as these points will receive their own normals to indicate a sharp turn.
                idx_a[RIGHT] = idx_last++;
                volume.push_geometry(a[RIGHT], n_right);
                idx_a[LEFT] = idx_last++;
                volume.push_geometry(a[LEFT], n_left);

                if (is_right_turn)
                {
                    // Right turn. Fill in the right turn wedge.
                    volume.push_triangle(idx_prev[RIGHT], idx_a[RIGHT], idx_prev[TOP]);
                    volume.push_triangle(idx_prev[RIGHT], idx_prev[BOTTOM], idx_a[RIGHT]);
                }
                else
                {
                    // Left turn. Fill in the left turn wedge.
                    volume.push_triangle(idx_prev[LEFT], idx_prev[TOP], idx_a[LEFT]);
                    volume.push_triangle(idx_prev[LEFT], idx_a[LEFT], idx_prev[BOTTOM]);
                }
            }
            else
            {
                // The two successive segments are nearly collinear.
                idx_a[LEFT] = idx_prev[LEFT];
                idx_a[RIGHT] = idx_prev[RIGHT];
            }

            if (ii == lines.size())
            {
                if (!is_sharp)
                {
                    // Closing a loop with smooth transition. Unify the closing left / right vertices.
                    ::memcpy(volume.vertices_and_normals_interleaved.data() + idx_initial[LEFT] * 6, volume.vertices_and_normals_interleaved.data() + idx_prev[LEFT] * 6, sizeof(float) * 6);
                    ::memcpy(volume.vertices_and_normals_interleaved.data() + idx_initial[RIGHT] * 6, volume.vertices_and_normals_interleaved.data() + idx_prev[RIGHT] * 6, sizeof(float) * 6);
                    volume.vertices_and_normals_interleaved.erase(volume.vertices_and_normals_interleaved.end() - 12, volume.vertices_and_normals_interleaved.end());
                    // Replace the left / right vertex indices to point to the start of the loop. 
                    for (size_t u = volume.quad_indices.size() - 16; u < volume.quad_indices.size(); ++u)
                    {
                        if (volume.quad_indices[u] == idx_prev[LEFT])
                            volume.quad_indices[u] = idx_initial[LEFT];
                        else if (volume.quad_indices[u] == idx_prev[RIGHT])
                            volume.quad_indices[u] = idx_initial[RIGHT];
                    }
                }

                // This is the last iteration, only required to solve the transition.
                break;
            }
        }

        // Only new allocate top / bottom vertices, if not closing a loop.
        if (closed && (ii + 1 == lines.size()))
            idx_b[TOP] = idx_initial[TOP];
        else
        {
            idx_b[TOP] = idx_last++;
            volume.push_geometry(b[TOP], n_top);
        }

        if (closed && (ii + 1 == lines.size()) && (width == width_initial))
            idx_b[BOTTOM] = idx_initial[BOTTOM];
        else
        {
            idx_b[BOTTOM] = idx_last++;
            volume.push_geometry(b[BOTTOM], n_bottom);
        }

        // Generate new vertices for the end of this line segment.
        idx_b[LEFT] = idx_last++;
        volume.push_geometry(b[LEFT], n_left);
        idx_b[RIGHT] = idx_last++;
        volume.push_geometry(b[RIGHT], n_right);

        ::memcpy(idx_prev, idx_b, 4 * sizeof(int));
        n_right_prev = n_right;
        n_top_prev = n_top;
        unit_v_prev = unit_v;
        len_prev = len;

        if (!closed)
        {
            // Terminate open paths with caps.
            if (i == 0)
                volume.push_quad(idx_a[BOTTOM], idx_a[RIGHT], idx_a[TOP], idx_a[LEFT]);

            // We don't use 'else' because both cases are true if we have only one line.
            if (i + 1 == lines.size())
                volume.push_quad(idx_b[BOTTOM], idx_b[LEFT], idx_b[TOP], idx_b[RIGHT]);
        }

        // Add quads for a straight hollow tube-like segment.
        // bottom-right face
        volume.push_quad(idx_a[BOTTOM], idx_b[BOTTOM], idx_b[RIGHT], idx_a[RIGHT]);
        // top-right face
        volume.push_quad(idx_a[RIGHT], idx_b[RIGHT], idx_b[TOP], idx_a[TOP]);
        // top-left face
        volume.push_quad(idx_a[TOP], idx_b[TOP], idx_b[LEFT], idx_a[LEFT]);
        // bottom-left face
        volume.push_quad(idx_a[LEFT], idx_b[LEFT], idx_b[BOTTOM], idx_a[BOTTOM]);
    }

#undef LEFT
#undef RIGHT
#undef TOP
#undef BOTTOM
}

static void point_to_indexed_vertex_array(const Vec3crd& point,
    double width,
    double height,
    GLIndexedVertexArray& volume)
{
    // builds a double piramid, with vertices on the local axes, around the point

    Vec3d center = unscale(point);

    double scale_factor = 1.0;
    double w = scale_factor * width;
    double h = scale_factor * height;

    // new vertices ids
    int idx_last = int(volume.vertices_and_normals_interleaved.size() / 6);
    int idxs[6];
    for (int i = 0; i < 6; ++i)
    {
        idxs[i] = idx_last + i;
    }

    Vec3d displacement_x(w, 0.0, 0.0);
    Vec3d displacement_y(0.0, w, 0.0);
    Vec3d displacement_z(0.0, 0.0, h);

    Vec3d unit_x(1.0, 0.0, 0.0);
    Vec3d unit_y(0.0, 1.0, 0.0);
    Vec3d unit_z(0.0, 0.0, 1.0);

    // vertices
    volume.push_geometry(center - displacement_x, -unit_x); // idxs[0]
    volume.push_geometry(center + displacement_x, unit_x);  // idxs[1]
    volume.push_geometry(center - displacement_y, -unit_y); // idxs[2]
    volume.push_geometry(center + displacement_y, unit_y);  // idxs[3]
    volume.push_geometry(center - displacement_z, -unit_z); // idxs[4]
    volume.push_geometry(center + displacement_z, unit_z);  // idxs[5]

    // top piramid faces
    volume.push_triangle(idxs[0], idxs[2], idxs[5]);
    volume.push_triangle(idxs[2], idxs[1], idxs[5]);
    volume.push_triangle(idxs[1], idxs[3], idxs[5]);
    volume.push_triangle(idxs[3], idxs[0], idxs[5]);

    // bottom piramid faces
    volume.push_triangle(idxs[2], idxs[0], idxs[4]);
    volume.push_triangle(idxs[1], idxs[2], idxs[4]);
    volume.push_triangle(idxs[3], idxs[1], idxs[4]);
    volume.push_triangle(idxs[0], idxs[3], idxs[4]);
}

void _3DScene::thick_lines_to_verts(
    const Lines                 &lines,
    const std::vector<double>   &widths,
    const std::vector<double>   &heights, 
    bool                         closed,
    double                       top_z,
    GLVolume                    &volume)
{
    thick_lines_to_indexed_vertex_array(lines, widths, heights, closed, top_z, volume.indexed_vertex_array);
}

void _3DScene::thick_lines_to_verts(const Lines3& lines,
    const std::vector<double>& widths,
    const std::vector<double>& heights,
    bool closed,
    GLVolume& volume)
{
    thick_lines_to_indexed_vertex_array(lines, widths, heights, closed, volume.indexed_vertex_array);
}

static void thick_point_to_verts(const Vec3crd& point,
    double width,
    double height,
    GLVolume& volume)
{
    point_to_indexed_vertex_array(point, width, height, volume.indexed_vertex_array);
}

void _3DScene::extrusionentity_to_verts(const Polyline &polyline, float width, float height, float print_z, GLVolume& volume)
{
	if (polyline.size() >= 2) {
		size_t num_segments = polyline.size() - 1;
		thick_lines_to_verts(polyline.lines(), std::vector<double>(num_segments, width), std::vector<double>(num_segments, height), false, print_z, volume);
	}
}

// Fill in the qverts and tverts with quads and triangles for the extrusion_path.
void _3DScene::extrusionentity_to_verts(const ExtrusionPath &extrusion_path, float print_z, GLVolume &volume)
{
	extrusionentity_to_verts(extrusion_path.polyline, extrusion_path.width, extrusion_path.height, print_z, volume);
}

// Fill in the qverts and tverts with quads and triangles for the extrusion_path.
void _3DScene::extrusionentity_to_verts(const ExtrusionPath &extrusion_path, float print_z, const Point &copy, GLVolume &volume)
{
    Polyline            polyline = extrusion_path.polyline;
    polyline.remove_duplicate_points();
    polyline.translate(copy);
    Lines               lines = polyline.lines();
    std::vector<double> widths(lines.size(), extrusion_path.width);
    std::vector<double> heights(lines.size(), extrusion_path.height);
    thick_lines_to_verts(lines, widths, heights, false, print_z, volume);
}

// Fill in the qverts and tverts with quads and triangles for the extrusion_loop.
void _3DScene::extrusionentity_to_verts(const ExtrusionLoop &extrusion_loop, float print_z, const Point &copy, GLVolume &volume)
{
    Lines               lines;
    std::vector<double> widths;
    std::vector<double> heights;
    for (const ExtrusionPath &extrusion_path : extrusion_loop.paths) {
        Polyline            polyline = extrusion_path.polyline;
        polyline.remove_duplicate_points();
        polyline.translate(copy);
        Lines lines_this = polyline.lines();
        append(lines, lines_this);
        widths.insert(widths.end(), lines_this.size(), extrusion_path.width);
        heights.insert(heights.end(), lines_this.size(), extrusion_path.height);
    }
    thick_lines_to_verts(lines, widths, heights, true, print_z, volume);
}

// Fill in the qverts and tverts with quads and triangles for the extrusion_multi_path.
void _3DScene::extrusionentity_to_verts(const ExtrusionMultiPath &extrusion_multi_path, float print_z, const Point &copy, GLVolume &volume) {
    Lines               lines;
    std::vector<double> widths;
    std::vector<double> heights;
    for (const ExtrusionPath &extrusion_path : extrusion_multi_path.paths) {
        Polyline            polyline = extrusion_path.polyline;
        polyline.remove_duplicate_points();
        polyline.translate(copy);
        Lines lines_this = polyline.lines();
        append(lines, lines_this);
        widths.insert(widths.end(), lines_this.size(), extrusion_path.width);
        heights.insert(heights.end(), lines_this.size(), extrusion_path.height);
    }
    thick_lines_to_verts(lines, widths, heights, false, print_z, volume);
}

// Fill in the qverts and tverts with quads and triangles for the extrusion_multi_path.
void _3DScene::extrusionentity_to_verts(const ExtrusionMultiPath3D &extrusion_multi_path, float print_z, const Point &copy, GLVolume &volume) {
    Lines               lines;
    std::vector<double> widths;
    std::vector<double> heights;
    for (const ExtrusionPath3D &extrusion_path : extrusion_multi_path.paths) {
        Polyline            polyline = extrusion_path.polyline;
        polyline.remove_duplicate_points();
        polyline.translate(copy);
        Lines lines_this = polyline.lines();
        append(lines, lines_this);
        widths.insert(widths.end(), lines_this.size(), extrusion_path.width);
        heights.insert(heights.end(), lines_this.size(), extrusion_path.height);
    }
    thick_lines_to_verts(lines, widths, heights, false, print_z, volume);
}

void ExtrusionToVert::use(const ExtrusionPath &path) { _3DScene::extrusionentity_to_verts(path, print_z, copy, volume); }
void ExtrusionToVert::use(const ExtrusionPath3D &path3D) { _3DScene::extrusionentity_to_verts(path3D, print_z, copy, volume); }
void ExtrusionToVert::use(const ExtrusionMultiPath &multipath) { _3DScene::extrusionentity_to_verts(multipath, print_z, copy, volume); }
void ExtrusionToVert::use(const ExtrusionMultiPath3D &multipath3D) { _3DScene::extrusionentity_to_verts(multipath3D, print_z, copy, volume); }
void ExtrusionToVert::use(const ExtrusionLoop &loop) { _3DScene::extrusionentity_to_verts(loop, print_z, copy, volume); }
void ExtrusionToVert::use(const ExtrusionEntityCollection &collection) { for (const ExtrusionEntity *extrusion_entity : collection.entities) extrusion_entity->visit(*this); }

void _3DScene::extrusionentity_to_verts(const ExtrusionEntity &extrusion_entity, float print_z, const Point &copy, GLVolume &volume)
{
    ExtrusionToVert visitor(print_z, copy, volume);
    extrusion_entity.visit(visitor);
}

void _3DScene::polyline3_to_verts(const Polyline3& polyline, double width, double height, GLVolume& volume)
{
    Lines3 lines = polyline.lines();
    std::vector<double> widths(lines.size(), width);
    std::vector<double> heights(lines.size(), height);
    thick_lines_to_verts(lines, widths, heights, false, volume);
}

void _3DScene::point3_to_verts(const Vec3crd& point, double width, double height, GLVolume& volume)
{
    thick_point_to_verts(point, width, height, volume);
}

} // namespace Slic3r<|MERGE_RESOLUTION|>--- conflicted
+++ resolved
@@ -149,21 +149,7 @@
     }
     else {
 #endif // ENABLE_SMOOTH_NORMALS
-<<<<<<< HEAD
-    this->vertices_and_normals_interleaved.reserve(this->vertices_and_normals_interleaved.size() + 3 * 3 * 2 * mesh.facets_count());
-
-    unsigned int vertices_count = 0;
-    for (int i = 0; i < (int)mesh.stl.stats.number_of_facets; ++i) {
-            const stl_facet& facet = mesh.stl.facet_start[i];
-        for (int j = 0; j < 3; ++j)
-            this->push_geometry(facet.vertex[j](0), facet.vertex[j](1), facet.vertex[j](2), facet.normal(0), facet.normal(1), facet.normal(2));
-
-        this->push_triangle(vertices_count, vertices_count + 1, vertices_count + 2);
-        vertices_count += 3;
-    }
-=======
         this->load_its_flat_shading(mesh.its);
->>>>>>> 215e845c
 #if ENABLE_SMOOTH_NORMALS
     }
 #endif // ENABLE_SMOOTH_NORMALS
@@ -270,17 +256,12 @@
     const std::pair<size_t, size_t>& tverts_range,
     const std::pair<size_t, size_t>& qverts_range) const
 {
-<<<<<<< HEAD
-//    assert(this->vertices_and_normals_interleaved_VBO_id != 0);
-//    assert(this->triangle_indices_VBO_id != 0 || this->quad_indices_VBO_id != 0);
-=======
     // this method has been called before calling finalize() ?
     if (this->vertices_and_normals_interleaved_VBO_id == 0 && !this->vertices_and_normals_interleaved.empty())
         return;
 
     assert(this->vertices_and_normals_interleaved_VBO_id != 0);
     assert(this->triangle_indices_VBO_id != 0 || this->quad_indices_VBO_id != 0);
->>>>>>> 215e845c
 
     // Render using the Vertex Buffer Objects.
     glsafe(::glBindBuffer(GL_ARRAY_BUFFER, this->vertices_and_normals_interleaved_VBO_id));
@@ -307,15 +288,6 @@
     glsafe(::glBindBuffer(GL_ARRAY_BUFFER, 0));
 }
 
-<<<<<<< HEAD
-const float GLVolume::SELECTED_COLOR[4] = { 0.0f, 1.0f, 0.0f, 1.0f };
-const float GLVolume::HOVER_SELECT_COLOR[4] = { 0.4f, 0.9f, 0.1f, 1.0f };
-const float GLVolume::HOVER_DESELECT_COLOR[4] = { 1.0f, 0.75f, 0.75f, 1.0f };
-const float GLVolume::OUTSIDE_COLOR[4] = { 0.867f, 0.173f, 0.0f, 1.0f }; //dark red	
-const float GLVolume::SELECTED_OUTSIDE_COLOR[4] = { 1.0f, 0.239f, 0.0f, 1.0f }; //red
-const float GLVolume::DISABLED_COLOR[4] = { 0.25f, 0.25f, 0.25f, 1.0f };
-const float GLVolume::MODEL_COLOR[4][4] = {
-=======
 const float GLVolume::SinkingContours::HalfWidth = 0.25f;
 
 void GLVolume::SinkingContours::render()
@@ -375,14 +347,13 @@
 const std::array<float, 4> GLVolume::SELECTED_COLOR = { 0.0f, 1.0f, 0.0f, 1.0f };
 const std::array<float, 4> GLVolume::HOVER_SELECT_COLOR = { 0.4f, 0.9f, 0.1f, 1.0f };
 const std::array<float, 4> GLVolume::HOVER_DESELECT_COLOR = { 1.0f, 0.75f, 0.75f, 1.0f };
-const std::array<float, 4> GLVolume::OUTSIDE_COLOR = { 0.0f, 0.38f, 0.8f, 1.0f };
-const std::array<float, 4> GLVolume::SELECTED_OUTSIDE_COLOR = { 0.19f, 0.58f, 1.0f, 1.0f };
+const std::array<float, 4> GLVolume::OUTSIDE_COLOR = { 0.867f, 0.173f, 0.0f, 1.0f }; //dark red	and not { 0.0f, 0.38f, 0.8f, 1.0f };
+const std::array<float, 4> GLVolume::SELECTED_OUTSIDE_COLOR = { 1.0f, 0.239f, 0.0f, 1.0f }; //red and not { 0.19f, 0.58f, 1.0f, 1.0f };
 const std::array<float, 4> GLVolume::DISABLED_COLOR = { 0.25f, 0.25f, 0.25f, 1.0f };
 const std::array<float, 4> GLVolume::SLA_SUPPORT_COLOR = { 0.75f, 0.75f, 0.75f, 1.0f };
 const std::array<float, 4> GLVolume::SLA_PAD_COLOR = { 0.0f, 0.2f, 0.0f, 1.0f };
 const std::array<float, 4> GLVolume::NEUTRAL_COLOR = { 0.9f, 0.9f, 0.9f, 1.0f };
 const std::array<std::array<float, 4>, 4> GLVolume::MODEL_COLOR = { {
->>>>>>> 215e845c
     { 1.0f, 1.0f, 0.0f, 1.f },
     { 1.0f, 0.5f, 0.5f, 1.f },
     { 0.5f, 1.0f, 0.5f, 1.f },
@@ -441,17 +412,10 @@
             set_render_color(OUTSIDE_COLOR);
         else {
             if (force_native_color)
-<<<<<<< HEAD
-                set_render_color(color, 4);
+                set_render_color(color);
         else
-                set_render_color(NEUTRAL_COLOR, 4);
-    }
-=======
-                set_render_color(color);
-            else
                 set_render_color(NEUTRAL_COLOR);
-        }
->>>>>>> 215e845c
+    }
     }
     else {
         if (hover == HS_Select)
@@ -489,18 +453,13 @@
     else if (model_volume.is_modifier()) {
 #if ENABLE_MODIFIERS_ALWAYS_TRANSPARENT
         color[0] = 1.0f;
-        color[1] = 1.0f;
-        color[2] = 0.2f;
+        color[1] = 0.2f;
+        color[2] = 1.0f;
 #else
         color[0] = 0.2f;
-<<<<<<< HEAD
         color[1] = 0.2f;
         color[2] = 1.0f;
-=======
-        color[1] = 1.0f;
-        color[2] = 0.2f;
 #endif // ENABLE_MODIFIERS_ALWAYS_TRANSPARENT
->>>>>>> 215e845c
     }
     else if (model_volume.is_support_blocker()) {
         color[0] = 1.0f;
@@ -512,7 +471,7 @@
         color[1] = 1.0f;
         color[2] = 0.2f;
     }
-    else if (model_volume->is_seam_position()) {
+    else if (model_volume.is_seam_position()) {
         color[0] = 0.9f;
         color[1] = 0.2f;
         color[2] = 1.0f;
@@ -770,15 +729,8 @@
         // Too narrow tower would interfere with the teeth. The estimate is not precise anyway.
         depth = std::max(depth, 10.f);
         float min_width = 30.f;
-<<<<<<< HEAD
-        // We'll now create the box with jagged edge. y-coordinates of the pre-generated model are shifted so that the front
-        // edge has y=0 and centerline of the back edge has y=depth:
-        Pointf3s points;
-        std::vector<Vec3i32> facets;
-=======
         // We'll now create the box with jagged edge. y-coordinates of the pre-generated model
         // are shifted so that the front edge has y=0 and centerline of the back edge has y=depth:
->>>>>>> 215e845c
         float out_points_idx[][3] = { { 0, -depth, 0 }, { 0, 0, 0 }, { 38.453f, 0, 0 }, { 61.547f, 0, 0 }, { 100.0f, 0, 0 }, { 100.0f, -depth, 0 }, { 55.7735f, -10.0f, 0 }, { 44.2265f, 10.0f, 0 },
         { 38.453f, 0, 1 }, { 0, 0, 1 }, { 0, -depth, 1 }, { 100.0f, -depth, 1 }, { 100.0f, 0, 1 }, { 61.547f, 0, 1 }, { 55.7735f, -10.0f, 1 }, { 44.2265f, 10.0f, 1 } };
         static constexpr const int out_facets_idx[][3] = { 
