#include "AboutDialog.hpp"
#include "I18N.hpp"

#include "libslic3r/Utils.hpp"
#include "GUI.hpp"
#include "GUI_App.hpp"
#include "MainFrame.hpp"
#include "format.hpp"

#include <wx/clipbrd.h>

namespace Slic3r { 
namespace GUI {

AboutDialogLogo::AboutDialogLogo(wxWindow* parent)
    : wxPanel(parent, wxID_ANY, wxDefaultPosition, wxDefaultSize)
{
    this->SetBackgroundColour(*wxWHITE);
    this->logo = wxBitmap(from_u8(Slic3r::var(SLIC3R_APP_KEY"_192px.png")), wxBITMAP_TYPE_PNG);
    this->SetMinSize(this->logo.GetSize());
    
    this->Bind(wxEVT_PAINT, &AboutDialogLogo::onRepaint, this);
}

void AboutDialogLogo::onRepaint(wxEvent &event)
{
    wxPaintDC dc(this);
    dc.SetBackgroundMode(wxTRANSPARENT);

    wxSize size = this->GetSize();
    int logo_w = this->logo.GetWidth();
    int logo_h = this->logo.GetHeight();
    dc.DrawBitmap(this->logo, (size.GetWidth() - logo_w)/2, (size.GetHeight() - logo_h)/2, true);

    event.Skip();
}


// -----------------------------------------
// CopyrightsDialog
// -----------------------------------------
CopyrightsDialog::CopyrightsDialog()
    : DPIDialog(static_cast<wxWindow*>(wxGetApp().mainframe), wxID_ANY, from_u8((boost::format("%1% - %2%")
        % (wxGetApp().is_editor() ? SLIC3R_APP_NAME : GCODEVIEWER_APP_NAME)
        % _utf8(L("Portions copyright"))).str()),
        wxDefaultPosition, wxDefaultSize, wxDEFAULT_DIALOG_STYLE | wxRESIZE_BORDER)
{
    this->SetFont(wxGetApp().normal_font());
#ifdef _WIN32
    wxGetApp().UpdateDarkUI(this);
#else
	this->SetBackgroundColour(wxSystemSettings::GetColour(wxSYS_COLOUR_WINDOW));
#endif

	auto sizer = new wxBoxSizer(wxVERTICAL);
    
    fill_entries();

    m_html = new wxHtmlWindow(this, wxID_ANY, wxDefaultPosition, 
                              wxSize(40 * em_unit(), 20 * em_unit()), wxHW_SCROLLBAR_AUTO);

    wxFont font = get_default_font(this);
    const int fs = font.GetPointSize();
    const int fs2 = static_cast<int>(1.2F*fs);
    std::array<int, 7> size = { fs, fs, fs, fs, fs2, fs2, fs2 };

    m_html->SetFonts(font.GetFaceName(), font.GetFaceName(), size.data());
    m_html->SetBorders(2);
    m_html->SetPage(get_html_text());

    sizer->Add(m_html, 1, wxEXPAND | wxALL, 15);
    m_html->Bind(wxEVT_HTML_LINK_CLICKED, &CopyrightsDialog::onLinkClicked, this);

    wxStdDialogButtonSizer* buttons = this->CreateStdDialogButtonSizer(wxCLOSE);
    wxGetApp().UpdateDlgDarkUI(this, true);
    this->SetEscapeId(wxID_CLOSE);
    this->Bind(wxEVT_BUTTON, &CopyrightsDialog::onCloseDialog, this, wxID_CLOSE);
    sizer->Add(buttons, 0, wxEXPAND | wxRIGHT | wxBOTTOM, 3);

    SetSizer(sizer);
    sizer->SetSizeHints(this);
    
}

void CopyrightsDialog::fill_entries()
{
    m_entries = {
        { "SuperSlicer"     , "2021 SuperSlicer"                            , "https://github.com/supermerill/SuperSlicer" },
        { "Slic3r"          , "2021 Slic3r"                                 , "https://github.com/slic3r/slic3r" },
        { "Prusaslicer"     , "2021 PrusaResearch"                          , "https://github.com/prusa3d/PrusaSlicer" },
        { "wxWidgets"       , "2019 wxWidgets"                              , "https://www.wxwidgets.org/" },
        { "OpenGL"          , "1997-2019 The Khronos Group Inc"            , "https://www.opengl.org/" },
        { "GNU gettext"     , "1998, 2019 Free Software Foundation, Inc."   , "https://www.gnu.org/software/gettext/" },
        { "PoEdit"          , "2019 Vaclav Slava­k"                          , "https://poedit.net/" },
        { "ImGUI"           , "2014-2019 Omar Cornut"                       , "https://github.com/ocornut/imgui" },
        { "Eigen"           , ""                                            , "http://eigen.tuxfamily.org" },
        { "ADMesh"          , "1995, 1996  Anthony D. Martin; "
                              "2015, ADMesh contributors"                   , "https://admesh.readthedocs.io/en/latest/" },
        { "Anti-Grain Geometry"
                            , "2002-2005 Maxim Shemanarev (McSeem)"         , "http://antigrain.com" },
        { "Boost"           , "1998-2005 Beman Dawes, David Abrahams; "
                              "2004 - 2007 Rene Rivera"                     , "https://www.boost.org/" },
        { "Clipper"         , "2010-2015 Angus Johnson "                    , "http://www.angusj.com " },
        { "GLEW (The OpenGL Extension Wrangler Library)", 
                              "2002 - 2007, Milan Ikits; "
                              "2002 - 2007, Marcelo E.Magallon; "
                              "2002, Lev Povalahev"                         , "http://glew.sourceforge.net/" },
        { "Libigl"          , "2013 Alec Jacobson and others"               , "https://libigl.github.io/" },
        { "Qhull"           , "1993-2015 C.B.Barber Arlington and "
                              "University of Minnesota"                     , "http://qhull.org/" },
        { "SemVer"          , "2015-2017 Tomas Aparicio"                    , "https://semver.org/" },
        { "Nanosvg"         , "2013-14 Mikko Mononen"                       , "https://github.com/memononen/nanosvg" },
        { "Miniz"           , "2013-2014 RAD Game Tools and Valve Software; "
                              "2010-2014 Rich Geldreich and Tenacious Software LLC"
                                                                            , "https://github.com/richgel999/miniz" },
        { "Expat"           , "1998-2000 Thai Open Source Software Center Ltd and Clark Cooper"
                              "2001-2016 Expat maintainers"                 , "http://www.libexpat.org/" },
        { "AVRDUDE"         , "2018  Free Software Foundation, Inc."        , "http://savannah.nongnu.org/projects/avrdude" },
        { "Shinyprofiler"   , "2007-2010 Aidin Abedi"                       , "http://code.google.com/p/shinyprofiler/" },
        { "Real-Time DXT1/DXT5 C compression library"   
                                    , "Based on original by fabian \"ryg\" giesen v1.04. "
                              "Custom version, modified by Yann Collet"     , "https://github.com/Cyan4973/RygsDXTc" },
        { "Icons for STL and GCODE files."
                            , "Akira Yasuda"                                , "http://3dp0.com/icons-for-stl-and-gcode/" },
        { "AppImage packaging for Linux using AppImageKit"
                            , "2004-2019 Simon Peter and contributors"      , "https://appimage.org/" },
        { "lib_fts"
                            , "Forrest Smith"                               , "https://www.forrestthewoods.com/" },
<<<<<<< HEAD
        { "Arc Welder"
                            , "Brad Hochgesang"                             , "https://github.com/FormerLurker/ArcWelderLib/" }
=======
        { "fast_float"
                            , "Daniel Lemire, João Paulo Magalhaes and contributors", "https://github.com/fastfloat/fast_float" }
>>>>>>> 215e845c
    };
}

wxString CopyrightsDialog::get_html_text()
{
    wxColour bgr_clr = wxGetApp().get_window_default_clr();//wxSystemSettings::GetColour(wxSYS_COLOUR_WINDOW);

    const auto text_clr = wxGetApp().get_label_clr_default();// wxSystemSettings::GetColour(wxSYS_COLOUR_WINDOWTEXT);
    const auto text_clr_str = wxString::Format(wxT("#%02X%02X%02X"), text_clr.Red(), text_clr.Green(), text_clr.Blue());
    const auto bgr_clr_str = wxString::Format(wxT("#%02X%02X%02X"), bgr_clr.Red(), bgr_clr.Green(), bgr_clr.Blue());

    const wxString copyright_str = _(L("Copyright")) + "&copy; ";
    // TRN "Slic3r _is licensed under the_ License"
    const wxString header_str = _(L("License agreements of all following programs (libraries) are part of application license agreement"));

    wxString text = wxString::Format(
        "<html>"
            "<body bgcolor= %s link= %s>"
            "<font color=%s>"
                "<font size=\"5\">%s.</font>"
                "<br /><br />"
                "<font size=\"3\">"
        , bgr_clr_str, text_clr_str
        , text_clr_str
        , header_str);

    for (auto& entry : m_entries) {
        text += wxString::Format(
                    "<a href=\"%s\">%s</a><br/>"
                    , entry.link, entry.lib_name);

        if (!entry.copyright.empty())
            text += format_wxstr(
                    "%1% %2%<br/><br/>"
                    , copyright_str, entry.copyright);
    }

    text += wxString(
                "</font>"
            "</font>"
            "</body>"
        "</html>");

    return text;
}

void CopyrightsDialog::on_dpi_changed(const wxRect &suggested_rect)
{
    const wxFont& font = GetFont();
    const int fs = font.GetPointSize();
    const int fs2 = static_cast<int>(1.2f*fs);
    int font_size[] = { fs, fs, fs, fs, fs2, fs2, fs2 };

    m_html->SetFonts(font.GetFaceName(), font.GetFaceName(), font_size);

    const int& em = em_unit();

    msw_buttons_rescale(this, em, { wxID_CLOSE });

    const wxSize& size = wxSize(40 * em, 20 * em);

    m_html->SetMinSize(size);
    m_html->Refresh();

    SetMinSize(size);
    Fit();

    Refresh();
}

void CopyrightsDialog::onLinkClicked(wxHtmlLinkEvent &event)
{
    wxGetApp().open_browser_with_warning_dialog(event.GetLinkInfo().GetHref());
    event.Skip(false);
}

void CopyrightsDialog::onCloseDialog(wxEvent &)
{
     this->EndModal(wxID_CLOSE);
}

AboutDialog::AboutDialog()
    : DPIDialog(static_cast<wxWindow*>(wxGetApp().mainframe), wxID_ANY, from_u8((boost::format(_utf8(L("About %s"))) % (wxGetApp().is_editor() ? SLIC3R_APP_NAME : GCODEVIEWER_APP_NAME)).str()), wxDefaultPosition,
        wxDefaultSize, /*wxCAPTION*/wxDEFAULT_DIALOG_STYLE | wxRESIZE_BORDER)
{
    SetFont(wxGetApp().normal_font());

    wxColour bgr_clr = wxGetApp().get_window_default_clr();//wxSystemSettings::GetColour(wxSYS_COLOUR_WINDOW);
	SetBackgroundColour(bgr_clr);
    wxBoxSizer* hsizer = new wxBoxSizer(wxHORIZONTAL);

	auto main_sizer = new wxBoxSizer(wxVERTICAL);
	main_sizer->Add(hsizer, 0, wxEXPAND | wxALL, 20);

    // logo
<<<<<<< HEAD
    m_logo_bitmap = ScalableBitmap(this, wxGetApp().is_editor() ? SLIC3R_APP_KEY "_192px.png" : GCODEVIEWER_APP_KEY "_192px.png", 192);
=======
    m_logo_bitmap = ScalableBitmap(this, wxGetApp().logo_name(), 192);
>>>>>>> 215e845c
    m_logo = new wxStaticBitmap(this, wxID_ANY, m_logo_bitmap.bmp());
	hsizer->Add(m_logo, 1, wxALIGN_CENTER_VERTICAL);
    
    wxBoxSizer* vsizer = new wxBoxSizer(wxVERTICAL); 	
    hsizer->Add(vsizer, 2, wxEXPAND|wxLEFT, 20);

    // title
    {
        wxStaticText* title = new wxStaticText(this, wxID_ANY, wxGetApp().is_editor() ? SLIC3R_APP_NAME : GCODEVIEWER_APP_NAME, wxDefaultPosition, wxDefaultSize);
        wxFont title_font = GUI::wxGetApp().bold_font();
        title_font.SetFamily(wxFONTFAMILY_ROMAN);
        title_font.SetPointSize(24);
        title->SetFont(title_font);
        vsizer->Add(title, 0, wxALIGN_LEFT | wxTOP, 10);
    }
    
    // version
    {
        auto version_string = _L("Version")+ " " + std::string(SLIC3R_VERSION_FULL);
        wxStaticText* version = new wxStaticText(this, wxID_ANY, version_string.c_str(), wxDefaultPosition, wxDefaultSize);
        wxFont version_font = GetFont();
        #ifdef __WXMSW__
        version_font.SetPointSize(version_font.GetPointSize()-1);
        #else
            version_font.SetPointSize(11);
        #endif
        version->SetFont(version_font);
        vsizer->Add(version, 0, wxALIGN_LEFT | wxBOTTOM, 10);
    }
    
    // text
    m_html = new wxHtmlWindow(this, wxID_ANY, wxDefaultPosition, wxDefaultSize, wxHW_SCROLLBAR_AUTO/*NEVER*/);
    {
        m_html->SetMinSize(wxSize(-1, 16 * wxGetApp().em_unit()));
        wxFont font = get_default_font(this);
        const auto text_clr = wxGetApp().get_label_clr_default();//wxSystemSettings::GetColour(wxSYS_COLOUR_WINDOWTEXT);
		auto text_clr_str = wxString::Format(wxT("#%02X%02X%02X"), text_clr.Red(), text_clr.Green(), text_clr.Blue());
		auto bgr_clr_str = wxString::Format(wxT("#%02X%02X%02X"), bgr_clr.Red(), bgr_clr.Green(), bgr_clr.Blue());

		const int fs = font.GetPointSize()-1;
        std::array<int, 7> size = {fs,fs,fs,fs,fs,fs,fs};
        m_html->SetFonts(font.GetFaceName(), font.GetFaceName(), size.data());
        m_html->SetBorders(2);
        const std::string copyright_str = _utf8(L("Copyright"));
        // TRN "Slic3r _is licensed under the_ License"
        const std::string is_lecensed_str = _utf8(L("is licensed under the"));
        const std::string license_str = _utf8(L("GNU Affero General Public License, version 3"));
        const std::string based_on_str = _utf8(L("Slic3r contains sizable contributions from Prusa Research. Original work by Alessandro Ranellucci and the RepRap community."));
        const std::string contributors_str = _utf8(L("Contributions by Henrik Brix Andersen, Nicolas Dandrimont, Mark Hindess, Petr Ledvina, Joseph Lenox, Y. Sapir, Mike Sheldrake, Vojtech Bubnik, Durand Rémi and numerous others."));
        const std::string manual_str = _utf8(L("Manual by Gary Hodgson. Inspired by the RepRap community."));
        const std::string icon_str = _utf8(L("Slic3r logo designed by Corey Daniels."));
        const auto text = from_u8(
            (boost::format(
            "<html>"
            "<body bgcolor= %1% link= %2%>"
            "<font color=%3%>"
<<<<<<< HEAD
            "%5% &copy; 2018-2020 Durand Rémi. <br />"
            "%4% &copy; 2016-2020 Prusa Research. <br />"
=======
            "%4% &copy; 2016-2021 Prusa Research. <br />"
>>>>>>> 215e845c
            "%5% &copy; 2011-2018 Alessandro Ranellucci. <br />"
            "<a href=\"http://slic3r.org/\">Slic3r</a> %6% "
            "<a href=\"http://www.gnu.org/licenses/agpl-3.0.html\">%7%</a>."
            "<br /><br />"
            "%8%"
            "<br /><br />"
            "%9%<br />"
            "%10%<br />"
            "%11%"
            "</font>"
            "</body>"
            "</html>") % bgr_clr_str % text_clr_str % text_clr_str
            % copyright_str % copyright_str
            % is_lecensed_str
            % license_str
            % based_on_str
            % contributors_str
            % manual_str
            % icon_str).str());
        m_html->SetPage(text);
        vsizer->Add(m_html, 1, wxEXPAND | wxBOTTOM, 10);
        m_html->Bind(wxEVT_HTML_LINK_CLICKED, &AboutDialog::onLinkClicked, this);
    }


    wxStdDialogButtonSizer* buttons = this->CreateStdDialogButtonSizer(wxCLOSE);

    m_copy_rights_btn_id = NewControlId();
    auto copy_rights_btn = new wxButton(this, m_copy_rights_btn_id, _L("Portions copyright")+dots);
    buttons->Insert(0, copy_rights_btn, 0, wxALIGN_CENTER_VERTICAL | wxLEFT, 5);
    copy_rights_btn->Bind(wxEVT_BUTTON, &AboutDialog::onCopyrightBtn, this);

    m_copy_version_btn_id = NewControlId();
    auto copy_version_btn = new wxButton(this, m_copy_version_btn_id, _L("Copy Version Info"));
    buttons->Insert(1, copy_version_btn, 0, wxALIGN_CENTER_VERTICAL | wxLEFT, 5);
    copy_version_btn->Bind(wxEVT_BUTTON, &AboutDialog::onCopyToClipboard, this);

    wxGetApp().UpdateDlgDarkUI(this, true);
    
    this->SetEscapeId(wxID_CLOSE);
    this->Bind(wxEVT_BUTTON, &AboutDialog::onCloseDialog, this, wxID_CLOSE);
    vsizer->Add(buttons, 0, wxEXPAND | wxRIGHT | wxBOTTOM, 3);

	SetSizer(main_sizer);
	main_sizer->SetSizeHints(this);
}

void AboutDialog::on_dpi_changed(const wxRect &suggested_rect)
{
    m_logo_bitmap.msw_rescale();
    m_logo->SetBitmap(m_logo_bitmap.bmp());

    const wxFont& font = GetFont();
    const int fs = font.GetPointSize() - 1;
    int font_size[] = { fs, fs, fs, fs, fs, fs, fs };
    m_html->SetFonts(font.GetFaceName(), font.GetFaceName(), font_size);

    const int& em = em_unit();

    msw_buttons_rescale(this, em, { wxID_CLOSE, m_copy_rights_btn_id });

    m_html->SetMinSize(wxSize(-1, 16 * em));
    m_html->Refresh();

    const wxSize& size = wxSize(65 * em, 30 * em);

    SetMinSize(size);
    Fit();

    Refresh();
}

void AboutDialog::onLinkClicked(wxHtmlLinkEvent &event)
{
    wxGetApp().open_browser_with_warning_dialog(event.GetLinkInfo().GetHref());
    event.Skip(false);
}

void AboutDialog::onCloseDialog(wxEvent &)
{
    this->EndModal(wxID_CLOSE);
}

void AboutDialog::onCopyrightBtn(wxEvent &)
{
    CopyrightsDialog dlg;
    dlg.ShowModal();
}

void AboutDialog::onCopyToClipboard(wxEvent&)
{
    wxTheClipboard->Open();
    wxTheClipboard->SetData(new wxTextDataObject(_L("Version") + " " + std::string(SLIC3R_VERSION)));
    wxTheClipboard->Close();
}

} // namespace GUI
} // namespace Slic3r<|MERGE_RESOLUTION|>--- conflicted
+++ resolved
@@ -85,9 +85,9 @@
 void CopyrightsDialog::fill_entries()
 {
     m_entries = {
-        { "SuperSlicer"     , "2021 SuperSlicer"                            , "https://github.com/supermerill/SuperSlicer" },
-        { "Slic3r"          , "2021 Slic3r"                                 , "https://github.com/slic3r/slic3r" },
-        { "Prusaslicer"     , "2021 PrusaResearch"                          , "https://github.com/prusa3d/PrusaSlicer" },
+        { "SuperSlicer"     , "2022 SuperSlicer"                            , "https://github.com/supermerill/SuperSlicer" },
+        { "Slic3r"          , "2022 Slic3r"                                 , "https://github.com/slic3r/slic3r" },
+        { "Prusaslicer"     , "2022 PrusaResearch"                          , "https://github.com/prusa3d/PrusaSlicer" },
         { "wxWidgets"       , "2019 wxWidgets"                              , "https://www.wxwidgets.org/" },
         { "OpenGL"          , "1997-2019 The Khronos Group Inc"            , "https://www.opengl.org/" },
         { "GNU gettext"     , "1998, 2019 Free Software Foundation, Inc."   , "https://www.gnu.org/software/gettext/" },
@@ -126,13 +126,10 @@
                             , "2004-2019 Simon Peter and contributors"      , "https://appimage.org/" },
         { "lib_fts"
                             , "Forrest Smith"                               , "https://www.forrestthewoods.com/" },
-<<<<<<< HEAD
+        { "fast_float"
+                            , "Daniel Lemire, João Paulo Magalhaes and contributors", "https://github.com/fastfloat/fast_float" },
         { "Arc Welder"
-                            , "Brad Hochgesang"                             , "https://github.com/FormerLurker/ArcWelderLib/" }
-=======
-        { "fast_float"
-                            , "Daniel Lemire, João Paulo Magalhaes and contributors", "https://github.com/fastfloat/fast_float" }
->>>>>>> 215e845c
+                            , "Brad Hochgesang"                             , "https://github.com/FormerLurker/ArcWelderLib/" },
     };
 }
 
@@ -228,11 +225,7 @@
 	main_sizer->Add(hsizer, 0, wxEXPAND | wxALL, 20);
 
     // logo
-<<<<<<< HEAD
-    m_logo_bitmap = ScalableBitmap(this, wxGetApp().is_editor() ? SLIC3R_APP_KEY "_192px.png" : GCODEVIEWER_APP_KEY "_192px.png", 192);
-=======
     m_logo_bitmap = ScalableBitmap(this, wxGetApp().logo_name(), 192);
->>>>>>> 215e845c
     m_logo = new wxStaticBitmap(this, wxID_ANY, m_logo_bitmap.bmp());
 	hsizer->Add(m_logo, 1, wxALIGN_CENTER_VERTICAL);
     
@@ -289,12 +282,8 @@
             "<html>"
             "<body bgcolor= %1% link= %2%>"
             "<font color=%3%>"
-<<<<<<< HEAD
-            "%5% &copy; 2018-2020 Durand Rémi. <br />"
-            "%4% &copy; 2016-2020 Prusa Research. <br />"
-=======
-            "%4% &copy; 2016-2021 Prusa Research. <br />"
->>>>>>> 215e845c
+            "%5% &copy; 2018-2022 Durand Rémi. <br />"
+            "%4% &copy; 2016-2022 Prusa Research. <br />"
             "%5% &copy; 2011-2018 Alessandro Ranellucci. <br />"
             "<a href=\"http://slic3r.org/\">Slic3r</a> %6% "
             "<a href=\"http://www.gnu.org/licenses/agpl-3.0.html\">%7%</a>."
