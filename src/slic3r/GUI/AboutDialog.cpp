--- conflicted
+++ resolved
@@ -226,15 +226,11 @@
 	main_sizer->Add(hsizer, 0, wxEXPAND | wxALL, 20);
 
     // logo
-<<<<<<< HEAD
+#if ENABLE_GCODE_VIEWER
+    m_logo_bitmap = ScalableBitmap(this, wxGetApp().is_editor() ? "Slic3r_192px.png" : "PrusaSlicer-gcodeviewer_192px.png", 192);
+#else
     m_logo_bitmap = ScalableBitmap(this, "Slic3r_192px.png", 192);
-=======
-#if ENABLE_GCODE_VIEWER
-    m_logo_bitmap = ScalableBitmap(this, wxGetApp().is_editor() ? "PrusaSlicer_192px.png" : "PrusaSlicer-gcodeviewer_192px.png", 192);
-#else
-    m_logo_bitmap = ScalableBitmap(this, "PrusaSlicer_192px.png", 192);
 #endif // ENABLE_GCODE_VIEWER
->>>>>>> f47ad1fd
     m_logo = new wxStaticBitmap(this, wxID_ANY, m_logo_bitmap.bmp());
 	hsizer->Add(m_logo, 1, wxALIGN_CENTER_VERTICAL);
     
