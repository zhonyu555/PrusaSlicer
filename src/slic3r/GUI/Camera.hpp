#ifndef slic3r_Camera_hpp_
#define slic3r_Camera_hpp_

#include "libslic3r/BoundingBox.hpp"
#include "3DScene.hpp"
#include <array>

namespace Slic3r {
namespace GUI {

struct Camera
{
    static const double DefaultDistance;
    static const double DefaultZoomToBoxMarginFactor;
    static const double DefaultZoomToVolumesMarginFactor;
    static double FrustrumMinZRange;
    static double FrustrumMinNearZ;
    static double FrustrumZMargin;
    static double MaxFovDeg;

    enum EType : unsigned char
    {
        Unknown,
        Ortho,
        Perspective,
        Num_types
    };

    bool requires_zoom_to_bed;

private:
    EType m_type;
    Vec3d m_target;
    float m_zenit;
    double m_zoom;
    // Distance between camera position and camera target measured along the camera Z axis
    mutable double m_distance;
    mutable double m_gui_scale;

    mutable std::array<int, 4> m_viewport;
    mutable Transform3d m_view_matrix;
    // We are calculating the rotation part of the m_view_matrix from m_view_rotation.
    mutable Eigen::Quaterniond m_view_rotation;
    mutable Transform3d m_projection_matrix;
    mutable std::pair<double, double> m_frustrum_zs;

    BoundingBoxf3 m_scene_box;

public:
    Camera();

    EType get_type() const { return m_type; }
    std::string get_type_as_string() const;
    void set_type(EType type);
    // valid values for type: "0" -> ortho, "1" -> perspective
    void set_type(const std::string& type);
    void select_next_type();

    const Vec3d& get_target() const { return m_target; }
    void set_target(const Vec3d& target);

    double get_distance() const { return (get_position() - m_target).norm(); }
    double get_gui_scale() const { return m_gui_scale; }

    double get_zoom() const { return m_zoom; }
    double get_inv_zoom() const { assert(m_zoom != 0.0); return 1.0 / m_zoom; }
    void update_zoom(double delta_zoom);
    void set_zoom(double zoom);

    const BoundingBoxf3& get_scene_box() const { return m_scene_box; }
    void set_scene_box(const BoundingBoxf3& box) { m_scene_box = box; }

    void select_view(const std::string& direction);

    const std::array<int, 4>& get_viewport() const { return m_viewport; }
    const Transform3d& get_view_matrix() const { return m_view_matrix; }
    const Transform3d& get_projection_matrix() const { return m_projection_matrix; }

    Vec3d get_dir_right() const { return m_view_matrix.matrix().block(0, 0, 3, 3).row(0); }
    Vec3d get_dir_up() const { return m_view_matrix.matrix().block(0, 0, 3, 3).row(1); }
    Vec3d get_dir_forward() const { return -m_view_matrix.matrix().block(0, 0, 3, 3).row(2); }

    Vec3d get_position() const { return m_view_matrix.matrix().inverse().block(0, 3, 3, 1); }

    double get_near_z() const { return m_frustrum_zs.first; }
    double get_far_z() const { return m_frustrum_zs.second; }
    const std::pair<double, double>& get_z_range() const { return m_frustrum_zs; }

    double get_fov() const;

    void apply_viewport(int x, int y, unsigned int w, unsigned int h) const;
    void apply_view_matrix() const;
    // Calculates and applies the projection matrix tighting the frustrum z range around the given box.
    // If larger z span is needed, pass the desired values of near and far z (negative values are ignored)
    void apply_projection(const BoundingBoxf3& box, double near_z = -1.0, double far_z = -1.0) const;

    void zoom_to_box(const BoundingBoxf3& box, double margin_factor = DefaultZoomToBoxMarginFactor);
    void zoom_to_volumes(const GLVolumePtrs& volumes, double margin_factor = DefaultZoomToVolumesMarginFactor);

#if ENABLE_CAMERA_STATISTICS
    void debug_render() const;
#endif // ENABLE_CAMERA_STATISTICS

    // translate the camera in world space
    void translate_world(const Vec3d& displacement) { this->set_target(m_target + displacement); }

    // rotate the camera on a sphere having center == m_target and radius == m_distance
    // using the given variations of spherical coordinates
    // if apply_limits == true the camera stops rotating when its forward vector is parallel to the world Z axis
    void rotate_on_sphere(double delta_azimut_rad, double delta_zenit_rad, bool apply_limits);

    // rotate the camera around three axes parallel to the camera local axes and passing through m_target
    void rotate_local_around_target(const Vec3d& rotation_rad);

    // returns true if the camera z axis (forward) is pointing in the negative direction of the world z axis
    bool is_looking_downward() const { return get_dir_forward().dot(Vec3d::UnitZ()) < 0.0; }

    // forces camera right vector to be parallel to XY plane
    void recover_from_free_camera()
    {
        if (std::abs(get_dir_right()(2)) > EPSILON)
            look_at(get_position(), m_target, Vec3d::UnitZ());
    }

    void look_at(const Vec3d& position, const Vec3d& target, const Vec3d& up);

    double max_zoom() const { return 100.0; }
    double min_zoom() const;

private:
    // returns tight values for nearZ and farZ plane around the given bounding box
    // the camera MUST be outside of the bounding box in eye coordinate of the given box
    std::pair<double, double> calc_tight_frustrum_zs_around(const BoundingBoxf3& box) const;
    double calc_zoom_to_bounding_box_factor(const BoundingBoxf3& box, double margin_factor = DefaultZoomToBoxMarginFactor) const;
    double calc_zoom_to_volumes_factor(const GLVolumePtrs& volumes, Vec3d& center, double margin_factor = DefaultZoomToVolumesMarginFactor) const;
<<<<<<< HEAD
#else
    double calc_zoom_to_bounding_box_factor(const BoundingBoxf3& box) const;
#endif // ENABLE_THUMBNAIL_GENERATOR
=======
>>>>>>> f47ad1fd
    void set_distance(double distance) const;

    void set_default_orientation();
    Vec3d validate_target(const Vec3d& target) const;
    void update_zenit();
};

} // GUI
} // Slic3r

#endif // slic3r_Camera_hpp_
<|MERGE_RESOLUTION|>--- conflicted
+++ resolved
@@ -133,12 +133,6 @@
     std::pair<double, double> calc_tight_frustrum_zs_around(const BoundingBoxf3& box) const;
     double calc_zoom_to_bounding_box_factor(const BoundingBoxf3& box, double margin_factor = DefaultZoomToBoxMarginFactor) const;
     double calc_zoom_to_volumes_factor(const GLVolumePtrs& volumes, Vec3d& center, double margin_factor = DefaultZoomToVolumesMarginFactor) const;
-<<<<<<< HEAD
-#else
-    double calc_zoom_to_bounding_box_factor(const BoundingBoxf3& box) const;
-#endif // ENABLE_THUMBNAIL_GENERATOR
-=======
->>>>>>> f47ad1fd
     void set_distance(double distance) const;
 
     void set_default_orientation();
