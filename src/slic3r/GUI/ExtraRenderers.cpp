#include "ExtraRenderers.hpp"
#include "wxExtensions.hpp"
#include "GUI.hpp"
#include "I18N.hpp"
#include "BitmapComboBox.hpp"
#include "Plater.hpp"

#include <wx/dc.h>
#ifdef wxHAS_GENERIC_DATAVIEWCTRL
#include "wx/generic/private/markuptext.h"
#include "wx/generic/private/rowheightcache.h"
#include "wx/generic/private/widthcalc.h"
#endif
/*
#ifdef __WXGTK__
#include "wx/gtk/private.h"
#include "wx/gtk/private/value.h"
#endif
*/
#if wxUSE_ACCESSIBILITY
#include "wx/private/markupparser.h"
#endif // wxUSE_ACCESSIBILITY

using Slic3r::GUI::from_u8;
using Slic3r::GUI::into_u8;


//-----------------------------------------------------------------------------
// DataViewBitmapText
//-----------------------------------------------------------------------------

wxIMPLEMENT_DYNAMIC_CLASS(DataViewBitmapText, wxObject)

IMPLEMENT_VARIANT_OBJECT(DataViewBitmapText)

// ---------------------------------------------------------
// BitmapTextRenderer
// ---------------------------------------------------------

#if ENABLE_NONCUSTOM_DATA_VIEW_RENDERING
BitmapTextRenderer::BitmapTextRenderer(wxDataViewCellMode mode /*= wxDATAVIEW_CELL_EDITABLE*/, 
                                                 int align /*= wxDVR_DEFAULT_ALIGNMENT*/): 
wxDataViewRenderer(wxT("PrusaDataViewBitmapText"), mode, align)
{
    SetMode(mode);
    SetAlignment(align);
}
#endif // ENABLE_NONCUSTOM_DATA_VIEW_RENDERING

BitmapTextRenderer::~BitmapTextRenderer()
{
#ifdef SUPPORTS_MARKUP
    #ifdef wxHAS_GENERIC_DATAVIEWCTRL
    delete m_markupText;
    #endif //wxHAS_GENERIC_DATAVIEWCTRL
#endif // SUPPORTS_MARKUP
}

void BitmapTextRenderer::EnableMarkup(bool enable)
{
#ifdef SUPPORTS_MARKUP
#ifdef wxHAS_GENERIC_DATAVIEWCTRL
    if (enable) {
        if (!m_markupText)
            m_markupText = new wxItemMarkupText(wxString());
    }
    else {
        if (m_markupText) {
            delete m_markupText;
            m_markupText = nullptr;
        }
    }
#else
    is_markupText = enable;
#endif //wxHAS_GENERIC_DATAVIEWCTRL
#endif // SUPPORTS_MARKUP
}

bool BitmapTextRenderer::SetValue(const wxVariant &value)
{
    m_value << value;

#ifdef SUPPORTS_MARKUP
#ifdef wxHAS_GENERIC_DATAVIEWCTRL
    if (m_markupText)
        m_markupText->SetMarkup(m_value.GetText());
    /* 
#else 
#if defined(__WXGTK__)
   GValue gvalue = G_VALUE_INIT;
    g_value_init(&gvalue, G_TYPE_STRING);
    g_value_set_string(&gvalue, wxGTK_CONV_FONT(str.GetText(), GetOwner()->GetOwner()->GetFont()));
    g_object_set_property(G_OBJECT(m_renderer/ *.GetText()* /), is_markupText ? "markup" : "text", &gvalue);
    g_value_unset(&gvalue);
#endif // __WXGTK__
    */
#endif // wxHAS_GENERIC_DATAVIEWCTRL
#endif // SUPPORTS_MARKUP

    return true;
}

bool BitmapTextRenderer::GetValue(wxVariant& WXUNUSED(value)) const
{
    return false;
}

#if ENABLE_NONCUSTOM_DATA_VIEW_RENDERING && wxUSE_ACCESSIBILITY
wxString BitmapTextRenderer::GetAccessibleDescription() const
{
#ifdef SUPPORTS_MARKUP
    if (m_markupText)
        return wxMarkupParser::Strip(m_text);
#endif // SUPPORTS_MARKUP

    return m_value.GetText();
}
#endif // wxUSE_ACCESSIBILITY && ENABLE_NONCUSTOM_DATA_VIEW_RENDERING

bool BitmapTextRenderer::Render(wxRect rect, wxDC *dc, int state)
{
    int xoffset = 0;

    const wxBitmap& icon = m_value.GetBitmap();
    if (icon.IsOk())
    {
#ifdef __APPLE__
        wxSize icon_sz = icon.GetScaledSize();
#else
        wxSize icon_sz = icon.GetSize();
#endif
        dc->DrawBitmap(icon, rect.x, rect.y + (rect.height - icon_sz.y) / 2);
        xoffset = icon_sz.x + 4;
    }

#if defined(SUPPORTS_MARKUP) && defined(wxHAS_GENERIC_DATAVIEWCTRL)
    if (m_markupText)
    {
        rect.x += xoffset;
        m_markupText->Render(GetView(), *dc, rect, 0, GetEllipsizeMode());
    }
    else
#endif // SUPPORTS_MARKUP && wxHAS_GENERIC_DATAVIEWCTRL
#ifdef _WIN32 
        // workaround for Windows DarkMode : Don't respect to the state & wxDATAVIEW_CELL_SELECTED to avoid update of the text color
        RenderText(m_value.GetText(), xoffset, rect, dc, state & wxDATAVIEW_CELL_SELECTED ? 0 :state);
#else
        RenderText(m_value.GetText(), xoffset, rect, dc, state);
#endif

    return true;
}

wxSize BitmapTextRenderer::GetSize() const
{
    if (!m_value.GetText().empty())
    {
        wxSize size;
#if defined(SUPPORTS_MARKUP) && defined(wxHAS_GENERIC_DATAVIEWCTRL)
        if (m_markupText)
        {
            wxDataViewCtrl* const view = GetView();
            wxClientDC dc(view);
            if (GetAttr().HasFont())
                dc.SetFont(GetAttr().GetEffectiveFont(view->GetFont()));

            size = m_markupText->Measure(dc);

            int lines = m_value.GetText().Freq('\n') + 1;
            size.SetHeight(size.GetHeight() * lines);
        }
        else
#endif // SUPPORTS_MARKUP && wxHAS_GENERIC_DATAVIEWCTRL
            size = GetTextExtent(m_value.GetText());

        if (m_value.GetBitmap().IsOk())
            size.x += m_value.GetBitmap().GetWidth() + 4;
        return size;
    }
    return wxSize(80, 20);
}


wxWindow* BitmapTextRenderer::CreateEditorCtrl(wxWindow* parent, wxRect labelRect, const wxVariant& value)
{
    if (can_create_editor_ctrl && !can_create_editor_ctrl())
        return nullptr;

    DataViewBitmapText data;
    data << value;

    m_was_unusable_symbol = false;

    wxPoint position = labelRect.GetPosition();
    if (data.GetBitmap().IsOk()) {
        const int bmp_width = data.GetBitmap().GetWidth();
        position.x += bmp_width;
        labelRect.SetWidth(labelRect.GetWidth() - bmp_width);
    }

#ifdef __WXMSW__
    // Case when from some reason we try to create next EditorCtrl till old one was not deleted
    if (auto children = parent->GetChildren(); children.GetCount() > 0)
        for (auto child : children)
            if (dynamic_cast<wxTextCtrl*>(child)) {
                parent->RemoveChild(child);
                child->Destroy();
                break;
            }
#endif // __WXMSW__

    wxTextCtrl* text_editor = new wxTextCtrl(parent, wxID_ANY, data.GetText(),
                                             position, labelRect.GetSize(), wxTE_PROCESS_ENTER);
    text_editor->SetInsertionPointEnd();
    text_editor->SelectAll();

    return text_editor;
}

bool BitmapTextRenderer::GetValueFromEditorCtrl(wxWindow* ctrl, wxVariant& value)
{
    wxTextCtrl* text_editor = wxDynamicCast(ctrl, wxTextCtrl);
    if (!text_editor || text_editor->GetValue().IsEmpty())
        return false;

    m_was_unusable_symbol = Slic3r::GUI::Plater::has_illegal_filename_characters(text_editor->GetValue());
    if (m_was_unusable_symbol)
        return false;

    // The icon can't be edited so get its old value and reuse it.
    wxVariant valueOld;
    GetView()->GetModel()->GetValue(valueOld, m_item, /*colName*/0); 
    
    DataViewBitmapText bmpText;
    bmpText << valueOld;

    // But replace the text with the value entered by user.
    bmpText.SetText(text_editor->GetValue());

    value << bmpText;
    return true;
}

// ----------------------------------------------------------------------------
// BitmapChoiceRenderer
// ----------------------------------------------------------------------------

bool BitmapChoiceRenderer::SetValue(const wxVariant& value)
{
    m_value << value;
    return true;
}

bool BitmapChoiceRenderer::GetValue(wxVariant& value) const 
{
    value << m_value;
    return true;
}

bool BitmapChoiceRenderer::Render(wxRect rect, wxDC* dc, int state)
{
    int xoffset = 0;

    const wxBitmap& icon = m_value.GetBitmap();
    if (icon.IsOk())
    {
        dc->DrawBitmap(icon, rect.x, rect.y + (rect.height - icon.GetHeight()) / 2);
        xoffset = icon.GetWidth() + 4;

        if (rect.height==0)
          rect.height= icon.GetHeight();
    }

#ifdef _WIN32
    // workaround for Windows DarkMode : Don't respect to the state & wxDATAVIEW_CELL_SELECTED to avoid update of the text color
    RenderText(m_value.GetText(), xoffset, rect, dc, state & wxDATAVIEW_CELL_SELECTED ? 0 : state);
#else
    RenderText(m_value.GetText(), xoffset, rect, dc, state);
#endif

    return true;
}

wxSize BitmapChoiceRenderer::GetSize() const
{
    wxSize sz = GetTextExtent(m_value.GetText());

    if (m_value.GetBitmap().IsOk())
        sz.x += m_value.GetBitmap().GetWidth() + 4;

    return sz;
}


wxWindow* BitmapChoiceRenderer::CreateEditorCtrl(wxWindow* parent, wxRect labelRect, const wxVariant& value)
{
    if (can_create_editor_ctrl && !can_create_editor_ctrl())
        return nullptr;

    std::vector<wxBitmap*> icons = get_extruder_color_icons();
    if (icons.empty())
        return nullptr;

    DataViewBitmapText data;
    data << value;

#ifdef _WIN32
    Slic3r::GUI::BitmapComboBox* c_editor = new Slic3r::GUI::BitmapComboBox(parent, wxID_ANY, wxEmptyString,
#else
    auto c_editor = new wxBitmapComboBox(parent, wxID_ANY, wxEmptyString,
#endif
        labelRect.GetTopLeft(), wxSize(labelRect.GetWidth(), -1), 
        0, nullptr , wxCB_READONLY);

    int def_id = get_default_extruder_idx ? get_default_extruder_idx() : 0;
    c_editor->Append(_L("default"), def_id < 0 ? wxNullBitmap : *icons[def_id]);
    for (size_t i = 0; i < icons.size(); i++)
        c_editor->Append(wxString::Format("%d", i+1), *icons[i]);

    c_editor->SetSelection(atoi(data.GetText().c_str()));

    
#ifdef __linux__
    c_editor->Bind(wxEVT_COMBOBOX, [this](wxCommandEvent& evt) {
<<<<<<< HEAD
            evt.StopPropagation();
#ifdef __linux__
            // FinishEditing grabs new selection and triggers config update. We better call
            // it explicitly, automatic update on KILL_FOCUS didn't work on Linux.
            this->FinishEditing();
#endif
=======
        // to avoid event propagation to other sidebar items
        evt.StopPropagation();
        // FinishEditing grabs new selection and triggers config update. We better call
        // it explicitly, automatic update on KILL_FOCUS didn't work on Linux.
        this->FinishEditing();
>>>>>>> 215e845c
    });
#else
    // to avoid event propagation to other sidebar items
    c_editor->Bind(wxEVT_COMBOBOX, [](wxCommandEvent& evt) { evt.StopPropagation(); });
#endif

    return c_editor;
}

bool BitmapChoiceRenderer::GetValueFromEditorCtrl(wxWindow* ctrl, wxVariant& value)
{
    wxBitmapComboBox* c = static_cast<wxBitmapComboBox*>(ctrl);
    int selection = c->GetSelection();
    if (selection < 0)
        return false;
   
    DataViewBitmapText bmpText;

    bmpText.SetText(c->GetString(selection));
    bmpText.SetBitmap(c->GetItemBitmap(selection));

    value << bmpText;
    return true;
}


// ----------------------------------------------------------------------------
// TextRenderer
// ----------------------------------------------------------------------------

bool TextRenderer::SetValue(const wxVariant& value)
{
    m_value = value.GetString();
    return true;
}

bool TextRenderer::GetValue(wxVariant& value) const
{
    return false;
}

bool TextRenderer::Render(wxRect rect, wxDC* dc, int state)
{
#ifdef _WIN32
    // workaround for Windows DarkMode : Don't respect to the state & wxDATAVIEW_CELL_SELECTED to avoid update of the text color
    RenderText(m_value, 0, rect, dc, state & wxDATAVIEW_CELL_SELECTED ? 0 : state);
#else
    RenderText(m_value, 0, rect, dc, state);
#endif

    return true;
}

wxSize TextRenderer::GetSize() const
{
    return GetTextExtent(m_value);
}

<|MERGE_RESOLUTION|>--- conflicted
+++ resolved
@@ -51,7 +51,7 @@
 {
 #ifdef SUPPORTS_MARKUP
     #ifdef wxHAS_GENERIC_DATAVIEWCTRL
-    delete m_markupText;
+        delete m_markupText;
     #endif //wxHAS_GENERIC_DATAVIEWCTRL
 #endif // SUPPORTS_MARKUP
 }
@@ -225,7 +225,7 @@
 
     m_was_unusable_symbol = Slic3r::GUI::Plater::has_illegal_filename_characters(text_editor->GetValue());
     if (m_was_unusable_symbol)
-        return false;
+            return false;
 
     // The icon can't be edited so get its old value and reuse it.
     wxVariant valueOld;
@@ -322,20 +322,13 @@
     
 #ifdef __linux__
     c_editor->Bind(wxEVT_COMBOBOX, [this](wxCommandEvent& evt) {
-<<<<<<< HEAD
+    // to avoid event propagation to other sidebar items
             evt.StopPropagation();
 #ifdef __linux__
             // FinishEditing grabs new selection and triggers config update. We better call
             // it explicitly, automatic update on KILL_FOCUS didn't work on Linux.
             this->FinishEditing();
 #endif
-=======
-        // to avoid event propagation to other sidebar items
-        evt.StopPropagation();
-        // FinishEditing grabs new selection and triggers config update. We better call
-        // it explicitly, automatic update on KILL_FOCUS didn't work on Linux.
-        this->FinishEditing();
->>>>>>> 215e845c
     });
 #else
     // to avoid event propagation to other sidebar items
