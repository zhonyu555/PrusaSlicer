--- conflicted
+++ resolved
@@ -1022,36 +1022,6 @@
 #endif
             this->post_init();
         }
-<<<<<<< HEAD
-
-        // Preset updating & Configwizard are done after the above initializations,
-        // and after MainFrame is created & shown.
-        // The extra CallAfter() is needed because of Mac, where this is the only way
-        // to popup a modal dialog on start without screwing combo boxes.
-        // This is ugly but I honestly found no better way to do it.
-        // Neither wxShowEvent nor wxWindowCreateEvent work reliably.
-
-        static bool once = true;
-        if (once) {
-            once = false;
-
-            if (preset_updater != nullptr) {
-			check_updates(false);
-
-			CallAfter([this] {
-				config_wizard_startup();
-				preset_updater->slic3r_update_notify();
-				preset_updater->sync(preset_bundle);
-				});
-        }
-
-#ifdef _WIN32
-            //sets window property to mainframe so other instances can indentify it
-            OtherInstanceMessageHandler::init_windows_properties(mainframe, m_instance_hash_int);
-#endif //WIN32
-        }
-=======
->>>>>>> 95a84fa8
     });
 
     m_initialized = true;
