#include "GUI_App.hpp"
#include "GUI_ObjectList.hpp"
#include "GUI_ObjectManipulation.hpp"
#include "I18N.hpp"

#include <algorithm>
#include <iterator>
#include <exception>
#include <cstdlib>
#include <boost/lexical_cast.hpp>
#include <boost/algorithm/string.hpp>
#include <boost/log/trivial.hpp>
#include <boost/nowide/convert.hpp>

#include <wx/stdpaths.h>
#include <wx/imagpng.h>
#include <wx/display.h>
#include <wx/menu.h>
#include <wx/menuitem.h>
#include <wx/filedlg.h>
#include <wx/progdlg.h>
#include <wx/dir.h>
#include <wx/wupdlock.h>
#include <wx/filefn.h>
#include <wx/sysopt.h>
#include <wx/msgdlg.h>
#include <wx/log.h>
#include <wx/intl.h>

#include "libslic3r/Utils.hpp"
#include "libslic3r/Model.hpp"
#include "libslic3r/I18N.hpp"

#include "GUI.hpp"
#include "GUI_Utils.hpp"
#include "AppConfig.hpp"
#include "PresetBundle.hpp"

#include "../Utils/PresetUpdater.hpp"
#include "../Utils/PrintHost.hpp"
#include "../Utils/MacDarkMode.hpp"
#include "slic3r/Config/Snapshot.hpp"
#include "ConfigSnapshotDialog.hpp"
#include "FirmwareDialog.hpp"
#include "Preferences.hpp"
#include "Tab.hpp"
#include "SysInfoDialog.hpp"
#include "KBShortcutsDialog.hpp"
#include "UpdateDialogs.hpp"
#include "RemovableDriveManager.hpp"

#ifdef __WXMSW__
#include <Shlobj.h>
#include <dbt.h>
#endif // __WXMSW__

#if ENABLE_THUMBNAIL_GENERATOR_DEBUG
#include <boost/beast/core/detail/base64.hpp>
#include <boost/nowide/fstream.hpp>
#endif // ENABLE_THUMBNAIL_GENERATOR_DEBUG

namespace Slic3r {
namespace GUI {

class MainFrame;

wxString file_wildcards(FileType file_type, const std::string &custom_extension)
{
    static const std::string defaults[FT_SIZE] = {
        /* FT_STL */     "STL files (*.stl)|*.stl;*.STL",
        /* FT_OBJ */     "OBJ files (*.obj)|*.obj;*.OBJ",
        /* FT_AMF */     "AMF files (*.amf)|*.zip.amf;*.amf;*.AMF;*.xml;*.XML",
        /* FT_3MF */     "3MF files (*.3mf)|*.3mf;*.3MF;",
        /* FT_PRUSA */   "Prusa Control files (*.prusa)|*.prusa;*.PRUSA",
        /* FT_GCODE */   "G-code files (*.gcode, *.gco, *.g, *.ngc)|*.gcode;*.GCODE;*.gco;*.GCO;*.g;*.G;*.ngc;*.NGC",
        /* FT_MODEL */   "Known files (*.stl, *.obj, *.amf, *.xml, *.3mf, *.prusa)|*.stl;*.STL;*.obj;*.OBJ;*.amf;*.AMF;*.xml;*.XML;*.3mf;*.3MF;*.prusa;*.PRUSA",
        /* FT_PROJECT */ "Project files (*.3mf, *.amf)|*.3mf;*.3MF;*.amf;*.AMF",

        /* FT_INI */     "INI files (*.ini)|*.ini;*.INI",
        /* FT_SVG */     "SVG files (*.svg)|*.svg;*.SVG",

        /* FT_TEX */     "Texture (*.png, *.svg)|*.png;*.PNG;*.svg;*.SVG",

        /* FT_PNGZIP */  "Masked SLA files (*.sl1)|*.sl1;*.SL1",
    };

	std::string out = defaults[file_type];
    if (! custom_extension.empty()) {
        // Find the custom extension in the template.
        if (out.find(std::string("*") + custom_extension + ",") == std::string::npos && out.find(std::string("*") + custom_extension + ")") == std::string::npos) {
            // The custom extension was not found in the template.
            // Append the custom extension to the wildcards, so that the file dialog would not add the default extension to it.
			boost::replace_first(out, ")|", std::string(", *") + custom_extension + ")|");
			out += std::string(";*") + custom_extension;
        }
    }
    return from_u8(out);
}

static std::string libslic3r_translate_callback(const char *s) { return wxGetTranslation(wxString(s, wxConvUTF8)).utf8_str().data(); }

#ifdef WIN32
static void register_win32_dpi_event()
{
    enum { WM_DPICHANGED_ = 0x02e0 };

    wxWindow::MSWRegisterMessageHandler(WM_DPICHANGED_, [](wxWindow *win, WXUINT nMsg, WXWPARAM wParam, WXLPARAM lParam) {
        const int dpi = wParam & 0xffff;
        const auto rect = reinterpret_cast<PRECT>(lParam);
        const wxRect wxrect(wxPoint(rect->top, rect->left), wxPoint(rect->bottom, rect->right));

        DpiChangedEvent evt(EVT_DPI_CHANGED_SLICER, dpi, wxrect);
        win->GetEventHandler()->AddPendingEvent(evt);

        return true;
    });
}

static GUID GUID_DEVINTERFACE_HID = { 0x4D1E55B2, 0xF16F, 0x11CF, 0x88, 0xCB, 0x00, 0x11, 0x11, 0x00, 0x00, 0x30 };

static void register_win32_device_notification_event()
{
    enum { WM_DPICHANGED_ = 0x02e0 };

    wxWindow::MSWRegisterMessageHandler(WM_DEVICECHANGE, [](wxWindow *win, WXUINT /* nMsg */, WXWPARAM wParam, WXLPARAM lParam) {
        // Some messages are sent to top level windows by default, some messages are sent to only registered windows, and we explictely register on MainFrame only.
        auto main_frame = dynamic_cast<MainFrame*>(win);
        auto plater = (main_frame == nullptr) ? nullptr : main_frame->plater();
        if (plater == nullptr)
            // Maybe some other top level window like a dialog or maybe a pop-up menu?
            return true;
		PDEV_BROADCAST_HDR lpdb = (PDEV_BROADCAST_HDR)lParam;
        switch (wParam) {
        case DBT_DEVICEARRIVAL:
			if (lpdb->dbch_devicetype == DBT_DEVTYP_VOLUME)
		        plater->GetEventHandler()->AddPendingEvent(VolumeAttachedEvent(EVT_VOLUME_ATTACHED));
			else if (lpdb->dbch_devicetype == DBT_DEVTYP_DEVICEINTERFACE) {
				PDEV_BROADCAST_DEVICEINTERFACE lpdbi = (PDEV_BROADCAST_DEVICEINTERFACE)lpdb;
//				if (lpdbi->dbcc_classguid == GUID_DEVINTERFACE_VOLUME) {
//					printf("DBT_DEVICEARRIVAL %d - Media has arrived: %ws\n", msg_count, lpdbi->dbcc_name);
				if (lpdbi->dbcc_classguid == GUID_DEVINTERFACE_HID)
			        plater->GetEventHandler()->AddPendingEvent(HIDDeviceAttachedEvent(EVT_HID_DEVICE_ATTACHED, boost::nowide::narrow(lpdbi->dbcc_name)));
			}
            break;
		case DBT_DEVICEREMOVECOMPLETE:
			if (lpdb->dbch_devicetype == DBT_DEVTYP_VOLUME)
                plater->GetEventHandler()->AddPendingEvent(VolumeDetachedEvent(EVT_VOLUME_DETACHED));
			else if (lpdb->dbch_devicetype == DBT_DEVTYP_DEVICEINTERFACE) {
				PDEV_BROADCAST_DEVICEINTERFACE lpdbi = (PDEV_BROADCAST_DEVICEINTERFACE)lpdb;
//				if (lpdbi->dbcc_classguid == GUID_DEVINTERFACE_VOLUME)
//					printf("DBT_DEVICEARRIVAL %d - Media was removed: %ws\n", msg_count, lpdbi->dbcc_name);
				if (lpdbi->dbcc_classguid == GUID_DEVINTERFACE_HID)
        			plater->GetEventHandler()->AddPendingEvent(HIDDeviceDetachedEvent(EVT_HID_DEVICE_DETACHED, boost::nowide::narrow(lpdbi->dbcc_name)));
			}
			break;
        default:
            break;
        }
        return true;
    });
}
#endif // WIN32

static void generic_exception_handle()
{
    // Note: Some wxWidgets APIs use wxLogError() to report errors, eg. wxImage
    // - see https://docs.wxwidgets.org/3.1/classwx_image.html#aa249e657259fe6518d68a5208b9043d0
    //
    // wxLogError typically goes around exception handling and display an error dialog some time
    // after an error is logged even if exception handling and OnExceptionInMainLoop() take place.
    // This is why we use wxLogError() here as well instead of a custom dialog, because it accumulates
    // errors if multiple have been collected and displays just one error message for all of them.
    // Otherwise we would get multiple error messages for one missing png, for example.
    //
    // If a custom error message window (or some other solution) were to be used, it would be necessary
    // to turn off wxLogError() usage in wx APIs, most notably in wxImage
    // - see https://docs.wxwidgets.org/trunk/classwx_image.html#aa32e5d3507cc0f8c3330135bc0befc6a

    try {
        throw;
    } catch (const std::bad_alloc& ex) {
        // bad_alloc in main thread is most likely fatal. Report immediately to the user (wxLogError would be delayed)
        // and terminate the app so it is at least certain to happen now.
        wxString errmsg = wxString::Format(_(L("%s has encountered an error. It was likely caused by running out of memory. "
                              "If you are sure you have enough RAM on your system, this may also be a bug and we would "
                              "be glad if you reported it.\n\nThe application will now terminate.")), SLIC3R_APP_NAME);
        wxMessageBox(errmsg + "\n\n" + wxString(ex.what()), _(L("Fatal error")), wxOK | wxICON_ERROR);
        BOOST_LOG_TRIVIAL(error) << boost::format("std::bad_alloc exception: %1%") % ex.what();
        std::terminate();
    } catch (const std::exception& ex) {
        wxLogError("Internal error: %s", ex.what());
        BOOST_LOG_TRIVIAL(error) << boost::format("Uncaught exception: %1%") % ex.what();
        throw;
    }
}

IMPLEMENT_APP(GUI_App)

GUI_App::GUI_App()
    : wxApp()
    , m_em_unit(10)
    , m_imgui(new ImGuiWrapper())
    , m_wizard(nullptr)
	, m_removable_drive_manager(std::make_unique<RemovableDriveManager>())
{}

GUI_App::~GUI_App()
{
    if (app_config != nullptr)
        delete app_config;

    if (preset_bundle != nullptr)
        delete preset_bundle;

    if (preset_updater != nullptr)
        delete preset_updater;
}

bool GUI_App::OnInit()
{
    try {
        return on_init_inner();
    } catch (const std::exception&) {
        generic_exception_handle();
        return false;
    }
}

bool GUI_App::on_init_inner()
{
    // Verify resources path
    const wxString resources_dir = from_u8(Slic3r::resources_dir());
    wxCHECK_MSG(wxDirExists(resources_dir), false,
        wxString::Format("Resources path does not exist or is not a directory: %s", resources_dir));

    // Profiles for the alpha are stored into the PrusaSlicer-alpha directory to not mix with the current release.
    SetAppName(SLIC3R_APP_KEY);
//    SetAppName(SLIC3R_APP_KEY "-beta");
    SetAppDisplayName(SLIC3R_APP_NAME);

// Enable this to get the default Win32 COMCTRL32 behavior of static boxes.
//    wxSystemOptions::SetOption("msw.staticbox.optimized-paint", 0);
// Enable this to disable Windows Vista themes for all wxNotebooks. The themes seem to lead to terrible
// performance when working on high resolution multi-display setups.
//    wxSystemOptions::SetOption("msw.notebook.themed-background", 0);

//     Slic3r::debugf "wxWidgets version %s, Wx version %s\n", wxVERSION_STRING, wxVERSION;

    // Set the Slic3r data directory at the Slic3r XS module.
    // Unix: ~/ .Slic3r
    // Windows : "C:\Users\username\AppData\Roaming\Slic3r" or "C:\Documents and Settings\username\Application Data\Slic3r"
    // Mac : "~/Library/Application Support/Slic3r"
    if (data_dir().empty())
        set_data_dir(wxStandardPaths::Get().GetUserDataDir().ToUTF8().data());

    app_config = new AppConfig();
    preset_bundle = new PresetBundle();

    // just checking for existence of Slic3r::data_dir is not enough : it may be an empty directory
    // supplied as argument to --datadir; in that case we should still run the wizard
    preset_bundle->setup_directories();

    // load settings
    app_conf_exists = app_config->exists();
    if (app_conf_exists) {
        app_config->load();
    }

    app_config->set("version", SLIC3R_VERSION);
    app_config->save();

#ifdef __WXMSW__
    associate_3mf_files();
#endif // __WXMSW__

    preset_updater = new PresetUpdater();
    Bind(EVT_SLIC3R_VERSION_ONLINE, [this](const wxCommandEvent &evt) {
        app_config->set("version_online", into_u8(evt.GetString()));
        app_config->save();
    });

    // initialize label colors and fonts
    init_label_colours();
    init_fonts();

    // If load_language() fails, the application closes.
    load_language(wxString(), true);

    // Suppress the '- default -' presets.
    preset_bundle->set_default_suppressed(app_config->get("no_defaults") == "1");
    try {
        preset_bundle->load_presets(*app_config);
    } catch (const std::exception &ex) {
        show_error(nullptr, ex.what());
    }

#ifdef WIN32
    register_win32_dpi_event();
    register_win32_device_notification_event();
#endif // WIN32

    // Let the libslic3r know the callback, which will translate messages on demand.
    Slic3r::I18N::set_translate_callback(libslic3r_translate_callback);

    // application frame
    if (wxImage::FindHandler(wxBITMAP_TYPE_PNG) == nullptr)
        wxImage::AddHandler(new wxPNGHandler());
    mainframe = new MainFrame();
    sidebar().obj_list()->init_objects(); // propagate model objects to object list
//     update_mode(); // !!! do that later
    SetTopWindow(mainframe);

    m_printhost_job_queue.reset(new PrintHostJobQueue(mainframe->printhost_queue_dlg()));


    Bind(wxEVT_IDLE, [this](wxIdleEvent& event)
    {
        if (! plater_)
            return;

        if (app_config->dirty() && app_config->get("autosave") == "1")
            app_config->save();

        this->obj_manipul()->update_if_dirty();

		// Preset updating & Configwizard are done after the above initializations,
	    // and after MainFrame is created & shown.
	    // The extra CallAfter() is needed because of Mac, where this is the only way
	    // to popup a modal dialog on start without screwing combo boxes.
	    // This is ugly but I honestly found no better way to do it.
	    // Neither wxShowEvent nor wxWindowCreateEvent work reliably. 

        static bool once = true;
        if (once) {
            once = false;
			check_updates(false);

<<<<<<< HEAD
            PresetUpdater::UpdateResult updater_result;
            try {
                updater_result = preset_updater->config_update(app_config->orig_version());
                if (updater_result == PresetUpdater::R_INCOMPAT_EXIT) {
                    mainframe->Close();
                } else if (updater_result == PresetUpdater::R_INCOMPAT_CONFIGURED) {
                    app_conf_exists = true;
                }
            } catch (const std::exception &ex) {
                show_error(nullptr, from_u8(ex.what()));
            }

            CallAfter([this] {
                config_wizard_startup(app_conf_exists);
                preset_updater->slic3r_update_notify();
                preset_updater->sync(preset_bundle);
            });
=======
			CallAfter([this] {
				config_wizard_startup();
				preset_updater->slic3r_update_notify();
				preset_updater->sync(preset_bundle);
				});
>>>>>>> d5bcddee
        }
    });

    load_current_presets();

    mainframe->Show(true);

    /* Temporary workaround for the correct behavior of the Scrolled sidebar panel:
     * change min hight of object list to the normal min value (15 * wxGetApp().em_unit()) 
     * after first whole Mainframe updating/layouting
     */
    const int list_min_height = 15 * em_unit();
    if (obj_list()->GetMinSize().GetY() > list_min_height)
        obj_list()->SetMinSize(wxSize(-1, list_min_height));

    update_mode(); // update view mode after fix of the object_list size

    m_initialized = true;
    return true;
}

unsigned GUI_App::get_colour_approx_luma(const wxColour &colour)
{
    double r = colour.Red();
    double g = colour.Green();
    double b = colour.Blue();

    return std::round(std::sqrt(
        r * r * .241 +
        g * g * .691 +
        b * b * .068
        ));
}

bool GUI_App::dark_mode()
{
#if __APPLE__
    // The check for dark mode returns false positive on 10.12 and 10.13,
    // which allowed setting dark menu bar and dock area, which is
    // is detected as dark mode. We must run on at least 10.14 where the
    // proper dark mode was first introduced.
    return wxPlatformInfo::Get().CheckOSVersion(10, 14) && mac_dark_mode();
#else
    const unsigned luma = get_colour_approx_luma(wxSystemSettings::GetColour(wxSYS_COLOUR_WINDOW));
    return luma < 128;
#endif
}

void GUI_App::init_label_colours()
{
    if (dark_mode()) {
        m_color_label_modified = wxColour(253, 111, 40);
        m_color_label_sys = wxColour(115, 220, 103);
    }
    else {
        m_color_label_modified = wxColour(252, 77, 1);
        m_color_label_sys = wxColour(26, 132, 57);
    }
    m_color_label_default = wxSystemSettings::GetColour(wxSYS_COLOUR_WINDOWTEXT);
}

void GUI_App::update_label_colours_from_appconfig()
{
    if (app_config->has("label_clr_sys")) {
        auto str = app_config->get("label_clr_sys");
        if (str != "")
            m_color_label_sys = wxColour(str);
    }

    if (app_config->has("label_clr_modified")) {
        auto str = app_config->get("label_clr_modified");
        if (str != "")
            m_color_label_modified = wxColour(str);
    }
}

void GUI_App::init_fonts()
{
    m_small_font = wxSystemSettings::GetFont(wxSYS_DEFAULT_GUI_FONT);
    m_bold_font = wxSystemSettings::GetFont(wxSYS_DEFAULT_GUI_FONT).Bold();
    m_normal_font = wxSystemSettings::GetFont(wxSYS_DEFAULT_GUI_FONT);

#ifdef __WXMAC__
    m_small_font.SetPointSize(11);
    m_bold_font.SetPointSize(13);
#endif /*__WXMAC__*/
}

void GUI_App::update_fonts(const MainFrame *main_frame)
{
    /* Only normal and bold fonts are used for an application rescale,
     * because of under MSW small and normal fonts are the same.
     * To avoid same rescaling twice, just fill this values
     * from rescaled MainFrame
     */
	if (main_frame == nullptr)
		main_frame = this->mainframe;
    m_normal_font   = main_frame->normal_font();
    m_small_font    = m_normal_font;
    m_bold_font     = main_frame->normal_font().Bold();
    m_em_unit       = main_frame->em_unit();
}

void GUI_App::set_label_clr_modified(const wxColour& clr) {
    m_color_label_modified = clr;
    auto clr_str = wxString::Format(wxT("#%02X%02X%02X"), clr.Red(), clr.Green(), clr.Blue());
    std::string str = clr_str.ToStdString();
    app_config->set("label_clr_modified", str);
    app_config->save();
}

void GUI_App::set_label_clr_sys(const wxColour& clr) {
    m_color_label_sys = clr;
    auto clr_str = wxString::Format(wxT("#%02X%02X%02X"), clr.Red(), clr.Green(), clr.Blue());
    std::string str = clr_str.ToStdString();
    app_config->set("label_clr_sys", str);
    app_config->save();
}

float GUI_App::toolbar_icon_scale(const bool is_limited/* = false*/) const
{
#ifdef __APPLE__
    const float icon_sc = 1.0f; // for Retina display will be used its own scale
#else
    const float icon_sc = m_em_unit*0.1f;
#endif // __APPLE__

    const std::string& use_val  = app_config->get("use_custom_toolbar_size");
    const std::string& val      = app_config->get("custom_toolbar_size");

    if (val.empty() || use_val.empty() || use_val == "0")
        return icon_sc;

    int int_val = atoi(val.c_str());
    if (is_limited && int_val < 50)
        int_val = 50;

    return 0.01f * int_val * icon_sc;
}

void GUI_App::recreate_GUI()
{
    mainframe->shutdown();

    const auto msg_name = _(L("Changing of an application language")) + dots;
    wxProgressDialog dlg(msg_name, msg_name);
    dlg.Pulse();
    dlg.Update(10, _(L("Recreating")) + dots);

    MainFrame *old_main_frame = mainframe;
    mainframe = new MainFrame();
    // Propagate model objects to object list.
    sidebar().obj_list()->init_objects();
    SetTopWindow(mainframe);

    dlg.Update(30, _(L("Recreating")) + dots);
    old_main_frame->Destroy();
    // For this moment ConfigWizard is deleted, invalidate it.
    m_wizard = nullptr;

    dlg.Update(80, _(L("Loading of current presets")) + dots);
    m_printhost_job_queue.reset(new PrintHostJobQueue(mainframe->printhost_queue_dlg()));
    load_current_presets();
    mainframe->Show(true);

    dlg.Update(90, _(L("Loading of a mode view")) + dots);
    /* Temporary workaround for the correct behavior of the Scrolled sidebar panel:
    * change min hight of object list to the normal min value (15 * wxGetApp().em_unit())
    * after first whole Mainframe updating/layouting
    */
    const int list_min_height = 15 * em_unit();
    if (obj_list()->GetMinSize().GetY() > list_min_height)
        obj_list()->SetMinSize(wxSize(-1, list_min_height));
    update_mode();

    // #ys_FIXME_delete_after_testing  Do we still need this  ?
//     CallAfter([]() {
//         // Run the config wizard, don't offer the "reset user profile" checkbox.
//         config_wizard_startup(true);
//     });
}

void GUI_App::system_info()
{
    SysInfoDialog dlg;
    dlg.ShowModal();
}

void GUI_App::keyboard_shortcuts()
{
    KBShortcutsDialog dlg;
    dlg.ShowModal();
}

// static method accepting a wxWindow object as first parameter
bool GUI_App::catch_error(std::function<void()> cb,
    //                       wxMessageDialog* message_dialog,
    const std::string& err /*= ""*/)
{
    if (!err.empty()) {
        if (cb)
            cb();
        //         if (message_dialog)
        //             message_dialog->(err, "Error", wxOK | wxICON_ERROR);
        show_error(/*this*/nullptr, err);
        return true;
    }
    return false;
}

// static method accepting a wxWindow object as first parameter
void fatal_error(wxWindow* parent)
{
    show_error(parent, "");
    //     exit 1; // #ys_FIXME
}

// Called after the Preferences dialog is closed and the program settings are saved.
// Update the UI based on the current preferences.
void GUI_App::update_ui_from_settings()
{
    mainframe->update_ui_from_settings();
}

void GUI_App::persist_window_geometry(wxTopLevelWindow *window, bool default_maximized)
{
    const std::string name = into_u8(window->GetName());

    window->Bind(wxEVT_CLOSE_WINDOW, [=](wxCloseEvent &event) {
        window_pos_save(window, name);
        event.Skip();
    });

    window_pos_restore(window, name, default_maximized);

    on_window_geometry(window, [=]() {
        window_pos_sanitize(window);
    });
}

void GUI_App::load_project(wxWindow *parent, wxString& input_file) const
{
    input_file.Clear();
    wxFileDialog dialog(parent ? parent : GetTopWindow(),
        _(L("Choose one file (3MF/AMF):")),
        app_config->get_last_dir(), "",
        file_wildcards(FT_PROJECT), wxFD_OPEN | wxFD_FILE_MUST_EXIST);

    if (dialog.ShowModal() == wxID_OK)
        input_file = dialog.GetPath();
}

void GUI_App::import_model(wxWindow *parent, wxArrayString& input_files) const
{
    input_files.Clear();
    wxFileDialog dialog(parent ? parent : GetTopWindow(),
        _(L("Choose one or more files (STL/OBJ/AMF/3MF/PRUSA):")),
        from_u8(app_config->get_last_dir()), "",
        file_wildcards(FT_MODEL), wxFD_OPEN | wxFD_MULTIPLE | wxFD_FILE_MUST_EXIST);

    if (dialog.ShowModal() == wxID_OK)
        dialog.GetPaths(input_files);
}

bool GUI_App::switch_language()
{
    if (select_language()) {
        recreate_GUI();
        return true;
    } else {
        return false;
    }
}

// select language from the list of installed languages
bool GUI_App::select_language()
{
	wxArrayString translations = wxTranslations::Get()->GetAvailableTranslations(SLIC3R_APP_KEY);
    std::vector<const wxLanguageInfo*> language_infos;
    language_infos.emplace_back(wxLocale::GetLanguageInfo(wxLANGUAGE_ENGLISH));
    for (size_t i = 0; i < translations.GetCount(); ++ i) {
	    const wxLanguageInfo *langinfo = wxLocale::FindLanguageInfo(translations[i]);
        if (langinfo != nullptr)
            language_infos.emplace_back(langinfo);
    }
    sort_remove_duplicates(language_infos);
	std::sort(language_infos.begin(), language_infos.end(), [](const wxLanguageInfo* l, const wxLanguageInfo* r) { return l->Description < r->Description; });

    wxArrayString names;
    names.Alloc(language_infos.size());

    // Some valid language should be selected since the application start up.
    const wxLanguage current_language = wxLanguage(m_wxLocale->GetLanguage());
    int 		     init_selection   		= -1;
    int 			 init_selection_alt     = -1;
    int 			 init_selection_default = -1;
    for (size_t i = 0; i < language_infos.size(); ++ i) {
        if (wxLanguage(language_infos[i]->Language) == current_language)
        	// The dictionary matches the active language and country.
            init_selection = i;
        else if ((language_infos[i]->CanonicalName.BeforeFirst('_') == m_wxLocale->GetCanonicalName().BeforeFirst('_')) ||
        		 // if the active language is Slovak, mark the Czech language as active.
        	     (language_infos[i]->CanonicalName.BeforeFirst('_') == "cs" && m_wxLocale->GetCanonicalName().BeforeFirst('_') == "sk"))
        	// The dictionary matches the active language, it does not necessarily match the country.
        	init_selection_alt = i;
        if (language_infos[i]->CanonicalName.BeforeFirst('_') == "en")
        	// This will be the default selection if the active language does not match any dictionary.
        	init_selection_default = i;
        names.Add(language_infos[i]->Description);
    }
    if (init_selection == -1)
    	// This is the dictionary matching the active language.
    	init_selection = init_selection_alt;
    if (init_selection != -1)
    	// This is the language to highlight in the choice dialog initially.
    	init_selection_default = init_selection;

    const long index = wxGetSingleChoiceIndex(_(L("Select the language")), _(L("Language")), names, init_selection_default);
	// Try to load a new language.
    if (index != -1 && (init_selection == -1 || init_selection != index)) {
    	const wxLanguageInfo *new_language_info = language_infos[index];
        if (new_language_info == m_language_info_best || new_language_info == m_language_info_system) {
        	// The newly selected profile matches user's default profile exactly. That's great.
        } else if (m_language_info_best != nullptr && new_language_info->CanonicalName.BeforeFirst('_') == m_language_info_best->CanonicalName.BeforeFirst('_'))
    		new_language_info = m_language_info_best;
    	else if (m_language_info_system != nullptr && new_language_info->CanonicalName.BeforeFirst('_') == m_language_info_system->CanonicalName.BeforeFirst('_'))
            new_language_info = m_language_info_system;
    	if (this->load_language(new_language_info->CanonicalName, false)) {
			// Save language at application config.
			app_config->set("translation_language", m_wxLocale->GetCanonicalName().ToUTF8().data());
			app_config->save();
    		return true;
    	}
    }

    return false;
}

// Load gettext translation files and activate them at the start of the application,
// based on the "translation_language" key stored in the application config.
bool GUI_App::load_language(wxString language, bool initial)
{
    if (initial) {
    	// There is a static list of lookup path prefixes in wxWidgets. Add ours.
	    wxFileTranslationsLoader::AddCatalogLookupPathPrefix(from_u8(localization_dir()));
    	// Get the active language from PrusaSlicer.ini, or empty string if the key does not exist.
        language = app_config->get("translation_language");
        if (! language.empty())
        	BOOST_LOG_TRIVIAL(trace) << boost::format("translation_language provided by PrusaSlicer.ini: %1%") % language;

        // Get the system language.
        {
	        const wxLanguage lang_system = wxLanguage(wxLocale::GetSystemLanguage());
	        if (lang_system != wxLANGUAGE_UNKNOWN) {
				m_language_info_system = wxLocale::GetLanguageInfo(lang_system);
	        	BOOST_LOG_TRIVIAL(trace) << boost::format("System language detected (user locales and such): %1%") % m_language_info_system->CanonicalName.ToUTF8().data();
	        }
		}
#if defined(__WXMSW__) || defined(__WXOSX__)
        {
	    	// Allocating a temporary locale will switch the default wxTranslations to its internal wxTranslations instance.
	    	wxLocale temp_locale;
	    	// Set the current translation's language to default, otherwise GetBestTranslation() may not work (see the wxWidgets source code).
	    	wxTranslations::Get()->SetLanguage(wxLANGUAGE_DEFAULT);
	    	// Let the wxFileTranslationsLoader enumerate all translation dictionaries for PrusaSlicer
	    	// and try to match them with the system specific "preferred languages". 
	    	// There seems to be a support for that on Windows and OSX, while on Linuxes the code just returns wxLocale::GetSystemLanguage().
	    	// The last parameter gets added to the list of detected dictionaries. This is a workaround 
	    	// for not having the English dictionary. Let's hope wxWidgets of various versions process this call the same way.
			wxString best_language = wxTranslations::Get()->GetBestTranslation(SLIC3R_APP_KEY, wxLANGUAGE_ENGLISH);
			if (! best_language.IsEmpty()) {
				m_language_info_best = wxLocale::FindLanguageInfo(best_language);
	        	BOOST_LOG_TRIVIAL(trace) << boost::format("Best translation language detected (may be different from user locales): %1%") % m_language_info_best->CanonicalName.ToUTF8().data();
			}
		}
#endif
    }

	const wxLanguageInfo *language_info = language.empty() ? nullptr : wxLocale::FindLanguageInfo(language);
	if (! language.empty() && (language_info == nullptr || language_info->CanonicalName.empty())) {
		// Fix for wxWidgets issue, where the FindLanguageInfo() returns locales with undefined ANSII code (wxLANGUAGE_KONKANI or wxLANGUAGE_MANIPURI).
		language_info = nullptr;
    	BOOST_LOG_TRIVIAL(error) << boost::format("Language code \"%1%\" is not supported") % language.ToUTF8().data();
	}

	if (language_info != nullptr && language_info->LayoutDirection == wxLayout_RightToLeft) {
    	BOOST_LOG_TRIVIAL(trace) << boost::format("The following language code requires right to left layout, which is not supported by PrusaSlicer: %1%") % language_info->CanonicalName.ToUTF8().data();
		language_info = nullptr;
	}

    if (language_info == nullptr) {
        if (m_language_info_system != nullptr && m_language_info_system->LayoutDirection != wxLayout_RightToLeft)
            language_info = m_language_info_system;
        if (m_language_info_best != nullptr && m_language_info_best->LayoutDirection != wxLayout_RightToLeft)
        	language_info = m_language_info_best;
	    if (language_info == nullptr)
			language_info = wxLocale::GetLanguageInfo(wxLANGUAGE_ENGLISH_US);
    }

	BOOST_LOG_TRIVIAL(trace) << boost::format("Switching wxLocales to %1%") % language_info->CanonicalName.ToUTF8().data();

    // Alternate language code.
    wxLanguage language_dict = wxLanguage(language_info->Language);
    if (language_info->CanonicalName.BeforeFirst('_') == "sk") {
    	// Slovaks understand Czech well. Give them the Czech translation.
    	language_dict = wxLANGUAGE_CZECH;
		BOOST_LOG_TRIVIAL(trace) << "Using Czech dictionaries for Slovak language";
    }

    if (! wxLocale::IsAvailable(language_info->Language)) {
    	// Loading the language dictionary failed.
    	wxString message = "Switching PrusaSlicer to language " + language_info->CanonicalName + " failed.";
#if !defined(_WIN32) && !defined(__APPLE__)
        // likely some linux system
        message += "\nYou may need to reconfigure the missing locales, likely by running the \"locale-gen\" and \"dpkg-reconfigure locales\" commands.\n";
#endif
        if (initial)
        	message + "\n\nApplication will close.";
        wxMessageBox(message, "PrusaSlicer - Switching language failed", wxOK | wxICON_ERROR);
        if (initial)
			std::exit(EXIT_FAILURE);
		else
			return false;
    }

    // Release the old locales, create new locales.
    //FIXME wxWidgets cause havoc if the current locale is deleted. We just forget it causing memory leaks for now.
    m_wxLocale.release();
    m_wxLocale = Slic3r::make_unique<wxLocale>();
    m_wxLocale->Init(language_info->Language);
    // Override language at the active wxTranslations class (which is stored in the active m_wxLocale)
    // to load possibly different dictionary, for example, load Czech dictionary for Slovak language.
    wxTranslations::Get()->SetLanguage(language_dict);
    m_wxLocale->AddCatalog(SLIC3R_APP_KEY);
    m_imgui->set_language(into_u8(language_info->CanonicalName));
	//FIXME This is a temporary workaround, the correct solution is to switch to "C" locale during file import / export only.
    wxSetlocale(LC_NUMERIC, "C");
    Preset::update_suffix_modified();
	return true;
}

Tab* GUI_App::get_tab(Preset::Type type)
{
    for (Tab* tab: tabs_list)
        if (tab->type() == type)
            return tab->completed() ? tab : nullptr; // To avoid actions with no-completed Tab
    return nullptr;
}

ConfigOptionMode GUI_App::get_mode()
{
    if (!app_config->has("view_mode"))
        return comSimple;

    const auto mode = app_config->get("view_mode");
    return mode == "expert" ? comExpert : 
           mode == "simple" ? comSimple : comAdvanced;
}

void GUI_App::save_mode(const /*ConfigOptionMode*/int mode) 
{
    const std::string mode_str = mode == comExpert ? "expert" :
                                 mode == comSimple ? "simple" : "advanced";
    app_config->set("view_mode", mode_str);
    app_config->save(); 
    update_mode();
}

// Update view mode according to selected menu
void GUI_App::update_mode()
{
    sidebar().update_mode();

    for (auto tab : tabs_list)
        tab->update_mode();

    plater()->update_object_menu();
}

void GUI_App::add_config_menu(wxMenuBar *menu)
{
    auto local_menu = new wxMenu();
    wxWindowID config_id_base = wxWindow::NewControlId(int(ConfigMenuCnt));

    const auto config_wizard_name = _(ConfigWizard::name(true));
    const auto config_wizard_tooltip = from_u8((boost::format(_utf8(L("Run %s"))) % config_wizard_name).str());
    // Cmd+, is standard on OS X - what about other operating systems?
    local_menu->Append(config_id_base + ConfigMenuWizard, config_wizard_name + dots, config_wizard_tooltip);
    local_menu->Append(config_id_base + ConfigMenuSnapshots, _(L("&Configuration Snapshots")) + dots, _(L("Inspect / activate configuration snapshots")));
    local_menu->Append(config_id_base + ConfigMenuTakeSnapshot, _(L("Take Configuration &Snapshot")), _(L("Capture a configuration snapshot")));
    local_menu->Append(config_id_base + ConfigMenuUpdate, 		_(L("Check for updates")), 					_(L("Check for configuration updates")));
    local_menu->AppendSeparator();
    local_menu->Append(config_id_base + ConfigMenuPreferences, _(L("&Preferences")) + dots + 
#ifdef __APPLE__
        "\tCtrl+,",
#else
        "\tCtrl+P",
#endif
        _(L("Application preferences")));
    local_menu->AppendSeparator();
    auto mode_menu = new wxMenu();
    mode_menu->AppendRadioItem(config_id_base + ConfigMenuModeSimple, _(L("Simple")), _(L("Simple View Mode")));
    mode_menu->AppendRadioItem(config_id_base + ConfigMenuModeAdvanced, _(L("Advanced")), _(L("Advanced View Mode")));
    mode_menu->AppendRadioItem(config_id_base + ConfigMenuModeExpert, _(L("Expert")), _(L("Expert View Mode")));
    Bind(wxEVT_UPDATE_UI, [this](wxUpdateUIEvent& evt) { if(get_mode() == comSimple) evt.Check(true); }, config_id_base + ConfigMenuModeSimple);
    Bind(wxEVT_UPDATE_UI, [this](wxUpdateUIEvent& evt) { if(get_mode() == comAdvanced) evt.Check(true); }, config_id_base + ConfigMenuModeAdvanced);
    Bind(wxEVT_UPDATE_UI, [this](wxUpdateUIEvent& evt) { if(get_mode() == comExpert) evt.Check(true); }, config_id_base + ConfigMenuModeExpert);

    local_menu->AppendSubMenu(mode_menu, _(L("Mode")), wxString::Format(_(L("%s View Mode")), SLIC3R_APP_NAME));
    local_menu->AppendSeparator();
    local_menu->Append(config_id_base + ConfigMenuLanguage, _(L("&Language")));
    local_menu->AppendSeparator();
    local_menu->Append(config_id_base + ConfigMenuFlashFirmware, _(L("Flash printer &firmware")), _(L("Upload a firmware image into an Arduino based printer")));
    // TODO: for when we're able to flash dictionaries
    // local_menu->Append(config_id_base + FirmwareMenuDict,  _(L("Flash language file")),    _(L("Upload a language dictionary file into a Prusa printer")));

    local_menu->Bind(wxEVT_MENU, [this, config_id_base](wxEvent &event) {
        switch (event.GetId() - config_id_base) {
        case ConfigMenuWizard:
            run_wizard(ConfigWizard::RR_USER);
            break;
		case ConfigMenuUpdate:
			check_updates(true);
			break;
        case ConfigMenuTakeSnapshot:
            // Take a configuration snapshot.
            if (check_unsaved_changes()) {
                wxTextEntryDialog dlg(nullptr, _(L("Taking configuration snapshot")), _(L("Snapshot name")));
                
                // set current normal font for dialog children, 
                // because of just dlg.SetFont(normal_font()) has no result;
                for (auto child : dlg.GetChildren())
                    child->SetFont(normal_font());

                if (dlg.ShowModal() == wxID_OK)
                    app_config->set("on_snapshot",
                    Slic3r::GUI::Config::SnapshotDB::singleton().take_snapshot(
                    *app_config, Slic3r::GUI::Config::Snapshot::SNAPSHOT_USER, dlg.GetValue().ToUTF8().data()).id);
            }
            break;
        case ConfigMenuSnapshots:
            if (check_unsaved_changes()) {
                std::string on_snapshot;
                if (Config::SnapshotDB::singleton().is_on_snapshot(*app_config))
                    on_snapshot = app_config->get("on_snapshot");
                ConfigSnapshotDialog dlg(Slic3r::GUI::Config::SnapshotDB::singleton(), on_snapshot);
                dlg.ShowModal();
                if (!dlg.snapshot_to_activate().empty()) {
                    if (!Config::SnapshotDB::singleton().is_on_snapshot(*app_config))
                        Config::SnapshotDB::singleton().take_snapshot(*app_config, Config::Snapshot::SNAPSHOT_BEFORE_ROLLBACK);
                    app_config->set("on_snapshot",
                        Config::SnapshotDB::singleton().restore_snapshot(dlg.snapshot_to_activate(), *app_config).id);
                    preset_bundle->load_presets(*app_config);
                    // Load the currently selected preset into the GUI, update the preset selection box.
                    load_current_presets();
                }
            }
            break;
        case ConfigMenuPreferences:
        {
            PreferencesDialog dlg(mainframe);
            dlg.ShowModal();
            break;
        }
        case ConfigMenuLanguage:
        {
            /* Before change application language, let's check unsaved changes on 3D-Scene
             * and draw user's attention to the application restarting after a language change
             */
            {
                // the dialog needs to be destroyed before the call to switch_language()
                // or sometimes the application crashes into wxDialogBase() destructor
                // so we put it into an inner scope
                wxMessageDialog dialog(nullptr,
                    _(L("Switching the language will trigger application restart.\n"
                        "You will lose content of the plater.")) + "\n\n" +
                    _(L("Do you want to proceed?")),
                    wxString(SLIC3R_APP_NAME) + " - " + _(L("Language selection")),
                    wxICON_QUESTION | wxOK | wxCANCEL);
                if (dialog.ShowModal() == wxID_CANCEL)
                    return;
            }

            switch_language();
            break;
        }
        case ConfigMenuFlashFirmware:
            FirmwareDialog::run(mainframe);
            break;
        default:
            break;
        }
    });
    
    using std::placeholders::_1;
    
    auto modfn = [this](int mode, wxCommandEvent&) { if(get_mode() != mode) save_mode(mode); };
    mode_menu->Bind(wxEVT_MENU, std::bind(modfn, comSimple, _1),   config_id_base + ConfigMenuModeSimple);
    mode_menu->Bind(wxEVT_MENU, std::bind(modfn, comAdvanced, _1), config_id_base + ConfigMenuModeAdvanced);
    mode_menu->Bind(wxEVT_MENU, std::bind(modfn, comExpert, _1),   config_id_base + ConfigMenuModeExpert);

    menu->Append(local_menu, _(L("&Configuration")));
}

// This is called when closing the application, when loading a config file or when starting the config wizard
// to notify the user whether he is aware that some preset changes will be lost.
bool GUI_App::check_unsaved_changes(const wxString &header)
{
    wxString dirty;
    PrinterTechnology printer_technology = preset_bundle->printers.get_edited_preset().printer_technology();
    for (Tab *tab : tabs_list)
        if (tab->supports_printer_technology(printer_technology) && tab->current_preset_is_dirty()) {
            if (dirty.empty())
                dirty = tab->title();
            else
                dirty += wxString(", ") + tab->title();
        }

    if (dirty.empty())
        // No changes, the application may close or reload presets.
        return true;
    // Ask the user.
    wxString message;
    if (! header.empty())
    	message = header + "\n\n";
    message += _(L("The presets on the following tabs were modified")) + ": " + dirty + "\n\n" + _(L("Discard changes and continue anyway?"));
    wxMessageDialog dialog(mainframe,
        message,
        wxString(SLIC3R_APP_NAME) + " - " + _(L("Unsaved Presets")),
        wxICON_QUESTION | wxYES_NO | wxNO_DEFAULT);
    return dialog.ShowModal() == wxID_YES;
}

bool GUI_App::checked_tab(Tab* tab)
{
    bool ret = true;
    if (find(tabs_list.begin(), tabs_list.end(), tab) == tabs_list.end())
        ret = false;
    return ret;
}

// Update UI / Tabs to reflect changes in the currently loaded presets
void GUI_App::load_current_presets()
{
    PrinterTechnology printer_technology = preset_bundle->printers.get_edited_preset().printer_technology();
	this->plater()->set_printer_technology(printer_technology);
    for (Tab *tab : tabs_list)
		if (tab->supports_printer_technology(printer_technology)) {
			if (tab->type() == Preset::TYPE_PRINTER) {
				static_cast<TabPrinter*>(tab)->update_pages();
				// Mark the plater to update print bed by tab->load_current_preset() from Plater::on_config_change().
				this->plater()->force_print_bed_update();
			}
			tab->load_current_preset();
		}
}

bool GUI_App::OnExceptionInMainLoop()
{
    generic_exception_handle();
    return false;
}

#ifdef __APPLE__
// wxWidgets override to get an event on open files.
void GUI_App::MacOpenFiles(const wxArrayString &fileNames)
{
    std::vector<std::string> files;
    for (size_t i = 0; i < fileNames.GetCount(); ++ i)
        files.emplace_back(fileNames[i].ToUTF8().data());
    this->plater()->load_files(files, true, true);
}
#endif /* __APPLE */

Sidebar& GUI_App::sidebar()
{
    return plater_->sidebar();
}

ObjectManipulation* GUI_App::obj_manipul()
{
    // If this method is called before plater_ has been initialized, return nullptr (to avoid a crash)
    return (plater_ != nullptr) ? sidebar().obj_manipul() : nullptr;
}

ObjectSettings* GUI_App::obj_settings()
{
    return sidebar().obj_settings();
}

ObjectList* GUI_App::obj_list()
{
    return sidebar().obj_list();
}

ObjectLayers* GUI_App::obj_layers()
{
    return sidebar().obj_layers();
}

Plater* GUI_App::plater()
{
    return plater_;
}

Model& GUI_App::model()
{
    return plater_->model();
}

wxNotebook* GUI_App::tab_panel() const
{
    return mainframe->m_tabpanel;
}

// extruders count from selected printer preset
int GUI_App::extruders_cnt() const
{
    const Preset& preset = preset_bundle->printers.get_selected_preset();
    return preset.printer_technology() == ptSLA ? 1 :
           preset.config.option<ConfigOptionFloats>("nozzle_diameter")->values.size();
}

// extruders count from edited printer preset
int GUI_App::extruders_edited_cnt() const
{
    const Preset& preset = preset_bundle->printers.get_edited_preset();
    return preset.printer_technology() == ptSLA ? 1 :
           preset.config.option<ConfigOptionFloats>("nozzle_diameter")->values.size();
}

wxString GUI_App::current_language_code_safe() const
{
	// Translate the language code to a code, for which Prusa Research maintains translations.
	const std::map<wxString, wxString> mapping {
		{ "cs", 	"cs_CZ", },
		{ "sk", 	"cs_CZ", },
		{ "de", 	"de_DE", },
		{ "es", 	"es_ES", },
		{ "fr", 	"fr_FR", },
		{ "it", 	"it_IT", },
		{ "ja", 	"ja_JP", },
		{ "ko", 	"ko_KR", },
		{ "pl", 	"pl_PL", },
		{ "uk", 	"uk_UA", },
		{ "zh", 	"zh_CN", },
	};
	wxString language_code = this->current_language_code().BeforeFirst('_');
	auto it = mapping.find(language_code);
	if (it != mapping.end())
		language_code = it->second;
	else
		language_code = "en_US";
	return language_code;
}

void GUI_App::open_web_page_localized(const std::string &http_address)
{
    wxLaunchDefaultBrowser(http_address + "&lng=" + this->current_language_code_safe());
}

bool GUI_App::run_wizard(ConfigWizard::RunReason reason, ConfigWizard::StartPage start_page)
{
    wxCHECK_MSG(mainframe != nullptr, false, "Internal error: Main frame not created / null");

    if (! m_wizard) {
        m_wizard = new ConfigWizard(mainframe);
    }

    const bool res = m_wizard->run(reason, start_page);

    if (res) {
        load_current_presets();

        if (preset_bundle->printers.get_edited_preset().printer_technology() == ptSLA
            && Slic3r::model_has_multi_part_objects(wxGetApp().model())) {
            GUI::show_info(nullptr,
                _(L("It's impossible to print multi-part object(s) with SLA technology.")) + "\n\n" +
                _(L("Please check and fix your object list.")),
                _(L("Attention!")));
        }
    }

    return res;
}

#if ENABLE_THUMBNAIL_GENERATOR_DEBUG
void GUI_App::gcode_thumbnails_debug()
{
    const std::string BEGIN_MASK = "; thumbnail begin";
    const std::string END_MASK = "; thumbnail end";
    std::string gcode_line;
    bool reading_image = false;
    unsigned int width = 0;
    unsigned int height = 0;

    wxFileDialog dialog(GetTopWindow(), _(L("Select a gcode file:")), "", "", "G-code files (*.gcode)|*.gcode;*.GCODE;", wxFD_OPEN | wxFD_FILE_MUST_EXIST);
    if (dialog.ShowModal() != wxID_OK)
        return;

    std::string in_filename = into_u8(dialog.GetPath());
    std::string out_path = boost::filesystem::path(in_filename).remove_filename().append(L"thumbnail").string();

    boost::nowide::ifstream in_file(in_filename.c_str());
    std::vector<std::string> rows;
    std::string row;
    if (in_file.good())
    {
        while (std::getline(in_file, gcode_line))
        {
            if (in_file.good())
            {
                if (boost::starts_with(gcode_line, BEGIN_MASK))
                {
                    reading_image = true;
                    gcode_line = gcode_line.substr(BEGIN_MASK.length() + 1);
                    std::string::size_type x_pos = gcode_line.find('x');
                    std::string width_str = gcode_line.substr(0, x_pos);
                    width = (unsigned int)::atoi(width_str.c_str());
                    std::string height_str = gcode_line.substr(x_pos + 1);
                    height = (unsigned int)::atoi(height_str.c_str());
                    row.clear();
                }
                else if (reading_image && boost::starts_with(gcode_line, END_MASK))
                {
                    std::string out_filename = out_path + std::to_string(width) + "x" + std::to_string(height) + ".png";
                    boost::nowide::ofstream out_file(out_filename.c_str(), std::ios::binary);
                    if (out_file.good())
                    {
                        std::string decoded;
                        decoded.resize(boost::beast::detail::base64::decoded_size(row.size()));
                        decoded.resize(boost::beast::detail::base64::decode((void*)&decoded[0], row.data(), row.size()).first);

                        out_file.write(decoded.c_str(), decoded.size());
                        out_file.close();
                    }

                    reading_image = false;
                    width = 0;
                    height = 0;
                    rows.clear();
                }
                else if (reading_image)
                    row += gcode_line.substr(2);
            }
        }

        in_file.close();
    }
}
#endif // ENABLE_THUMBNAIL_GENERATOR_DEBUG

void GUI_App::window_pos_save(wxTopLevelWindow* window, const std::string &name)
{
    if (name.empty()) { return; }
    const auto config_key = (boost::format("window_%1%") % name).str();

    WindowMetrics metrics = WindowMetrics::from_window(window);
    app_config->set(config_key, metrics.serialize());
    app_config->save();
}

void GUI_App::window_pos_restore(wxTopLevelWindow* window, const std::string &name, bool default_maximized)
{
    if (name.empty()) { return; }
    const auto config_key = (boost::format("window_%1%") % name).str();

    if (! app_config->has(config_key)) {
        window->Maximize(default_maximized);
        return;
    }

    auto metrics = WindowMetrics::deserialize(app_config->get(config_key));
    if (! metrics) {
        window->Maximize(default_maximized);
        return;
    }

    window->SetSize(metrics->get_rect());
    window->Maximize(metrics->get_maximized());
}

void GUI_App::window_pos_sanitize(wxTopLevelWindow* window)
{
    /*unsigned*/int display_idx = wxDisplay::GetFromWindow(window);
    wxRect display;
    if (display_idx == wxNOT_FOUND) {
        display = wxDisplay(0u).GetClientArea();
        window->Move(display.GetTopLeft());
    } else {
        display = wxDisplay(display_idx).GetClientArea();
    }

    auto metrics = WindowMetrics::from_window(window);
    metrics.sanitize_for_display(display);
    if (window->GetScreenRect() != metrics.get_rect()) {
        window->SetSize(metrics.get_rect());
    }
}

bool GUI_App::config_wizard_startup()
{
    if (!app_conf_exists || preset_bundle->printers.size() <= 1) {
        run_wizard(ConfigWizard::RR_DATA_EMPTY);
        return true;
    } else if (get_app_config()->legacy_datadir()) {
        // Looks like user has legacy pre-vendorbundle data directory,
        // explain what this is and run the wizard

        MsgDataLegacy dlg;
        dlg.ShowModal();

        run_wizard(ConfigWizard::RR_DATA_LEGACY);
        return true;
    }
    return false;
}

void GUI_App::check_updates(const bool verbose)
{
	
	PresetUpdater::UpdateResult updater_result;
	try {
		updater_result = preset_updater->config_update(app_config->orig_version());
		if (updater_result == PresetUpdater::R_INCOMPAT_EXIT) {
			mainframe->Close();
		}
		else if (updater_result == PresetUpdater::R_INCOMPAT_CONFIGURED) {
			app_conf_exists = true;
		}
		else if(verbose && updater_result == PresetUpdater::R_NOOP)
		{
			MsgNoUpdates dlg;
			dlg.ShowModal();
		}
	}
	catch (const std::exception & ex) {
		show_error(nullptr, ex.what());
	}

	
}
// static method accepting a wxWindow object as first parameter
// void warning_catcher{
//     my($self, $message_dialog) = @_;
//     return sub{
//         my $message = shift;
//         return if $message = ~/ GLUquadricObjPtr | Attempt to free unreferenced scalar / ;
//         my @params = ($message, 'Warning', wxOK | wxICON_WARNING);
//         $message_dialog
//             ? $message_dialog->(@params)
//             : Wx::MessageDialog->new($self, @params)->ShowModal;
//     };
// }

// Do we need this function???
// void GUI_App::notify(message) {
//     auto frame = GetTopWindow();
//     // try harder to attract user attention on OS X
//     if (!frame->IsActive())
//         frame->RequestUserAttention(defined(__WXOSX__/*&Wx::wxMAC */)? wxUSER_ATTENTION_ERROR : wxUSER_ATTENTION_INFO);
// 
//     // There used to be notifier using a Growl application for OSX, but Growl is dead.
//     // The notifier also supported the Linux X D - bus notifications, but that support was broken.
//     //TODO use wxNotificationMessage ?
// }


#ifdef __WXMSW__
void GUI_App::associate_3mf_files()
{
    // see as reference: https://stackoverflow.com/questions/20245262/c-program-needs-an-file-association

    auto reg_set = [](HKEY hkeyHive, const wchar_t* pszVar, const wchar_t* pszValue)->bool
    {
        wchar_t szValueCurrent[1000];
        DWORD dwType;
        DWORD dwSize = sizeof(szValueCurrent);

        int iRC = ::RegGetValueW(hkeyHive, pszVar, nullptr, RRF_RT_ANY, &dwType, szValueCurrent, &dwSize);

        bool bDidntExist = iRC == ERROR_FILE_NOT_FOUND;

        if ((iRC != ERROR_SUCCESS) && !bDidntExist)
            // an error occurred
            return false;

        if (!bDidntExist)
        {
            if (dwType != REG_SZ)
                // invalid type
                return false;

            if (::wcscmp(szValueCurrent, pszValue) == 0)
                // value already set
                return false;
        }

        DWORD dwDisposition;
        HKEY hkey;
        iRC = ::RegCreateKeyExW(hkeyHive, pszVar, 0, 0, 0, KEY_ALL_ACCESS, nullptr, &hkey, &dwDisposition);
        bool ret = false;
        if (iRC == ERROR_SUCCESS)
        {
            iRC = ::RegSetValueExW(hkey, L"", 0, REG_SZ, (BYTE*)pszValue, (::wcslen(pszValue) + 1) * sizeof(wchar_t));
            if (iRC == ERROR_SUCCESS)
                ret = true;
        }

        RegCloseKey(hkey);
        return ret;
    };

    wchar_t app_path[MAX_PATH];
    ::GetModuleFileNameW(nullptr, app_path, sizeof(app_path));

    std::wstring prog_path = L"\"" + std::wstring(app_path) + L"\"";
    std::wstring prog_id = L"Prusa.Slicer.1";
    std::wstring prog_desc = L"PrusaSlicer";
    std::wstring prog_command = prog_path + L" \"%1\"";
    std::wstring reg_base = L"Software\\Classes";
    std::wstring reg_extension = reg_base + L"\\.3mf";
    std::wstring reg_prog_id = reg_base + L"\\" + prog_id;
    std::wstring reg_prog_id_command = reg_prog_id + L"\\Shell\\Open\\Command";

    bool is_new = false;
    is_new |= reg_set(HKEY_CURRENT_USER, reg_extension.c_str(), prog_id.c_str());
    is_new |= reg_set(HKEY_CURRENT_USER, reg_prog_id.c_str(), prog_desc.c_str());
    is_new |= reg_set(HKEY_CURRENT_USER, reg_prog_id_command.c_str(), prog_command.c_str());

    if (is_new)
        // notify Windows only when any of the values gets changed
        ::SHChangeNotify(SHCNE_ASSOCCHANGED, SHCNF_IDLIST, nullptr, nullptr);
}
#endif // __WXMSW__

} // GUI
} //Slic3r<|MERGE_RESOLUTION|>--- conflicted
+++ resolved
@@ -335,31 +335,11 @@
             once = false;
 			check_updates(false);
 
-<<<<<<< HEAD
-            PresetUpdater::UpdateResult updater_result;
-            try {
-                updater_result = preset_updater->config_update(app_config->orig_version());
-                if (updater_result == PresetUpdater::R_INCOMPAT_EXIT) {
-                    mainframe->Close();
-                } else if (updater_result == PresetUpdater::R_INCOMPAT_CONFIGURED) {
-                    app_conf_exists = true;
-                }
-            } catch (const std::exception &ex) {
-                show_error(nullptr, from_u8(ex.what()));
-            }
-
-            CallAfter([this] {
-                config_wizard_startup(app_conf_exists);
-                preset_updater->slic3r_update_notify();
-                preset_updater->sync(preset_bundle);
-            });
-=======
 			CallAfter([this] {
 				config_wizard_startup();
 				preset_updater->slic3r_update_notify();
 				preset_updater->sync(preset_bundle);
 				});
->>>>>>> d5bcddee
         }
     });
 
