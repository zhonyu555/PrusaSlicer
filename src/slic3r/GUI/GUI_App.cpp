#include "libslic3r/Technologies.hpp"
#include "GUI_App.hpp"
#include "GUI_Init.hpp"
#include "GUI_ObjectList.hpp"
#include "GUI_ObjectManipulation.hpp"
#include "GUI_Factories.hpp"
#include "format.hpp"
#include "I18N.hpp"

#include <algorithm>
#include <iterator>
#include <exception>
#include <cstdlib>
#include <regex>
#include <string_view>
#include <boost/algorithm/string/predicate.hpp>
#include <boost/algorithm/string.hpp>
#include <boost/format.hpp>
#include <boost/lexical_cast.hpp>
#include <boost/log/trivial.hpp>
#include <boost/nowide/convert.hpp>

#include <wx/stdpaths.h>
#include <wx/imagpng.h>
#include <wx/display.h>
#include <wx/menu.h>
#include <wx/menuitem.h>
#include <wx/filedlg.h>
#include <wx/progdlg.h>
#include <wx/dir.h>
#include <wx/wupdlock.h>
#include <wx/filefn.h>
#include <wx/sysopt.h>
#include <wx/richmsgdlg.h>
#include <wx/log.h>
#include <wx/intl.h>

#include <wx/dialog.h>
#include <wx/textctrl.h>
#include <wx/splash.h>
#include <wx/fontutil.h>

#include "exif.h"

#include "libslic3r/Utils.hpp"
#include "libslic3r/Model.hpp"
#include "libslic3r/I18N.hpp"
#include "libslic3r/PresetBundle.hpp"

#include "GUI.hpp"
#include "GUI_Utils.hpp"
#include "3DScene.hpp"
#include "MainFrame.hpp"
#include "Plater.hpp"
#include "GLCanvas3D.hpp"

#include "../Utils/PresetUpdater.hpp"
#include "../Utils/PrintHost.hpp"
#include "../Utils/Process.hpp"
#include "../Utils/MacDarkMode.hpp"
#include "slic3r/Config/Snapshot.hpp"
#include "CalibrationBedDialog.hpp"
#include "CalibrationBridgeDialog.hpp"
#include "CalibrationCubeDialog.hpp"
#include "CalibrationFlowDialog.hpp"
#include "CalibrationOverBridgeDialog.hpp"
#include "CalibrationTempDialog.hpp"
#include "CalibrationRetractionDialog.hpp"
#include "ConfigSnapshotDialog.hpp"
#include "CreateMMUTiledCanvas.hpp"
#include "FreeCADDialog.hpp"
#include "FirmwareDialog.hpp"
#include "Preferences.hpp"
#include "Tab.hpp"
#include "SysInfoDialog.hpp"
#include "KBShortcutsDialog.hpp"
#include "UpdateDialogs.hpp"
#include "Mouse3DController.hpp"
#include "RemovableDriveManager.hpp"
#include "InstanceCheck.hpp"
#include "NotificationManager.hpp"
#include "UnsavedChangesDialog.hpp"
#include "SavePresetDialog.hpp"
#include "PrintHostDialogs.hpp"
#include "DesktopIntegrationDialog.hpp"
#include "SendSystemInfoDialog.hpp"

#include "BitmapCache.hpp"
#include "Notebook.hpp"

#ifdef __WXMSW__
#include <dbt.h>
#include <shlobj.h>
#ifdef _MSW_DARK_MODE
#include <wx/msw/dark_mode.h>
#endif // _MSW_DARK_MODE
#endif
#ifdef _WIN32
#include <boost/dll/runtime_symbol_info.hpp>
#endif

#if ENABLE_THUMBNAIL_GENERATOR_DEBUG
#include <boost/beast/core/detail/base64.hpp>
#include <boost/nowide/fstream.hpp>
#endif // ENABLE_THUMBNAIL_GENERATOR_DEBUG

// Needed for forcing menu icons back under gtk2 and gtk3
#if defined(__WXGTK20__) || defined(__WXGTK3__)
    #include <gtk/gtk.h>
#endif

using namespace std::literals;

namespace Slic3r {
namespace GUI {

class MainFrame;

class SplashScreen : public wxSplashScreen
{
public:
    SplashScreen(const wxBitmap& bitmap, long splashStyle, int milliseconds, wxPoint pos = wxDefaultPosition, wxString author = "")
        : wxSplashScreen(bitmap, splashStyle, milliseconds, static_cast<wxWindow*>(wxGetApp().mainframe), wxID_ANY, wxDefaultPosition, wxDefaultSize,
#ifdef __APPLE__
            wxSIMPLE_BORDER | wxFRAME_NO_TASKBAR | wxSTAY_ON_TOP
#else
            wxSIMPLE_BORDER | wxFRAME_NO_TASKBAR
#endif // !__APPLE__
        ), m_author(author)
    {
        wxASSERT(bitmap.IsOk());

        int init_dpi = get_dpi_for_window(this);
        this->SetPosition(pos);
        this->CenterOnScreen();
        int new_dpi = get_dpi_for_window(this);

        m_scale         = (float)(new_dpi) / (float)(init_dpi);
        m_main_bitmap   = bitmap;

        scale_bitmap(m_main_bitmap, m_scale);

        // init constant texts and scale fonts
        init_constant_text();

        // this font will be used for the action string
        m_action_font = m_constant_text.credits_font.Bold();

        // draw logo and constant info text
        Decorate();
    }

    void SetText(const wxString& text)
    {
        set_bitmap(m_main_bitmap);
        if (!text.empty()) {
            wxBitmap bitmap(m_main_bitmap);

            wxMemoryDC memDC;
            memDC.SelectObject(bitmap);

            memDC.SetFont(m_action_font);
            ///            memDC.SetTextForeground(wxColour(237, 107, 33)); // ed6b21
            uint32_t color = Slic3r::GUI::wxGetApp().app_config->create_color(0.86f, 0.93f);
            memDC.SetTextForeground(wxColour(color & 0xFF, (color & 0xFF00) >> 8, (color & 0xFF0000) >> 16));
            memDC.DrawText(text, int(m_scale * 60), m_action_line_y_position);

            memDC.SelectObject(wxNullBitmap);
            set_bitmap(bitmap);
#ifdef __WXOSX__
            // without this code splash screen wouldn't be updated under OSX
            wxYield();
#endif
        }
    }

    static wxBitmap MakeBitmap(wxBitmap bmp)
    {
        if (!bmp.IsOk())
            return wxNullBitmap;

        // create dark grey background for the splashscreen
        // It will be 5/3 of the weight of the bitmap
        int width = lround((double)5 / 3 * bmp.GetWidth());
        int height = bmp.GetHeight();

        wxImage image(width, height);
        unsigned char* imgdata_ = image.GetData();
        for (int i = 0; i < width * height; ++i) {
            *imgdata_++ = 51;
            *imgdata_++ = 51;
            *imgdata_++ = 51;
        }

        wxBitmap new_bmp(image);

        wxMemoryDC memDC;
        memDC.SelectObject(new_bmp);
        memDC.DrawBitmap(bmp, width - bmp.GetWidth(), 0, true);

        return new_bmp;
    }

    void Decorate()
    {
        if (!m_main_bitmap.IsOk())
            return;

        // draw text to the box at the left of the splashscreen.
        // this box will be 2/5 of the weight of the bitmap, and be at the left.
        int width = lround(m_main_bitmap.GetWidth() * 0.4);

        // load bitmap for logo
        BitmapCache bmp_cache;
        int logo_size = lround(width * 0.25);
        wxBitmap* logo_bmp = bmp_cache.load_svg(wxGetApp().logo_name(), logo_size, logo_size);
        if (logo_bmp == nullptr) return;

        wxCoord margin = int(m_scale * 20);

        wxRect banner_rect(wxPoint(0, logo_size), wxPoint(width, m_main_bitmap.GetHeight()));
        banner_rect.Deflate(margin, 2 * margin);

        // use a memory DC to draw directly onto the bitmap
        wxMemoryDC memDc(m_main_bitmap);

        // draw logo
        memDc.DrawBitmap(*logo_bmp, margin, margin, true);

        // draw the (white) labels inside of our black box (at the left of the splashscreen)
        memDc.SetTextForeground(wxColour(180, 180, 180));

        memDc.SetFont(m_constant_text.title_font);
        memDc.DrawLabel(m_constant_text.title,   banner_rect, wxALIGN_TOP | wxALIGN_LEFT);

        int title_height = memDc.GetTextExtent(m_constant_text.title).GetY();
        banner_rect.SetTop(banner_rect.GetTop() + title_height);
        banner_rect.SetHeight(banner_rect.GetHeight() - title_height);

        memDc.SetFont(m_constant_text.version_font);
        memDc.DrawLabel(m_constant_text.version, banner_rect, wxALIGN_TOP | wxALIGN_LEFT);
        int version_height = memDc.GetTextExtent(m_constant_text.version).GetY();

        memDc.SetFont(m_constant_text.credits_font);
        wxString credit_and_author = m_constant_text.credits;
        if (!m_author.empty())
            credit_and_author += "\n\n" + m_author;
        memDc.DrawLabel(credit_and_author, banner_rect, wxALIGN_BOTTOM | wxALIGN_LEFT);
        int credits_height = memDc.GetMultiLineTextExtent(credit_and_author).GetY();
        int text_height    = memDc.GetTextExtent("text").GetY();

        // calculate position for the dynamic text
        int logo_and_header_height = margin + logo_size + title_height + version_height;
        m_action_line_y_position = logo_and_header_height + 0.5 * (m_main_bitmap.GetHeight() - margin - credits_height - logo_and_header_height - text_height);
    }

private:
    wxBitmap    m_main_bitmap;
    wxFont      m_action_font;
    int         m_action_line_y_position;
    float       m_scale {1.0};
    wxString    m_author;

    struct ConstantText
    {
        wxString title;
        wxString version;
        wxString credits;

        wxFont   title_font;
        wxFont   version_font;
        wxFont   credits_font;

        void init(wxFont init_font)
        {
            // title
            title = wxGetApp().is_editor() ? SLIC3R_APP_NAME : GCODEVIEWER_APP_NAME;

            // dynamically get the version to display
            version = _L("Version") + " " + std::string(SLIC3R_VERSION_FULL);

            // credits infornation
<<<<<<< HEAD
            credits = _L("Slic3r contains sizable contributions from Prusa Research. Original work by Alessandro Ranellucci and the RepRap community.") + "\n\n" +
                        title + " " + _L("is licensed under the") + " " + _L("GNU Affero General Public License, version 3") + "\n\n" +
                        _L("Contributions by Vojtech Bubnik, Enrico Turri, Durand Remi, Oleksandra Iushchenko, Tamas Meszaros, Lukas Matena, Vojtech Kral, David Kocik and numerous others.");
=======
            credits =   title + " " +
                        _L("is based on Slic3r by Alessandro Ranellucci and the RepRap community.") + "\n" +
                        _L("Developed by Prusa Research.")+ "\n\n" +
                        title + " " + _L("is licensed under the") + " " + _L("GNU Affero General Public License, version 3") + ".\n\n" +
                        _L("Contributions by Vojtech Bubnik, Enrico Turri, Oleksandra Iushchenko, Tamas Meszaros, Lukas Matena, Vojtech Kral, David Kocik and numerous others.") + "\n\n" +
                        _L("Artwork model by Leslie Ing") + "." ;
>>>>>>> ec2f533e

            title_font = version_font = credits_font = init_font;
        }
    } 
    m_constant_text;

    void init_constant_text()
    {
        m_constant_text.init(get_default_font(this));

        // As default we use a system font for current display.
        // Scale fonts in respect to banner width

        int text_banner_width = lround(0.4 * m_main_bitmap.GetWidth()) - roundl(m_scale * 50); // banner_width - margins

        float title_font_scale = (float)text_banner_width / GetTextExtent(m_constant_text.title).GetX();
        scale_font(m_constant_text.title_font, title_font_scale > 3.5f ? 3.5f : title_font_scale);

        float version_font_scale = (float)text_banner_width / GetTextExtent(m_constant_text.version).GetX();
        scale_font(m_constant_text.version_font, version_font_scale > 2.f ? 2.f : version_font_scale);

        // The width of the credits information string doesn't respect to the banner width some times.
        // So, scale credits_font in the respect to the longest string width
        int   longest_string_width = word_wrap_string(m_constant_text.credits);
        float font_scale = (float)text_banner_width / longest_string_width;
        scale_font(m_constant_text.credits_font, font_scale);
    }

    void set_bitmap(wxBitmap& bmp)
    {
        m_window->SetBitmap(bmp);
        m_window->Refresh();
        m_window->Update();
    }

    void scale_bitmap(wxBitmap& bmp, float scale)
    {
        if (scale == 1.0)
            return;

        wxImage image = bmp.ConvertToImage();
        if (!image.IsOk() || image.GetWidth() == 0 || image.GetHeight() == 0)
            return;

        int width   = int(scale * image.GetWidth());
        int height  = int(scale * image.GetHeight());
        image.Rescale(width, height, wxIMAGE_QUALITY_BILINEAR);

        bmp = wxBitmap(std::move(image));
    }

    void scale_font(wxFont& font, float scale)
    {
#ifdef __WXMSW__
        // Workaround for the font scaling in respect to the current active display,
        // not for the primary display, as it's implemented in Font.cpp
        // See https://github.com/wxWidgets/wxWidgets/blob/master/src/msw/font.cpp
        // void wxNativeFontInfo::SetFractionalPointSize(float pointSizeNew)
        wxNativeFontInfo nfi= *font.GetNativeFontInfo();
        float pointSizeNew  = scale * font.GetPointSize();
        nfi.lf.lfHeight     = nfi.GetLogFontHeightAtPPI(pointSizeNew, get_dpi_for_window(this));
        nfi.pointSize       = pointSizeNew;
        font = wxFont(nfi);
#else
        font.Scale(scale);
#endif //__WXMSW__
    }

    // wrap a string for the strings no longer then 55 symbols
    // return extent of the longest string
    int word_wrap_string(wxString& input)
    {
        size_t line_len = 55;// count of symbols in one line
        int idx = -1;
        size_t cur_len = 0;

        wxString longest_sub_string;
        auto get_longest_sub_string = [input](wxString &longest_sub_str, size_t cur_len, size_t i) {
            if (cur_len > longest_sub_str.Len())
                longest_sub_str = input.SubString(i - cur_len + 1, i);
        };

        for (size_t i = 0; i < input.Len(); i++)
        {
            cur_len++;
            if (input[i] == ' ')
                idx = i;
            if (input[i] == '\n')
            {
                get_longest_sub_string(longest_sub_string, cur_len, i);
                idx = -1;
                cur_len = 0;
            }
            if (cur_len >= line_len && idx >= 0)
            {
                get_longest_sub_string(longest_sub_string, cur_len, i);
                input[idx] = '\n';
                cur_len = i - static_cast<size_t>(idx);
            }
        }

        return GetTextExtent(longest_sub_string).GetX();
    }
};


#ifdef __linux__
bool static check_old_linux_datadir(const wxString& app_name) {
    // If we are on Linux and the datadir does not exist yet, look into the old
    // location where the datadir was before version 2.3. If we find it there,
    // tell the user that he might wanna migrate to the new location.
    // (https://github.com/prusa3d/PrusaSlicer/issues/2911)
    // To be precise, the datadir should exist, it is created when single instance
    // lock happens. Instead of checking for existence, check the contents.

    namespace fs = boost::filesystem;

    std::string new_path = Slic3r::data_dir();

    wxString dir;
    if (! wxGetEnv(wxS("XDG_CONFIG_HOME"), &dir) || dir.empty() )
        dir = wxFileName::GetHomeDir() + wxS("/.config");
    std::string default_path = (dir + "/" + app_name).ToUTF8().data();

    if (new_path != default_path) {
        // This happens when the user specifies a custom --datadir.
        // Do not show anything in that case.
        return true;
    }

    fs::path data_dir = fs::path(new_path);
    if (! fs::is_directory(data_dir))
        return true; // This should not happen.

    int file_count = std::distance(fs::directory_iterator(data_dir), fs::directory_iterator());

    if (file_count <= 1) { // just cache dir with an instance lock
        std::string old_path = wxStandardPaths::Get().GetUserDataDir().ToUTF8().data();

        if (fs::is_directory(old_path)) {
            wxString msg = from_u8((boost::format(_u8L("Starting with %1% 2.3, configuration "
                "directory on Linux has changed (according to XDG Base Directory Specification) to \n%2%.\n\n"
                "This directory did not exist yet (maybe you run the new version for the first time).\nHowever, "
                "an old %1% configuration directory was detected in \n%3%.\n\n"
                "Consider moving the contents of the old directory to the new location in order to access "
                "your profiles, etc.\nNote that if you decide to downgrade %1% in future, it will use the old "
                "location again.\n\n"
                "What do you want to do now?")) % SLIC3R_APP_NAME % new_path % old_path).str());
            wxString caption = from_u8((boost::format(_u8L("%s - BREAKING CHANGE")) % SLIC3R_APP_NAME).str());
            RichMessageDialog dlg(nullptr, msg, caption, wxYES_NO);
            dlg.SetYesNoLabels(_L("Quit, I will move my data now"), _L("Start the application"));
            if (dlg.ShowModal() != wxID_NO)
                return false;
        }
    } else {
        // If the new directory exists, be silent. The user likely already saw the message.
    }
    return true;
}
#endif


#ifdef _WIN32
static bool run_updater_win()
{
    // find updater exe
    boost::filesystem::path path_updater = boost::dll::program_location().parent_path() / "prusaslicer-updater.exe";
    if (boost::filesystem::exists(path_updater)) {
        // run updater. Original args: /silent -restartapp prusa-slicer.exe -startappfirst

        // Using quoted string as mentioned in CreateProcessW docs, silent execution parameter.
        std::wstring wcmd = L"\"" + path_updater.wstring() + L"\" /silent";

        // additional information
        STARTUPINFOW si;
        PROCESS_INFORMATION pi;

        // set the size of the structures
        ZeroMemory(&si, sizeof(si));
        si.cb = sizeof(si);
        ZeroMemory(&pi, sizeof(pi));

        // start the program up
        if (CreateProcessW(NULL,   // the path
            wcmd.data(),    // Command line
            NULL,           // Process handle not inheritable
            NULL,           // Thread handle not inheritable
            FALSE,          // Set handle inheritance to FALSE
            0,              // No creation flags
            NULL,           // Use parent's environment block
            NULL,           // Use parent's starting directory 
            &si,            // Pointer to STARTUPINFO structure
            &pi             // Pointer to PROCESS_INFORMATION structure (removed extra parentheses)
        )) {
            // Close process and thread handles.
            CloseHandle(pi.hProcess);
            CloseHandle(pi.hThread);
            return true;
        } else {
            BOOST_LOG_TRIVIAL(error) << "Failed to start prusaslicer-updater.exe with command " << wcmd;
        }
    }
    return false;
}
#endif //_WIN32

struct FileWildcards {
    std::string_view              title;
    std::vector<std::string_view> file_extensions;
    };

static const FileWildcards file_wildcards_by_type[FT_SIZE] = {
    /* FT_STL */     { "STL files"sv,       { ".stl"sv } },
    /* FT_OBJ */     { "OBJ files"sv,       { ".obj"sv } },
    /* FT_STEP */    { "STEP files"sv,      { ".stp"sv, ".step"sv } },
    /* FT_AMF */     { "AMF files"sv,       { ".amf"sv, ".zip.amf"sv, ".xml"sv } },
    /* FT_3MF */     { "3MF files"sv,       { ".3mf"sv } },
    /* FT_GCODE */   { "G-code files"sv,    { ".gcode"sv, ".gco"sv, ".g"sv, ".ngc"sv } },
    /* FT_MODEL */   { "Known files"sv,     { ".stl"sv, ".obj"sv, ".3mf"sv, ".amf"sv, ".zip.amf"sv, ".xml"sv, ".step"sv, ".stp"sv } },
    /* FT_PROJECT */ { "Project files"sv,   { ".3mf"sv, ".amf"sv, ".zip.amf"sv } },
    /* FT_GALLERY */ { "Known files"sv,     { ".stl"sv, ".obj"sv } },

    /* FT_INI */     { "INI files"sv,       { ".ini"sv } },
    /* FT_SVG */     { "SVG files"sv,       { ".svg"sv } },

    /* FT_TEX */     { "Texture"sv,         { ".png"sv, ".svg"sv } },

    /* FT_SL1 */     { "Masked SLA files"sv, { ".sl1"sv, ".sl1s"sv } },
};

// This function produces a Win32 file dialog file template mask to be consumed by wxWidgets on all platforms.
// The function accepts a custom extension parameter. If the parameter is provided, the custom extension
// will be added as a fist to the list. This is important for a "file save" dialog on OSX, which strips
// an extension from the provided initial file name and substitutes it with the default extension (the first one in the template).
wxString file_wildcards(FileType file_type, const std::string &custom_extension)
{
    const FileWildcards& data = file_wildcards_by_type[file_type];
    std::string title;
    std::string mask;
    std::string custom_ext_lower;

    if (! custom_extension.empty()) {
        // Generate an extension into the title mask and into the list of extensions.
        custom_ext_lower = boost::to_lower_copy(custom_extension);
        const std::string custom_ext_upper = boost::to_upper_copy(custom_extension);
        if (custom_ext_lower == custom_extension) {
            // Add a lower case version.
            title = std::string("*") + custom_ext_lower;
            mask = title;
            // Add an upper case version.
            mask  += ";*";
            mask  += custom_ext_upper;
        } else if (custom_ext_upper == custom_extension) {
            // Add an upper case version.
            title = std::string("*") + custom_ext_upper;
            mask = title;
            // Add a lower case version.
            mask += ";*";
            mask += custom_ext_lower;
        } else {
            // Add the mixed case version only.
            title = std::string("*") + custom_extension;
            mask = title;
        }
    }

    for (const std::string_view &ext : data.file_extensions)
        // Only add an extension if it was not added first as the custom extension.
        if (ext != custom_ext_lower) {
            if (title.empty()) {
                title = "*";
                title += ext;
                mask  = title;
            } else {
                title += ", *";
                title += ext;
                mask  += ";*";
                mask  += ext;
}
            mask += ";*";
            mask += boost::to_upper_copy(std::string(ext));
        }
    return GUI::format_wxstr("%s (%s)|%s", data.title, title, mask);
}

static std::string libslic3r_translate_callback(const char *s) { return wxGetTranslation(wxString(s, wxConvUTF8)).utf8_str().data(); }

#ifdef WIN32
#if !wxVERSION_EQUAL_OR_GREATER_THAN(3,1,3)
static void register_win32_dpi_event()
{
    enum { WM_DPICHANGED_ = 0x02e0 };

    wxWindow::MSWRegisterMessageHandler(WM_DPICHANGED_, [](wxWindow *win, WXUINT nMsg, WXWPARAM wParam, WXLPARAM lParam) {
        const int dpi = wParam & 0xffff;
        const auto rect = reinterpret_cast<PRECT>(lParam);
        const wxRect wxrect(wxPoint(rect->top, rect->left), wxPoint(rect->bottom, rect->right));

        DpiChangedEvent evt(EVT_DPI_CHANGED_SLICER, dpi, wxrect);
        win->GetEventHandler()->AddPendingEvent(evt);

        return true;
    });
}
#endif // !wxVERSION_EQUAL_OR_GREATER_THAN

static GUID GUID_DEVINTERFACE_HID = { 0x4D1E55B2, 0xF16F, 0x11CF, 0x88, 0xCB, 0x00, 0x11, 0x11, 0x00, 0x00, 0x30 };

static void register_win32_device_notification_event()
{
    wxWindow::MSWRegisterMessageHandler(WM_DEVICECHANGE, [](wxWindow *win, WXUINT /* nMsg */, WXWPARAM wParam, WXLPARAM lParam) {
        // Some messages are sent to top level windows by default, some messages are sent to only registered windows, and we explictely register on MainFrame only.
        auto main_frame = dynamic_cast<MainFrame*>(win);
        auto plater = (main_frame == nullptr) ? nullptr : main_frame->plater();
        if (plater == nullptr)
            // Maybe some other top level window like a dialog or maybe a pop-up menu?
            return true;
		PDEV_BROADCAST_HDR lpdb = (PDEV_BROADCAST_HDR)lParam;
        switch (wParam) {
        case DBT_DEVICEARRIVAL:
			if (lpdb->dbch_devicetype == DBT_DEVTYP_VOLUME)
		        plater->GetEventHandler()->AddPendingEvent(VolumeAttachedEvent(EVT_VOLUME_ATTACHED));
			else if (lpdb->dbch_devicetype == DBT_DEVTYP_DEVICEINTERFACE) {
				PDEV_BROADCAST_DEVICEINTERFACE lpdbi = (PDEV_BROADCAST_DEVICEINTERFACE)lpdb;
//				if (lpdbi->dbcc_classguid == GUID_DEVINTERFACE_VOLUME) {
//					printf("DBT_DEVICEARRIVAL %d - Media has arrived: %ws\n", msg_count, lpdbi->dbcc_name);
				if (lpdbi->dbcc_classguid == GUID_DEVINTERFACE_HID)
			        plater->GetEventHandler()->AddPendingEvent(HIDDeviceAttachedEvent(EVT_HID_DEVICE_ATTACHED, boost::nowide::narrow(lpdbi->dbcc_name)));
			}
            break;
		case DBT_DEVICEREMOVECOMPLETE:
			if (lpdb->dbch_devicetype == DBT_DEVTYP_VOLUME)
                plater->GetEventHandler()->AddPendingEvent(VolumeDetachedEvent(EVT_VOLUME_DETACHED));
			else if (lpdb->dbch_devicetype == DBT_DEVTYP_DEVICEINTERFACE) {
				PDEV_BROADCAST_DEVICEINTERFACE lpdbi = (PDEV_BROADCAST_DEVICEINTERFACE)lpdb;
//				if (lpdbi->dbcc_classguid == GUID_DEVINTERFACE_VOLUME)
//					printf("DBT_DEVICEARRIVAL %d - Media was removed: %ws\n", msg_count, lpdbi->dbcc_name);
				if (lpdbi->dbcc_classguid == GUID_DEVINTERFACE_HID)
        			plater->GetEventHandler()->AddPendingEvent(HIDDeviceDetachedEvent(EVT_HID_DEVICE_DETACHED, boost::nowide::narrow(lpdbi->dbcc_name)));
			}
			break;
        default:
            break;
        }
        return true;
    });

    wxWindow::MSWRegisterMessageHandler(MainFrame::WM_USER_MEDIACHANGED, [](wxWindow *win, WXUINT /* nMsg */, WXWPARAM wParam, WXLPARAM lParam) {
        // Some messages are sent to top level windows by default, some messages are sent to only registered windows, and we explictely register on MainFrame only.
        auto main_frame = dynamic_cast<MainFrame*>(win);
        auto plater = (main_frame == nullptr) ? nullptr : main_frame->plater();
        if (plater == nullptr)
            // Maybe some other top level window like a dialog or maybe a pop-up menu?
            return true;
        wchar_t sPath[MAX_PATH];
        if (lParam == SHCNE_MEDIAINSERTED || lParam == SHCNE_MEDIAREMOVED) {
            struct _ITEMIDLIST* pidl = *reinterpret_cast<struct _ITEMIDLIST**>(wParam);
            if (! SHGetPathFromIDList(pidl, sPath)) {
                BOOST_LOG_TRIVIAL(error) << "MediaInserted: SHGetPathFromIDList failed";
                return false;
            }
        }
        switch (lParam) {
        case SHCNE_MEDIAINSERTED:
        {
            //printf("SHCNE_MEDIAINSERTED %S\n", sPath);
            plater->GetEventHandler()->AddPendingEvent(VolumeAttachedEvent(EVT_VOLUME_ATTACHED));
            break;
        }
        case SHCNE_MEDIAREMOVED:
        {
            //printf("SHCNE_MEDIAREMOVED %S\n", sPath);
            plater->GetEventHandler()->AddPendingEvent(VolumeDetachedEvent(EVT_VOLUME_DETACHED));
            break;
        }
	    default:
//          printf("Unknown\n");
            break;
	    }
        return true;
    });

    wxWindow::MSWRegisterMessageHandler(WM_INPUT, [](wxWindow *win, WXUINT /* nMsg */, WXWPARAM wParam, WXLPARAM lParam) {
        auto main_frame = dynamic_cast<MainFrame*>(Slic3r::GUI::find_toplevel_parent(win));
        auto plater = (main_frame == nullptr) ? nullptr : main_frame->plater();
//        if (wParam == RIM_INPUTSINK && plater != nullptr && main_frame->IsActive()) {
        if (wParam == RIM_INPUT && plater != nullptr && main_frame->IsActive()) {
        RAWINPUT raw;
			UINT rawSize = sizeof(RAWINPUT);
			::GetRawInputData((HRAWINPUT)lParam, RID_INPUT, &raw, &rawSize, sizeof(RAWINPUTHEADER));
			if (raw.header.dwType == RIM_TYPEHID && plater->get_mouse3d_controller().handle_raw_input_win32(raw.data.hid.bRawData, raw.data.hid.dwSizeHid))
				return true;
		}
        return false;
    });

	wxWindow::MSWRegisterMessageHandler(WM_COPYDATA, [](wxWindow* win, WXUINT /* nMsg */, WXWPARAM wParam, WXLPARAM lParam) {
		COPYDATASTRUCT* copy_data_structure = { 0 };
		copy_data_structure = (COPYDATASTRUCT*)lParam;
		if (copy_data_structure->dwData == 1) {
			LPCWSTR arguments = (LPCWSTR)copy_data_structure->lpData;
			Slic3r::GUI::wxGetApp().other_instance_message_handler()->handle_message(boost::nowide::narrow(arguments));
		}
		return true;
		});
}
#endif // WIN32

static void generic_exception_handle()
{
    // Note: Some wxWidgets APIs use wxLogError() to report errors, eg. wxImage
    // - see https://docs.wxwidgets.org/3.1/classwx_image.html#aa249e657259fe6518d68a5208b9043d0
    //
    // wxLogError typically goes around exception handling and display an error dialog some time
    // after an error is logged even if exception handling and OnExceptionInMainLoop() take place.
    // This is why we use wxLogError() here as well instead of a custom dialog, because it accumulates
    // errors if multiple have been collected and displays just one error message for all of them.
    // Otherwise we would get multiple error messages for one missing png, for example.
    //
    // If a custom error message window (or some other solution) were to be used, it would be necessary
    // to turn off wxLogError() usage in wx APIs, most notably in wxImage
    // - see https://docs.wxwidgets.org/trunk/classwx_image.html#aa32e5d3507cc0f8c3330135bc0befc6a

    try {
        throw;
    } catch (const std::bad_alloc& ex) {
        // bad_alloc in main thread is most likely fatal. Report immediately to the user (wxLogError would be delayed)
        // and terminate the app so it is at least certain to happen now.
        wxString errmsg = wxString::Format(_L("%s has encountered an error. It was likely caused by running out of memory. "
                              "If you are sure you have enough RAM on your system, this may also be a bug and we would "
                              "be glad if you reported it.\n\nThe application will now terminate."), SLIC3R_APP_NAME);
        wxMessageBox(errmsg + "\n\n" + wxString(ex.what()), _L("Fatal error"), wxOK | wxICON_ERROR);
        BOOST_LOG_TRIVIAL(error) << boost::format("std::bad_alloc exception: %1%") % ex.what();
        std::terminate();
    } catch (const boost::io::bad_format_string& ex) {
        wxString errmsg = wxString::Format(_L( "%s has encountered a localization error. "
                             "Please report to %s team, what language was active and in which scenario "
                             "this issue happened. Thank you.\n\nThe application will now terminate."), SLIC3R_APP_NAME, SLIC3R_APP_NAME);
        wxMessageBox(errmsg + "\n\n" + wxString(ex.what()), _L("Critical error"), wxOK | wxICON_ERROR);
        BOOST_LOG_TRIVIAL(error) << boost::format("Uncaught exception: %1%") % ex.what();
        std::terminate();
        throw;
    } catch (const std::exception& ex) {
        wxLogError(format_wxstr(_L("Internal error: %1%"), ex.what()));
        BOOST_LOG_TRIVIAL(error) << boost::format("Uncaught exception: %1%") % ex.what();
        throw;
    }
}

void GUI_App::post_init()
{
    assert(initialized());
    if (! this->initialized())
        throw Slic3r::RuntimeError("Calling post_init() while not yet initialized");

    if (this->is_gcode_viewer()) {
        if (! this->init_params->input_files.empty())
            this->plater()->load_gcode(wxString::FromUTF8(this->init_params->input_files[0].c_str()));
    }
    else {
        if (! this->init_params->preset_substitutions.empty())
            show_substitutions_info(this->init_params->preset_substitutions);

#if 0
        // Load the cummulative config over the currently active profiles.
        //FIXME if multiple configs are loaded, only the last one will have an effect.
        // We need to decide what to do about loading of separate presets (just print preset, just filament preset etc).
        // As of now only the full configs are supported here.
        if (!m_print_config.empty())
            this->gui->mainframe->load_config(m_print_config);
#endif
        if (! this->init_params->load_configs.empty())
            // Load the last config to give it a name at the UI. The name of the preset may be later
            // changed by loading an AMF or 3MF.
            //FIXME this is not strictly correct, as one may pass a print/filament/printer profile here instead of a full config.
            this->mainframe->load_config_file(this->init_params->load_configs.back());
        // If loading a 3MF file, the config is loaded from the last one.
        if (!this->init_params->input_files.empty()) {
            const std::vector<size_t> res = this->plater()->load_files(this->init_params->input_files, true, true, true, false);
            if (!res.empty() && this->init_params->input_files.size() == 1) {
                // Update application titlebar when opening a project file
                const std::string& filename = this->init_params->input_files.front();
                if (boost::algorithm::iends_with(filename, ".amf") ||
                    boost::algorithm::iends_with(filename, ".amf.xml") ||
                    boost::algorithm::iends_with(filename, ".3mf"))
                    this->plater()->set_project_filename(from_u8(filename));
            }
        }
        if (! this->init_params->extra_config.empty())
            this->mainframe->load_config(this->init_params->extra_config);
    }

    // show "Did you know" notification
    if (app_config->get("show_hints") == "1" && ! is_gcode_viewer())
        plater_->get_notification_manager()->push_hint_notification(true);
	
    // The extra CallAfter() is needed because of Mac, where this is the only way
    // to popup a modal dialog on start without screwing combo boxes.
    // This is ugly but I honestly found no better way to do it.
    // Neither wxShowEvent nor wxWindowCreateEvent work reliably.
    if (this->preset_updater) { // G-Code Viewer does not initialize preset_updater.
        if (! this->check_updates(false))
            // Configuration is not compatible and reconfigure was refused by the user. Application is closing.
            return;
        CallAfter([this] {
            bool cw_showed = this->config_wizard_startup();
            this->preset_updater->sync(preset_bundle);
            if (! cw_showed) {
                // The CallAfter is needed as well, without it, GL extensions did not show.
                // Also, we only want to show this when the wizard does not, so the new user
                // sees something else than "we want something" on the first start.
                // don't show_send_system_info_dialog_if_needed, only prusa has the server to receive the data anyway.
                // show_send_system_info_dialog_if_needed();
            }
        #ifdef _WIN32
            // Run external updater on Windows if version check is enabled.
            if (this->preset_updater->version_check_enabled() && ! run_updater_win())
                // "prusaslicer-updater.exe" was not started, run our own update check.
        #endif // _WIN32
                this->preset_updater->slic3r_update_notify();
        });
    }

    // Set Slic3r version and save to Slic3r.ini or Slic3rGcodeViewer.ini.
    app_config->set("version", SLIC3R_VERSION_FULL);
    app_config->save();

#ifdef _WIN32
    // Sets window property to mainframe so other instances can indentify it.
    OtherInstanceMessageHandler::init_windows_properties(mainframe, m_instance_hash_int);
#endif //WIN32
}

IMPLEMENT_APP(GUI_App)

GUI_App::GUI_App(EAppMode mode)
    : wxApp()
    , m_app_mode(mode)
    , m_em_unit(10)
    , m_imgui()
	, m_removable_drive_manager(std::make_unique<RemovableDriveManager>())
	, m_other_instance_message_handler(std::make_unique<OtherInstanceMessageHandler>())
{
	//app config initializes early becasuse it is used in instance checking in PrusaSlicer.cpp
	this->init_app_config();
    //ImGuiWrapper need the app config to get the colors
    m_imgui.reset(new ImGuiWrapper{});
}

GUI_App::~GUI_App()
{
    if (app_config != nullptr)
        delete app_config;

    if (preset_bundle != nullptr)
        delete preset_bundle;

    if (preset_updater != nullptr)
        delete preset_updater;
}

// If formatted for github, plaintext with OpenGL extensions enclosed into <details>.
// Otherwise HTML formatted for the system info dialog.
std::string GUI_App::get_gl_info(bool for_github)
{
    return OpenGLManager::get_gl_info().to_string(for_github);
}

wxGLContext* GUI_App::init_glcontext(wxGLCanvas& canvas)
{
    return m_opengl_mgr.init_glcontext(canvas);
}

bool GUI_App::init_opengl()
{
#ifdef __linux__
    bool status = m_opengl_mgr.init_gl();
    m_opengl_initialized = true;
    return status;
#else
    return m_opengl_mgr.init_gl();
#endif
}

// gets path to PrusaSlicer.ini, returns semver from first line comment
static boost::optional<Semver> parse_semver_from_ini(std::string path)
{
    std::ifstream stream(path);
    std::stringstream buffer;
    buffer << stream.rdbuf();
    std::string body = buffer.str();
    size_t start = body.find("PrusaSlicer ");
    if (start == std::string::npos)
        return boost::none;
    body = body.substr(start + 12);
    size_t end = body.find_first_of(" \n");
    if (end < body.size())
        body.resize(end);
    return Semver::parse(body);
}

void GUI_App::init_app_config()
{
    #ifdef SLIC3R_ALPHA
        // Profiles for the alpha are stored into the PrusaSlicer-alpha directory to not mix with the current release.
        SetAppName(SLIC3R_APP_KEY "-alpha");
    #else 
        SetAppName(SLIC3R_APP_KEY);
    #endif
//  SetAppDisplayName(SLIC3R_APP_NAME);

	// Set the Slic3r data directory at the Slic3r XS module.
	// Unix: ~/ .Slic3r
	// Windows : "C:\Users\username\AppData\Roaming\Slic3r" or "C:\Documents and Settings\username\Application Data\Slic3r"
	// Mac : "~/Library/Application Support/Slic3r"

    if (data_dir().empty()) {
        //check if there is a "configuration" directory
#ifdef __APPLE__
        //... next to the app bundle on MacOs
        if (boost::filesystem::exists(boost::filesystem::path{ resources_dir() } / ".." / ".." / ".." / "configuration")) {
            set_data_dir((boost::filesystem::path{ resources_dir() } / ".." / ".." / ".." / "configuration").string());
        } else
#endif
        //... next to the resources directory
        if (boost::filesystem::exists(boost::filesystem::path{ resources_dir() } / ".." / "configuration")) {
            set_data_dir((boost::filesystem::path{ resources_dir() } / ".." / "configuration").string());
        } else {
#ifndef __linux__
            set_data_dir(wxStandardPaths::Get().GetUserDataDir().ToUTF8().data());
        }
#else
            // Since version 2.3, config dir on Linux is in ${XDG_CONFIG_HOME}.
            // https://github.com/prusa3d/PrusaSlicer/issues/2911
            wxString dir;
            if (!wxGetEnv(wxS("XDG_CONFIG_HOME"), &dir) || dir.empty())
                dir = wxFileName::GetHomeDir() + wxS("/.config");
            set_data_dir((dir + "/" + GetAppName()).ToUTF8().data());
        }
#endif
    } else {
        m_datadir_redefined = true;
    }

	if (!app_config)
        app_config = new AppConfig(is_editor() ? AppConfig::EAppMode::Editor : AppConfig::EAppMode::GCodeViewer);

	// load settings
	m_app_conf_exists = app_config->exists();
	if (m_app_conf_exists) {
        std::string error = app_config->load();
        if (!error.empty()) {
            // Error while parsing config file. We'll customize the error message and rethrow to be displayed.
            if (is_editor()) {
                throw Slic3r::RuntimeError(
                    (boost::format(_u8L("Error parsing %1% config file, it is probably corrupted. "
                        "Try to manually delete the file to recover from the error. Your user profiles will not be affected.")) % std::string(SLIC3R_APP_NAME)).str() +
                    "\n\n" + app_config->config_path() + "\n\n" + error);
            } else {
                throw Slic3r::RuntimeError(
                    (boost::format(_u8L("Error parsing %1% config file, it is probably corrupted. "
                        "Try to manually delete the file to recover from the error.")) % std::string(GCODEVIEWER_APP_NAME)).str() +
                    "\n\n" + app_config->config_path() + "\n\n" + error);
            }
        }
    }
    //add callback to font size from app_config
    DPIAware_::get_font_size = [this]()->int { return atoi(app_config->get("font_size").c_str()); };
}

// returns old config path to copy from if such exists,
// returns an empty string if such config path does not exists or if it cannot be loaded.
std::string GUI_App::check_older_app_config(Semver current_version, bool backup)
{
    std::string older_data_dir_path;

    // If the config folder is redefined - do not check
    if (m_datadir_redefined)
        return {};

    // find other version app config (alpha / beta / release)
    std::string             config_path = app_config->config_path();
    boost::filesystem::path parent_file_path(config_path);
    std::string             filename = parent_file_path.filename().string();
    parent_file_path.remove_filename().remove_filename();

    std::vector<boost::filesystem::path> candidates;

    if (SLIC3R_APP_KEY "-alpha" != GetAppName()) candidates.emplace_back(parent_file_path / SLIC3R_APP_KEY "-alpha" / filename);
    if (SLIC3R_APP_KEY "-beta" != GetAppName())  candidates.emplace_back(parent_file_path / SLIC3R_APP_KEY "-beta" / filename);
    if (SLIC3R_APP_KEY != GetAppName())          candidates.emplace_back(parent_file_path / SLIC3R_APP_KEY / filename);

    Semver last_semver = current_version;
    for (const auto& candidate : candidates) {
        if (boost::filesystem::exists(candidate)) {
            // parse
            boost::optional<Semver>other_semver = parse_semver_from_ini(candidate.string());
            if (other_semver && *other_semver > last_semver) {
                last_semver = *other_semver;
                older_data_dir_path = candidate.parent_path().string();
            }
        }
    }
    if (older_data_dir_path.empty())
        return {};
    BOOST_LOG_TRIVIAL(info) << "last app config file used: " << older_data_dir_path;
    // ask about using older data folder

    InfoDialog msg(nullptr
        , format_wxstr(_L("You are opening %1% version %2%."), SLIC3R_APP_NAME, SLIC3R_VERSION)
        , backup ? 
        format_wxstr(_L(
            "The active configuration was created by <b>%1% %2%</b>,"
            "\nwhile a newer configuration was found in <b>%3%</b>"
            "\ncreated by <b>%1% %4%</b>."
            "\n\nShall the newer configuration be imported?"
            "\nIf so, your active configuration will be backed up before importing the new configuration."
        )
            , SLIC3R_APP_NAME, current_version.to_string(), older_data_dir_path, last_semver.to_string())
        : format_wxstr(_L(
            "An existing configuration was found in <b>%3%</b>"
            "\ncreated by <b>%1% %2%</b>."
            "\n\nShall this configuration be imported?"
        )
            , SLIC3R_APP_NAME, last_semver.to_string(), older_data_dir_path)
        , true, wxYES_NO);

    if (backup) {
        msg.SetButtonLabel(wxID_YES, _L("Import"));
        msg.SetButtonLabel(wxID_NO, _L("Don't import"));
    }

    if (msg.ShowModal() == wxID_YES) {
        std::string snapshot_id;
        if (backup) {
            const Config::Snapshot* snapshot{ nullptr };
            if (! GUI::Config::take_config_snapshot_cancel_on_error(*app_config, Config::Snapshot::SNAPSHOT_USER, "",
                _u8L("Continue and import newer configuration?"), &snapshot))
                return {};
            if (snapshot) {
                // Save snapshot ID before loading the alternate AppConfig, as loading the alternate AppConfig may fail.
                snapshot_id = snapshot->id;
                assert(! snapshot_id.empty());
                app_config->set("on_snapshot", snapshot_id);
            } else
                BOOST_LOG_TRIVIAL(error) << "Failed to take congiguration snapshot";
        }

        // load app config from older file
        std::string error = app_config->load((boost::filesystem::path(older_data_dir_path) / filename).string());
        if (!error.empty()) {
            // Error while parsing config file. We'll customize the error message and rethrow to be displayed.
            if (is_editor()) {
                throw Slic3r::RuntimeError(
                    (boost::format(_u8L("Error parsing %1% config file, it is probably corrupted. "
                        "Try to manually delete the file to recover from the error. Your user profiles will not be affected.") +
                    "\n\n" + app_config->config_path() + "\n\n" + error) % SLIC3R_APP_NAME).str());
            } else {
                throw Slic3r::RuntimeError(
                    (boost::format(_u8L("Error parsing %1% config file, it is probably corrupted. "
                        "Try to manually delete the file to recover from the error.") +
                    "\n\n" + app_config->config_path() + "\n\n" + error) % GCODEVIEWER_APP_NAME).str());
            }
        }
        if (!snapshot_id.empty())
            app_config->set("on_snapshot", snapshot_id);
        m_app_conf_exists = true;
        return older_data_dir_path;
    }
    return {};
}

void GUI_App::init_single_instance_checker(const std::string &name, const std::string &path)
{
    BOOST_LOG_TRIVIAL(debug) << "init wx instance checker " << name << " "<< path; 
    m_single_instance_checker = std::make_unique<wxSingleInstanceChecker>(boost::nowide::widen(name), boost::nowide::widen(path));
}

bool GUI_App::OnInit()
{
    try {
        return on_init_inner();
    } catch (const std::exception&) {
        generic_exception_handle();
        return false;
    }
}

bool GUI_App::on_init_inner()
{
    // Set initialization of image handlers before any UI actions - See GH issue #7469
    wxInitAllImageHandlers();

#if defined(_WIN32) && ! defined(_WIN64)
    // Win32 32bit build.
    if (wxPlatformInfo::Get().GetArchName().substr(0, 2) == "64") {
        RichMessageDialog dlg(nullptr,
            format_wxstr(_L("You are running a 32 bit build of %s on 64-bit Windows."
                "\n32 bit build of %s will likely not be able to utilize all the RAM available in the system."
                "\nPlease download and install a 64 bit build of %s."
                "\nDo you wish to continue?"),SLIC3R_APP_NAME,SLIC3R_APP_NAME,SLIC3R_APP_NAME),
            SLIC3R_APP_NAME, wxICON_QUESTION | wxYES_NO);
        if (dlg.ShowModal() != wxID_YES)
            return false;
    }
#endif // _WIN64

    // Forcing back menu icons under gtk2 and gtk3. Solution is based on:
    // https://docs.gtk.org/gtk3/class.Settings.html
    // see also https://docs.wxwidgets.org/3.0/classwx_menu_item.html#a2b5d6bcb820b992b1e4709facbf6d4fb
    // TODO: Find workaround for GTK4
#if defined(__WXGTK20__) || defined(__WXGTK3__)
    g_object_set (gtk_settings_get_default (), "gtk-menu-images", TRUE, NULL);
#endif

    // Verify resources path
    const wxString resources_dir = from_u8(Slic3r::resources_dir());
    wxCHECK_MSG(wxDirExists(resources_dir), false,
        wxString::Format("Resources path does not exist or is not a directory: %s", resources_dir));

#ifdef __linux__
    if (! check_old_linux_datadir(GetAppName())) {
        std::cerr << "Quitting, user chose to move their data to new location." << std::endl;
        return false;
    }
#endif

    // Enable this to get the default Win32 COMCTRL32 behavior of static boxes.
//    wxSystemOptions::SetOption("msw.staticbox.optimized-paint", 0);
    // Enable this to disable Windows Vista themes for all wxNotebooks. The themes seem to lead to terrible
    // performance when working on high resolution multi-display setups.
//    wxSystemOptions::SetOption("msw.notebook.themed-background", 0);

//     Slic3r::debugf "wxWidgets version %s, Wx version %s\n", wxVERSION_STRING, wxVERSION;

    // !!! Initialization of UI settings as a language, application color mode, fonts... have to be done before first UI action.
    // Like here, before the show InfoDialog in check_older_app_config()

    // If load_language() fails, the application closes.
    load_language(wxString(), true);
#ifdef _MSW_DARK_MODE
    bool init_dark_color_mode = app_config->get("dark_color_mode") == "1";
    bool init_sys_menu_enabled = app_config->get("sys_menu_enabled") == "1";
    NppDarkMode::InitDarkMode(init_dark_color_mode, init_sys_menu_enabled);
#endif
    // initialize label colors and fonts
    init_label_colours();
    init_fonts();

    std::string older_data_dir_path;
    if (m_app_conf_exists) {
        if (app_config->orig_version().valid() && app_config->orig_version() < *Semver::parse(SLIC3R_VERSION))
            // Only copying configuration if it was saved with a newer slicer than the one currently running.
            older_data_dir_path = check_older_app_config(app_config->orig_version(), true);
    } else {
        // No AppConfig exists, fresh install. Always try to copy from an alternate location, don't make backup of the current configuration.
        older_data_dir_path = check_older_app_config(Semver(), false);
    }

#ifdef _MSW_DARK_MODE
    // app_config can be updated in check_older_app_config(), so check if dark_color_mode and sys_menu_enabled was changed
    if (bool new_dark_color_mode = app_config->get("dark_color_mode") == "1";
        init_dark_color_mode != new_dark_color_mode) {
        NppDarkMode::SetDarkMode(new_dark_color_mode);
        init_label_colours();
        update_label_colours_from_appconfig();
    }
    if (bool new_sys_menu_enabled = app_config->get("sys_menu_enabled") == "1";
        init_sys_menu_enabled != new_sys_menu_enabled)
        NppDarkMode::SetSystemMenuForApp(new_sys_menu_enabled);
#endif

    if (is_editor()) {
        std::string msg = Http::tls_global_init();
        std::string ssl_cert_store = app_config->get("tls_accepted_cert_store_location");
        bool ssl_accept = app_config->get("tls_cert_store_accepted") == "yes" && ssl_cert_store == Http::tls_system_cert_store();

        if (!msg.empty() && !ssl_accept) {
            RichMessageDialog
                dlg(nullptr,
                    wxString::Format(_L("%s\nDo you want to continue?"), msg),
                    SLIC3R_APP_NAME, wxICON_QUESTION | wxYES_NO);
            dlg.ShowCheckBox(_L("Remember my choice"));
            if (dlg.ShowModal() != wxID_YES) return false;

            app_config->set("tls_cert_store_accepted",
                dlg.IsCheckBoxChecked() ? "yes" : "no");
            app_config->set("tls_accepted_cert_store_location",
                dlg.IsCheckBoxChecked() ? Http::tls_system_cert_store() : "");
        }
    }

    SplashScreen* scrn = nullptr;
    if (app_config->get("show_splash_screen") == "1") {
        wxBitmap bmp;
        std::string file_name = app_config->splashscreen(is_editor());
        wxString artist;
        if (!file_name.empty()) {
            boost::filesystem::path splash_screen_path = (boost::filesystem::path(Slic3r::resources_dir()) / "splashscreen" / file_name);
            if (boost::filesystem::exists(splash_screen_path)) {
                wxString path_str = wxString::FromUTF8((splash_screen_path).string().c_str());
                // make a bitmap with dark grey banner on the left side
                bmp = SplashScreen::MakeBitmap(wxBitmap(path_str, wxBITMAP_TYPE_JPEG));

                //get the artist name from metadata
                int result;
                void** ifdArray = nullptr;
                ExifTagNodeInfo* tag;
                ifdArray = exif_createIfdTableArray(path_str.c_str(), &result);
                if (result > 0 && ifdArray) {
                    tag = exif_getTagInfo(ifdArray, IFD_0TH, TAG_Artist);
                    if (tag) {
                        if (!tag->error) {
                            artist = (_L("Artwork model by") + " " + wxString::FromUTF8((char*)tag->byteData));
                        }
                    }
                }
            }
        }

        // Detect position (display) to show the splash screen
        // Now this position is equal to the mainframe position
        wxPoint splashscreen_pos = wxDefaultPosition;
        bool default_splashscreen_pos = true;
        if (app_config->has("window_mainframe") && app_config->get("restore_win_position") == "1") {
            auto metrics = WindowMetrics::deserialize(app_config->get("window_mainframe"));
            default_splashscreen_pos = metrics == boost::none;
            if (!default_splashscreen_pos)
                splashscreen_pos = metrics->get_rect().GetPosition();
        }

        if (!default_splashscreen_pos) {
            // workaround for crash related to the positioning of the window on secondary monitor
            get_app_config()->set("restore_win_position", "crashed_at_splashscreen_pos");
            get_app_config()->save();
        }

        // make a bitmap with dark grey banner on the left side
        scrn = new SplashScreen(bmp.IsOk() ? bmp : SplashScreen::MakeBitmap(create_scaled_bitmap(SLIC3R_APP_KEY, nullptr, 600)),
                wxSPLASH_CENTRE_ON_SCREEN | wxSPLASH_TIMEOUT, 4000, splashscreen_pos, artist);

            if (!default_splashscreen_pos)
                // revert "restore_win_position" value if application wasn't crashed
                get_app_config()->set("restore_win_position", "1");
#ifndef __linux__
            wxYield();
#endif
            scrn->SetText(_L("Loading configuration") + dots);
        }

    preset_bundle = new PresetBundle();

    // just checking for existence of Slic3r::data_dir is not enough : it may be an empty directory
    // supplied as argument to --datadir; in that case we should still run the wizard
    preset_bundle->setup_directories();

    if (! older_data_dir_path.empty()) {
        preset_bundle->import_newer_configs(older_data_dir_path);
        app_config->save();
    }

    if (is_editor()) {
#ifdef __WXMSW__ 
        if (app_config->get("associate_3mf") == "1")
            associate_3mf_files();
        if (app_config->get("associate_stl") == "1")
            associate_stl_files();
#endif // __WXMSW__

        preset_updater = new PresetUpdater();
        Bind(EVT_SLIC3R_VERSION_ONLINE, [this](const wxCommandEvent& evt) {
        app_config->set("version_online", into_u8(evt.GetString()));
        app_config->save();
            std::string opt = app_config->get("notify_release");
            if (this->plater_ != nullptr && (opt == "all" || opt == "release")) {
                //if (*Semver::parse(SLIC3R_VERSION_FULL) < *Semver::parse(into_u8(evt.GetString()))) {
                    this->plater_->get_notification_manager()->push_notification(NotificationType::NewAppAvailable
                        , NotificationManager::NotificationLevel::ImportantNotificationLevel
                        , Slic3r::format(_u8L("New release version %1% is available."), evt.GetString())
                        , _u8L("See Download page.")
                        , [](wxEvtHandler* evnthndlr) {wxGetApp().open_web_page_localized(SLIC3R_DOWNLOAD); return true; }
                    );
                //}
            }
        });
        Bind(EVT_SLIC3R_EXPERIMENTAL_VERSION_ONLINE, [this](const wxCommandEvent& evt) {
            app_config->save();
            if (this->plater_ != nullptr && app_config->get("notify_release") == "all") {
                std::string evt_string = into_u8(evt.GetString());
                if (*Semver::parse(SLIC3R_VERSION) < *Semver::parse(evt_string)) {
                    auto notif_type = (evt_string.find("beta") != std::string::npos ? NotificationType::NewBetaAvailable : NotificationType::NewAlphaAvailable);
                    this->plater_->get_notification_manager()->push_notification( notif_type
                        , NotificationManager::NotificationLevel::ImportantNotificationLevel
                        , Slic3r::format(_u8L("New prerelease version %1% is available."), evt_string)
                        , _u8L("See Releases page.")
                        , [](wxEvtHandler* evnthndlr) {wxGetApp().open_browser_with_warning_dialog("https://github.com/" SLIC3R_GITHUB "/releases"); return true; }
                    );
    }
            }
            });
    }
    else {
#ifdef __WXMSW__ 
        if (app_config->get("associate_gcode") == "1")
            associate_gcode_files();
#endif // __WXMSW__
    }

    wxImage::AddHandler(new wxJPEGHandler());
    // Suppress the '- default -' presets.
    preset_bundle->set_default_suppressed(app_config->get("no_defaults") == "1");
    try {
        // Enable all substitutions (in both user and system profiles), but log the substitutions in user profiles only.
        // If there are substitutions in system profiles, then a "reconfigure" event shall be triggered, which will force
        // installation of a compatible system preset, thus nullifying the system preset substitutions.
        init_params->preset_substitutions = preset_bundle->load_presets(*app_config, ForwardCompatibilitySubstitutionRule::EnableSystemSilent);
    } catch (const std::exception &ex) {
        show_error(nullptr, ex.what());
    }

#ifdef WIN32
#if !wxVERSION_EQUAL_OR_GREATER_THAN(3,1,3)
    register_win32_dpi_event();
#endif // !wxVERSION_EQUAL_OR_GREATER_THAN
    register_win32_device_notification_event();
#endif // WIN32

    // Let the libslic3r know the callback, which will translate messages on demand.
    Slic3r::I18N::set_translate_callback(libslic3r_translate_callback);

    // application frame
    if (scrn && is_editor())
        scrn->SetText(_L("Preparing settings tabs") + dots);

    mainframe = new MainFrame();
    // hide settings tabs after first Layout
    if (is_editor())
        mainframe->select_tab(MainFrame::ETabType::LastPlater);
    else
        mainframe->select_tab(MainFrame::ETabType::PlaterGcode);

    sidebar().obj_list()->init_objects(); // propagate model objects to object list
//     update_mode(); // !!! do that later
    SetTopWindow(mainframe);

    plater_->init_notification_manager();

    m_printhost_job_queue.reset(new PrintHostJobQueue(mainframe->printhost_queue_dlg()));

    if (is_gcode_viewer()) {
        mainframe->update_layout();
        if (plater_ != nullptr)
            // ensure the selected technology is ptFFF
            plater_->set_printer_technology(ptFFF);
    }
    else
        load_current_presets();

    // Save the active profiles as a "saved into project".
    update_saved_preset_from_current_preset();

    if (plater_ != nullptr) {
        // Save the names of active presets and project specific config into ProjectDirtyStateManager.
        plater_->reset_project_dirty_initial_presets();
        // Update Project dirty state, update application title bar.
        plater_->update_project_dirty_from_presets();
    }

    mainframe->Show(true);

    obj_list()->set_min_height();

    update_mode(); // update view mode after fix of the object_list size

#ifdef __APPLE__
    other_instance_message_handler()->bring_instance_forward();
#endif //__APPLE__

    Bind(wxEVT_IDLE, [this](wxIdleEvent& event)
    {
        if (! plater_)
            return;

        this->obj_manipul()->update_if_dirty();

        // An ugly solution to GH #5537 in which GUI_App::init_opengl (normally called from events wxEVT_PAINT
        // and wxEVT_SET_FOCUS before GUI_App::post_init is called) wasn't called before GUI_App::post_init and OpenGL wasn't initialized.
#ifdef __linux__
        if (! m_post_initialized && m_opengl_initialized) {
#else
        if (! m_post_initialized) {
#endif
            m_post_initialized = true;
#ifdef WIN32
            this->mainframe->register_win32_callbacks();
#endif
            this->post_init();
        }

        if (m_post_initialized && app_config->dirty() && app_config->get("autosave") == "1")
            app_config->save();
    });

    m_initialized = true;

    if (const std::string& crash_reason = app_config->get("restore_win_position");
        boost::starts_with(crash_reason,"crashed"))
    {
        wxString preferences_item = _L("Restore window position on start");
        InfoDialog dialog(nullptr,
            format_wxstr(_L("%1% started after a crash"), SLIC3R_APP_NAME),
            format_wxstr(_L("%5% crashed last time when attempting to set window position.\n"
                "We are sorry for the inconvenience, it unfortunately happens with certain multiple-monitor setups.\n"
                "More precise reason for the crash: \"%1%\".\n"
                "For more information see our GitHub issue tracker: \"%2%\" and \"%3%\"\n\n"
                "To avoid this problem, consider disabling \"%4%\" in \"Preferences\". "
                "Otherwise, the application will most likely crash again next time."),
                "<b>" + from_u8(crash_reason) + "</b>",
                "<a href=http://github.com/prusa3d/PrusaSlicer/issues/2939>#2939</a>",
                "<a href=http://github.com/prusa3d/PrusaSlicer/issues/5573>#5573</a>",
                "<b>" + preferences_item + "</b>",
                SLIC3R_APP_NAME),
            true, wxYES_NO);

        dialog.SetButtonLabel(wxID_YES, format_wxstr(_L("Disable \"%1%\""), preferences_item));
        dialog.SetButtonLabel(wxID_NO,  format_wxstr(_L("Leave \"%1%\" enabled") , preferences_item));
        
        auto answer = dialog.ShowModal();
        if (answer == wxID_YES)
            app_config->set("restore_win_position", "0");
        else if (answer == wxID_NO)
            app_config->set("restore_win_position", "1");
        app_config->save();
    }

    return true;
}

unsigned GUI_App::get_colour_approx_luma(const wxColour &colour)
{
    double r = colour.Red();
    double g = colour.Green();
    double b = colour.Blue();

    return std::round(std::sqrt(
        r * r * .241 +
        g * g * .691 +
        b * b * .068
        ));
}

bool GUI_App::dark_mode()
{
#if __APPLE__
    // The check for dark mode returns false positive on 10.12 and 10.13,
    // which allowed setting dark menu bar and dock area, which is
    // is detected as dark mode. We must run on at least 10.14 where the
    // proper dark mode was first introduced.
    return wxPlatformInfo::Get().CheckOSVersion(10, 14) && mac_dark_mode();
#else
    return wxGetApp().app_config->get("dark_color_mode") == "1" ? true : check_dark_mode();
    //const unsigned luma = get_colour_approx_luma(wxSystemSettings::GetColour(wxSYS_COLOUR_WINDOW));
    //return luma < 128;
#endif
}

const wxColour GUI_App::get_label_default_clr_system()
{
    return dark_mode() ? wxColour(115, 220, 103) : wxColour(26, 132, 57);
}

const wxColour GUI_App::get_label_default_clr_modified()
{
    return dark_mode() ? wxColour(253, 111, 40) : wxColour(252, 77, 1);
}

const wxColour GUI_App::get_label_default_clr_default()
{
    return dark_mode() ? wxColour(250, 250, 250) : wxSystemSettings::GetColour(wxSYS_COLOUR_WINDOWTEXT);
}

const wxColour GUI_App::get_label_default_clr_phony()
{
    return dark_mode() ? wxSystemSettings::GetColour(wxSYS_COLOUR_GRAYTEXT) : wxSystemSettings::GetColour(wxSYS_COLOUR_GRAYTEXT);
}

void GUI_App::init_label_colours()
{
    m_color_label_modified          = get_label_default_clr_modified();
    m_color_label_sys               = get_label_default_clr_system();
    m_color_label_default           = get_label_default_clr_default();
    m_color_label_phony             = get_label_default_clr_phony();

    bool is_dark_mode = dark_mode();
#ifdef _WIN32
    m_color_label_default           = 
    m_color_highlight_label_default = is_dark_mode ? wxColour(230, 230, 230): wxSystemSettings::GetColour(/*wxSYS_COLOUR_HIGHLIGHTTEXT*/wxSYS_COLOUR_WINDOWTEXT);
    m_color_highlight_default       = is_dark_mode ? wxColour(78, 78, 78)   : wxSystemSettings::GetColour(wxSYS_COLOUR_3DLIGHT);
    // Prusa: is_dark_mode ? wxColour(253, 111, 40) : wxColour(252, 77, 1); (fd6f28 & fc4d01) SV: 84 99 ; 100 99 (with light hue diff)
    m_color_hovered_btn_label       = is_dark_mode ? wxColour(253, 111, 40) : wxColour(252, 77, 1);
    m_color_default_btn_label       = is_dark_mode ? wxColour(255, 181, 100): wxColour(203, 61, 0);
    // Prusa: is_dark_mode ? wxColour(95, 73, 62)   : wxColour(228, 220, 216); (f2ba9e & e4dcd8) SV: 35 37 ;  5 90
    m_color_selected_btn_bg         = is_dark_mode ? wxColour(95, 73, 62)   : wxColour(228, 220, 216);
#else
    m_color_label_default = wxSystemSettings::GetColour(wxSYS_COLOUR_WINDOWTEXT);
#endif
    m_color_window_default          = is_dark_mode ? wxColour(43, 43, 43)   : wxSystemSettings::GetColour(wxSYS_COLOUR_WINDOW);
}

void GUI_App::update_label_colours_from_appconfig()
{
    if (app_config->has("label_clr_sys")) {
        auto str = app_config->get("label_clr_sys");
        if (str != "")
            m_color_label_sys = wxColour(str);
    }

    if (app_config->has("label_clr_modified")) {
        auto str = app_config->get("label_clr_modified");
        if (str != "")
            m_color_label_modified = wxColour(str);
    }

    if (app_config->has("label_clr_default")) {
        auto str = app_config->get("label_clr_default");
        if (str != "")
            m_color_label_default = wxColour(str);
    }

    if (app_config->has("label_clr_phony")) {
        auto str = app_config->get("label_clr_phony");
        if (str != "")
            m_color_label_phony = wxColour(str);
    }

#ifdef _WIN32
    bool is_dark_mode = dark_mode();
    m_color_hovered_btn_label = is_dark_mode ? color_from_int(app_config->create_color(0.84f, 0.99f, AppConfig::EAppColorType::Highlight)) :
        color_from_int(app_config->create_color(1.00f, 0.99f, AppConfig::EAppColorType::Highlight));
    m_color_hovered_btn = is_dark_mode ? color_from_int(app_config->create_color(0.84f, 0.99f, AppConfig::EAppColorType::Main)) :
        color_from_int(app_config->create_color(1.00f, 0.99f, AppConfig::EAppColorType::Main));
    m_color_selected_btn_bg = is_dark_mode ? color_from_int(app_config->create_color(0.35f, 0.37f, AppConfig::EAppColorType::Main)) :
        color_from_int(app_config->create_color(0.05f, 0.9f, AppConfig::EAppColorType::Main));
#endif

    //also update imgui color cache... can be moved if you have a better placee it 
    m_imgui->reset_color();
}

void GUI_App::update_label_colours()
{
    for (Tab* tab : tabs_list)
        tab->update_label_colours();
}

#ifdef _WIN32
static bool is_focused(HWND hWnd)
{
    HWND hFocusedWnd = ::GetFocus();
    return hFocusedWnd && hWnd == hFocusedWnd;
}

static bool is_default(wxWindow* win)
{
    wxTopLevelWindow* tlw = find_toplevel_parent(win);
    if (!tlw)
        return false;
        
    return win == tlw->GetDefaultItem();
}
#endif

void GUI_App::UpdateDarkUI(wxWindow* window, bool highlited/* = false*/, bool just_font/* = false*/)
{
#ifdef _WIN32
    bool is_focused_button = false;
    bool is_default_button = false;
    if (wxButton* btn = dynamic_cast<wxButton*>(window)) {
        if (!(btn->GetWindowStyle() & wxNO_BORDER)) {
            btn->SetWindowStyle(btn->GetWindowStyle() | wxNO_BORDER);
            highlited = true;
        }
        // button marking
        {
            auto mark_button = [this, btn, highlited](const bool mark) {
                if (btn->GetLabel().IsEmpty())
                    btn->SetBackgroundColour(mark ? m_color_selected_btn_bg   : highlited ? m_color_highlight_default : m_color_window_default);
                else
                    btn->SetForegroundColour(mark ? m_color_hovered_btn_label : (is_default(btn) ? m_color_default_btn_label : m_color_label_default));
                btn->Refresh();
                btn->Update();
            };

            // hovering
            btn->Bind(wxEVT_ENTER_WINDOW, [mark_button](wxMouseEvent& event) { mark_button(true); event.Skip(); });
            btn->Bind(wxEVT_LEAVE_WINDOW, [mark_button, btn](wxMouseEvent& event) { mark_button(is_focused(btn->GetHWND())); event.Skip(); });
            // focusing
            btn->Bind(wxEVT_SET_FOCUS,    [mark_button](wxFocusEvent& event) { mark_button(true); event.Skip(); });
            btn->Bind(wxEVT_KILL_FOCUS,   [mark_button](wxFocusEvent& event) { mark_button(false); event.Skip(); });

            is_focused_button = is_focused(btn->GetHWND());
            is_default_button = is_default(btn);
            if (is_focused_button || is_default_button)
                mark_button(is_focused_button);
        }
    }
    else if (wxTextCtrl* text = dynamic_cast<wxTextCtrl*>(window)) {
        if (text->GetBorder() != wxBORDER_SIMPLE)
            text->SetWindowStyle(text->GetWindowStyle() | wxBORDER_SIMPLE);
    }
    else if (wxCheckListBox* list = dynamic_cast<wxCheckListBox*>(window)) {
        list->SetWindowStyle(list->GetWindowStyle() | wxBORDER_SIMPLE);
        list->SetBackgroundColour(highlited ? m_color_highlight_default : m_color_window_default);
        for (size_t i = 0; i < list->GetCount(); i++)
            if (wxOwnerDrawn* item = list->GetItem(i)) {
                item->SetBackgroundColour(highlited ? m_color_highlight_default : m_color_window_default);
                item->SetTextColour(m_color_label_default);
            }
        return;
    }
    else if (dynamic_cast<wxListBox*>(window)) {
        window->SetWindowStyle(window->GetWindowStyle() | wxBORDER_SIMPLE);
    }
    else if (wxCollapsiblePane* pane = dynamic_cast<wxCollapsiblePane*>(window)) {
        if (!(pane->GetWindowStyle() & wxNO_BORDER)) {
            pane->SetWindowStyle(pane->GetWindowStyle() | wxNO_BORDER);
        }
        pane->SetBackgroundColour(highlited ? m_color_highlight_default : m_color_window_default);
        pane->SetForegroundColour(m_color_label_default);
        wxWindowList& lst = pane->GetChildren();
        for (size_t i = 0; i < lst.size(); i++)
            if (wxWindow* item = lst[i]) {
                item->SetBackgroundColour(highlited ? m_color_highlight_default : m_color_window_default);
                item->SetForegroundColour(m_color_label_default);
            }
    }

    if (!just_font)
        window->SetBackgroundColour(highlited ? m_color_highlight_default : m_color_window_default);
    if (!is_focused_button && !is_default_button)
        window->SetForegroundColour(m_color_label_default);
#endif
}

// recursive function for scaling fonts for all controls in Window
#ifdef _WIN32
static void update_dark_children_ui(wxWindow* window, bool just_buttons_update = false)
{
    bool is_btn = dynamic_cast<wxButton*>(window) != nullptr;
    if (!(just_buttons_update && !is_btn))
        wxGetApp().UpdateDarkUI(window, is_btn);

    auto children = window->GetChildren();
    for (auto child : children) {        
        update_dark_children_ui(child);
    }
}
#endif

// Note: Don't use this function for Dialog contains ScalableButtons
void GUI_App::UpdateDlgDarkUI(wxDialog* dlg, bool just_buttons_update/* = false*/)
{
#ifdef _WIN32
    update_dark_children_ui(dlg, just_buttons_update);
#endif
}
void GUI_App::UpdateDVCDarkUI(wxDataViewCtrl* dvc, bool highlited/* = false*/)
{
#ifdef _WIN32
    UpdateDarkUI(dvc, highlited ? dark_mode() : false);
#ifdef _MSW_DARK_MODE
    dvc->RefreshHeaderDarkMode(&m_normal_font);
#endif //_MSW_DARK_MODE
    if (dvc->HasFlag(wxDV_ROW_LINES))
        dvc->SetAlternateRowColour(m_color_highlight_default);
    if (dvc->GetBorder() != wxBORDER_SIMPLE)
        dvc->SetWindowStyle(dvc->GetWindowStyle() | wxBORDER_SIMPLE);
#endif
}

void GUI_App::UpdateAllStaticTextDarkUI(wxWindow* parent)
{
#ifdef _WIN32
    wxGetApp().UpdateDarkUI(parent);

    auto children = parent->GetChildren();
    for (auto child : children) {
        if (dynamic_cast<wxStaticText*>(child))
            child->SetForegroundColour(m_color_label_default);
    }
#endif
}

void GUI_App::init_fonts()
{
    m_small_font = wxSystemSettings::GetFont(wxSYS_DEFAULT_GUI_FONT);
    m_bold_font = wxSystemSettings::GetFont(wxSYS_DEFAULT_GUI_FONT).Bold();
    m_normal_font = wxSystemSettings::GetFont(wxSYS_DEFAULT_GUI_FONT);

#ifdef __WXMAC__
    m_small_font.SetPointSize(11);
    m_bold_font.SetPointSize(13);
#endif /*__WXMAC__*/

    // wxSYS_OEM_FIXED_FONT and wxSYS_ANSI_FIXED_FONT use the same as
    // DEFAULT in wxGtk. Use the TELETYPE family as a work-around
    m_code_font = wxFont(wxFontInfo().Family(wxFONTFAMILY_TELETYPE));
    m_code_font.SetPointSize(m_normal_font.GetPointSize());
}

void GUI_App::update_fonts(const MainFrame *main_frame)
{
    /* Only normal and bold fonts are used for an application rescale,
     * because of under MSW small and normal fonts are the same.
     * To avoid same rescaling twice, just fill this values
     * from rescaled MainFrame
     */
	if (main_frame == nullptr)
		main_frame = this->mainframe;
    m_normal_font   = main_frame->normal_font();
    m_small_font    = m_normal_font;
    m_bold_font     = main_frame->normal_font().Bold();
    m_link_font     = m_bold_font.Underlined();
    m_em_unit       = main_frame->em_unit();
    m_code_font.SetPointSize(m_normal_font.GetPointSize());
}

void GUI_App::set_label_clr_modified(const wxColour& clr) 
{
    if (m_color_label_modified == clr)
        return;
    m_color_label_modified = clr;
    auto clr_str = wxString::Format(wxT("#%02X%02X%02X"), clr.Red(), clr.Green(), clr.Blue());
    std::string str = clr_str.ToStdString();
    app_config->set("label_clr_modified", str);
    app_config->save();
}

void GUI_App::set_label_clr_sys(const wxColour& clr)
{
    if (m_color_label_sys == clr)
        return;
    m_color_label_sys = clr;
    auto clr_str = wxString::Format(wxT("#%02X%02X%02X"), clr.Red(), clr.Green(), clr.Blue());
    std::string str = clr_str.ToStdString();
    app_config->set("label_clr_sys", str);
    app_config->save();
}

void GUI_App::set_label_clr_default(const wxColour& clr) {
    if (m_color_label_default == clr)
        return;
    m_color_label_default = clr;
    auto clr_str = wxString::Format(wxT("#%02X%02X%02X"), clr.Red(), clr.Green(), clr.Blue());
    std::string str = clr_str.ToStdString();
    app_config->set("label_clr_default", str);
    app_config->save();
}

void GUI_App::set_label_clr_phony(const wxColour& clr) {
    if (m_color_label_phony == clr)
        return;
    m_color_label_phony = clr;
    auto clr_str = wxString::Format(wxT("#%02X%02X%02X"), clr.Red(), clr.Green(), clr.Blue());
    std::string str = clr_str.ToStdString();
    app_config->set("label_clr_phony", str);
    app_config->save();
}

bool GUI_App::tabs_as_menu() const
{
    return app_config->get("tabs_as_menu") == "1"; // || dark_mode();
}

wxSize GUI_App::get_min_size() const
{
    return wxSize(76*m_em_unit, 49 * m_em_unit);
}

float GUI_App::toolbar_icon_scale(const bool is_limited/* = false*/) const
{
#ifdef __APPLE__
    const float icon_sc = 1.0f; // for Retina display will be used its own scale
#else
    const float icon_sc = m_em_unit*0.1f;
#endif // __APPLE__

    const std::string& use_val  = app_config->get("use_custom_toolbar_size");
    const std::string& val      = app_config->get("custom_toolbar_size");
    const std::string& auto_val = app_config->get("auto_toolbar_size");

    if (val.empty() || auto_val.empty() || use_val.empty())
        return icon_sc;

    int int_val = use_val == "0" ? 100 : atoi(val.c_str());
    // correct value in respect to auto_toolbar_size
    int_val = std::min(atoi(auto_val.c_str()), int_val);

    if (is_limited && int_val < 50)
        int_val = 50;

    return 0.01f * int_val * icon_sc;
}

void GUI_App::set_auto_toolbar_icon_scale(float scale) const
{
#ifdef __APPLE__
    const float icon_sc = 1.0f; // for Retina display will be used its own scale
#else
    const float icon_sc = m_em_unit * 0.1f;
#endif // __APPLE__

    long int_val = std::min(int(std::lround(scale / icon_sc * 100)), 100);
    std::string val = std::to_string(int_val);

    app_config->set("auto_toolbar_size", val);
}

// check user printer_presets for the containing information about "Print Host upload"
void GUI_App::check_printer_presets()
{
    std::vector<std::string> preset_names = PhysicalPrinter::presets_with_print_host_information(preset_bundle->printers);
    if (preset_names.empty())
        return;

    wxString msg_text =  _L("You have the following presets with saved options for \"Print Host upload\"") + ":";
    for (const std::string& preset_name : preset_names)
        msg_text += "\n    \"" + from_u8(preset_name) + "\",";
    msg_text.RemoveLast();
    msg_text += "\n\n" + wxString::Format(_L("But since this version of %s we don't show this information in Printer Settings anymore.\n"
                            "Settings will be available in physical printers settings."), SLIC3R_APP_NAME) + "\n\n" +
                         _L("By default new Printer devices will be named as \"Printer N\" during its creation.\n"
                            "Note: This name can be changed later from the physical printers settings");

    //wxMessageDialog(nullptr, msg_text, _L("Information"), wxOK | wxICON_INFORMATION).ShowModal();
    MessageDialog(nullptr, msg_text, _L("Information"), wxOK | wxICON_INFORMATION).ShowModal();

    preset_bundle->physical_printers.load_printers_from_presets(preset_bundle->printers);
}

void GUI_App::recreate_GUI(const wxString& msg_name)
{
    m_is_recreating_gui = true;

    mainframe->shutdown();

    wxProgressDialog dlg(msg_name, msg_name, 100, nullptr, wxPD_AUTO_HIDE);
    dlg.Pulse();
    dlg.Update(10, _L("Recreating") + dots);

    // re-init app config for new tags, colors, layout.
    this->init_app_config();

    MainFrame *old_main_frame = mainframe;
    mainframe = new MainFrame();
    if (is_editor())
        // hide settings tabs after first Layout
        mainframe->select_tab(MainFrame::ETabType::LastPlater);
    else
        mainframe->select_tab(MainFrame::ETabType::PlaterGcode);
    // Propagate model objects to object list.
    sidebar().obj_list()->init_objects();
    SetTopWindow(mainframe);

    dlg.Update(30, _L("Recreating") + dots);
    old_main_frame->Destroy();

    dlg.Update(80, _L("Loading of current presets") + dots);
    m_printhost_job_queue.reset(new PrintHostJobQueue(mainframe->printhost_queue_dlg()));
    load_current_presets();
    mainframe->Show(true);

    dlg.Update(90, _L("Loading of a mode view") + dots);

    obj_list()->set_min_height();
    update_mode();

    // #ys_FIXME_delete_after_testing  Do we still need this  ?
//     CallAfter([]() {
//         // Run the config wizard, don't offer the "reset user profile" checkbox.
//         config_wizard_startup(true);
//     });

    m_is_recreating_gui = false;
}

void GUI_App::system_info()
{
    SysInfoDialog dlg;
    dlg.ShowModal();
}

void GUI_App::keyboard_shortcuts()
{
    KBShortcutsDialog dlg;
    dlg.ShowModal();
}

void GUI_App::change_calibration_dialog(const wxDialog* have_to_destroy, wxDialog* new_one)
{
    if (have_to_destroy == nullptr) {
        wxDialog* to_destroy = nullptr;
        {
            //hove to ensure that this release is "atomic"
            std::unique_lock<std::mutex> lock(not_modal_dialog_mutex);
            to_destroy = not_modal_dialog;
            not_modal_dialog = nullptr;
        }
        if (to_destroy != nullptr) {
            to_destroy->Destroy();
        }
    } else {
        //hove to ensure that these two command are "atomic"
        std::unique_lock<std::mutex> lock(not_modal_dialog_mutex);
        if (not_modal_dialog == have_to_destroy) {
            not_modal_dialog = nullptr;
        }
    }
    if (new_one != nullptr) {
        {
            //hove to ensure that these command are "atomic"
            std::unique_lock<std::mutex> lock(not_modal_dialog_mutex);
            if (not_modal_dialog != nullptr)
                not_modal_dialog->Destroy();
            not_modal_dialog = new_one;
        }
        new_one->Show();
    }
}

void GUI_App::html_dialog()
{
    change_calibration_dialog(nullptr, new HtmlDialog(this, mainframe,"Introduction to calibrations", "/calibration", "introduction.html"));
}
void GUI_App::bed_leveling_dialog()
{
    change_calibration_dialog(nullptr, new CalibrationBedDialog(this, mainframe));
}
void GUI_App::flow_ratio_dialog()
{
    change_calibration_dialog(nullptr, new CalibrationFlowDialog(this, mainframe));
}
void GUI_App::over_bridge_dialog()
{
    change_calibration_dialog(nullptr, new CalibrationOverBridgeDialog(this, mainframe));
}
void GUI_App::bridge_tuning_dialog()
{
    change_calibration_dialog(nullptr, new CalibrationBridgeDialog(this, mainframe));
}
void GUI_App::filament_temperature_dialog()
{
    change_calibration_dialog(nullptr, new CalibrationTempDialog(this, mainframe));
}
void GUI_App::calibration_cube_dialog()
{
    change_calibration_dialog(nullptr, new CalibrationCubeDialog(this, mainframe));
}
void GUI_App::calibration_retraction_dialog()
{
    change_calibration_dialog(nullptr, new CalibrationRetractionDialog(this, mainframe));
}
void GUI_App::freecad_script_dialog()
{
    change_calibration_dialog(nullptr, new FreeCADDialog(this, mainframe));
}
void GUI_App::tiled_canvas_dialog()
{
    change_calibration_dialog(nullptr, new CreateMMUTiledCanvas(this, mainframe));
}

// static method accepting a wxWindow object as first parameter
bool GUI_App::catch_error(std::function<void()> cb,
    //                       wxMessageDialog* message_dialog,
    const std::string& err /*= ""*/)
{
    if (!err.empty()) {
        if (cb)
            cb();
        //         if (message_dialog)
        //             message_dialog->(err, "Error", wxOK | wxICON_ERROR);
        show_error(/*this*/nullptr, err);
        return true;
    }
    return false;
}

// static method accepting a wxWindow object as first parameter
void fatal_error(wxWindow* parent)
{
    show_error(parent, "");
    //     exit 1; // #ys_FIXME
}

#ifdef _WIN32

#ifdef _MSW_DARK_MODE
static void update_scrolls(wxWindow* window)
{
    wxWindowList::compatibility_iterator node = window->GetChildren().GetFirst();
    while (node)
    {
        wxWindow* win = node->GetData();
        if (dynamic_cast<wxScrollHelper*>(win) ||
            dynamic_cast<wxTreeCtrl*>(win) ||
            dynamic_cast<wxTextCtrl*>(win))
            NppDarkMode::SetDarkExplorerTheme(win->GetHWND());

        update_scrolls(win);
        node = node->GetNext();
    }
}
#endif //_MSW_DARK_MODE


#ifdef _MSW_DARK_MODE
void GUI_App::force_menu_update()
{
    NppDarkMode::SetSystemMenuForApp(app_config->get("sys_menu_enabled") == "1");
}
#endif //_MSW_DARK_MODE

void GUI_App::force_colors_update()
{
#ifdef _MSW_DARK_MODE
    NppDarkMode::SetDarkMode(app_config->get("dark_color_mode") == "1");
    if (WXHWND wxHWND = wxToolTip::GetToolTipCtrl())
        NppDarkMode::SetDarkExplorerTheme((HWND)wxHWND);
    NppDarkMode::SetDarkTitleBar(mainframe->GetHWND());
    NppDarkMode::SetDarkTitleBar(mainframe->m_settings_dialog.GetHWND());
#endif //_MSW_DARK_MODE
    m_force_colors_update = true;
}
#endif //_WIN32

// Called after the Preferences dialog is closed and the program settings are saved.
// Update the UI based on the current preferences.
void GUI_App::update_ui_from_settings()
{
    update_label_colours();
    if(mainframe) {
#ifdef _WIN32
        // Upadte UI colors before Update UI from settings
        if (m_force_colors_update) {
            m_force_colors_update = false;
            mainframe->force_color_changed();
            mainframe->diff_dialog.force_color_changed();
            mainframe->printhost_queue_dlg()->force_color_changed();
#ifdef _MSW_DARK_MODE
            update_scrolls(mainframe);
            if (mainframe->get_layout() == MainFrame::ESettingsLayout::Dlg) {
                // update for tabs bar
                UpdateDarkUI(&mainframe->m_settings_dialog);
                mainframe->m_settings_dialog.Fit();
                mainframe->m_settings_dialog.Refresh();
                // update scrollbars
                update_scrolls(&mainframe->m_settings_dialog);
            }
#endif //_MSW_DARK_MODE
        }
#endif
        mainframe->update_ui_from_settings();
    }
}

void GUI_App::persist_window_geometry(wxTopLevelWindow *window, bool default_maximized)
{
    const std::string name = into_u8(window->GetName());

    window->Bind(wxEVT_CLOSE_WINDOW, [=](wxCloseEvent &event) {
        window_pos_save(window, name);
        event.Skip();
    });

    window_pos_restore(window, name, default_maximized);

    on_window_geometry(window, [=]() {
        window_pos_sanitize(window);
    });
}

void GUI_App::load_project(wxWindow *parent, wxString& input_file) const
{
    input_file.Clear();
    wxFileDialog dialog(parent ? parent : GetTopWindow(),
        _L("Choose one file (3MF/AMF):"),
        app_config->get_last_dir(), "",
        file_wildcards(FT_PROJECT), wxFD_OPEN | wxFD_FILE_MUST_EXIST);

    if (dialog.ShowModal() == wxID_OK)
        input_file = dialog.GetPath();
}

void GUI_App::import_model(wxWindow *parent, wxArrayString& input_files) const
{
    input_files.Clear();
    wxFileDialog dialog(parent ? parent : GetTopWindow(),
        _L("Choose one or more files (STL/3MF/STEP/OBJ/AMF/PRUSA):"),
        from_u8(app_config->get_last_dir()), "",
        file_wildcards(FT_MODEL), wxFD_OPEN | wxFD_MULTIPLE | wxFD_FILE_MUST_EXIST);

    if (dialog.ShowModal() == wxID_OK)
        dialog.GetPaths(input_files);
}

void GUI_App::load_gcode(wxWindow* parent, wxString& input_file) const
{
    input_file.Clear();
    wxFileDialog dialog(parent ? parent : GetTopWindow(),
        _L("Choose one file (GCODE/.GCO/.G/.ngc/NGC):"),
        app_config->get_last_dir(), "",
        file_wildcards(FT_GCODE), wxFD_OPEN | wxFD_FILE_MUST_EXIST);

    if (dialog.ShowModal() == wxID_OK)
        input_file = dialog.GetPath();
}

bool GUI_App::switch_language()
{
    if (select_language()) {
        recreate_GUI(_L("Changing of an application language") + dots);
        return true;
    } else {
        return false;
    }
}

#ifdef __linux__
static const wxLanguageInfo* linux_get_existing_locale_language(const wxLanguageInfo* language,
                                                                const wxLanguageInfo* system_language)
{
    constexpr size_t max_len = 50;
    char path[max_len] = "";
    std::vector<std::string> locales;
    const std::string lang_prefix = into_u8(language->CanonicalName.BeforeFirst('_'));

    // Call locale -a so we can parse the output to get the list of available locales
    // We expect lines such as "en_US.utf8". Pick ones starting with the language code
    // we are switching to. Lines with different formatting will be removed later.
    FILE* fp = popen("locale -a", "r");
    if (fp != NULL) {
        while (fgets(path, max_len, fp) != NULL) {
            std::string line(path);
            line = line.substr(0, line.find('\n'));
            if (boost::starts_with(line, lang_prefix))
                locales.push_back(line);
        }
        pclose(fp);
    }

    // locales now contain all candidates for this language.
    // Sort them so ones containing anything about UTF-8 are at the end.
    std::sort(locales.begin(), locales.end(), [](const std::string& a, const std::string& b)
    {
        auto has_utf8 = [](const std::string & s) {
            auto S = boost::to_upper_copy(s);
            return S.find("UTF8") != std::string::npos || S.find("UTF-8") != std::string::npos;
        };
        return ! has_utf8(a) && has_utf8(b);
    });

    // Remove the suffix behind a dot, if there is one.
    for (std::string& s : locales)
        s = s.substr(0, s.find("."));

    // We just hope that dear Linux "locale -a" returns country codes
    // in ISO 3166-1 alpha-2 code (two letter) format.
    // https://en.wikipedia.org/wiki/List_of_ISO_3166_country_codes
    // To be sure, remove anything not looking as expected
    // (any number of lowercase letters, underscore, two uppercase letters).
    locales.erase(std::remove_if(locales.begin(),
                                 locales.end(),
                                 [](const std::string& s) {
                                     return ! std::regex_match(s,
                                         std::regex("^[a-z]+_[A-Z]{2}$"));
                                 }),
                   locales.end());

    if (system_language) {
        // Is there a candidate matching a country code of a system language? Move it to the end,
        // while maintaining the order of matches, so that the best match ends up at the very end.
        std::string system_country = "_" + into_u8(system_language->CanonicalName.AfterFirst('_')).substr(0, 2);
        int cnt = locales.size();
        for (int i=0; i<cnt; ++i)
            if (locales[i].find(system_country) != std::string::npos) {
                locales.emplace_back(std::move(locales[i]));
                locales[i].clear();
            }
    }

    // Now try them one by one.
    for (auto it = locales.rbegin(); it != locales.rend(); ++ it)
        if (! it->empty()) {
            const std::string &locale = *it;
            const wxLanguageInfo* lang = wxLocale::FindLanguageInfo(from_u8(locale));
            if (wxLocale::IsAvailable(lang->Language))
                return lang;
        }
    return language;
}
#endif

int GUI_App::GetSingleChoiceIndex(const wxString& message,
                                const wxString& caption,
                                const wxArrayString& choices,
                                int initialSelection)
{
#ifdef _WIN32
    wxSingleChoiceDialog dialog(nullptr, message, caption, choices);
    wxGetApp().UpdateDlgDarkUI(&dialog);

    dialog.SetSelection(initialSelection);
    return dialog.ShowModal() == wxID_OK ? dialog.GetSelection() : -1;
#else
    return wxGetSingleChoiceIndex(message, caption, choices, initialSelection);
#endif
}

// select language from the list of installed languages
bool GUI_App::select_language()
{
	wxArrayString translations = wxTranslations::Get()->GetAvailableTranslations(SLIC3R_APP_KEY);
    std::vector<const wxLanguageInfo*> language_infos;
    language_infos.emplace_back(wxLocale::GetLanguageInfo(wxLANGUAGE_ENGLISH));
    for (size_t i = 0; i < translations.GetCount(); ++ i) {
	    const wxLanguageInfo *langinfo = wxLocale::FindLanguageInfo(translations[i]);
        if (langinfo != nullptr)
            language_infos.emplace_back(langinfo);
    }
    sort_remove_duplicates(language_infos);
	std::sort(language_infos.begin(), language_infos.end(), [](const wxLanguageInfo* l, const wxLanguageInfo* r) { return l->Description < r->Description; });

    wxArrayString names;
    names.Alloc(language_infos.size());

    // Some valid language should be selected since the application start up.
    const wxLanguage current_language = wxLanguage(m_wxLocale->GetLanguage());
    int init_selection = -1;
    int 			 init_selection_alt     = -1;
    int 			 init_selection_default = -1;
    for (size_t i = 0; i < language_infos.size(); ++ i) {
        if (wxLanguage(language_infos[i]->Language) == current_language)
        	// The dictionary matches the active language and country.
            init_selection = i;
        else if ((language_infos[i]->CanonicalName.BeforeFirst('_') == m_wxLocale->GetCanonicalName().BeforeFirst('_')) ||
        		 // if the active language is Slovak, mark the Czech language as active.
        	     (language_infos[i]->CanonicalName.BeforeFirst('_') == "cs" && m_wxLocale->GetCanonicalName().BeforeFirst('_') == "sk"))
        	// The dictionary matches the active language, it does not necessarily match the country.
        	init_selection_alt = i;
        if (language_infos[i]->CanonicalName.BeforeFirst('_') == "en")
        	// This will be the default selection if the active language does not match any dictionary.
        	init_selection_default = i;
        names.Add(language_infos[i]->Description);
        }
    if (init_selection == -1)
    	// This is the dictionary matching the active language.
    	init_selection = init_selection_alt;
    if (init_selection != -1)
    	// This is the language to highlight in the choice dialog initially.
    	init_selection_default = init_selection;

    const long index = GetSingleChoiceIndex(_L("Select the language"), _L("Language"), names, init_selection_default);
	// Try to load a new language.
    if (index != -1 && (init_selection == -1 || init_selection != index)) {
    	const wxLanguageInfo *new_language_info = language_infos[index];
    	if (this->load_language(new_language_info->CanonicalName, false)) {
			// Save language at application config.
            // Which language to save as the selected dictionary language?
            // 1) Hopefully the language set to wxTranslations by this->load_language(), but that API is weird and we don't want to rely on its
            //    stability in the future:
            //    wxTranslations::Get()->GetBestTranslation(SLIC3R_APP_KEY, wxLANGUAGE_ENGLISH);
            // 2) Current locale language may not match the dictionary name, see GH issue #3901
            //    m_wxLocale->GetCanonicalName()
            // 3) new_language_info->CanonicalName is a safe bet. It points to a valid dictionary name.
			app_config->set("translation_language", new_language_info->CanonicalName.ToUTF8().data());            
			app_config->save();
    		return true;
    }
        }

    return false;
}

// Load gettext translation files and activate them at the start of the application,
// based on the "translation_language" key stored in the application config.
bool GUI_App::load_language(wxString language, bool initial)
{
    if (initial) {
        // There is a static list of lookup path prefixes in wxWidgets. Add ours.
        wxFileTranslationsLoader::AddCatalogLookupPathPrefix(from_u8(localization_dir()));
        // Get the active language from PrusaSlicer.ini, or empty string if the key does not exist.
        language = app_config->get("translation_language");
        if (! language.empty())
            BOOST_LOG_TRIVIAL(trace) << boost::format("translation_language provided by " SLIC3R_APP_NAME ".ini: %1%") % language;

        // Get the system language.
        {
            const wxLanguage lang_system = wxLanguage(wxLocale::GetSystemLanguage());
            if (lang_system != wxLANGUAGE_UNKNOWN) {
                m_language_info_system = wxLocale::GetLanguageInfo(lang_system);
                BOOST_LOG_TRIVIAL(trace) << boost::format("System language detected (user locales and such): %1%") % m_language_info_system->CanonicalName.ToUTF8().data();
            }
        }
        {
	    	// Allocating a temporary locale will switch the default wxTranslations to its internal wxTranslations instance.
	    	wxLocale temp_locale;
	    	// Set the current translation's language to default, otherwise GetBestTranslation() may not work (see the wxWidgets source code).
	    	wxTranslations::Get()->SetLanguage(wxLANGUAGE_DEFAULT);
	    	// Let the wxFileTranslationsLoader enumerate all translation dictionaries for PrusaSlicer
	    	// and try to match them with the system specific "preferred languages". 
	    	// There seems to be a support for that on Windows and OSX, while on Linuxes the code just returns wxLocale::GetSystemLanguage().
	    	// The last parameter gets added to the list of detected dictionaries. This is a workaround 
	    	// for not having the English dictionary. Let's hope wxWidgets of various versions process this call the same way.
			wxString best_language = wxTranslations::Get()->GetBestTranslation(SLIC3R_APP_KEY, wxLANGUAGE_ENGLISH);
			if (! best_language.IsEmpty()) {
				m_language_info_best = wxLocale::FindLanguageInfo(best_language);
	        	BOOST_LOG_TRIVIAL(trace) << boost::format("Best translation language detected (may be different from user locales): %1%") % m_language_info_best->CanonicalName.ToUTF8().data();
			}
            #ifdef __linux__
            wxString lc_all;
            if (wxGetEnv("LC_ALL", &lc_all) && ! lc_all.IsEmpty()) {
                // Best language returned by wxWidgets on Linux apparently does not respect LC_ALL.
                // Disregard the "best" suggestion in case LC_ALL is provided.
                m_language_info_best = nullptr;
            }
            #endif
		}
    }

    const wxLanguageInfo *language_info = language.empty() ? nullptr : wxLocale::FindLanguageInfo(language);
    if (! language.empty() && (language_info == nullptr || language_info->CanonicalName.empty())) {
        // Fix for wxWidgets issue, where the FindLanguageInfo() returns locales with undefined ANSII code (wxLANGUAGE_KONKANI or wxLANGUAGE_MANIPURI).
        language_info = nullptr;
        BOOST_LOG_TRIVIAL(error) << boost::format("Language code \"%1%\" is not supported") % language.ToUTF8().data();
    }

    if (language_info != nullptr && language_info->LayoutDirection == wxLayout_RightToLeft) {
        BOOST_LOG_TRIVIAL(trace) << boost::format("The following language code requires right to left layout, which is not supported by Slic3r: %1%") % language_info->CanonicalName.ToUTF8().data();
        language_info = nullptr;
    }

    if (language_info == nullptr) {
        // PrusaSlicer does not support the Right to Left languages yet.
        if (m_language_info_system != nullptr && m_language_info_system->LayoutDirection != wxLayout_RightToLeft)
            language_info = m_language_info_system;
        if (m_language_info_best != nullptr && m_language_info_best->LayoutDirection != wxLayout_RightToLeft)
            language_info = m_language_info_best;
        if (language_info == nullptr)
            language_info = wxLocale::GetLanguageInfo(wxLANGUAGE_ENGLISH_US);
}

    BOOST_LOG_TRIVIAL(trace) << boost::format("Switching wxLocales to %1%") % language_info->CanonicalName.ToUTF8().data();

    // Alternate language code.
    wxLanguage language_dict = wxLanguage(language_info->Language);
    if (language_info->CanonicalName.BeforeFirst('_') == "sk") {
    	// Slovaks understand Czech well. Give them the Czech translation.
    	language_dict = wxLANGUAGE_CZECH;
		BOOST_LOG_TRIVIAL(trace) << "Using Czech dictionaries for Slovak language";
    }

    // Select language for locales. This language may be different from the language of the dictionary.
    if (language_info == m_language_info_best || language_info == m_language_info_system) {
        // The current language matches user's default profile exactly. That's great.
    } else if (m_language_info_best != nullptr && language_info->CanonicalName.BeforeFirst('_') == m_language_info_best->CanonicalName.BeforeFirst('_')) {
        // Use whatever the operating system recommends, if it the language code of the dictionary matches the recommended language.
        // This allows a Swiss guy to use a German dictionary without forcing him to German locales.
        language_info = m_language_info_best;
    } else if (m_language_info_system != nullptr && language_info->CanonicalName.BeforeFirst('_') == m_language_info_system->CanonicalName.BeforeFirst('_'))
        language_info = m_language_info_system;

#ifdef __linux__
    // If we can't find this locale , try to use different one for the language
    // instead of just reporting that it is impossible to switch.
    if (! wxLocale::IsAvailable(language_info->Language)) {
        std::string original_lang = into_u8(language_info->CanonicalName);
        language_info = linux_get_existing_locale_language(language_info, m_language_info_system);
        BOOST_LOG_TRIVIAL(trace) << boost::format("Can't switch language to %1% (missing locales). Using %2% instead.")
                                    % original_lang % language_info->CanonicalName.ToUTF8().data();
    }
#endif

    if (! wxLocale::IsAvailable(language_info->Language)) {
    	// Loading the language dictionary failed.
    	wxString message = "Switching " SLIC3R_APP_NAME " to language " + language_info->CanonicalName + " failed.";
#if !defined(_WIN32) && !defined(__APPLE__)
        // likely some linux system
        message += "\nYou may need to reconfigure the missing locales, likely by running the \"locale-gen\" and \"dpkg-reconfigure locales\" commands.\n";
#endif
        if (initial)
        	message + "\n\nApplication will close.";
		wxMessageBox(message, SLIC3R_APP_NAME " - Switching language failed", wxOK | wxICON_ERROR);
        if (initial)
			std::exit(EXIT_FAILURE);
		else
			return false;
            }

    // Release the old locales, create new locales.
    //FIXME wxWidgets cause havoc if the current locale is deleted. We just forget it causing memory leaks for now.
    m_wxLocale.release();
    m_wxLocale = Slic3r::make_unique<wxLocale>();
    m_wxLocale->Init(language_info->Language);
    // Override language at the active wxTranslations class (which is stored in the active m_wxLocale)
    // to load possibly different dictionary, for example, load Czech dictionary for Slovak language.
    wxTranslations::Get()->SetLanguage(language_dict);
    m_wxLocale->AddCatalog(SLIC3R_APP_KEY);
    m_imgui->set_language(into_u8(language_info->CanonicalName));
	//FIXME This is a temporary workaround, the correct solution is to switch to "C" locale during file import / export only.
    //wxSetlocale(LC_NUMERIC, "C");
    Preset::update_suffix_modified((" (" + _L("modified") + ")").ToUTF8().data());
	return true;
}

Tab* GUI_App::get_tab(Preset::Type type)
{
    for (Tab* tab: tabs_list)
        if (tab->type() == type)
            return tab->completed() ? tab : nullptr; // To avoid actions with no-completed Tab
    return nullptr;
}

ConfigOptionMode GUI_App::get_mode()
{
    if (!app_config->has("view_mode"))
        return comSimple;

    ConfigOptionMode mode = comNone;
    const std::string modes = app_config->get("view_mode");
    std::vector<std::string> tags;
    boost::algorithm::split(tags, modes, boost::is_any_of("|"));
    for (const auto& item : ConfigOptionDef::names_2_tag_mode) {
        for (std::string& tag : tags) {
            if (boost::iequals(item.first, tag)) {
                mode |= item.second;
                continue;
            }
        }
    }
    return mode;
}

void GUI_App::save_mode(const ConfigOptionMode mode) 
{
    std::string str_serialized;
    for (const auto& item : ConfigOptionDef::names_2_tag_mode) {
        if ((item.second & mode) != 0) {
            str_serialized += str_serialized.empty() ? item.first : ("|" + item.first);
        }
    }
    app_config->set("view_mode", str_serialized);
    app_config->save(); 
    update_mode();
}

// Update view mode according to selected menu
void GUI_App::update_mode()
{
    sidebar().update_mode();

#ifdef _USE_CUSTOM_NOTEBOOK
    if (!wxGetApp().tabs_as_menu())
        dynamic_cast<Notebook*>(mainframe->m_tabpanel)->UpdateMode();
#endif

    for (auto tab : tabs_list)
        tab->update_mode();

    plater()->update_menus();
    plater()->canvas3D()->update_gizmos_on_off_state();
}

void GUI_App::add_config_menu(wxMenuBar *menu)
{
    auto local_menu = new wxMenu();
    wxWindowID config_id_base = wxWindow::NewControlId(int(ConfigMenuCnt + Slic3r::GUI::get_app_config()->tags().size()*2));

    const auto config_wizard_name = _(ConfigWizard::name(true));
    const auto config_wizard_tooltip = from_u8((boost::format(_utf8(L("Run %s"))) % config_wizard_name).str());
    // Cmd+, is standard on OS X - what about other operating systems?
    if (is_editor()) {
        local_menu->Append(config_id_base + ConfigMenuWizard, config_wizard_name + dots, config_wizard_tooltip);
        local_menu->Append(config_id_base + ConfigMenuSnapshots, _L("&Configuration Snapshots") + dots, _L("Inspect / activate configuration snapshots"));
        local_menu->Append(config_id_base + ConfigMenuTakeSnapshot, _L("Take Configuration &Snapshot"), _L("Capture a configuration snapshot"));
        local_menu->Append(config_id_base + ConfigMenuUpdate, _L("Check for Configuration Updates"), _L("Check for configuration updates"));
#if defined(__linux__) && defined(SLIC3R_DESKTOP_INTEGRATION) 
        //if (DesktopIntegrationDialog::integration_possible())
        local_menu->Append(config_id_base + ConfigMenuDesktopIntegration, _L("Desktop Integration"), _L("Desktop Integration"));    
#endif //(__linux__) && defined(SLIC3R_DESKTOP_INTEGRATION)        
        local_menu->AppendSeparator();
    }
    local_menu->Append(config_id_base + ConfigMenuPreferences, _L("&Preferences") + dots +
#ifdef __APPLE__
        "\tCtrl+,",
#else
        "\tCtrl+P",
#endif
        _L("Application preferences"));
    wxMenu* mode_menu = nullptr;
    wxMenu* tag_menu = nullptr;
    if (is_editor()) {
        local_menu->AppendSeparator();
        mode_menu = new wxMenu();
        int config_menu_idx = 0;
        for (const AppConfig::Tag& tag : Slic3r::GUI::get_app_config()->tags()) {
            mode_menu->AppendCheckItem(config_id_base + ConfigMenuCnt + config_menu_idx, _(tag.name), _(tag.description));
            Bind(wxEVT_UPDATE_UI, [this, tag](wxUpdateUIEvent& evt) { evt.Check((get_mode() & tag.tag) != 0); }, config_id_base + ConfigMenuCnt + config_menu_idx);
            config_menu_idx++;
        }

        local_menu->AppendSubMenu(mode_menu, _L("Mode"), wxString::Format(_L("%s View Mode"), SLIC3R_APP_NAME));

        tag_menu = new wxMenu();
        for (const AppConfig::Tag& tag : Slic3r::GUI::get_app_config()->tags()) {
            tag_menu->AppendCheckItem(config_id_base + ConfigMenuCnt + config_menu_idx, _(tag.name), _(tag.description));
            Bind(wxEVT_UPDATE_UI, [this, tag](wxUpdateUIEvent& evt) { evt.Check((get_mode() & tag.tag) != 0); }, config_id_base + ConfigMenuCnt + config_menu_idx);
            config_menu_idx++;
        }

        local_menu->AppendSubMenu(tag_menu, _L("Tags"), wxString::Format(_L("%s View Mode"), SLIC3R_APP_NAME));
    }
    local_menu->AppendSeparator();
    local_menu->Append(config_id_base + ConfigMenuLanguage, _L("&Language"));
    if (is_editor()) {
        local_menu->AppendSeparator();
        local_menu->Append(config_id_base + ConfigMenuFlashFirmware, _L("Flash Printer &Firmware"), _L("Upload a firmware image into an Arduino based printer"));
        // TODO: for when we're able to flash dictionaries
        // local_menu->Append(config_id_base + FirmwareMenuDict,  _L("Flash Language File"),    _L("Upload a language dictionary file into a Prusa printer"));
    }

    local_menu->Bind(wxEVT_MENU, [this, config_id_base](wxEvent &event) {
        switch (event.GetId() - config_id_base) {
        case ConfigMenuWizard:
            run_wizard(ConfigWizard::RR_USER);
            break;
		case ConfigMenuUpdate:
			check_updates(true);
			break;
#ifdef __linux__
        case ConfigMenuDesktopIntegration:
            show_desktop_integration_dialog();
            break;
#endif
        case ConfigMenuTakeSnapshot:
            // Take a configuration snapshot.
            if (wxString action_name = _L("Taking a configuration snapshot");
                check_and_save_current_preset_changes(action_name, _L("Some presets are modified and the unsaved changes will not be captured by the configuration snapshot."), false, true)) {
                wxTextEntryDialog dlg(nullptr, action_name, _L("Snapshot name"));
                UpdateDlgDarkUI(&dlg);
                
                // set current normal font for dialog children, 
                // because of just dlg.SetFont(normal_font()) has no result;
                for (auto child : dlg.GetChildren())
                    child->SetFont(normal_font());

                if (dlg.ShowModal() == wxID_OK)
                    if (const Config::Snapshot *snapshot = Config::take_config_snapshot_report_error(
                            *app_config, Config::Snapshot::SNAPSHOT_USER, dlg.GetValue().ToUTF8().data());
                        snapshot != nullptr)
                        app_config->set("on_snapshot", snapshot->id);
            }
            break;
        case ConfigMenuSnapshots:
            if (check_and_save_current_preset_changes(_L("Loading a configuration snapshot"), "", false)) {
                std::string on_snapshot;
                if (Config::SnapshotDB::singleton().is_on_snapshot(*app_config))
                    on_snapshot = app_config->get("on_snapshot");
                ConfigSnapshotDialog dlg(Slic3r::GUI::Config::SnapshotDB::singleton(), on_snapshot);
                dlg.ShowModal();
                if (!dlg.snapshot_to_activate().empty()) {
                    if (! Config::SnapshotDB::singleton().is_on_snapshot(*app_config) && 
                        ! Config::take_config_snapshot_cancel_on_error(*app_config, Config::Snapshot::SNAPSHOT_BEFORE_ROLLBACK, "",
                                GUI::format(_L("Continue to activate a configuration snapshot %1%?"), dlg.snapshot_to_activate())))
                        break;
                    try {
                        app_config->set("on_snapshot", Config::SnapshotDB::singleton().restore_snapshot(dlg.snapshot_to_activate(), *app_config).id);
                        // Enable substitutions, log both user and system substitutions. There should not be any substitutions performed when loading system
                        // presets because compatibility of profiles shall be verified using the min_slic3r_version keys in config index, but users
                        // are known to be creative and mess with the config files in various ways.
                        if (PresetsConfigSubstitutions all_substitutions = preset_bundle->load_presets(*app_config, ForwardCompatibilitySubstitutionRule::Enable);
                            ! all_substitutions.empty())
                            show_substitutions_info(all_substitutions);

                        // Load the currently selected preset into the GUI, update the preset selection box.
                        load_current_presets();
                    } catch (std::exception &ex) {
                        GUI::show_error(nullptr, _L("Failed to activate configuration snapshot.") + "\n" + into_u8(ex.what()));
                    }
                }
            }
            break;
        case ConfigMenuPreferences:
        {
            bool app_layout_changed = false;
            {
                // the dialog needs to be destroyed before the call to recreate_GUI()
                // or sometimes the application crashes into wxDialogBase() destructor
                // so we put it into an inner scope
            PreferencesDialog dlg(mainframe);
            dlg.ShowModal();
                app_layout_changed = dlg.settings_layout_changed();
                if (dlg.seq_top_layer_only_changed())
                    this->plater_->refresh_print();

                if (dlg.recreate_GUI()) {
                    recreate_GUI(_L("Restart application") + dots);
                    return;
                }
#ifdef _WIN32
                if (is_editor()) {
                    if (app_config->get("associate_3mf") == "1")
                        associate_3mf_files();
                    if (app_config->get("associate_stl") == "1")
                        associate_stl_files();
                }
                else {
                    if (app_config->get("associate_gcode") == "1")
                        associate_gcode_files();
                }
#endif // _WIN32
            }
            if (app_layout_changed) {
                // hide full main_sizer for mainFrame
                mainframe->GetSizer()->Show(false);
                mainframe->update_layout();
                mainframe->select_tab(MainFrame::ETabType::LastPlater);
            }
            break;
        }
        case ConfigMenuLanguage:
        {
            /* Before change application language, let's check unsaved changes on 3D-Scene
             * and draw user's attention to the application restarting after a language change
             */
            {
                // the dialog needs to be destroyed before the call to switch_language()
                // or sometimes the application crashes into wxDialogBase() destructor
                // so we put it into an inner scope
                wxString title = is_editor() ? wxString(SLIC3R_APP_NAME) : wxString(GCODEVIEWER_APP_NAME);
                title += " - " + _L("Language selection");
                //wxMessageDialog dialog(nullptr,
                MessageDialog dialog(nullptr,
                    _L("Switching the language will trigger application restart.\n"
                        "You will lose content of the platter.") + "\n\n" +
                    _L("Do you want to proceed?"),
                    title,
                    wxICON_QUESTION | wxOK | wxCANCEL);
                if (dialog.ShowModal() == wxID_CANCEL)
                    return;
            }

            switch_language();
            break;
        }
        case ConfigMenuFlashFirmware:
            FirmwareDialog::run(mainframe);
            break;
        default:
            break;
        }
    });
    
    using std::placeholders::_1;

    if (mode_menu != nullptr) {
        auto modefn = [this](ConfigOptionMode mode, wxCommandEvent&) { if (get_mode() != mode) save_mode(mode); };
        int config_menu_idx = 0;
        for (const AppConfig::Tag& tag : Slic3r::GUI::get_app_config()->tags()) {
            mode_menu->Bind(wxEVT_MENU, std::bind(modefn, tag.tag, _1), config_id_base + ConfigMenuCnt + config_menu_idx);
            config_menu_idx++;
        }
        if (tag_menu != nullptr) {
            auto tagfn = [this](ConfigOptionMode mode, wxCommandEvent&) { if (get_mode() != mode) save_mode(get_mode() ^ mode); };
            for (const AppConfig::Tag& tag : Slic3r::GUI::get_app_config()->tags()) {
                tag_menu->Bind(wxEVT_MENU, std::bind(tagfn, tag.tag, _1), config_id_base + ConfigMenuCnt + config_menu_idx);
                config_menu_idx++;
            }
        }
        //mode_menu->Bind(wxEVT_MENU, std::bind(modfn, comSimple, _1), config_id_base + ConfigMenuModeSimple);
        //mode_menu->Bind(wxEVT_MENU, std::bind(modfn, comAdvanced, _1), config_id_base + ConfigMenuModeAdvanced);
        //mode_menu->Bind(wxEVT_MENU, std::bind(modfn, comExpert, _1), config_id_base + ConfigMenuModeExpert);
    }

    menu->Append(local_menu, _L("&Configuration"));
}

void GUI_App::open_preferences(size_t open_on_tab, const std::string& highlight_option)
{
    bool app_layout_changed = false;
    {
        // the dialog needs to be destroyed before the call to recreate_GUI()
        // or sometimes the application crashes into wxDialogBase() destructor
        // so we put it into an inner scope
        PreferencesDialog dlg(mainframe, open_on_tab, highlight_option);
        dlg.ShowModal();
        app_layout_changed = dlg.settings_layout_changed();
#if ENABLE_GCODE_LINES_ID_IN_H_SLIDER
        if (dlg.seq_top_layer_only_changed() || dlg.seq_seq_top_gcode_indices_changed())
#else
        if (dlg.seq_top_layer_only_changed())
#endif // ENABLE_GCODE_LINES_ID_IN_H_SLIDER
            this->plater_->refresh_print();
#ifdef _WIN32
        if (is_editor()) {
            if (app_config->get("associate_3mf") == "1")
                associate_3mf_files();
            if (app_config->get("associate_stl") == "1")
                associate_stl_files();
        }
        else {
            if (app_config->get("associate_gcode") == "1")
                associate_gcode_files();
        }
#endif // _WIN32
    }
    if (app_layout_changed) {
        // hide full main_sizer for mainFrame
        mainframe->GetSizer()->Show(false);
        mainframe->update_layout();
        mainframe->select_tab(MainFrame::ETabType::Plater3D);
    }
}

bool GUI_App::has_unsaved_preset_changes() const
{
    PrinterTechnology printer_technology = preset_bundle->printers.get_edited_preset().printer_technology();
    for (const Tab* const tab : tabs_list) {
        if (tab->supports_printer_technology(printer_technology) && tab->saved_preset_is_dirty())
            return true;
    }
    return false;
}

bool GUI_App::has_current_preset_changes() const
{
    PrinterTechnology printer_technology = preset_bundle->printers.get_edited_preset().printer_technology();
    for (const Tab* const tab : tabs_list) {
        if (tab->supports_printer_technology(printer_technology) && tab->current_preset_is_dirty())
            return true;
        }
    return false;
}

void GUI_App::update_saved_preset_from_current_preset()
    {
    PrinterTechnology printer_technology = preset_bundle->printers.get_edited_preset().printer_technology();
    for (Tab* tab : tabs_list) {
        if (tab->supports_printer_technology(printer_technology))
            tab->update_saved_preset_from_current_preset();
    }
}

std::vector<const PresetCollection*> GUI_App::get_active_preset_collections() const
{
    std::vector<const PresetCollection*> ret;
    PrinterTechnology printer_technology = preset_bundle->printers.get_edited_preset().printer_technology();
    for (const Tab* tab : tabs_list)
        if (tab->supports_printer_technology(printer_technology))
            ret.push_back(tab->get_presets());
    return ret;
}

// To notify the user whether he is aware that some preset changes will be lost,
// UnsavedChangesDialog: "Discard / Save / Cancel"
// This is called when:
// - Close Application & Current project isn't saved
// - Load Project      & Current project isn't saved
// - Undo / Redo with change of print technologie
// - Loading snapshot
// - Loading config_file/bundle
// UnsavedChangesDialog: "Don't save / Save / Cancel"
// This is called when:
// - Exporting config_bundle
// - Taking snapshot
// ================================== superslicer behavior:
// an empty platter equals to an already saved project.
// if empty platter and unsaved perest changes, ask if want to savepreset or create a project
// if modified project but no preset change (from the last save project), then ask if project need to be saved
// if modified project and preset change (from the last save project), then ask if want to save preset, project.
bool GUI_App::check_and_save_current_preset_changes(const wxString& caption, const wxString& header, bool remember_choice/* = true*/, bool dont_save_insted_of_discard/* = false*/)
{
    if (has_current_preset_changes()) {
        const std::string app_config_key = remember_choice ? "default_action_on_close_application" : "";
        int act_buttons = UnsavedChangesDialog::ActionButtons::SAVE;
        if (dont_save_insted_of_discard)
            act_buttons |= UnsavedChangesDialog::ActionButtons::DONT_SAVE;
        UnsavedChangesDialog dlg(caption, header, app_config_key, act_buttons);
        std::string act = app_config_key.empty() ? "none" : wxGetApp().app_config->get(app_config_key);
        if (act == "none" && dlg.ShowModal() == wxID_CANCEL)
            return false;

        if (dlg.save_preset())  // save selected changes
        {
            for (const std::pair<std::string, Preset::Type>& nt : dlg.get_names_and_types())
                preset_bundle->save_changes_for_preset(nt.first, nt.second, dlg.get_unselected_options(nt.second));

            load_current_presets(false);

            // if we saved changes to the new presets, we should to 
            // synchronize config.ini with the current selections.
            preset_bundle->export_selections(*app_config);

            MessageDialog(nullptr, _L_PLURAL("The preset modifications are successfully saved", 
                                             "The presets modifications are successfully saved", dlg.get_names_and_types().size())).ShowModal();
        }
    }

        return true;
}

void GUI_App::apply_keeped_preset_modifications()
{
    PrinterTechnology printer_technology = preset_bundle->printers.get_edited_preset().printer_technology();
    for (Tab* tab : tabs_list) {
        if (tab->supports_printer_technology(printer_technology))
            tab->apply_config_from_cache();
    }
    load_current_presets(false);
}

// This is called when creating new project or load another project
// OR close ConfigWizard
// to ask the user what should we do with unsaved changes for presets.
// New Project          => Current project is saved    => UnsavedChangesDialog: "Keep / Discard / Cancel"
//                      => Current project isn't saved => UnsavedChangesDialog: "Keep / Discard / Save / Cancel"
// Close ConfigWizard   => Current project is saved    => UnsavedChangesDialog: "Keep / Discard / Save / Cancel"
// Note: no_nullptr postponed_apply_of_keeped_changes indicates that thie function is called after ConfigWizard is closed
bool GUI_App::check_and_keep_current_preset_changes(const wxString& caption, const wxString& header, int action_buttons, bool* postponed_apply_of_keeped_changes/* = nullptr*/)
{
    if (has_current_preset_changes()) {
        bool is_called_from_configwizard = postponed_apply_of_keeped_changes != nullptr;

        const std::string app_config_key = is_called_from_configwizard ? "" : "default_action_on_new_project";
        UnsavedChangesDialog dlg(caption, header, app_config_key, action_buttons);
        std::string act = app_config_key.empty() ? "none" : wxGetApp().app_config->get(app_config_key);
        if (act == "none" && dlg.ShowModal() == wxID_CANCEL)
            return false;

        auto reset_modifications = [this, is_called_from_configwizard]() {
            if (is_called_from_configwizard)
                return; // no need to discared changes. It will be done fromConfigWizard closing

            PrinterTechnology printer_technology = preset_bundle->printers.get_edited_preset().printer_technology();
            for (const Tab* const tab : tabs_list) {
                if (tab->supports_printer_technology(printer_technology) && tab->current_preset_is_dirty())
                    tab->m_presets->discard_current_changes();
            }
            load_current_presets(false);
        };

        if (dlg.discard())
            reset_modifications();
        else  // save selected changes
        {
            const auto& preset_names_and_types = dlg.get_names_and_types();
            if (dlg.save_preset()) {
                for (const std::pair<std::string, Preset::Type>& nt : preset_names_and_types)
                    preset_bundle->save_changes_for_preset(nt.first, nt.second, dlg.get_unselected_options(nt.second));

                // if we saved changes to the new presets, we should to 
                // synchronize config.ini with the current selections.
                preset_bundle->export_selections(*app_config);

                wxString text = _L_PLURAL("The preset modifications are successfully saved",
                    "The presets modifications are successfully saved", preset_names_and_types.size());
                if (!is_called_from_configwizard)
                    text += "\n\n" + _L("For new project all modifications will be reseted");

                MessageDialog(nullptr, text).ShowModal();
                reset_modifications();
            }
            else if (dlg.transfer_changes() && (dlg.has_unselected_options() || is_called_from_configwizard)) {
                // execute this part of code only if not all modifications are keeping to the new project 
                // OR this function is called when ConfigWizard is closed and "Keep modifications" is selected
                for (const std::pair<std::string, Preset::Type>& nt : preset_names_and_types) {
                    Preset::Type type = nt.second;
                    Tab* tab = get_tab(type);
                    std::vector<std::string> selected_options = dlg.get_selected_options(type);
                    if (type == Preset::TYPE_PRINTER) {
                        auto it = std::find(selected_options.begin(), selected_options.end(), "extruders_count");
                        if (it != selected_options.end()) {
                            // erase "extruders_count" option from the list
                            selected_options.erase(it);
                            // cache the extruders count
                            static_cast<TabPrinter*>(tab)->cache_extruder_cnt();
                        }
                    }
                    tab->cache_config_diff(selected_options);
                    if (!is_called_from_configwizard)
                        tab->m_presets->discard_current_changes();
                }
                if (is_called_from_configwizard)
                    *postponed_apply_of_keeped_changes = true;
                else
                    apply_keeped_preset_modifications();
            }
        }
    }

    return true;
}

bool GUI_App::can_load_project()
{
    int saved_project = plater()->save_project_if_dirty(_L("Loading a new project while the current project is modified."));
    if (saved_project == wxID_CANCEL ||
        (plater()->is_project_dirty() && saved_project == wxID_NO && 
         !check_and_save_current_preset_changes(_L("Project is loading"), _L("Opening new project while some presets are unsaved."))))
        return false;
    return true;
}

bool GUI_App::check_print_host_queue()
{
    wxString dirty;
    std::vector<std::pair<std::string, std::string>> jobs;
    // Get ongoing jobs from dialog
    mainframe->m_printhost_queue_dlg->get_active_jobs(jobs);
    if (jobs.empty())
        return true;
    // Show dialog
    wxString job_string = wxString();
    for (const auto& job : jobs) {
        job_string += format_wxstr("   %1% : %2% \n", job.first, job.second);
    }
    wxString message;
    message += _(L("The uploads are still ongoing")) + ":\n\n" + job_string +"\n" + _(L("Stop them and continue anyway?"));
    //wxMessageDialog dialog(mainframe,
    MessageDialog dialog(mainframe,
        message,
        wxString(SLIC3R_APP_NAME) + " - " + _(L("Ongoing uploads")),
        wxICON_QUESTION | wxYES_NO | wxNO_DEFAULT);
    if (dialog.ShowModal() == wxID_YES)
        return true;

    // TODO: If already shown, bring forward
    mainframe->m_printhost_queue_dlg->Show();
    return false;
}

bool GUI_App::checked_tab(Tab* tab)
{
    bool ret = true;
    if (find(tabs_list.begin(), tabs_list.end(), tab) == tabs_list.end())
        ret = false;
    return ret;
}

// Update UI / Tabs to reflect changes in the currently loaded presets
void GUI_App::load_current_presets(bool check_printer_presets_ /*= true*/)
{
    // check printer_presets for the containing information about "Print Host upload"
    // and create physical printer from it, if any exists
    if (check_printer_presets_)
        check_printer_presets();

    PrinterTechnology printer_technology = preset_bundle->printers.get_edited_preset().printer_technology();
	this->plater()->set_printer_technology(printer_technology);
    for (Tab *tab : tabs_list)
		if (tab->supports_printer_technology(printer_technology)) {
			if (tab->type() == Preset::TYPE_PRINTER) {
				static_cast<TabPrinter*>(tab)->update_pages();
				// Mark the plater to update print bed by tab->load_current_preset() from Plater::on_config_change().
				this->plater()->force_print_bed_update();
			}
			tab->load_current_preset();
		}
}

bool GUI_App::OnExceptionInMainLoop()
{
    generic_exception_handle();
    return false;
}

#ifdef __APPLE__
// This callback is called from wxEntry()->wxApp::CallOnInit()->NSApplication run
// that is, before GUI_App::OnInit(), so we have a chance to switch GUI_App
// to a G-code viewer.
void GUI_App::OSXStoreOpenFiles(const wxArrayString &fileNames)
{
    size_t num_gcodes = 0;
    for (const wxString &filename : fileNames)
        if (is_gcode_file(into_u8(filename)))
            ++ num_gcodes;
    if (fileNames.size() == num_gcodes) {
        // Opening PrusaSlicer by drag & dropping a G-Code onto PrusaSlicer icon in Finder,
        // just G-codes were passed. Switch to G-code viewer mode.
        m_app_mode = EAppMode::GCodeViewer;
        unlock_lockfile(get_instance_hash_string() + ".lock", data_dir() + "/cache/");
        if(app_config != nullptr)
            delete app_config;
        app_config = nullptr;
        init_app_config();
    }
    wxApp::OSXStoreOpenFiles(fileNames);
}
// wxWidgets override to get an event on open files.
void GUI_App::MacOpenFiles(const wxArrayString &fileNames)
{
    std::vector<std::string> files;
    std::vector<wxString>    gcode_files;
    std::vector<wxString>    non_gcode_files;
    for (const auto& filename : fileNames) {
        if (is_gcode_file(into_u8(filename)))
            gcode_files.emplace_back(filename);
        else {
            files.emplace_back(into_u8(filename));
            non_gcode_files.emplace_back(filename);
        }
    }
    if (m_app_mode == EAppMode::GCodeViewer) {
        // Running in G-code viewer.
        // Load the first G-code into the G-code viewer.
        // Or if no G-codes, send other files to slicer. 
        if (! gcode_files.empty()) {
            if (m_post_initialized)
                this->plater()->load_gcode(gcode_files.front());
            else
                this->init_params->input_files = { into_u8(gcode_files.front()) };
        }
        if (!non_gcode_files.empty()) 
            start_new_slicer(non_gcode_files, true);
    } else {
        if (! files.empty()) {
            if (m_post_initialized) {
                wxArrayString input_files;
                for (size_t i = 0; i < non_gcode_files.size(); ++i)
                    input_files.push_back(non_gcode_files[i]);
                this->plater()->load_files(input_files);
            } else {
                for (const auto &f : non_gcode_files)
                    this->init_params->input_files.emplace_back(into_u8(f));
            }
        }
        for (const wxString &filename : gcode_files)
            start_new_gcodeviewer(&filename);
    }
}
#endif /* __APPLE */

Sidebar& GUI_App::sidebar()
{
    return plater_->sidebar();
}

ObjectManipulation* GUI_App::obj_manipul()
{
    // If this method is called before plater_ has been initialized, return nullptr (to avoid a crash)
    return (plater_ != nullptr) ? sidebar().obj_manipul() : nullptr;
}

ObjectSettings* GUI_App::obj_settings()
{
    return sidebar().obj_settings();
}

ObjectList* GUI_App::obj_list()
{
    return sidebar().obj_list();
}

ObjectLayers* GUI_App::obj_layers()
{
    return sidebar().obj_layers();
}

Plater* GUI_App::plater()
{
    return plater_;
}

const Plater* GUI_App::plater() const
{
    return plater_;
}

Model& GUI_App::model()
{
    return plater_->model();
}
wxBookCtrlBase* GUI_App::tab_panel() const
{
    return mainframe->m_tabpanel;
}

NotificationManager * GUI_App::notification_manager()
{
    return plater_->get_notification_manager();
}

// extruders count from selected printer preset
int GUI_App::extruders_cnt() const
{
    const Preset& preset = preset_bundle->printers.get_selected_preset();
    return preset.printer_technology() == ptSLA ? 1 :
           preset.config.option<ConfigOptionFloats>("nozzle_diameter")->values.size();
}

// extruders count from edited printer preset
int GUI_App::extruders_edited_cnt() const
{
    const Preset& preset = preset_bundle->printers.get_edited_preset();
    return preset.printer_technology() == ptSLA ? 1 :
           preset.config.option<ConfigOptionFloats>("nozzle_diameter")->values.size();
}

wxString GUI_App::current_language_code_safe() const
{
	// Translate the language code to a code, for which Prusa Research maintains translations.
	const std::map<wxString, wxString> mapping {
		{ "cs", 	"cs_CZ", },
		{ "sk", 	"cs_CZ", },
		{ "de", 	"de_DE", },
		{ "es", 	"es_ES", },
		{ "fr", 	"fr_FR", },
		{ "it", 	"it_IT", },
		{ "ja", 	"ja_JP", },
		{ "ko", 	"ko_KR", },
		{ "pl", 	"pl_PL", },
		{ "uk", 	"uk_UA", },
		{ "zh", 	"zh_CN", },
		{ "ru", 	"ru_RU", },
	};
	wxString language_code = this->current_language_code().BeforeFirst('_');
	auto it = mapping.find(language_code);
	if (it != mapping.end())
		language_code = it->second;
	else
		language_code = "en_US";
	return language_code;
}

void GUI_App::open_web_page_localized(const std::string &http_address)
{
    open_browser_with_warning_dialog(http_address + "&lng=" + this->current_language_code_safe(), nullptr, false);
}

// If we are switching from the FFF-preset to the SLA, we should to control the printed objects if they have a part(s).
// Because of we can't to print the multi-part objects with SLA technology.
bool GUI_App::may_switch_to_SLA_preset(const wxString& caption)
{
    if (model_has_multi_part_objects(model())) {
        show_info(nullptr,
            _L("It's impossible to print multi-part object(s) with SLA technology.") + "\n\n" +
            _L("Please check your object list before preset changing."),
            caption);
        return false;
    }
    return true;
}

bool GUI_App::run_wizard(ConfigWizard::RunReason reason, ConfigWizard::StartPage start_page)
{
    wxCHECK_MSG(mainframe != nullptr, false, "Internal error: Main frame not created / null");

    if (reason == ConfigWizard::RR_USER) {
        if (preset_updater->config_update(app_config->orig_version(), PresetUpdater::UpdateParams::FORCED_BEFORE_WIZARD) == PresetUpdater::R_ALL_CANCELED)
            return false;
    }

    
    std::unique_ptr<ConfigWizard> wizard;
    {
        wxBusyCursor wait;
        wizard.reset(new ConfigWizard(mainframe));
    }
    const bool res = wizard->run(reason, start_page);

    if (res) {
        load_current_presets();

        // #ysFIXME - delete after testing: This part of code looks redundant. All checks are inside ConfigWizard::priv::apply_config() 
        if (preset_bundle->printers.get_edited_preset().printer_technology() == ptSLA)
            may_switch_to_SLA_preset(_L("Configuration is editing from ConfigWizard"));
        }

    return res;
}

void GUI_App::show_desktop_integration_dialog()
{
#ifdef __linux__
    //wxCHECK_MSG(mainframe != nullptr, false, "Internal error: Main frame not created / null");
    DesktopIntegrationDialog dialog(mainframe);
    dialog.ShowModal();
#endif //__linux__
}

#if ENABLE_THUMBNAIL_GENERATOR_DEBUG
void GUI_App::gcode_thumbnails_debug()
{
    const std::string BEGIN_MASK = "; thumbnail begin";
    const std::string END_MASK = "; thumbnail end";
    std::string gcode_line;
    bool reading_image = false;
    unsigned int width = 0;
    unsigned int height = 0;

    wxFileDialog dialog(GetTopWindow(), _L("Select a gcode file:"), "", "", "G-code files (*.gcode)|*.gcode;*.GCODE;", wxFD_OPEN | wxFD_FILE_MUST_EXIST);
    if (dialog.ShowModal() != wxID_OK)
        return;

    std::string in_filename = into_u8(dialog.GetPath());
    std::string out_path = boost::filesystem::path(in_filename).remove_filename().append(L"thumbnail").string();

    boost::nowide::ifstream in_file(in_filename.c_str());
    std::vector<std::string> rows;
    std::string row;
    if (in_file.good())
    {
        while (std::getline(in_file, gcode_line))
        {
            if (in_file.good())
            {
                if (boost::starts_with(gcode_line, BEGIN_MASK))
                {
                    reading_image = true;
                    gcode_line = gcode_line.substr(BEGIN_MASK.length() + 1);
                    std::string::size_type x_pos = gcode_line.find('x');
                    std::string width_str = gcode_line.substr(0, x_pos);
                    width = (unsigned int)::atoi(width_str.c_str());
                    std::string height_str = gcode_line.substr(x_pos + 1);
                    height = (unsigned int)::atoi(height_str.c_str());
                    row.clear();
                }
                else if (reading_image && boost::starts_with(gcode_line, END_MASK))
                {
                    std::string out_filename = out_path + std::to_string(width) + "x" + std::to_string(height) + ".png";
                    boost::nowide::ofstream out_file(out_filename.c_str(), std::ios::binary);
                    if (out_file.good())
                    {
                        std::string decoded;
                        decoded.resize(boost::beast::detail::base64::decoded_size(row.size()));
                        decoded.resize(boost::beast::detail::base64::decode((void*)&decoded[0], row.data(), row.size()).first);

                        out_file.write(decoded.c_str(), decoded.size());
                        out_file.close();
                    }

                    reading_image = false;
                    width = 0;
                    height = 0;
                    rows.clear();
                }
                else if (reading_image)
                    row += gcode_line.substr(2);
            }
        }

        in_file.close();
    }
}
#endif // ENABLE_THUMBNAIL_GENERATOR_DEBUG

void GUI_App::window_pos_save(wxTopLevelWindow* window, const std::string &name)
{
    if (name.empty()) { return; }
    const auto config_key = (boost::format("window_%1%") % name).str();

    WindowMetrics metrics = WindowMetrics::from_window(window);
    app_config->set(config_key, metrics.serialize());
    app_config->save();
}

void GUI_App::window_pos_restore(wxTopLevelWindow* window, const std::string &name, bool default_maximized)
{
    if (name.empty()) { return; }
    const auto config_key = (boost::format("window_%1%") % name).str();

    if (! app_config->has(config_key)) {
        window->Maximize(default_maximized);
        return;
    }

    auto metrics = WindowMetrics::deserialize(app_config->get(config_key));
    if (! metrics) {
        window->Maximize(default_maximized);
        return;
    }

    const wxRect& rect = metrics->get_rect();

    if (app_config->get("restore_win_position") == "1") {
        // workaround for crash related to the positioning of the window on secondary monitor
        app_config->set("restore_win_position", (boost::format("crashed_at_%1%_pos") % name).str());
        app_config->save();
        window->SetPosition(rect.GetPosition());

        // workaround for crash related to the positioning of the window on secondary monitor
        app_config->set("restore_win_position", (boost::format("crashed_at_%1%_size") % name).str());
        app_config->save();
        window->SetSize(rect.GetSize());

        // revert "restore_win_position" value if application wasn't crashed
        app_config->set("restore_win_position", "1");
        app_config->save();
    }
    else
        window->CenterOnScreen();

    window->Maximize(metrics->get_maximized());
}

void GUI_App::window_pos_sanitize(wxTopLevelWindow* window)
{
    /*unsigned*/int display_idx = wxDisplay::GetFromWindow(window);
    wxRect display;
    if (display_idx == wxNOT_FOUND) {
        display = wxDisplay(0u).GetClientArea();
        window->Move(display.GetTopLeft());
    } else {
        display = wxDisplay(display_idx).GetClientArea();
    }

    auto metrics = WindowMetrics::from_window(window);
    metrics.sanitize_for_display(display);
    if (window->GetScreenRect() != metrics.get_rect()) {
        window->SetSize(metrics.get_rect());
    }
}

bool GUI_App::config_wizard_startup()
{
    if (!m_app_conf_exists || preset_bundle->printers.only_default_printers()) {
        run_wizard(ConfigWizard::RR_DATA_EMPTY);
        return true;
    } else if (get_app_config()->legacy_datadir()) {
        // Looks like user has legacy pre-vendorbundle data directory,
        // explain what this is and run the wizard

        MsgDataLegacy dlg;
        dlg.ShowModal();

        run_wizard(ConfigWizard::RR_DATA_LEGACY);
        return true;
    }
    return false;
}

bool GUI_App::check_updates(const bool verbose)
{	
	PresetUpdater::UpdateResult updater_result;
	try {
		updater_result = preset_updater->config_update(app_config->orig_version(), verbose ? PresetUpdater::UpdateParams::SHOW_TEXT_BOX : PresetUpdater::UpdateParams::SHOW_NOTIFICATION);
		if (updater_result == PresetUpdater::R_INCOMPAT_EXIT) {
			mainframe->Close();
            // Applicaiton is closing.
            return false;
		}
		else if (updater_result == PresetUpdater::R_INCOMPAT_CONFIGURED) {
            m_app_conf_exists = true;
		}
		else if (verbose && updater_result == PresetUpdater::R_NOOP) {
			MsgNoUpdates dlg;
			dlg.ShowModal();
		}
	}
	catch (const std::exception & ex) {
		show_error(nullptr, ex.what());
	}
    // Applicaiton will continue.
    return true;
}

bool GUI_App::open_browser_with_warning_dialog(const wxString& url, wxWindow* parent/* = nullptr*/, bool force_remember_choice /*= true*/, int flags/* = 0*/)
{
    bool launch = true;

    // warning dialog containes a "Remember my choice" checkbox
    std::string option_key = "suppress_hyperlinks";
    if (force_remember_choice || app_config->get(option_key).empty()) {
        if (app_config->get(option_key).empty()) {
            RichMessageDialog dialog(parent, _L("Open hyperlink in default browser?"), format_wxstr(_L("%1%: Open hyperlink"), SLIC3R_APP_NAME), wxICON_QUESTION | wxYES_NO);
            dialog.ShowCheckBox(_L("Remember my choice"));
            auto answer = dialog.ShowModal();
            launch = answer == wxID_YES;
            if (dialog.IsCheckBoxChecked()) {
                wxString preferences_item = _L("Suppress to open hyperlink in browser");
                wxString msg =
                    format_wxstr(_L("%1% will remember your choice."), SLIC3R_APP_NAME) + "\n\n" +
                    _L("You will not be asked about it again on hyperlinks hovering.") + "\n\n" +
                    format_wxstr(_L("Visit \"Preferences\" and check \"%1%\"\nto changes your choice."), preferences_item);

                MessageDialog msg_dlg(parent, msg, format_wxstr(_L("%1%: Don't ask me again"), SLIC3R_APP_NAME), wxOK | wxCANCEL | wxICON_INFORMATION);
                if (msg_dlg.ShowModal() == wxID_CANCEL)
                    return false;
                app_config->set(option_key, answer == wxID_NO ? "1" : "0");
            }
        }
        if (launch)
            launch = app_config->get(option_key) != "1";
    }
    // warning dialog doesn't containe a "Remember my choice" checkbox
    // and will be shown only when "Suppress to open hyperlink in browser" is ON.
    else if (app_config->get(option_key) == "1") {
        MessageDialog dialog(parent, _L("Open hyperlink in default browser?"), _L("PrusaSlicer: Open hyperlink"), wxICON_QUESTION | wxYES_NO);
        launch = dialog.ShowModal() == wxID_YES;
    }

    return  launch && wxLaunchDefaultBrowser(url, flags);
}

// static method accepting a wxWindow object as first parameter
// void warning_catcher{
//     my($self, $message_dialog) = @_;
//     return sub{
//         my $message = shift;
//         return if $message = ~/ GLUquadricObjPtr | Attempt to free unreferenced scalar / ;
//         my @params = ($message, 'Warning', wxOK | wxICON_WARNING);
//         $message_dialog
//             ? $message_dialog->(@params)
//             : Wx::MessageDialog->new($self, @params)->ShowModal;
//     };
// }

// Do we need this function???
// void GUI_App::notify(message) {
//     auto frame = GetTopWindow();
//     // try harder to attract user attention on OS X
//     if (!frame->IsActive())
//         frame->RequestUserAttention(defined(__WXOSX__/*&Wx::wxMAC */)? wxUSER_ATTENTION_ERROR : wxUSER_ATTENTION_INFO);
// 
//     // There used to be notifier using a Growl application for OSX, but Growl is dead.
//     // The notifier also supported the Linux X D - bus notifications, but that support was broken.
//     //TODO use wxNotificationMessage ?
// }


#ifdef __WXMSW__
static bool set_into_win_registry(HKEY hkeyHive, const wchar_t* pszVar, const wchar_t* pszValue)
{
    // see as reference: https://stackoverflow.com/questions/20245262/c-program-needs-an-file-association
    wchar_t szValueCurrent[1000];
    DWORD dwType;
    DWORD dwSize = sizeof(szValueCurrent);

    int iRC = ::RegGetValueW(hkeyHive, pszVar, nullptr, RRF_RT_ANY, &dwType, szValueCurrent, &dwSize);

    bool bDidntExist = iRC == ERROR_FILE_NOT_FOUND;

    if ((iRC != ERROR_SUCCESS) && !bDidntExist)
        // an error occurred
        return false;

    if (!bDidntExist) {
        if (dwType != REG_SZ)
            // invalid type
            return false;

        if (::wcscmp(szValueCurrent, pszValue) == 0)
            // value already set
            return false;
    }

    DWORD dwDisposition;
    HKEY hkey;
    iRC = ::RegCreateKeyExW(hkeyHive, pszVar, 0, 0, 0, KEY_ALL_ACCESS, nullptr, &hkey, &dwDisposition);
    bool ret = false;
    if (iRC == ERROR_SUCCESS) {
        iRC = ::RegSetValueExW(hkey, L"", 0, REG_SZ, (BYTE*)pszValue, (::wcslen(pszValue) + 1) * sizeof(wchar_t));
        if (iRC == ERROR_SUCCESS)
            ret = true;
    }

    RegCloseKey(hkey);
    return ret;
}

void GUI_App::associate_3mf_files()
{
    wchar_t app_path[MAX_PATH];
    ::GetModuleFileNameW(nullptr, app_path, sizeof(app_path));

    std::wstring prog_path = L"\"" + std::wstring(app_path) + L"\"";
    std::wstring prog_id = SLIC3R_APP_WNAME L".1";
    std::wstring prog_desc = SLIC3R_APP_WNAME;
    std::wstring prog_command = prog_path + L" \"%1\"";
    std::wstring reg_base = L"Software\\Classes";
    std::wstring reg_extension = reg_base + L"\\.3mf";
    std::wstring reg_prog_id = reg_base + L"\\" + prog_id;
    std::wstring reg_prog_id_command = reg_prog_id + L"\\Shell\\Open\\Command";

    bool is_new = false;
    is_new |= set_into_win_registry(HKEY_CURRENT_USER, reg_extension.c_str(), prog_id.c_str());
    is_new |= set_into_win_registry(HKEY_CURRENT_USER, reg_prog_id.c_str(), prog_desc.c_str());
    is_new |= set_into_win_registry(HKEY_CURRENT_USER, reg_prog_id_command.c_str(), prog_command.c_str());

    if (is_new)
        // notify Windows only when any of the values gets changed
        ::SHChangeNotify(SHCNE_ASSOCCHANGED, SHCNF_IDLIST, nullptr, nullptr);
}

void GUI_App::associate_stl_files()
{
    wchar_t app_path[MAX_PATH];
    ::GetModuleFileNameW(nullptr, app_path, sizeof(app_path));

    std::wstring prog_path = L"\"" + std::wstring(app_path) + L"\"";
    std::wstring prog_id = L"Super.Slicer.1";
    std::wstring prog_desc = SLIC3R_APP_WNAME;
    std::wstring prog_command = prog_path + L" \"%1\"";
    std::wstring reg_base = L"Software\\Classes";
    std::wstring reg_extension = reg_base + L"\\.stl";
    std::wstring reg_prog_id = reg_base + L"\\" + prog_id;
    std::wstring reg_prog_id_command = reg_prog_id + L"\\Shell\\Open\\Command";

    bool is_new = false;
    is_new |= set_into_win_registry(HKEY_CURRENT_USER, reg_extension.c_str(), prog_id.c_str());
    is_new |= set_into_win_registry(HKEY_CURRENT_USER, reg_prog_id.c_str(), prog_desc.c_str());
    is_new |= set_into_win_registry(HKEY_CURRENT_USER, reg_prog_id_command.c_str(), prog_command.c_str());

    if (is_new)
        // notify Windows only when any of the values gets changed
        ::SHChangeNotify(SHCNE_ASSOCCHANGED, SHCNF_IDLIST, nullptr, nullptr);
}

void GUI_App::associate_gcode_files()
{
    wchar_t app_path[MAX_PATH];
    ::GetModuleFileNameW(nullptr, app_path, sizeof(app_path));

    std::wstring prog_path = L"\"" + std::wstring(app_path) + L"\"";
    std::wstring prog_id = SLIC3R_APP_WKEY L".GCodeViewer.1";
    std::wstring prog_desc = L"" GCODEVIEWER_APP_NAME;
    std::wstring prog_command = prog_path + L" \"%1\"";
    std::wstring reg_base = L"Software\\Classes";
    std::wstring reg_extension = reg_base + L"\\.gcode";
    std::wstring reg_prog_id = reg_base + L"\\" + prog_id;
    std::wstring reg_prog_id_command = reg_prog_id + L"\\Shell\\Open\\Command";

    bool is_new = false;
    is_new |= set_into_win_registry(HKEY_CURRENT_USER, reg_extension.c_str(), prog_id.c_str());
    is_new |= set_into_win_registry(HKEY_CURRENT_USER, reg_prog_id.c_str(), prog_desc.c_str());
    is_new |= set_into_win_registry(HKEY_CURRENT_USER, reg_prog_id_command.c_str(), prog_command.c_str());

    if (is_new)
        // notify Windows only when any of the values gets changed
        ::SHChangeNotify(SHCNE_ASSOCCHANGED, SHCNF_IDLIST, nullptr, nullptr);
}
#endif // __WXMSW__

} // GUI
} //Slic3r<|MERGE_RESOLUTION|>--- conflicted
+++ resolved
@@ -280,18 +280,9 @@
             version = _L("Version") + " " + std::string(SLIC3R_VERSION_FULL);
 
             // credits infornation
-<<<<<<< HEAD
             credits = _L("Slic3r contains sizable contributions from Prusa Research. Original work by Alessandro Ranellucci and the RepRap community.") + "\n\n" +
-                        title + " " + _L("is licensed under the") + " " + _L("GNU Affero General Public License, version 3") + "\n\n" +
+                        title + " " + _L("is licensed under the") + " " + _L("GNU Affero General Public License, version 3") + ".\n\n" +
                         _L("Contributions by Vojtech Bubnik, Enrico Turri, Durand Remi, Oleksandra Iushchenko, Tamas Meszaros, Lukas Matena, Vojtech Kral, David Kocik and numerous others.");
-=======
-            credits =   title + " " +
-                        _L("is based on Slic3r by Alessandro Ranellucci and the RepRap community.") + "\n" +
-                        _L("Developed by Prusa Research.")+ "\n\n" +
-                        title + " " + _L("is licensed under the") + " " + _L("GNU Affero General Public License, version 3") + ".\n\n" +
-                        _L("Contributions by Vojtech Bubnik, Enrico Turri, Oleksandra Iushchenko, Tamas Meszaros, Lukas Matena, Vojtech Kral, David Kocik and numerous others.") + "\n\n" +
-                        _L("Artwork model by Leslie Ing") + "." ;
->>>>>>> ec2f533e
 
             title_font = version_font = credits_font = init_font;
         }
