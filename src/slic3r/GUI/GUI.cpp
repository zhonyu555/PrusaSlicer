--- conflicted
+++ resolved
@@ -41,7 +41,7 @@
     #if __APPLE__
     CFStringRef reasonForActivity = CFSTR("Slic3r");
     [[maybe_unused]]IOReturn success = IOPMAssertionCreateWithName(kIOPMAssertionTypeNoDisplaySleep,
-        kIOPMAssertionLevelOn, reasonForActivity, &assertionID);
+        kIOPMAssertionLevelOn, reasonForActivity, &assertionID); 
     // ignore result: success == kIOReturnSuccess
     #elif _WIN32
     SetThreadExecutionState(ES_DISPLAY_REQUIRED | ES_CONTINUOUS);
@@ -76,7 +76,7 @@
 
 const std::string& shortkey_ctrl_prefix()
 {
-	static const std::string str =
+	static const std::string str = 
 #ifdef __APPLE__
 		"⌘"
 #else
@@ -88,7 +88,7 @@
 
 const std::string& shortkey_alt_prefix()
 {
-	static const std::string str =
+	static const std::string str = 
 #ifdef __APPLE__
 		"⌥"
 #else
@@ -109,14 +109,9 @@
             return;
         }
 
-<<<<<<< HEAD
-		switch (config.def()->get(opt_key)->type) {
-		case coFloatOrPercent: {
-=======
         const ConfigOptionDef *opt_def = config.def()->get(opt_key);
 		switch (opt_def->type) {
-		case coFloatOrPercent:{
->>>>>>> 215e845c
+		case coFloatOrPercent: {
 			std::string str = boost::any_cast<std::string>(value);
 			bool percent = false;
 			if (str.back() == '%') {
@@ -154,13 +149,13 @@
 			ConfigOptionFloats* vec_new = new ConfigOptionFloats{ boost::any_cast<double>(value) };
 			config.option<ConfigOptionFloats>(opt_key)->set_at(vec_new, opt_index, opt_index);
  			break;
-		}
+		}			
 		case coString:
 			config.set_key_value(opt_key, new ConfigOptionString(boost::any_cast<std::string>(value)));
 			break;
 		case coStrings:{
 			if (opt_key == "compatible_prints" || opt_key == "compatible_printers") {
-				config.option<ConfigOptionStrings>(opt_key)->values =
+				config.option<ConfigOptionStrings>(opt_key)->values = 
 					boost::any_cast<std::vector<std::string>>(value);
 			}
 			else if (config.def()->get(opt_key)->gui_flags.compare("serialized") == 0) {
@@ -198,52 +193,11 @@
 			}
 			break;
 		case coEnum:{
-<<<<<<< HEAD
-			if (opt_key == "top_fill_pattern" ||
-				opt_key == "bottom_fill_pattern" ||
-				opt_key == "solid_fill_pattern" ||
-				opt_key == "fill_pattern" ||
-				opt_key == "brim_ears_pattern" ||
-				opt_key == "support_material_interface_pattern")
-				config.set_key_value(opt_key, new ConfigOptionEnum<InfillPattern>(boost::any_cast<InfillPattern>(value)));
-			else if (opt_key.compare("complete_objects_sort") == 0)
-				config.set_key_value(opt_key, new ConfigOptionEnum<CompleteObjectSort>(boost::any_cast<CompleteObjectSort>(value)));
-			else if (opt_key.compare("display_orientation") == 0)
-				config.set_key_value(opt_key, new ConfigOptionEnum<SLADisplayOrientation>(boost::any_cast<SLADisplayOrientation>(value)));
-			else if (opt_key.compare("gcode_flavor") == 0)
-				config.set_key_value(opt_key, new ConfigOptionEnum<GCodeFlavor>(boost::any_cast<GCodeFlavor>(value)));
-			else if (opt_key.compare("host_type") == 0)
-				config.set_key_value(opt_key, new ConfigOptionEnum<PrintHostType>(boost::any_cast<PrintHostType>(value)));
-			else if (opt_key =="infill_connection" || opt_key =="infill_connection_solid"
-					|| opt_key =="infill_connection_top" || opt_key =="infill_connection_bottom")
-				config.set_key_value(opt_key, new ConfigOptionEnum<InfillConnection>(boost::any_cast<InfillConnection>(value)));
-			else if (opt_key.compare("infill_dense_algo") == 0)
-				config.set_key_value(opt_key, new ConfigOptionEnum<DenseInfillAlgo>(boost::any_cast<DenseInfillAlgo>(value)));
-			else if (opt_key.compare("ironing_type") == 0)
-				config.set_key_value(opt_key, new ConfigOptionEnum<IroningType>(boost::any_cast<IroningType>(value)));
-			else if (opt_key.compare("machine_limits_usage") == 0)
-				config.set_key_value(opt_key, new ConfigOptionEnum<MachineLimitsUsage>(boost::any_cast<MachineLimitsUsage>(value)));
-			else if (opt_key.compare("no_perimeter_unsupported_algo") == 0)
-				config.set_key_value(opt_key, new ConfigOptionEnum<NoPerimeterUnsupportedAlgo>(boost::any_cast<NoPerimeterUnsupportedAlgo>(value)));
-			else if (opt_key == "printhost_authorization_type")
-				config.set_key_value(opt_key, new ConfigOptionEnum<AuthorizationType>(boost::any_cast<AuthorizationType>(value)));
-            else if (opt_key.compare("remaining_times_type") == 0)
-                config.set_key_value(opt_key, new ConfigOptionEnum<RemainingTimeType>(boost::any_cast<RemainingTimeType>(value)));
-            else if (opt_key.compare("seam_position") == 0 || opt_key.compare("perimeter_loop_seam") == 0)
-                config.set_key_value(opt_key, new ConfigOptionEnum<SeamPosition>(boost::any_cast<SeamPosition>(value)));
-            else if (opt_key.compare("support_material_contact_distance_type") == 0)
-                config.set_key_value(opt_key, new ConfigOptionEnum<SupportZDistanceType>(boost::any_cast<SupportZDistanceType>(value)));
-			else if (opt_key.compare("support_material_pattern") == 0)
-				config.set_key_value(opt_key, new ConfigOptionEnum<SupportMaterialPattern>(boost::any_cast<SupportMaterialPattern>(value)));
-            else if(opt_key.compare("support_pillar_connection_mode") == 0)
-                config.set_key_value(opt_key, new ConfigOptionEnum<SLAPillarConnectionMode>(boost::any_cast<SLAPillarConnectionMode>(value)));
-			else if (opt_key.compare("wipe_advanced_algo") == 0)
-				config.set_key_value(opt_key, new ConfigOptionEnum<WipeAlgo>(boost::any_cast<WipeAlgo>(value)));
-=======
 			auto *opt = opt_def->default_value.get()->clone();
 			opt->setInt(boost::any_cast<int>(value));
+			// same as config.set_key_value(opt_key, new ConfigOptionEnum<InfillPattern>(boost::any_cast<InfillPattern>(value)));
+			BOOST_LOG_TRIVIAL(debug) << "Set enum "<< opt_key << " as int " << boost::any_cast<int>(value) << "  into enum " << opt->serialize();
 			config.set_key_value(opt_key, opt);
->>>>>>> 215e845c
 			}
 			break;
         case coPoints:{
@@ -382,128 +336,7 @@
 static wxString substitution_message(const wxString& changes)
 {
 	return
-		_L("Most likely the configuration was produced by a newer version of PrusaSlicer or by some PrusaSlicer fork.") + " " +
-		_L("The following values were substituted:") + "\n" + changes + "\n\n" +
-		_L("Review the substitutions and adjust them if needed.");
-}
-
-void show_substitutions_info(const PresetsConfigSubstitutions& presets_config_substitutions) 
-{
-	wxString changes;
-
-	auto preset_type_name = [](Preset::Type type) {
-		switch (type) {
-			case Preset::TYPE_PRINT:			return _L("Print settings");
-			case Preset::TYPE_SLA_PRINT:		return _L("SLA print settings");
-			case Preset::TYPE_FILAMENT:			return _L("Filament");
-			case Preset::TYPE_SLA_MATERIAL:		return _L("SLA material");
-			case Preset::TYPE_PRINTER: 			return _L("Printer");
-			case Preset::TYPE_PHYSICAL_PRINTER:	return _L("Physical Printer");
-			default: assert(false);				return wxString();
-		}
-	};
-
-	for (const PresetConfigSubstitutions& substitution : presets_config_substitutions) {
-		changes += "\n\n" + format_wxstr("%1% : %2%", preset_type_name(substitution.preset_type), bold_string(substitution.preset_name));
-		if (!substitution.preset_file.empty())
-			changes += format_wxstr(" (%1%)", substitution.preset_file);
-
-		add_config_substitutions(substitution.substitutions, changes);
-	}
-
-	InfoDialog msg(nullptr, _L("Configuration bundle was loaded, however some configuration values were not recognized."), substitution_message(changes), true);
-	msg.ShowModal();
-}
-
-void show_substitutions_info(const ConfigSubstitutions& config_substitutions, const std::string& filename)
-{
-	wxString changes = "\n";
-	add_config_substitutions(config_substitutions, changes);
-
-	InfoDialog msg(nullptr, 
-		format_wxstr(_L("Configuration file \"%1%\" was loaded, however some configuration values were not recognized."), from_u8(filename)), 
-		substitution_message(changes), true);
-	msg.ShowModal();
-}
-
-static wxString bold(const wxString& str)
-{
-	return wxString::Format("<b>%s</b>", str);
-};
-
-static wxString bold_string(const wxString& str) 
-{ 
-	return wxString::Format("<b>\"%s\"</b>", str); 
-};
-
-static void add_config_substitutions(const ConfigSubstitutions& conf_substitutions, wxString& changes)
-{
-	changes += "<table>";
-	for (const ConfigSubstitution& conf_substitution : conf_substitutions) {
-		wxString new_val;
-		const ConfigOptionDef* def = conf_substitution.opt_def;
-		if (!def)
-			continue;
-		switch (def->type) {
-		case coEnum:
-		{
-			const std::vector<std::string>& labels = def->enum_labels;
-			const std::vector<std::string>& values = def->enum_values;
-			int val = conf_substitution.new_value->getInt();
-
-			bool is_infill = def->opt_key == "top_fill_pattern"	   ||
-							 def->opt_key == "bottom_fill_pattern" ||
-							 def->opt_key == "fill_pattern";
-
-			// Each infill doesn't use all list of infill declared in PrintConfig.hpp.
-			// So we should "convert" val to the correct one
-			if (is_infill) {
-				for (const auto& key_val : *def->enum_keys_map)
-					if ((int)key_val.second == val) {
-						auto it = std::find(values.begin(), values.end(), key_val.first);
-						if (it == values.end())
-							break;
-						auto idx = it - values.begin();
-						new_val = wxString("\"") + values[idx] + "\"" + " (" + from_u8(_utf8(labels[idx])) + ")";
-						break;
-					}
-				if (new_val.IsEmpty()) {
-					assert(false);
-					new_val = _L("Undefined");
-				}
-			}
-			else
-				new_val = wxString("\"") + values[val] + "\"" + " (" + from_u8(_utf8(labels[val])) + ")";
-			break;
-		}
-		case coBool:
-			new_val = conf_substitution.new_value->getBool() ? "true" : "false";
-			break;
-		case coBools:
-			if (conf_substitution.new_value->nullable())
-				for (const char v : static_cast<const ConfigOptionBoolsNullable*>(conf_substitution.new_value.get())->values)
-					new_val += std::string(v == ConfigOptionBoolsNullable::nil_value() ? "nil" : v ? "true" : "false") + ", ";
-			else
-				for (const char v : static_cast<const ConfigOptionBools*>(conf_substitution.new_value.get())->values)
-					new_val += std::string(v ? "true" : "false") + ", ";
-			if (! new_val.empty())
-				new_val.erase(new_val.begin() + new_val.size() - 2, new_val.end());
-			break;
-		default:
-			assert(false);
-		}
-
-		changes += format_wxstr("<tr><td><b>\"%1%\" (%2%)</b></td><td>: ", def->opt_key, _(def->label)) +
-				   format_wxstr(_L("%1% was substituted with %2%"), bold_string(conf_substitution.old_value), bold(new_val)) + 
-				   "</td></tr>";
-	}
-	changes += "</table>";
-}
-
-static wxString substitution_message(const wxString& changes)
-{
-	return
-		_L("Most likely the configuration was produced by a newer version of " SLIC3R_APP_NAME " or PrusaSlicer.") + " " +
+		format_wxstr(_L("Most likely the configuration was produced by a newer version of %1% or PrusaSlicer."), SLIC3R_APP_NAME) + " " +
 		_L("The following values were substituted:") + "\n" + changes + "\n\n" +
 		_L("Review the substitutions and adjust them if needed.");
 }
@@ -532,7 +365,7 @@
 		add_config_substitutions(substitution.substitutions, changes);
 	}
 
-	InfoDialog msg(nullptr, _L("Configuration bundle was loaded, however some configuration values were not recognized."), substitution_message(changes));
+	InfoDialog msg(nullptr, _L("Configuration bundle was loaded, however some configuration values were not recognized."), substitution_message(changes), true);
 	msg.ShowModal();
 }
 
@@ -543,7 +376,7 @@
 
 	InfoDialog msg(nullptr, 
 		format_wxstr(_L("Configuration file \"%1%\" was loaded, however some configuration values were not recognized."), from_u8(filename)), 
-		substitution_message(changes));
+		substitution_message(changes), true);
 	msg.ShowModal();
 }
 
@@ -563,14 +396,10 @@
 
 		// the following line messes up the popup size the first time it is shown on wxWidgets 3.1.3
 //		comboCtrl->EnablePopupAnimation(false);
-<<<<<<< HEAD
-        comboCtrl->SetPopupControl(popup);
-=======
 #ifdef _WIN32
 		popup->SetFont(comboCtrl->GetFont());
 #endif // _WIN32
-		comboCtrl->SetPopupControl(popup);
->>>>>>> 215e845c
+        comboCtrl->SetPopupControl(popup);
 		wxString title = from_u8(text);
 		max_width = std::max(max_width, 60 + comboCtrl->GetTextExtent(title).x);
 		popup->SetStringValue(title);
@@ -593,12 +422,8 @@
         }
 
 		comboCtrl->SetMinClientSize(wxSize(max_width, -1));
-<<<<<<< HEAD
+        wxGetApp().UpdateDarkUI(popup);
         }
-=======
-        wxGetApp().UpdateDarkUI(popup);
-	}
->>>>>>> 215e845c
 }
 
 unsigned int combochecklist_get_flags(wxComboCtrl* comboCtrl)
