#include <cassert>

#include "libslic3r/Flow.hpp"
#include "libslic3r/libslic3r.h"

#include "PresetBundle.hpp"
#include "PresetHints.hpp"

#include <wx/intl.h> 

#include "GUI.hpp"
#include "I18N.hpp"

namespace Slic3r {

#define MIN_BUF_LENGTH	4096
std::string PresetHints::cooling_description(const Preset &preset)
{
	std::string out;

    if (preset.config.opt_bool("cooling", 0)) {
		int 	slowdown_below_layer_time 	= preset.config.opt_int("slowdown_below_layer_time", 0);
		int 	min_fan_speed 				= preset.config.opt_int("min_fan_speed", 0);
		int 	max_fan_speed 				= preset.config.opt_int("max_fan_speed", 0);
		int 	min_print_speed				= int(preset.config.opt_float("min_print_speed", 0) + 0.5);
		int 	fan_below_layer_time		= preset.config.opt_int("fan_below_layer_time", 0);

        out += (boost::format(_utf8(L("If estimated layer time is below ~%1%s, "
                                      "fan will run at %2%%% and print speed will be reduced "
                                      "so that no less than %3%s are spent on that layer "
                                      "(however, speed will never be reduced below %4%mm/s)."))) 
                                      % slowdown_below_layer_time % max_fan_speed % slowdown_below_layer_time % min_print_speed).str();

        if (fan_below_layer_time > slowdown_below_layer_time) {
            out += (boost::format(_utf8(L("\nIf estimated layer time is greater, but still below ~%1%s, "
                                          "fan will run at a proportionally decreasing speed between %2%%% and %3%%%."))) 
                                          % fan_below_layer_time % max_fan_speed % min_fan_speed).str();
        }
        out += _utf8(L("\nDuring the other layers, fan")) + " ";
    } else {
        out = _utf8(L("Fan")) + " ";
    }
	if (preset.config.opt_bool("fan_always_on", 0)) {
		int 	disable_fan_first_layers 	= preset.config.opt_int("disable_fan_first_layers", 0);
		int 	min_fan_speed 				= preset.config.opt_int("min_fan_speed", 0);

	    out += (boost::format(_utf8(L("will always run at %1%%%"))) % min_fan_speed).str() + " ";

        if (disable_fan_first_layers > 1)
            out += (boost::format(_utf8(L("except for the first %1% layers."))) % disable_fan_first_layers).str();
        else if (disable_fan_first_layers == 1)
        	out += _utf8(L("except for the first layer."));
    } else
       out += _utf8(L("will be turned off."));

    return out;
}

static const ConfigOptionFloatOrPercent& first_positive(const ConfigOptionFloatOrPercent *v1, const ConfigOptionFloatOrPercent &v2, const ConfigOptionFloatOrPercent &v3)
{
    return (v1 != nullptr && v1->value > 0) ? *v1 : ((v2.value > 0) ? v2 : v3);
}

std::string PresetHints::maximum_volumetric_flow_description(const PresetBundle &preset_bundle)
{
    // Find out, to which nozzle index is the current filament profile assigned.
    int idx_extruder  = 0;
	int num_extruders = (int)preset_bundle.filament_presets.size();
    for (; idx_extruder < num_extruders; ++ idx_extruder)
        if (preset_bundle.filament_presets[idx_extruder] == preset_bundle.filaments.get_selected_preset().name)
            break;
    if (idx_extruder == num_extruders)
        // The current filament preset is not active for any extruder.
        idx_extruder = -1;

    const DynamicPrintConfig &print_config    = preset_bundle.prints   .get_edited_preset().config;
    const DynamicPrintConfig &filament_config = preset_bundle.filaments.get_edited_preset().config;
    const DynamicPrintConfig &printer_config  = preset_bundle.printers .get_edited_preset().config;

    // Current printer values.
    float  nozzle_diameter                  = (float)printer_config.opt_float("nozzle_diameter", idx_extruder);

    // Print config values
    double layer_height                     = print_config.opt_float("layer_height");
    double first_layer_height               = print_config.get_abs_value("first_layer_height", layer_height);
    double support_material_speed           = print_config.opt_float("support_material_speed");
    double support_material_interface_speed = print_config.get_abs_value("support_material_interface_speed", support_material_speed);
    double bridge_speed                     = print_config.opt_float("bridge_speed");
    double bridge_flow_ratio                = print_config.opt_float("bridge_flow_ratio");
    double over_bridge_flow_ratio           = print_config.opt_float("over_bridge_flow_ratio");
    double perimeter_speed                  = print_config.opt_float("perimeter_speed");
    double external_perimeter_speed         = print_config.get_abs_value("external_perimeter_speed", perimeter_speed);
    double gap_fill_speed                   = print_config.opt_float("gap_fill_speed");
    double infill_speed                     = print_config.opt_float("infill_speed");
    double small_perimeter_speed            = print_config.get_abs_value("small_perimeter_speed", perimeter_speed);
    double solid_infill_speed               = print_config.get_abs_value("solid_infill_speed", infill_speed);
    double top_solid_infill_speed           = print_config.get_abs_value("top_solid_infill_speed", solid_infill_speed);
    // Maximum print speed when auto-speed is enabled by setting any of the above speed values to zero.
    double max_print_speed                  = print_config.opt_float("max_print_speed");
    // Maximum volumetric speed allowed for the print profile.
    double max_volumetric_speed             = print_config.opt_float("max_volumetric_speed");

    const auto &extrusion_width                     = *print_config.option<ConfigOptionFloatOrPercent>("extrusion_width");
    const auto &external_perimeter_extrusion_width  = *print_config.option<ConfigOptionFloatOrPercent>("external_perimeter_extrusion_width");
    const auto &first_layer_extrusion_width         = *print_config.option<ConfigOptionFloatOrPercent>("first_layer_extrusion_width");
    const auto &infill_extrusion_width              = *print_config.option<ConfigOptionFloatOrPercent>("infill_extrusion_width");
    const auto &perimeter_extrusion_width           = *print_config.option<ConfigOptionFloatOrPercent>("perimeter_extrusion_width");
    const auto &solid_infill_extrusion_width        = *print_config.option<ConfigOptionFloatOrPercent>("solid_infill_extrusion_width");
    const auto &support_material_extrusion_width    = *print_config.option<ConfigOptionFloatOrPercent>("support_material_extrusion_width");
    const auto &top_infill_extrusion_width          = *print_config.option<ConfigOptionFloatOrPercent>("top_infill_extrusion_width");
    const auto &first_layer_speed                   = *print_config.option<ConfigOptionFloatOrPercent>("first_layer_speed");
    const auto &first_layer_infill_speed            = *print_config.option<ConfigOptionFloatOrPercent>("first_layer_infill_speed");

    // Index of an extruder assigned to a feature. If set to 0, an active extruder will be used for a multi-material print.
    // If different from idx_extruder, it will not be taken into account for this hint.
    auto feature_extruder_active = [idx_extruder, num_extruders](int i) {
        return i <= 0 || i > num_extruders || idx_extruder == -1 || idx_extruder == i - 1;
    };
    bool perimeter_extruder_active                  = feature_extruder_active(print_config.opt_int("perimeter_extruder"));
    bool infill_extruder_active                     = feature_extruder_active(print_config.opt_int("infill_extruder"));
    bool solid_infill_extruder_active               = feature_extruder_active(print_config.opt_int("solid_infill_extruder"));
    bool support_material_extruder_active           = feature_extruder_active(print_config.opt_int("support_material_extruder"));
    bool support_material_interface_extruder_active = feature_extruder_active(print_config.opt_int("support_material_interface_extruder"));

    // Current filament values
    double filament_diameter                = filament_config.opt_float("filament_diameter", 0);
    double filament_crossection             = M_PI * 0.25 * filament_diameter * filament_diameter;
    double extrusion_multiplier             = filament_config.opt_float("extrusion_multiplier", 0);
    // The following value will be annotated by this hint, so it does not take part in the calculation.
//    double filament_max_volumetric_speed    = filament_config.opt_float("filament_max_volumetric_speed", 0);

    std::string out;
    for (size_t idx_type = (first_layer_extrusion_width.value == 0) ? 1 : 0; idx_type < 3; ++ idx_type) {
        // First test the maximum volumetric extrusion speed for non-bridging extrusions.
        bool first_layer = idx_type == 0;
        bool bridging    = idx_type == 2;
		const ConfigOptionFloatOrPercent *first_layer_extrusion_width_ptr = (first_layer && first_layer_extrusion_width.value > 0) ?
			&first_layer_extrusion_width : nullptr;
        const float                       lh  = float(first_layer ? first_layer_height : layer_height);
        const float                       bfr = bridging ? bridge_flow_ratio : 0.f;
        double                            max_flow = 0.;
        std::string                       max_flow_extrusion_type;
        auto                              limit_by_first_layer_speed = [&first_layer_speed, first_layer](double speed_normal, double speed_max) {
            if (first_layer && first_layer_speed.value > 0)
                // Apply the first layer limit.
                speed_normal = first_layer_speed.get_abs_value(speed_normal);
            return (speed_normal > 0.) ? speed_normal : speed_max;
        };
        auto                              limit_infill_by_first_layer_speed = [&first_layer_infill_speed, first_layer](double speed_normal, double speed_max) {
            if (first_layer && first_layer_infill_speed.value > 0)
                // Apply the first layer limit.
                speed_normal = first_layer_infill_speed.get_abs_value(speed_normal);
            return (speed_normal > 0.) ? speed_normal : speed_max;
        };
        if (perimeter_extruder_active) {
            double external_perimeter_rate = Flow::new_from_config_width(frExternalPerimeter, 
                first_positive(first_layer_extrusion_width_ptr, external_perimeter_extrusion_width, extrusion_width), 
                nozzle_diameter, lh, bfr).mm3_per_mm() *
                (bridging ? bridge_speed : 
                    limit_by_first_layer_speed(std::max(external_perimeter_speed, small_perimeter_speed), max_print_speed));
            if (max_flow < external_perimeter_rate) {
                max_flow = external_perimeter_rate;
                max_flow_extrusion_type = _utf8(L("external perimeters"));
            }
            double perimeter_rate = Flow::new_from_config_width(frPerimeter, 
                first_positive(first_layer_extrusion_width_ptr, perimeter_extrusion_width, extrusion_width), 
                nozzle_diameter, lh, bfr).mm3_per_mm() *
                (bridging ? bridge_speed :
                    limit_by_first_layer_speed(std::max(perimeter_speed, small_perimeter_speed), max_print_speed));
            if (max_flow < perimeter_rate) {
                max_flow = perimeter_rate;
                max_flow_extrusion_type = _utf8(L("perimeters"));
            }
        }
        if (! bridging && infill_extruder_active) {
            double infill_rate = Flow::new_from_config_width(frInfill, 
                first_positive(first_layer_extrusion_width_ptr, infill_extrusion_width, extrusion_width), 
                nozzle_diameter, lh, bfr).mm3_per_mm() * limit_infill_by_first_layer_speed(infill_speed, max_print_speed);
            if (max_flow < infill_rate) {
                max_flow = infill_rate;
                max_flow_extrusion_type = _utf8(L("infill"));
            }
        }
        if (solid_infill_extruder_active) {
            double solid_infill_rate = Flow::new_from_config_width(frInfill, 
                first_positive(first_layer_extrusion_width_ptr, solid_infill_extrusion_width, extrusion_width), 
                nozzle_diameter, lh, 0).mm3_per_mm() *
                (bridging ? bridge_speed : limit_infill_by_first_layer_speed(solid_infill_speed, max_print_speed));
            if (max_flow < solid_infill_rate) {
                max_flow = solid_infill_rate;
                max_flow_extrusion_type = _utf8(L("solid infill"));
            }
            if (! bridging) {
                double top_solid_infill_rate = Flow::new_from_config_width(frInfill, 
                    first_positive(first_layer_extrusion_width_ptr, top_infill_extrusion_width, extrusion_width), 
                    nozzle_diameter, lh, bfr).mm3_per_mm() * limit_infill_by_first_layer_speed(top_solid_infill_speed, max_print_speed);
                if (max_flow < top_solid_infill_rate) {
                    max_flow = top_solid_infill_rate;
                    max_flow_extrusion_type = _utf8(L("top solid infill"));
                }
            }
        }
        if (support_material_extruder_active) {
            double support_material_rate = Flow::new_from_config_width(frSupportMaterial,
                first_positive(first_layer_extrusion_width_ptr, support_material_extrusion_width, extrusion_width), 
                nozzle_diameter, lh, bfr).mm3_per_mm() *
                (bridging ? bridge_speed : limit_by_first_layer_speed(support_material_speed, max_print_speed));
            if (max_flow < support_material_rate) {
                max_flow = support_material_rate;
                max_flow_extrusion_type = _utf8(L("support"));
            }
        }
        if (support_material_interface_extruder_active) {
            double support_material_interface_rate = Flow::new_from_config_width(frSupportMaterialInterface,
                first_positive(first_layer_extrusion_width_ptr, support_material_extrusion_width, extrusion_width),
                nozzle_diameter, lh, bfr).mm3_per_mm() *
                (bridging ? bridge_speed : limit_by_first_layer_speed(support_material_interface_speed, max_print_speed));
            if (max_flow < support_material_interface_rate) {
                max_flow = support_material_interface_rate;
                max_flow_extrusion_type = _utf8(L("support interface"));
            }
        }
        //FIXME handle gap_fill_speed
        if (! out.empty())
            out += "\n";
        out += (first_layer ? _utf8(L("First layer volumetric")) : (bridging ? _utf8(L("Bridging volumetric")) : _utf8(L("Volumetric"))));
        out += " " + _utf8(L("flow rate is maximized")) + " ";
        bool limited_by_max_volumetric_speed = max_volumetric_speed > 0 && max_volumetric_speed < max_flow;
        out += (limited_by_max_volumetric_speed ? 
            _utf8(L("by the print profile maximum")) :
            (_utf8(L("when printing"))+ " " + max_flow_extrusion_type))
            + " " + _utf8(L("with a volumetric rate"))+ " ";
        if (limited_by_max_volumetric_speed)
            max_flow = max_volumetric_speed;

        out += (boost::format(_utf8(L("%3.2f mm³/s at filament speed %3.2f mm/s."))) % max_flow % (max_flow / filament_crossection)).str();
    }

 	return out;
}

std::string PresetHints::recommended_thin_wall_thickness(const PresetBundle &preset_bundle)
{
    const DynamicPrintConfig &print_config    = preset_bundle.prints   .get_edited_preset().config;
    const DynamicPrintConfig &printer_config  = preset_bundle.printers .get_edited_preset().config;

    float   layer_height                        = float(print_config.opt_float("layer_height"));
    int     num_perimeters                      = print_config.opt_int("perimeters");
    bool    thin_walls                          = print_config.opt_bool("thin_walls");
    float   nozzle_diameter                     = float(printer_config.opt_float("nozzle_diameter", 0));
    
    std::string out;
	if (layer_height <= 0.f){
<<<<<<< HEAD
		out += _CHB(L("Recommended object min wall thickness: Not available due to invalid layer height."));
=======
		out += _utf8(L("Recommended object thin wall thickness: Not available due to invalid layer height."));
>>>>>>> d13d3f39
		return out;
	}

    Flow    external_perimeter_flow             = Flow::new_from_config_width(
        frExternalPerimeter, 
        *print_config.opt<ConfigOptionFloatOrPercent>("external_perimeter_extrusion_width"), 
        nozzle_diameter, layer_height, false);
    Flow    perimeter_flow                      = Flow::new_from_config_width(
        frPerimeter, 
        *print_config.opt<ConfigOptionFloatOrPercent>("perimeter_extrusion_width"), 
        nozzle_diameter, layer_height, false);

    
    if (num_perimeters > 0) {
        int num_lines = std::min(num_perimeters * 2, 10);
<<<<<<< HEAD
		char buf[MIN_BUF_LENGTH/*256*/];
        sprintf(buf, _CHB(L("Recommended object min wall thickness for layer height %.2f and ")), layer_height);
        out += buf;
=======
        out += (boost::format(_utf8(L("Recommended object thin wall thickness for layer height %.2f and"))) % layer_height).str() + " ";
>>>>>>> d13d3f39
        // Start with the width of two closely spaced 
        double width = external_perimeter_flow.width + external_perimeter_flow.spacing();
        for (int i = 2; i <= num_lines; thin_walls ? ++ i : i += 2) {
            if (i > 2)
                out += ", ";
<<<<<<< HEAD
            sprintf(buf, _CHB(L("%d perimeter: %.2lf mm")), i/2, width);
            out += buf;
=======
            out += (boost::format(_utf8(L("%d lines: %.2f mm"))) % i %  width).str() + " ";
>>>>>>> d13d3f39
            width += perimeter_flow.spacing() * (thin_walls ? 1.f : 2.f);
        }
    }
    return out;
}

}; // namespace Slic3r<|MERGE_RESOLUTION|>--- conflicted
+++ resolved
@@ -251,11 +251,7 @@
     
     std::string out;
 	if (layer_height <= 0.f){
-<<<<<<< HEAD
-		out += _CHB(L("Recommended object min wall thickness: Not available due to invalid layer height."));
-=======
-		out += _utf8(L("Recommended object thin wall thickness: Not available due to invalid layer height."));
->>>>>>> d13d3f39
+		out += _utf8(L("Recommended object min thin wall thickness: Not available due to invalid layer height."));
 		return out;
 	}
 
@@ -271,24 +267,13 @@
     
     if (num_perimeters > 0) {
         int num_lines = std::min(num_perimeters * 2, 10);
-<<<<<<< HEAD
-		char buf[MIN_BUF_LENGTH/*256*/];
-        sprintf(buf, _CHB(L("Recommended object min wall thickness for layer height %.2f and ")), layer_height);
-        out += buf;
-=======
-        out += (boost::format(_utf8(L("Recommended object thin wall thickness for layer height %.2f and"))) % layer_height).str() + " ";
->>>>>>> d13d3f39
+        out += (boost::format(_utf8(L("Recommended object min thin wall thickness for layer height %.2f and"))) % layer_height).str() + " ";
         // Start with the width of two closely spaced 
         double width = external_perimeter_flow.width + external_perimeter_flow.spacing();
         for (int i = 2; i <= num_lines; thin_walls ? ++ i : i += 2) {
             if (i > 2)
                 out += ", ";
-<<<<<<< HEAD
-            sprintf(buf, _CHB(L("%d perimeter: %.2lf mm")), i/2, width);
-            out += buf;
-=======
-            out += (boost::format(_utf8(L("%d lines: %.2f mm"))) % i %  width).str() + " ";
->>>>>>> d13d3f39
+            out += (boost::format(_utf8(L("%d perimeter: %.2f mm"))) % i %  width).str() + " ";
             width += perimeter_flow.spacing() * (thin_walls ? 1.f : 2.f);
         }
     }
