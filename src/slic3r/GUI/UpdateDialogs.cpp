--- conflicted
+++ resolved
@@ -24,15 +24,9 @@
 namespace GUI {
 
 
-<<<<<<< HEAD
 static const char* URL_CHANGELOG = "https://github.com/" SLIC3R_GITHUB "/releases";
 static const char* URL_DOWNLOAD = "https://github.com/" SLIC3R_GITHUB "/releases";
 static const char* URL_DEV = "https://github.com/" SLIC3R_GITHUB "/releases/tag/version_%1%";
-=======
-static const char* URL_CHANGELOG = "https://files.prusa3d.com/?latest=slicer-stable&lng=%1%";
-static const char* URL_DOWNLOAD = "https://www.prusa3d.com/slicerweb&lng=%1%";
-static const char* URL_DEV = "https://github.com/prusa3d/PrusaSlicer/releases/tag/version_%1%";
->>>>>>> 215e845c
 
 static const std::string CONFIG_UPDATE_WIKI_URL("https://github.com/prusa3d/PrusaSlicer/wiki/Slic3r-PE-1.40-configuration-update");
 
@@ -98,15 +92,9 @@
 
 MsgUpdateConfig::MsgUpdateConfig(const std::vector<Update> &updates, bool force_before_wizard/* = false*/) :
 	MsgDialog(nullptr, force_before_wizard ? _L("Opening Configuration Wizard") : _L("Configuration update"), 
-<<<<<<< HEAD
 					   force_before_wizard ? wxString::Format(_L("%s is not using the newest configuration available.\n"
 												"Configuration Wizard may not offer the latest printers, filaments and SLA materials to be installed. "), SLIC3R_APP_NAME) : 
-											 _L("Configuration update is available"), wxID_NONE)
-=======
-					   force_before_wizard ? _L("PrusaSlicer is not using the newest configuration available.\n"
-												"Configuration Wizard may not offer the latest printers, filaments and SLA materials to be installed.") : 
 											 _L("Configuration update is available"), wxICON_ERROR)
->>>>>>> 215e845c
 {
 	auto *text = new wxStaticText(this, wxID_ANY, _(L(
 		"Would you like to install it?\n\n"
@@ -151,27 +139,12 @@
 	content_sizer->Add(versions);
 	content_sizer->AddSpacer(2*VERT_SPACING);
 
-<<<<<<< HEAD
-	auto* btn_ok = new wxButton(this, wxID_OK, force_before_wizard ? _L("Install") : "OK");
-	btn_sizer->Add(btn_ok);
-	btn_sizer->AddSpacer(HORIZ_SPACING);
-	if (force_before_wizard) {
-		auto* btn_no_install = new wxButton(this, wxID_ANY, _L("Don't install"));
-		btn_no_install->Bind(wxEVT_BUTTON, [this](wxEvent&) { this->EndModal(wxID_CLOSE); });
-		btn_sizer->Add(btn_no_install);
-		btn_sizer->AddSpacer(HORIZ_SPACING);
-	}
-	auto* btn_cancel = new wxButton(this, wxID_CANCEL);
-	btn_sizer->Add(btn_cancel);
-	btn_ok->SetFocus();
-=======
 	add_button(wxID_OK, true, force_before_wizard ? _L("Install") : "OK");
 	if (force_before_wizard) {
 		auto* btn = add_button(wxID_CLOSE, false, _L("Don't install"));
 		btn->Bind(wxEVT_BUTTON, [this](const wxCommandEvent&) { this->EndModal(wxID_CLOSE); });
 	}
 	add_button(wxID_CANCEL);
->>>>>>> 215e845c
 
 	finalize();
 }
@@ -190,10 +163,6 @@
 		"Updated configuration bundles:"
 	)), SLIC3R_APP_NAME));
 	
-<<<<<<< HEAD
-	logo->SetBitmap(create_scaled_bitmap(SLIC3R_APP_KEY "_192px.png", this, 192));
-=======
->>>>>>> 215e845c
 
 	text->Wrap(CONTENT_WIDTH * wxGetApp().em_unit());
 	content_sizer->Add(text);
@@ -243,11 +212,6 @@
     MsgDialog(nullptr, wxString::Format(_(L("%s incompatibility")), SLIC3R_APP_NAME), 
                        wxString::Format(_(L("%s configuration is incompatible")), SLIC3R_APP_NAME), wxICON_ERROR)
 {
-<<<<<<< HEAD
-	logo->SetBitmap(create_scaled_bitmap(SLIC3R_APP_KEY "_192px.png", this, 192));
-
-=======
->>>>>>> 215e845c
 	auto *text = new wxStaticText(this, wxID_ANY, wxString::Format(_(L(
 		"This version of %s is not compatible with currently installed configuration bundles.\n"
 		"This probably happened as a result of running an older %s after using a newer one.\n\n"
@@ -344,13 +308,7 @@
 	content_sizer->Add(text);
 	content_sizer->AddSpacer(VERT_SPACING);
 
-<<<<<<< HEAD
-	logo->SetBitmap(create_scaled_bitmap(SLIC3R_APP_KEY "_192px.png", this, 192));
-
-	Fit();
-=======
-	finalize();
->>>>>>> 215e845c
+	finalize();
 }
 
 MsgNoUpdates::~MsgNoUpdates() {}
