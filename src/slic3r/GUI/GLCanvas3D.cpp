#include "libslic3r/libslic3r.h"
#include "slic3r/GUI/Gizmos/GLGizmos.hpp"
#include "GLCanvas3D.hpp"

#include "admesh/stl.h"
#include "polypartition.h"
#include "libslic3r/ClipperUtils.hpp"
#include "libslic3r/PrintConfig.hpp"
#include "libslic3r/GCode/PreviewData.hpp"
#include "libslic3r/Geometry.hpp"
#include "libslic3r/ExtrusionEntity.hpp"
#include "libslic3r/Utils.hpp"
#include "libslic3r/Technologies.hpp"
#include "libslic3r/Tesselate.hpp"
#include "slic3r/GUI/3DScene.hpp"
#include "slic3r/GUI/BackgroundSlicingProcess.hpp"
#include "slic3r/GUI/GLShader.hpp"
#include "slic3r/GUI/GUI.hpp"
#include "slic3r/GUI/PresetBundle.hpp"
#include "slic3r/GUI/Tab.hpp"
#include "slic3r/GUI/GUI_Preview.hpp"
#include "GUI_App.hpp"
#include "GUI_ObjectList.hpp"
#include "GUI_ObjectManipulation.hpp"
#include "I18N.hpp"

#if ENABLE_RETINA_GL
#include "slic3r/Utils/RetinaHelper.hpp"
#endif

#include <GL/glew.h>

#include <wx/glcanvas.h>
#include <wx/bitmap.h>
#include <wx/dcmemory.h>
#include <wx/image.h>
#include <wx/settings.h>
#include <wx/tooltip.h>
#include <wx/debug.h>
#include <wx/fontutil.h>

// Print now includes tbb, and tbb includes Windows. This breaks compilation of wxWidgets if included before wx.
#include "libslic3r/Print.hpp"
#include "libslic3r/SLAPrint.hpp"

#include "wxExtensions.hpp"

#include <tbb/parallel_for.h>
#include <tbb/spin_mutex.h>

#include <boost/log/trivial.hpp>
#include <boost/algorithm/string/predicate.hpp>

#include <iostream>
#include <float.h>
#include <algorithm>
#include <cmath>
#if ENABLE_RENDER_STATISTICS
#include <chrono>
#endif // ENABLE_RENDER_STATISTICS

static const float TRACKBALLSIZE = 0.8f;

static const float DEFAULT_BG_DARK_COLOR[3] = { 0.478f, 0.478f, 0.478f };
static const float DEFAULT_BG_LIGHT_COLOR[3] = { 0.753f, 0.753f, 0.753f };
static const float ERROR_BG_DARK_COLOR[3] = { 0.478f, 0.192f, 0.039f };
static const float ERROR_BG_LIGHT_COLOR[3] = { 0.753f, 0.192f, 0.039f };
//static const float AXES_COLOR[3][3] = { { 1.0f, 0.0f, 0.0f }, { 0.0f, 1.0f, 0.0f }, { 0.0f, 0.0f, 1.0f } };

// Number of floats
static const size_t MAX_VERTEX_BUFFER_SIZE     = 131072 * 6; // 3.15MB
// Reserve size in number of floats.
static const size_t VERTEX_BUFFER_RESERVE_SIZE = 131072 * 2; // 1.05MB
// Reserve size in number of floats, maximum sum of all preallocated buffers.
static const size_t VERTEX_BUFFER_RESERVE_SIZE_SUM_MAX = 1024 * 1024 * 128 / 4; // 128MB

namespace Slic3r {
namespace GUI {

Size::Size()
    : m_width(0)
    , m_height(0)
{
}

Size::Size(int width, int height, float scale_factor)
    : m_width(width)
    , m_height(height)
    , m_scale_factor(scale_factor)
{
}

int Size::get_width() const
{
    return m_width;
}

void Size::set_width(int width)
{
    m_width = width;
}

int Size::get_height() const
{
    return m_height;
}

void Size::set_height(int height)
{
    m_height = height;
}

int Size::get_scale_factor() const
{
    return m_scale_factor;
}

void Size::set_scale_factor(int scale_factor)
{
    m_scale_factor = scale_factor;
}

GLCanvas3D::LayersEditing::LayersEditing()
    : m_enabled(false)
    , m_z_texture_id(0)
    , m_model_object(nullptr)
    , m_object_max_z(0.f)
    , m_slicing_parameters(nullptr)
    , m_layer_height_profile_modified(false)
    , state(Unknown)
    , band_width(2.0f)
    , strength(0.005f)
    , last_object_id(-1)
    , last_z(0.0f)
    , last_action(LAYER_HEIGHT_EDIT_ACTION_INCREASE)
{
}

GLCanvas3D::LayersEditing::~LayersEditing()
{
    if (m_z_texture_id != 0)
    {
        glsafe(::glDeleteTextures(1, &m_z_texture_id));
        m_z_texture_id = 0;
    }
    delete m_slicing_parameters;
}

const float GLCanvas3D::LayersEditing::THICKNESS_BAR_WIDTH = 70.0f;
const float GLCanvas3D::LayersEditing::THICKNESS_RESET_BUTTON_HEIGHT = 22.0f;

bool GLCanvas3D::LayersEditing::init(const std::string& vertex_shader_filename, const std::string& fragment_shader_filename)
{
    if (!m_shader.init(vertex_shader_filename, fragment_shader_filename))
        return false;

    glsafe(::glGenTextures(1, (GLuint*)&m_z_texture_id));
    glsafe(::glBindTexture(GL_TEXTURE_2D, m_z_texture_id));
    glsafe(::glTexParameteri(GL_TEXTURE_2D, GL_TEXTURE_WRAP_S, GL_CLAMP));
    glsafe(::glTexParameteri(GL_TEXTURE_2D, GL_TEXTURE_WRAP_T, GL_CLAMP));
    glsafe(::glTexParameteri(GL_TEXTURE_2D, GL_TEXTURE_MAG_FILTER, GL_LINEAR));
    glsafe(::glTexParameteri(GL_TEXTURE_2D, GL_TEXTURE_MIN_FILTER, GL_LINEAR_MIPMAP_NEAREST));
    glsafe(::glTexParameteri(GL_TEXTURE_2D, GL_TEXTURE_MAX_LEVEL, 1));
    glsafe(::glBindTexture(GL_TEXTURE_2D, 0));

    return true;
}

void GLCanvas3D::LayersEditing::set_config(const DynamicPrintConfig* config)
{ 
    m_config = config;
    delete m_slicing_parameters;
    m_slicing_parameters = nullptr;
    m_layers_texture.valid = false;
}

void GLCanvas3D::LayersEditing::select_object(const Model &model, int object_id)
{
    const ModelObject *model_object_new = (object_id >= 0) ? model.objects[object_id] : nullptr;
    // Maximum height of an object changes when the object gets rotated or scaled.
    // Changing maximum height of an object will invalidate the layer heigth editing profile.
    // m_model_object->raw_bounding_box() is cached, therefore it is cheap even if this method is called frequently.
	float new_max_z = (model_object_new == nullptr) ? 0.f : model_object_new->raw_bounding_box().size().z();
	if (m_model_object != model_object_new || this->last_object_id != object_id || m_object_max_z != new_max_z ||
        (model_object_new != nullptr && m_model_object->id() != model_object_new->id())) {
        m_layer_height_profile.clear();
        m_layer_height_profile_modified = false;
        delete m_slicing_parameters;
        m_slicing_parameters   = nullptr;
        m_layers_texture.valid = false;
        this->last_object_id   = object_id;
        m_model_object         = model_object_new;
        m_object_max_z         = new_max_z;
    }
}

bool GLCanvas3D::LayersEditing::is_allowed() const
{
    return m_shader.is_initialized() && m_shader.get_shader()->shader_program_id > 0 && m_z_texture_id > 0;
}

bool GLCanvas3D::LayersEditing::is_enabled() const
{
    return m_enabled;
}

void GLCanvas3D::LayersEditing::set_enabled(bool enabled)
{
    m_enabled = is_allowed() && enabled;
}

void GLCanvas3D::LayersEditing::render_overlay(const GLCanvas3D& canvas) const
{
    if (!m_enabled)
        return;

    const Rect& bar_rect = get_bar_rect_viewport(canvas);
    const Rect& reset_rect = get_reset_rect_viewport(canvas);

    _render_tooltip_texture(canvas, bar_rect, reset_rect);
    _render_reset_texture(reset_rect);
    _render_active_object_annotations(canvas, bar_rect);
    _render_profile(bar_rect);
}

float GLCanvas3D::LayersEditing::get_cursor_z_relative(const GLCanvas3D& canvas)
{
    const Vec2d mouse_pos = canvas.get_local_mouse_position();
    const Rect& rect = get_bar_rect_screen(canvas);
    float x = (float)mouse_pos(0);
    float y = (float)mouse_pos(1);
    float t = rect.get_top();
    float b = rect.get_bottom();

    return ((rect.get_left() <= x) && (x <= rect.get_right()) && (t <= y) && (y <= b)) ?
        // Inside the bar.
        (b - y - 1.0f) / (b - t - 1.0f) :
        // Outside the bar.
        -1000.0f;
}

bool GLCanvas3D::LayersEditing::bar_rect_contains(const GLCanvas3D& canvas, float x, float y)
{
    const Rect& rect = get_bar_rect_screen(canvas);
    return (rect.get_left() <= x) && (x <= rect.get_right()) && (rect.get_top() <= y) && (y <= rect.get_bottom());
}

bool GLCanvas3D::LayersEditing::reset_rect_contains(const GLCanvas3D& canvas, float x, float y)
{
    const Rect& rect = get_reset_rect_screen(canvas);
    return (rect.get_left() <= x) && (x <= rect.get_right()) && (rect.get_top() <= y) && (y <= rect.get_bottom());
}

Rect GLCanvas3D::LayersEditing::get_bar_rect_screen(const GLCanvas3D& canvas)
{
    const Size& cnv_size = canvas.get_canvas_size();
    float w = (float)cnv_size.get_width();
    float h = (float)cnv_size.get_height();

    return Rect(w - thickness_bar_width(canvas), 0.0f, w, h - reset_button_height(canvas));
}

Rect GLCanvas3D::LayersEditing::get_reset_rect_screen(const GLCanvas3D& canvas)
{
    const Size& cnv_size = canvas.get_canvas_size();
    float w = (float)cnv_size.get_width();
    float h = (float)cnv_size.get_height();

    return Rect(w - thickness_bar_width(canvas), h - reset_button_height(canvas), w, h);
}

Rect GLCanvas3D::LayersEditing::get_bar_rect_viewport(const GLCanvas3D& canvas)
{
    const Size& cnv_size = canvas.get_canvas_size();
    float half_w = 0.5f * (float)cnv_size.get_width();
    float half_h = 0.5f * (float)cnv_size.get_height();

    float zoom = (float)canvas.get_camera().get_zoom();
    float inv_zoom = (zoom != 0.0f) ? 1.0f / zoom : 0.0f;

    return Rect((half_w - thickness_bar_width(canvas)) * inv_zoom, half_h * inv_zoom, half_w * inv_zoom, (-half_h + reset_button_height(canvas)) * inv_zoom);
}

Rect GLCanvas3D::LayersEditing::get_reset_rect_viewport(const GLCanvas3D& canvas)
{
    const Size& cnv_size = canvas.get_canvas_size();
    float half_w = 0.5f * (float)cnv_size.get_width();
    float half_h = 0.5f * (float)cnv_size.get_height();

    float zoom = (float)canvas.get_camera().get_zoom();
    float inv_zoom = (zoom != 0.0f) ? 1.0f / zoom : 0.0f;

    return Rect((half_w - thickness_bar_width(canvas)) * inv_zoom, (-half_h + reset_button_height(canvas)) * inv_zoom, half_w * inv_zoom, -half_h * inv_zoom);
}


bool GLCanvas3D::LayersEditing::_is_initialized() const
{
    return m_shader.is_initialized();
}

void GLCanvas3D::LayersEditing::_render_tooltip_texture(const GLCanvas3D& canvas, const Rect& bar_rect, const Rect& reset_rect) const
{
    // TODO: do this with ImGui

    if (m_tooltip_texture.get_id() == 0)
    {
        std::string filename = resources_dir() + "/icons/variable_layer_height_tooltip.png";
        if (!m_tooltip_texture.load_from_file(filename, false, GLTexture::SingleThreaded, false))
            return;
    }

#if ENABLE_RETINA_GL
    const float scale = canvas.get_canvas_size().get_scale_factor();
#else
    const float scale = canvas.get_wxglcanvas()->GetContentScaleFactor();
#endif
    const float width = (float)m_tooltip_texture.get_width() * scale;
    const float height = (float)m_tooltip_texture.get_height() * scale;

    float zoom = (float)canvas.get_camera().get_zoom();
    float inv_zoom = (zoom != 0.0f) ? 1.0f / zoom : 0.0f;
    float gap = 10.0f * inv_zoom;

    float bar_left = bar_rect.get_left();
    float reset_bottom = reset_rect.get_bottom();

    float l = bar_left - width * inv_zoom - gap;
    float r = bar_left - gap;
    float t = reset_bottom + height * inv_zoom + gap;
    float b = reset_bottom + gap;

    GLTexture::render_texture(m_tooltip_texture.get_id(), l, r, b, t);
}

void GLCanvas3D::LayersEditing::_render_reset_texture(const Rect& reset_rect) const
{
    if (m_reset_texture.get_id() == 0)
    {
        std::string filename = resources_dir() + "/icons/variable_layer_height_reset.png";
        if (!m_reset_texture.load_from_file(filename, false, GLTexture::SingleThreaded, false))
            return;
    }

    GLTexture::render_texture(m_reset_texture.get_id(), reset_rect.get_left(), reset_rect.get_right(), reset_rect.get_bottom(), reset_rect.get_top());
}

void GLCanvas3D::LayersEditing::_render_active_object_annotations(const GLCanvas3D& canvas, const Rect& bar_rect) const
{
    m_shader.start_using();

    m_shader.set_uniform("z_to_texture_row", float(m_layers_texture.cells - 1) / (float(m_layers_texture.width) * m_object_max_z));
	m_shader.set_uniform("z_texture_row_to_normalized", 1.0f / (float)m_layers_texture.height);
    m_shader.set_uniform("z_cursor", m_object_max_z * this->get_cursor_z_relative(canvas));
    m_shader.set_uniform("z_cursor_band_width", band_width);
    m_shader.set_uniform("object_max_z", m_object_max_z);

    glsafe(::glPixelStorei(GL_UNPACK_ALIGNMENT, 1));
    glsafe(::glBindTexture(GL_TEXTURE_2D, m_z_texture_id));

    // Render the color bar
    float l = bar_rect.get_left();
    float r = bar_rect.get_right();
    float t = bar_rect.get_top();
    float b = bar_rect.get_bottom();

    ::glBegin(GL_QUADS);
    ::glNormal3f(0.0f, 0.0f, 1.0f);
    ::glTexCoord2f(0.0f, 0.0f); ::glVertex2f(l, b);
    ::glTexCoord2f(1.0f, 0.0f); ::glVertex2f(r, b);
    ::glTexCoord2f(1.0f, 1.0f); ::glVertex2f(r, t);
    ::glTexCoord2f(0.0f, 1.0f); ::glVertex2f(l, t);
    glsafe(::glEnd());
    glsafe(::glBindTexture(GL_TEXTURE_2D, 0));

    m_shader.stop_using();
}

void GLCanvas3D::LayersEditing::_render_profile(const Rect& bar_rect) const
{
    //FIXME show some kind of legend.

    if (!m_slicing_parameters)
        return;

    // Make the vertical bar a bit wider so the layer height curve does not touch the edge of the bar region.
    float scale_x = bar_rect.get_width() / (float)(1.12 * m_slicing_parameters->max_layer_height);
    float scale_y = bar_rect.get_height() / m_object_max_z;
    float x = bar_rect.get_left() + (float)m_slicing_parameters->layer_height * scale_x;

    // Baseline
    glsafe(::glColor3f(0.0f, 0.0f, 0.0f));
    ::glBegin(GL_LINE_STRIP);
    ::glVertex2f(x, bar_rect.get_bottom());
    ::glVertex2f(x, bar_rect.get_top());
    glsafe(::glEnd());

    // Curve
    glsafe(::glColor3f(0.0f, 0.0f, 1.0f));
    ::glBegin(GL_LINE_STRIP);
    for (unsigned int i = 0; i < m_layer_height_profile.size(); i += 2)
        ::glVertex2f(bar_rect.get_left() + (float)m_layer_height_profile[i + 1] * scale_x, bar_rect.get_bottom() + (float)m_layer_height_profile[i] * scale_y);
    glsafe(::glEnd());
}

void GLCanvas3D::LayersEditing::render_volumes(const GLCanvas3D& canvas, const GLVolumeCollection &volumes) const
{
    assert(this->is_allowed());
    assert(this->last_object_id != -1);
    GLint shader_id = m_shader.get_shader()->shader_program_id;
    assert(shader_id > 0);

    GLint current_program_id;
    glsafe(::glGetIntegerv(GL_CURRENT_PROGRAM, &current_program_id));
    if (shader_id > 0 && shader_id != current_program_id)
        // The layer editing shader is not yet active. Activate it.
        glsafe(::glUseProgram(shader_id));
    else
        // The layer editing shader was already active.
        current_program_id = -1;

    GLint z_to_texture_row_id               = ::glGetUniformLocation(shader_id, "z_to_texture_row");
    GLint z_texture_row_to_normalized_id    = ::glGetUniformLocation(shader_id, "z_texture_row_to_normalized");
    GLint z_cursor_id                       = ::glGetUniformLocation(shader_id, "z_cursor");
    GLint z_cursor_band_width_id            = ::glGetUniformLocation(shader_id, "z_cursor_band_width");
    GLint world_matrix_id                   = ::glGetUniformLocation(shader_id, "volume_world_matrix");
    GLint object_max_z_id                   = ::glGetUniformLocation(shader_id, "object_max_z");
    glcheck();

    if (z_to_texture_row_id != -1 && z_texture_row_to_normalized_id != -1 && z_cursor_id != -1 && z_cursor_band_width_id != -1 && world_matrix_id != -1) 
    {
        const_cast<LayersEditing*>(this)->generate_layer_height_texture();

        // Uniforms were resolved, go ahead using the layer editing shader.
        glsafe(::glUniform1f(z_to_texture_row_id, GLfloat(m_layers_texture.cells - 1) / (GLfloat(m_layers_texture.width) * GLfloat(m_object_max_z))));
        glsafe(::glUniform1f(z_texture_row_to_normalized_id, GLfloat(1.0f / m_layers_texture.height)));
        glsafe(::glUniform1f(z_cursor_id, GLfloat(m_object_max_z) * GLfloat(this->get_cursor_z_relative(canvas))));
        glsafe(::glUniform1f(z_cursor_band_width_id, GLfloat(this->band_width)));
        // Initialize the layer height texture mapping.
        GLsizei w = (GLsizei)m_layers_texture.width;
        GLsizei h = (GLsizei)m_layers_texture.height;
        GLsizei half_w = w / 2;
        GLsizei half_h = h / 2;
        glsafe(::glPixelStorei(GL_UNPACK_ALIGNMENT, 1));
        glsafe(::glBindTexture(GL_TEXTURE_2D, m_z_texture_id));
        glsafe(::glTexImage2D(GL_TEXTURE_2D, 0, GL_RGBA, w, h, 0, GL_RGBA, GL_UNSIGNED_BYTE, 0));
        glsafe(::glTexImage2D(GL_TEXTURE_2D, 1, GL_RGBA, half_w, half_h, 0, GL_RGBA, GL_UNSIGNED_BYTE, 0));
        glsafe(::glTexSubImage2D(GL_TEXTURE_2D, 0, 0, 0, w, h, GL_RGBA, GL_UNSIGNED_BYTE, m_layers_texture.data.data()));
        glsafe(::glTexSubImage2D(GL_TEXTURE_2D, 1, 0, 0, half_w, half_h, GL_RGBA, GL_UNSIGNED_BYTE, m_layers_texture.data.data() + m_layers_texture.width * m_layers_texture.height * 4));
        for (const GLVolume* glvolume : volumes.volumes) {
            // Render the object using the layer editing shader and texture.
            if (! glvolume->is_active || glvolume->composite_id.object_id != this->last_object_id || glvolume->is_modifier)
                continue;
            if (world_matrix_id != -1)
                glsafe(::glUniformMatrix4fv(world_matrix_id, 1, GL_FALSE, (const GLfloat*)glvolume->world_matrix().cast<float>().data()));
            if (object_max_z_id != -1)
                glsafe(::glUniform1f(object_max_z_id, GLfloat(0)));
            glvolume->render();
        }
        // Revert back to the previous shader.
        glBindTexture(GL_TEXTURE_2D, 0);
        if (current_program_id > 0)
            glsafe(::glUseProgram(current_program_id));
    } 
    else 
    {
        // Something went wrong. Just render the object.
        assert(false);
        for (const GLVolume* glvolume : volumes.volumes) {
            // Render the object using the layer editing shader and texture.
			if (!glvolume->is_active || glvolume->composite_id.object_id != this->last_object_id || glvolume->is_modifier)
				continue;
            glsafe(::glUniformMatrix4fv(world_matrix_id, 1, GL_FALSE, (const GLfloat*)glvolume->world_matrix().cast<float>().data()));
			glvolume->render();
		}
	}
}

void GLCanvas3D::LayersEditing::adjust_layer_height_profile()
{
	this->update_slicing_parameters();
	PrintObject::update_layer_height_profile(*m_model_object, *m_slicing_parameters, m_layer_height_profile);
	Slic3r::adjust_layer_height_profile(*m_slicing_parameters, m_layer_height_profile, this->last_z, this->strength, this->band_width, this->last_action);
	m_layer_height_profile_modified = true;
    m_layers_texture.valid = false;
}

void GLCanvas3D::LayersEditing::reset_layer_height_profile(GLCanvas3D& canvas)
{
	const_cast<ModelObject*>(m_model_object)->layer_height_profile.clear();
    m_layer_height_profile.clear();
    m_layers_texture.valid = false;
    canvas.post_event(SimpleEvent(EVT_GLCANVAS_SCHEDULE_BACKGROUND_PROCESS));
}

void GLCanvas3D::LayersEditing::generate_layer_height_texture()
{
	this->update_slicing_parameters();
	// Always try to update the layer height profile.
    bool update = ! m_layers_texture.valid;
    if (PrintObject::update_layer_height_profile(*m_model_object, *m_slicing_parameters, m_layer_height_profile)) {
        // Initialized to the default value.
        m_layer_height_profile_modified = false;
        update = true;
    }
    // Update if the layer height profile was changed, or when the texture is not valid.
    if (! update && ! m_layers_texture.data.empty() && m_layers_texture.cells > 0)
        // Texture is valid, don't update.
        return; 

    if (m_layers_texture.data.empty()) {
        m_layers_texture.width  = 1024;
        m_layers_texture.height = 1024;
        m_layers_texture.levels = 2;
        m_layers_texture.data.assign(m_layers_texture.width * m_layers_texture.height * 5, 0);
    }

    bool level_of_detail_2nd_level = true;
    m_layers_texture.cells = Slic3r::generate_layer_height_texture(
        *m_slicing_parameters, 
        Slic3r::generate_object_layers(*m_slicing_parameters, m_layer_height_profile), 
		m_layers_texture.data.data(), m_layers_texture.height, m_layers_texture.width, level_of_detail_2nd_level);
	m_layers_texture.valid = true;
}

void GLCanvas3D::LayersEditing::accept_changes(GLCanvas3D& canvas)
{
    if (last_object_id >= 0) {
        if (m_layer_height_profile_modified) {
            wxGetApp().plater()->take_snapshot(_(L("Layers heights")));
            const_cast<ModelObject*>(m_model_object)->layer_height_profile = m_layer_height_profile;
			canvas.post_event(SimpleEvent(EVT_GLCANVAS_SCHEDULE_BACKGROUND_PROCESS));
        }
    }
    m_layer_height_profile_modified = false;
}

void GLCanvas3D::LayersEditing::update_slicing_parameters()
{
	if (m_slicing_parameters == nullptr) {
		m_slicing_parameters = new SlicingParameters();
    	*m_slicing_parameters = PrintObject::slicing_parameters(*m_config, *m_model_object, m_object_max_z);
    }
}

float GLCanvas3D::LayersEditing::thickness_bar_width(const GLCanvas3D &canvas)
{
    return
#if ENABLE_RETINA_GL
        canvas.get_canvas_size().get_scale_factor()
#else
        canvas.get_wxglcanvas()->GetContentScaleFactor()
#endif
         * THICKNESS_BAR_WIDTH;
}

float GLCanvas3D::LayersEditing::reset_button_height(const GLCanvas3D &canvas)
{
    return
#if ENABLE_RETINA_GL
        canvas.get_canvas_size().get_scale_factor()
#else
        canvas.get_wxglcanvas()->GetContentScaleFactor()
#endif
         * THICKNESS_RESET_BUTTON_HEIGHT;
}


const Point GLCanvas3D::Mouse::Drag::Invalid_2D_Point(INT_MAX, INT_MAX);
const Vec3d GLCanvas3D::Mouse::Drag::Invalid_3D_Point(DBL_MAX, DBL_MAX, DBL_MAX);
const int GLCanvas3D::Mouse::Drag::MoveThresholdPx = 5;

GLCanvas3D::Mouse::Drag::Drag()
    : start_position_2D(Invalid_2D_Point)
    , start_position_3D(Invalid_3D_Point)
    , move_volume_idx(-1)
    , move_requires_threshold(false)
    , move_start_threshold_position_2D(Invalid_2D_Point)
{
}

GLCanvas3D::Mouse::Mouse()
    : dragging(false)
    , position(DBL_MAX, DBL_MAX)
    , scene_position(DBL_MAX, DBL_MAX, DBL_MAX)
    , ignore_left_up(false)
{
}

const unsigned char GLCanvas3D::WarningTexture::Background_Color[3] = { 120, 120, 120 };//{ 9, 91, 134 };
const unsigned char GLCanvas3D::WarningTexture::Opacity = 255;

GLCanvas3D::WarningTexture::WarningTexture()
    : GUI::GLTexture()
    , m_original_width(0)
    , m_original_height(0)
{
}

void GLCanvas3D::WarningTexture::activate(WarningTexture::Warning warning, bool state, const GLCanvas3D& canvas)
{
    auto it = std::find(m_warnings.begin(), m_warnings.end(), warning);

    if (state) {
        if (it != m_warnings.end()) // this warning is already set to be shown
            return;

        m_warnings.push_back(warning);
        std::sort(m_warnings.begin(), m_warnings.end());
    }
    else {
        if (it == m_warnings.end()) // deactivating something that is not active is an easy task
            return;

        m_warnings.erase(it);
        if (m_warnings.empty()) { // nothing remains to be shown
    reset();
            m_msg_text = "";// save information for rescaling
            return;
        }
    }

    // Look at the end of our vector and generate proper texture.
    std::string text;
    bool red_colored = false;
    switch (m_warnings.back()) {
        case ObjectOutside      : text = L("An object outside the print area was detected"); break;
        case ToolpathOutside    : text = L("A toolpath outside the print area was detected"); break;
        case SlaSupportsOutside : text = L("SLA supports outside the print area were detected"); break;
        case SomethingNotShown  : text = L("Some objects are not visible when editing supports"); break;
        case ObjectClashed: {
            text = L("An object outside the print area was detected\n"
                     "Resolve the current problem to continue slicing");
            red_colored = true;
            break;
        }
    }

    generate(text, canvas, true, red_colored); // GUI::GLTexture::reset() is called at the beginning of generate(...)

    // save information for rescaling
    m_msg_text = text;
    m_is_colored_red = red_colored;
}


#ifdef __WXMSW__
static bool is_font_cleartype(const wxFont &font)
{
    // Native font description: on MSW, it is a version number plus the content of LOGFONT, separated by semicolon.
    wxString font_desc = font.GetNativeFontInfoDesc();
    // Find the quality field.
    wxString sep(";");
    size_t startpos = 0;
    for (size_t i = 0; i < 12; ++ i)
        startpos = font_desc.find(sep, startpos + 1);
    ++ startpos;
    size_t endpos = font_desc.find(sep, startpos);
    int quality = wxAtoi(font_desc(startpos, endpos - startpos));
    return quality == CLEARTYPE_QUALITY;
}

// ClearType produces renders, which are difficult to convert into an alpha blended OpenGL texture.
// Therefore it is better to disable it, though Vojtech found out, that the font returned with ClearType
// disabled is signifcantly thicker than the default ClearType font.
// This function modifies the font provided.
static void msw_disable_cleartype(wxFont &font)
{
    // Native font description: on MSW, it is a version number plus the content of LOGFONT, separated by semicolon.
    wxString font_desc = font.GetNativeFontInfoDesc();
    // Find the quality field.
    wxString sep(";");
    size_t startpos_weight = 0;
    for (size_t i = 0; i < 5; ++ i)
        startpos_weight = font_desc.find(sep, startpos_weight + 1);
    ++ startpos_weight;
    size_t endpos_weight = font_desc.find(sep, startpos_weight);
    // Parse the weight field.
    unsigned int weight = atoi(font_desc(startpos_weight, endpos_weight - startpos_weight));
    size_t startpos = endpos_weight;
    for (size_t i = 0; i < 6; ++ i)
        startpos = font_desc.find(sep, startpos + 1);
    ++ startpos;
    size_t endpos = font_desc.find(sep, startpos);
    int quality = wxAtoi(font_desc(startpos, endpos - startpos));
    if (quality == CLEARTYPE_QUALITY) {
        // Replace the weight with a smaller value to compensate the weight of non ClearType font.
        wxString sweight    = std::to_string(weight * 2 / 4);
        size_t   len_weight = endpos_weight - startpos_weight;
        wxString squality   = std::to_string(ANTIALIASED_QUALITY);
        font_desc.replace(startpos_weight, len_weight, sweight);
        font_desc.replace(startpos + sweight.size() - len_weight, endpos - startpos, squality);
        font.SetNativeFontInfo(font_desc);
        wxString font_desc2 = font.GetNativeFontInfoDesc();
    }
    wxString font_desc2 = font.GetNativeFontInfoDesc();
}
#endif /* __WXMSW__ */

bool GLCanvas3D::WarningTexture::generate(const std::string& msg_utf8, const GLCanvas3D& canvas, bool compress, bool red_colored/* = false*/)
{
    reset();

    if (msg_utf8.empty())
        return false;

    wxString msg = _(msg_utf8);

    wxMemoryDC memDC;

#ifdef __WXMSW__
    // set scaled application normal font as default font 
    wxFont font = wxGetApp().normal_font();
#else
    // select default font
    const float scale = canvas.get_canvas_size().get_scale_factor();
    wxFont font = wxSystemSettings::GetFont(wxSYS_DEFAULT_GUI_FONT).Scale(scale);
#endif

    font.MakeLarger();
    font.MakeBold();
    memDC.SetFont(font);

    // calculates texture size
    wxCoord w, h;
    memDC.GetMultiLineTextExtent(msg, &w, &h);

    m_original_width = (int)w;
    m_original_height = (int)h;
    m_width = (int)next_highest_power_of_2((uint32_t)w);
	m_height = (int)next_highest_power_of_2((uint32_t)h);

    // generates bitmap
    wxBitmap bitmap(m_width, m_height);

    memDC.SelectObject(bitmap);
    memDC.SetBackground(wxBrush(*wxBLACK));
    memDC.Clear();

    // draw message
    memDC.SetTextForeground(*wxRED);
	memDC.DrawLabel(msg, wxRect(0,0, m_original_width, m_original_height), wxALIGN_CENTER);

    memDC.SelectObject(wxNullBitmap);

    // Convert the bitmap into a linear data ready to be loaded into the GPU.
    wxImage image = bitmap.ConvertToImage();

    // prepare buffer
    std::vector<unsigned char> data(4 * m_width * m_height, 0);
    const unsigned char *src = image.GetData();
    for (int h = 0; h < m_height; ++h)
    {
        unsigned char* dst = data.data() + 4 * h * m_width;
        for (int w = 0; w < m_width; ++w)
        {
            *dst++ = 255;
            if (red_colored) {
                *dst++ = 72; // 204
                *dst++ = 65; // 204
            } else {
                *dst++ = 255;
                *dst++ = 255;
            }
			*dst++ = (unsigned char)std::min<int>(255, *src);
            src += 3;
        }
    }

    // sends buffer to gpu
    glsafe(::glPixelStorei(GL_UNPACK_ALIGNMENT, 1));
    glsafe(::glGenTextures(1, &m_id));
    glsafe(::glBindTexture(GL_TEXTURE_2D, (GLuint)m_id));
    if (compress && GLEW_EXT_texture_compression_s3tc)
        glsafe(::glTexImage2D(GL_TEXTURE_2D, 0, GL_COMPRESSED_RGBA_S3TC_DXT5_EXT, (GLsizei)m_width, (GLsizei)m_height, 0, GL_RGBA, GL_UNSIGNED_BYTE, (const void*)data.data()));
    else
    glsafe(::glTexImage2D(GL_TEXTURE_2D, 0, GL_RGBA, (GLsizei)m_width, (GLsizei)m_height, 0, GL_RGBA, GL_UNSIGNED_BYTE, (const void*)data.data()));
    glsafe(::glTexParameteri(GL_TEXTURE_2D, GL_TEXTURE_MAG_FILTER, GL_LINEAR));
    glsafe(::glTexParameteri(GL_TEXTURE_2D, GL_TEXTURE_MIN_FILTER, GL_LINEAR));
    glsafe(::glTexParameteri(GL_TEXTURE_2D, GL_TEXTURE_MAX_LEVEL, 0));
    glsafe(::glBindTexture(GL_TEXTURE_2D, 0));

    return true;
}

void GLCanvas3D::WarningTexture::render(const GLCanvas3D& canvas) const
{
    if (m_warnings.empty())
        return;

    if ((m_id > 0) && (m_original_width > 0) && (m_original_height > 0) && (m_width > 0) && (m_height > 0))
    {
        const Size& cnv_size = canvas.get_canvas_size();
        float zoom = (float)canvas.get_camera().get_zoom();
        float inv_zoom = (zoom != 0.0f) ? 1.0f / zoom : 0.0f;
        float left = (-0.5f * (float)m_original_width) * inv_zoom;
        float top = (-0.5f * (float)cnv_size.get_height() + (float)m_original_height + 2.0f) * inv_zoom;
        float right = left + (float)m_original_width * inv_zoom;
        float bottom = top - (float)m_original_height * inv_zoom;

        float uv_left = 0.0f;
        float uv_top = 0.0f;
        float uv_right = (float)m_original_width / (float)m_width;
        float uv_bottom = (float)m_original_height / (float)m_height;

        GLTexture::Quad_UVs uvs;
        uvs.left_top = { uv_left, uv_top };
        uvs.left_bottom = { uv_left, uv_bottom };
        uvs.right_bottom = { uv_right, uv_bottom };
        uvs.right_top = { uv_right, uv_top };

        GLTexture::render_sub_texture(m_id, left, right, bottom, top, uvs);
    }
}

void GLCanvas3D::WarningTexture::msw_rescale(const GLCanvas3D& canvas)
{
    if (m_msg_text.empty())
        return;

    generate(m_msg_text, canvas, true, m_is_colored_red);
}

const unsigned char GLCanvas3D::LegendTexture::Squares_Border_Color[3] = { 64, 64, 64 };
const unsigned char GLCanvas3D::LegendTexture::Default_Background_Color[3] = { (unsigned char)(DEFAULT_BG_LIGHT_COLOR[0] * 255.0f), (unsigned char)(DEFAULT_BG_LIGHT_COLOR[1] * 255.0f), (unsigned char)(DEFAULT_BG_LIGHT_COLOR[2] * 255.0f) };
const unsigned char GLCanvas3D::LegendTexture::Error_Background_Color[3] = { (unsigned char)(ERROR_BG_LIGHT_COLOR[0] * 255.0f), (unsigned char)(ERROR_BG_LIGHT_COLOR[1] * 255.0f), (unsigned char)(ERROR_BG_LIGHT_COLOR[2] * 255.0f) };
const unsigned char GLCanvas3D::LegendTexture::Opacity = 255;

GLCanvas3D::LegendTexture::LegendTexture()
    : GUI::GLTexture()
    , m_original_width(0)
    , m_original_height(0)
{
}

void GLCanvas3D::LegendTexture::fill_color_print_legend_values(const GCodePreviewData& preview_data, const GLCanvas3D& canvas, 
                                                               std::vector<std::pair<double, double>>& cp_legend_values)
{
    if (preview_data.extrusion.view_type == GCodePreviewData::Extrusion::ColorPrint && 
        wxGetApp().extruders_edited_cnt() == 1) // show color change legend only for single-material presets
    {
        auto& config = wxGetApp().preset_bundle->project_config;
        const std::vector<double>& color_print_values = config.option<ConfigOptionFloats>("colorprint_heights")->values;
        
        if (!color_print_values.empty()) {
            std::vector<double> print_zs = canvas.get_current_print_zs(true);
            for (auto cp_value : color_print_values)
            {
                auto lower_b = std::lower_bound(print_zs.begin(), print_zs.end(), cp_value - DoubleSlider::epsilon());

                if (lower_b == print_zs.end())
                    continue;

                double current_z    = *lower_b;
                double previous_z   = lower_b == print_zs.begin() ? 0.0 : *(--lower_b);

                // to avoid duplicate values, check adding values
                if (cp_legend_values.empty() || 
                    !(cp_legend_values.back().first == previous_z && cp_legend_values.back().second == current_z) )
                    cp_legend_values.push_back(std::pair<double, double>(previous_z, current_z));
            }
        }
    }
}

bool GLCanvas3D::LegendTexture::generate(const GCodePreviewData& preview_data, const std::vector<float>& tool_colors, const GLCanvas3D& canvas, bool compress)
{
    reset();

    // collects items to render
    auto title = _(preview_data.get_legend_title());

    std::vector<std::pair<double, double>> cp_legend_values;
    fill_color_print_legend_values(preview_data, canvas, cp_legend_values);

    const GCodePreviewData::LegendItemsList& items = preview_data.get_legend_items(tool_colors, cp_legend_values);

    unsigned int items_count = (unsigned int)items.size();
    if (items_count == 0)
        // nothing to render, return
        return false;

    wxMemoryDC memDC;
    wxMemoryDC mask_memDC;

    // calculate scaling
    const float scale_gl = canvas.get_canvas_size().get_scale_factor();
    const float scale = scale_gl * wxGetApp().em_unit()*0.1; // get scale from em_unit() value, because of get_scale_factor() return 1 
    const int scaled_square = std::floor((float)Px_Square * scale);
    const int scaled_title_offset = Px_Title_Offset * scale;
    const int scaled_text_offset = Px_Text_Offset * scale;
    const int scaled_square_contour = Px_Square_Contour * scale;
    const int scaled_border = Px_Border * scale;

#ifdef __WXMSW__
    // set scaled application normal font as default font 
    wxFont font = wxGetApp().normal_font();

    // Disabling ClearType works, but the font returned is very different (much thicker) from the default.
//    msw_disable_cleartype(font);
//    bool cleartype = is_font_cleartype(font);
#else
    // select default font
    wxFont font = wxSystemSettings::GetFont(wxSYS_DEFAULT_GUI_FONT).Scale(scale_gl);
//    bool cleartype = false;
#endif /* __WXMSW__ */

    memDC.SetFont(font);
    mask_memDC.SetFont(font);

    // calculates texture size
    wxCoord w, h;
    memDC.GetTextExtent(title, &w, &h);
    int title_width = (int)w;
    int title_height = (int)h;

    int max_text_width = 0;
    int max_text_height = 0;
    for (const GCodePreviewData::LegendItem& item : items)
    {
        memDC.GetTextExtent(GUI::from_u8(item.text), &w, &h);
        max_text_width = std::max(max_text_width, (int)w);
        max_text_height = std::max(max_text_height, (int)h);
    }

    m_original_width = std::max(2 * scaled_border + title_width, 2 * (scaled_border + scaled_square_contour) + scaled_square + scaled_text_offset + max_text_width);
    m_original_height = 2 * (scaled_border + scaled_square_contour) + title_height + scaled_title_offset + items_count * scaled_square;
    if (items_count > 1)
        m_original_height += (items_count - 1) * scaled_square_contour;

	m_width = (int)next_highest_power_of_2((uint32_t)m_original_width);
	m_height = (int)next_highest_power_of_2((uint32_t)m_original_height);

    // generates bitmap
    wxBitmap bitmap(m_width, m_height);
    wxBitmap mask(m_width, m_height);

    memDC.SelectObject(bitmap);
    mask_memDC.SelectObject(mask);

    memDC.SetBackground(wxBrush(*wxBLACK));
    mask_memDC.SetBackground(wxBrush(*wxBLACK));

    memDC.Clear();
    mask_memDC.Clear();

    // draw title
    memDC.SetTextForeground(*wxWHITE);
	mask_memDC.SetTextForeground(*wxRED);

    int title_x = scaled_border;
    int title_y = scaled_border;
    memDC.DrawText(title, title_x, title_y);
    mask_memDC.DrawText(title, title_x, title_y);

    // draw icons contours as background
    int squares_contour_x = scaled_border;
    int squares_contour_y = scaled_border + title_height + scaled_title_offset;
    int squares_contour_width = scaled_square + 2 * scaled_square_contour;
    int squares_contour_height = items_count * scaled_square + 2 * scaled_square_contour;
    if (items_count > 1)
        squares_contour_height += (items_count - 1) * scaled_square_contour;

    wxColour color(Squares_Border_Color[0], Squares_Border_Color[1], Squares_Border_Color[2]);
    wxPen pen(color);
    wxBrush brush(color);
    memDC.SetPen(pen);
    memDC.SetBrush(brush);
    memDC.DrawRectangle(wxRect(squares_contour_x, squares_contour_y, squares_contour_width, squares_contour_height));

    // draw items (colored icon + text)
    int icon_x = squares_contour_x + scaled_square_contour;
    int icon_x_inner = icon_x + 1;
    int icon_y = squares_contour_y + scaled_square_contour;
    int icon_y_step = scaled_square + scaled_square_contour;

    int text_x = icon_x + scaled_square + scaled_text_offset;
    int text_y_offset = (scaled_square - max_text_height) / 2;

    int px_inner_square = scaled_square - 2;

    for (const GCodePreviewData::LegendItem& item : items)
    {
        // draw darker icon perimeter
        const std::vector<unsigned char>& item_color_bytes = item.color.as_bytes();
        wxImage::HSVValue dark_hsv = wxImage::RGBtoHSV(wxImage::RGBValue(item_color_bytes[0], item_color_bytes[1], item_color_bytes[2]));
        dark_hsv.value *= 0.75;
        wxImage::RGBValue dark_rgb = wxImage::HSVtoRGB(dark_hsv);
        color.Set(dark_rgb.red, dark_rgb.green, dark_rgb.blue, item_color_bytes[3]);
        pen.SetColour(color);
        brush.SetColour(color);
        memDC.SetPen(pen);
        memDC.SetBrush(brush);
        memDC.DrawRectangle(wxRect(icon_x, icon_y, scaled_square, scaled_square));

        // draw icon interior
        color.Set(item_color_bytes[0], item_color_bytes[1], item_color_bytes[2], item_color_bytes[3]);
        pen.SetColour(color);
        brush.SetColour(color);
        memDC.SetPen(pen);
        memDC.SetBrush(brush);
        memDC.DrawRectangle(wxRect(icon_x_inner, icon_y + 1, px_inner_square, px_inner_square));

        // draw text
        mask_memDC.DrawText(GUI::from_u8(item.text), text_x, icon_y + text_y_offset);

        // update y
        icon_y += icon_y_step;
    }

    memDC.SelectObject(wxNullBitmap);
    mask_memDC.SelectObject(wxNullBitmap);

    // Convert the bitmap into a linear data ready to be loaded into the GPU.
    wxImage image = bitmap.ConvertToImage();
    wxImage mask_image = mask.ConvertToImage();

    // prepare buffer
    std::vector<unsigned char> data(4 * m_width * m_height, 0);
	const unsigned char *src_image = image.GetData();
    const unsigned char *src_mask  = mask_image.GetData();
	for (int h = 0; h < m_height; ++h)
    {
        int hh = h * m_width;
        unsigned char* px_ptr = data.data() + 4 * hh;
        for (int w = 0; w < m_width; ++w)
        {
			if (w >= squares_contour_x && w < squares_contour_x + squares_contour_width &&
				h >= squares_contour_y && h < squares_contour_y + squares_contour_height) {
				// Color palette, use the color verbatim.
				*px_ptr++ = *src_image++;
				*px_ptr++ = *src_image++;
				*px_ptr++ = *src_image++;
				*px_ptr++ = 255;
			} else {
				// Text or background
				unsigned char alpha = *src_mask;
				// Compensate the white color for the 50% opacity reduction at the character edges.
                //unsigned char color = (unsigned char)floor(alpha * 255.f / (128.f + 0.5f * alpha));
                unsigned char color = alpha;
				*px_ptr++ = color;
				*px_ptr++ = color; // *src_mask ++;
				*px_ptr++ = color; // *src_mask ++;
				*px_ptr++ = 128 + (alpha / 2); // (alpha > 0) ? 255 : 128;
				src_image += 3;
			}
            src_mask += 3;
        }
    }

    // sends buffer to gpu
    glsafe(::glPixelStorei(GL_UNPACK_ALIGNMENT, 1));
    glsafe(::glGenTextures(1, &m_id));
    glsafe(::glBindTexture(GL_TEXTURE_2D, (GLuint)m_id));
    if (compress && GLEW_EXT_texture_compression_s3tc)
        glsafe(::glTexImage2D(GL_TEXTURE_2D, 0, GL_COMPRESSED_RGBA_S3TC_DXT5_EXT, (GLsizei)m_width, (GLsizei)m_height, 0, GL_RGBA, GL_UNSIGNED_BYTE, (const void*)data.data()));
    else
    glsafe(::glTexImage2D(GL_TEXTURE_2D, 0, GL_RGBA, (GLsizei)m_width, (GLsizei)m_height, 0, GL_RGBA, GL_UNSIGNED_BYTE, (const void*)data.data()));
    glsafe(::glTexParameteri(GL_TEXTURE_2D, GL_TEXTURE_MAG_FILTER, GL_LINEAR));
    glsafe(::glTexParameteri(GL_TEXTURE_2D, GL_TEXTURE_MIN_FILTER, GL_LINEAR));
    glsafe(::glTexParameteri(GL_TEXTURE_2D, GL_TEXTURE_MAX_LEVEL, 0));
    glsafe(::glBindTexture(GL_TEXTURE_2D, 0));

    return true;
}

void GLCanvas3D::LegendTexture::render(const GLCanvas3D& canvas) const
{
    if ((m_id > 0) && (m_original_width > 0) && (m_original_height > 0) && (m_width > 0) && (m_height > 0))
    {
        const Size& cnv_size = canvas.get_canvas_size();
        float zoom = (float)canvas.get_camera().get_zoom();
        float inv_zoom = (zoom != 0.0f) ? 1.0f / zoom : 0.0f;
        float left = (-0.5f * (float)cnv_size.get_width()) * inv_zoom;
        float top = (0.5f * (float)cnv_size.get_height()) * inv_zoom;
        float right = left + (float)m_original_width * inv_zoom;
        float bottom = top - (float)m_original_height * inv_zoom;

        float uv_left = 0.0f;
        float uv_top = 0.0f;
        float uv_right = (float)m_original_width / (float)m_width;
        float uv_bottom = (float)m_original_height / (float)m_height;

        GLTexture::Quad_UVs uvs;
        uvs.left_top = { uv_left, uv_top };
        uvs.left_bottom = { uv_left, uv_bottom };
        uvs.right_bottom = { uv_right, uv_bottom };
        uvs.right_top = { uv_right, uv_top };

        GLTexture::render_sub_texture(m_id, left, right, bottom, top, uvs);
    }
}

wxDEFINE_EVENT(EVT_GLCANVAS_INIT, SimpleEvent);
wxDEFINE_EVENT(EVT_GLCANVAS_SCHEDULE_BACKGROUND_PROCESS, SimpleEvent);
wxDEFINE_EVENT(EVT_GLCANVAS_OBJECT_SELECT, SimpleEvent);
wxDEFINE_EVENT(EVT_GLCANVAS_RIGHT_CLICK, RBtnEvent);
wxDEFINE_EVENT(EVT_GLCANVAS_REMOVE_OBJECT, SimpleEvent);
wxDEFINE_EVENT(EVT_GLCANVAS_ARRANGE, SimpleEvent);
wxDEFINE_EVENT(EVT_GLCANVAS_SELECT_ALL, SimpleEvent);
wxDEFINE_EVENT(EVT_GLCANVAS_QUESTION_MARK, SimpleEvent);
wxDEFINE_EVENT(EVT_GLCANVAS_INCREASE_INSTANCES, Event<int>);
wxDEFINE_EVENT(EVT_GLCANVAS_INSTANCE_MOVED, SimpleEvent);
wxDEFINE_EVENT(EVT_GLCANVAS_INSTANCE_ROTATED, SimpleEvent);
wxDEFINE_EVENT(EVT_GLCANVAS_INSTANCE_SCALED, SimpleEvent);
wxDEFINE_EVENT(EVT_GLCANVAS_WIPETOWER_MOVED, Vec3dEvent);
wxDEFINE_EVENT(EVT_GLCANVAS_WIPETOWER_ROTATED, Vec3dEvent);
wxDEFINE_EVENT(EVT_GLCANVAS_ENABLE_ACTION_BUTTONS, Event<bool>);
wxDEFINE_EVENT(EVT_GLCANVAS_UPDATE_GEOMETRY, Vec3dsEvent<2>);
wxDEFINE_EVENT(EVT_GLCANVAS_MOUSE_DRAGGING_FINISHED, SimpleEvent);
wxDEFINE_EVENT(EVT_GLCANVAS_UPDATE_BED_SHAPE, SimpleEvent);
wxDEFINE_EVENT(EVT_GLCANVAS_TAB, SimpleEvent);
wxDEFINE_EVENT(EVT_GLCANVAS_RESETGIZMOS, SimpleEvent);
wxDEFINE_EVENT(EVT_GLCANVAS_MOVE_DOUBLE_SLIDER, wxKeyEvent);
wxDEFINE_EVENT(EVT_GLCANVAS_EDIT_COLOR_CHANGE, wxKeyEvent);
wxDEFINE_EVENT(EVT_GLCANVAS_UNDO, SimpleEvent);
wxDEFINE_EVENT(EVT_GLCANVAS_REDO, SimpleEvent);

GLCanvas3D::GLCanvas3D(wxGLCanvas* canvas, Bed3D& bed, Camera& camera, GLToolbar& view_toolbar)
    : m_canvas(canvas)
    , m_context(nullptr)
#if ENABLE_RETINA_GL
    , m_retina_helper(nullptr)
#endif
    , m_in_render(false)
    , m_render_enabled(true)
    , m_bed(bed)
    , m_camera(camera)
    , m_view_toolbar(view_toolbar)
    , m_main_toolbar(GLToolbar::Normal, "Top")
    , m_undoredo_toolbar(GLToolbar::Normal, "Top")
    , m_gizmos(*this)
    , m_use_clipping_planes(false)
    , m_sidebar_field("")
    , m_keep_dirty(false)
    , m_config(nullptr)
    , m_process(nullptr)
    , m_model(nullptr)
    , m_dirty(true)
    , m_initialized(false)
    , m_apply_zoom_to_volumes_filter(false)
    , m_legend_texture_enabled(false)
    , m_picking_enabled(false)
    , m_moving_enabled(false)
    , m_dynamic_background_enabled(false)
    , m_multisample_allowed(false)
    , m_moving(false)
    , m_tab_down(false)
    , m_cursor_type(Standard)
    , m_color_by("volume")
    , m_reload_delayed(false)
#if ENABLE_RENDER_PICKING_PASS
    , m_show_picking_texture(false)
#endif // ENABLE_RENDER_PICKING_PASS
    , m_render_sla_auxiliaries(true)
{
    if (m_canvas != nullptr) {
        m_timer.SetOwner(m_canvas);
#if ENABLE_RETINA_GL
        m_retina_helper.reset(new RetinaHelper(canvas));
        // set default view_toolbar icons size equal to GLGizmosManager::Default_Icons_Size
        m_view_toolbar.set_icons_size(GLGizmosManager::Default_Icons_Size);
#endif
    }

    m_selection.set_volumes(&m_volumes.volumes);
}

GLCanvas3D::~GLCanvas3D()
{
    reset_volumes();
}

void GLCanvas3D::post_event(wxEvent &&event)
{
    event.SetEventObject(m_canvas);
    wxPostEvent(m_canvas, event);
}

bool GLCanvas3D::init()
{
    if (m_initialized)
        return true;

    if ((m_canvas == nullptr) || (m_context == nullptr))
        return false;

    glsafe(::glClearColor(1.0f, 1.0f, 1.0f, 1.0f));
    glsafe(::glClearDepth(1.0f));

    glsafe(::glDepthFunc(GL_LESS));

    glsafe(::glEnable(GL_DEPTH_TEST));
    glsafe(::glEnable(GL_CULL_FACE));
    glsafe(::glEnable(GL_BLEND));
    glsafe(::glBlendFunc(GL_SRC_ALPHA, GL_ONE_MINUS_SRC_ALPHA));

    // Set antialiasing / multisampling
    glsafe(::glDisable(GL_LINE_SMOOTH));
    glsafe(::glDisable(GL_POLYGON_SMOOTH));

    // ambient lighting
    GLfloat ambient[4] = { 0.3f, 0.3f, 0.3f, 1.0f };
    glsafe(::glLightModelfv(GL_LIGHT_MODEL_AMBIENT, ambient));

    glsafe(::glEnable(GL_LIGHT0));
    glsafe(::glEnable(GL_LIGHT1));

    // light from camera
    GLfloat specular_cam[4] = { 0.3f, 0.3f, 0.3f, 1.0f };
    glsafe(::glLightfv(GL_LIGHT1, GL_SPECULAR, specular_cam));
    GLfloat diffuse_cam[4] = { 0.2f, 0.2f, 0.2f, 1.0f };
    glsafe(::glLightfv(GL_LIGHT1, GL_DIFFUSE, diffuse_cam));

    // light from above
    GLfloat specular_top[4] = { 0.2f, 0.2f, 0.2f, 1.0f };
    glsafe(::glLightfv(GL_LIGHT0, GL_SPECULAR, specular_top));
    GLfloat diffuse_top[4] = { 0.5f, 0.5f, 0.5f, 1.0f };
    glsafe(::glLightfv(GL_LIGHT0, GL_DIFFUSE, diffuse_top));

    // Enables Smooth Color Shading; try GL_FLAT for (lack of) fun.
    glsafe(::glShadeModel(GL_SMOOTH));

    // A handy trick -- have surface material mirror the color.
    glsafe(::glColorMaterial(GL_FRONT_AND_BACK, GL_AMBIENT_AND_DIFFUSE));
    glsafe(::glEnable(GL_COLOR_MATERIAL));

    if (m_multisample_allowed)
        glsafe(::glEnable(GL_MULTISAMPLE));

    if (!m_shader.init("gouraud.vs", "gouraud.fs"))
    {
        std::cout << "Unable to initialize gouraud shader: please, check that the files gouraud.vs and gouraud.fs are available" << std::endl;
        return false;
    }

    if (m_main_toolbar.is_enabled() && !m_layers_editing.init("variable_layer_height.vs", "variable_layer_height.fs"))
    {
        std::cout << "Unable to initialize variable_layer_height shader: please, check that the files variable_layer_height.vs and variable_layer_height.fs are available" << std::endl;
        return false;
    }

    // on linux the gl context is not valid until the canvas is not shown on screen
    // we defer the geometry finalization of volumes until the first call to render()
    m_volumes.finalize_geometry(true);

    if (m_gizmos.is_enabled() && !m_gizmos.init())
        std::cout << "Unable to initialize gizmos: please, check that all the required textures are available" << std::endl;

    if (!_init_toolbars())
        return false;

    if (m_selection.is_enabled() && !m_selection.init())
        return false;

    post_event(SimpleEvent(EVT_GLCANVAS_INIT));

    m_initialized = true;

    return true;
}

void GLCanvas3D::set_as_dirty()
{
    m_dirty = true;
}

unsigned int GLCanvas3D::get_volumes_count() const
{
    return (unsigned int)m_volumes.volumes.size();
}

void GLCanvas3D::reset_volumes()
{
    if (!m_initialized)
        return;

    _set_current();

    if (!m_volumes.empty())
    {
        m_selection.clear();
        m_volumes.clear();
        m_dirty = true;
    }

    _set_warning_texture(WarningTexture::ObjectOutside, false);
}

int GLCanvas3D::check_volumes_outside_state() const
{
    ModelInstance::EPrintVolumeState state;
    m_volumes.check_outside_state(m_config, &state);
    return (int)state;
}

void GLCanvas3D::toggle_sla_auxiliaries_visibility(bool visible, const ModelObject* mo, int instance_idx)
{
    for (GLVolume* vol : m_volumes.volumes) {
        if ((mo == nullptr || m_model->objects[vol->composite_id.object_id] == mo)
        && (instance_idx == -1 || vol->composite_id.instance_id == instance_idx)
        && vol->composite_id.volume_id < 0)
            vol->is_active = visible;
    }

    m_render_sla_auxiliaries = visible;
}

void GLCanvas3D::toggle_model_objects_visibility(bool visible, const ModelObject* mo, int instance_idx)
{
    for (GLVolume* vol : m_volumes.volumes) {
        if ((mo == nullptr || m_model->objects[vol->composite_id.object_id] == mo)
        && (instance_idx == -1 || vol->composite_id.instance_id == instance_idx)) {
            vol->is_active = visible;
            vol->force_native_color = (instance_idx != -1);
        }
    }
    if (visible && !mo)
        toggle_sla_auxiliaries_visibility(true, mo, instance_idx);

    if (!mo && !visible && !m_model->objects.empty() && (m_model->objects.size() > 1 || m_model->objects.front()->instances.size() > 1))
        _set_warning_texture(WarningTexture::SomethingNotShown, true);

    if (!mo && visible)
        _set_warning_texture(WarningTexture::SomethingNotShown, false);
}

void GLCanvas3D::update_instance_printable_state_for_object(const size_t obj_idx)
{
    ModelObject* model_object = m_model->objects[obj_idx];
    for (int inst_idx = 0; inst_idx < (int)model_object->instances.size(); ++inst_idx)
    {
        ModelInstance* instance = model_object->instances[inst_idx];

        for (GLVolume* volume : m_volumes.volumes)
        {
            if ((volume->object_idx() == (int)obj_idx) && (volume->instance_idx() == inst_idx))
                volume->printable = instance->printable;
        }
    }
}

void GLCanvas3D::update_instance_printable_state_for_objects(std::vector<size_t>& object_idxs)
{
    for (size_t obj_idx : object_idxs)
        update_instance_printable_state_for_object(obj_idx);
}

void GLCanvas3D::set_config(const DynamicPrintConfig* config)
{
    m_config = config;
    m_layers_editing.set_config(config);
}

void GLCanvas3D::set_process(BackgroundSlicingProcess *process)
{
    m_process = process;
}

void GLCanvas3D::set_model(Model* model)
{
    m_model = model;
    m_selection.set_model(m_model);
}

void GLCanvas3D::bed_shape_changed()
{
    m_camera.set_scene_box(scene_bounding_box());
    m_camera.requires_zoom_to_bed = true;
    m_dirty = true;
    if (m_bed.is_prusa())
        start_keeping_dirty();
}

void GLCanvas3D::set_color_by(const std::string& value)
{
    m_color_by = value;
}

BoundingBoxf3 GLCanvas3D::volumes_bounding_box() const
{
    BoundingBoxf3 bb;
    for (const GLVolume* volume : m_volumes.volumes)
    {
        if (!m_apply_zoom_to_volumes_filter || ((volume != nullptr) && volume->zoom_to_volumes))
            bb.merge(volume->transformed_bounding_box());
    }
    return bb;
}

BoundingBoxf3 GLCanvas3D::scene_bounding_box() const
{
    BoundingBoxf3 bb = volumes_bounding_box();
    bb.merge(m_bed.get_bounding_box(false));

    if (m_config != nullptr)
    {
        double h = m_config->opt_float("max_print_height");
        bb.min(2) = std::min(bb.min(2), -h);
        bb.max(2) = std::max(bb.max(2), h);
    }

    return bb;
}

bool GLCanvas3D::is_layers_editing_enabled() const
{
    return m_layers_editing.is_enabled();
}

bool GLCanvas3D::is_layers_editing_allowed() const
{
    return m_layers_editing.is_allowed();
}

bool GLCanvas3D::is_reload_delayed() const
{
    return m_reload_delayed;
}

void GLCanvas3D::enable_layers_editing(bool enable)
{
    m_layers_editing.set_enabled(enable);
    const Selection::IndicesList& idxs = m_selection.get_volume_idxs();
    for (unsigned int idx : idxs)
    {
        GLVolume* v = m_volumes.volumes[idx];
        if (v->is_modifier)
            v->force_transparent = enable;
    }

    set_as_dirty();
}

void GLCanvas3D::enable_legend_texture(bool enable)
{
    m_legend_texture_enabled = enable;
}

void GLCanvas3D::enable_picking(bool enable)
{
    m_picking_enabled = enable;
    m_selection.set_mode(Selection::Instance);
}

void GLCanvas3D::enable_moving(bool enable)
{
    m_moving_enabled = enable;
}

void GLCanvas3D::enable_gizmos(bool enable)
{
    m_gizmos.set_enabled(enable);
}

void GLCanvas3D::enable_selection(bool enable)
{
    m_selection.set_enabled(enable);
}

void GLCanvas3D::enable_main_toolbar(bool enable)
{
    m_main_toolbar.set_enabled(enable);
}

void GLCanvas3D::enable_undoredo_toolbar(bool enable)
{
    m_undoredo_toolbar.set_enabled(enable);
}

void GLCanvas3D::enable_dynamic_background(bool enable)
{
    m_dynamic_background_enabled = enable;
}

void GLCanvas3D::allow_multisample(bool allow)
{
    m_multisample_allowed = allow;
}

void GLCanvas3D::zoom_to_bed()
{
    _zoom_to_box(m_bed.get_bounding_box(false));
}

void GLCanvas3D::zoom_to_volumes()
{
    m_apply_zoom_to_volumes_filter = true;
    _zoom_to_box(volumes_bounding_box());
    m_apply_zoom_to_volumes_filter = false;
}

void GLCanvas3D::zoom_to_selection()
{
    if (!m_selection.is_empty())
        _zoom_to_box(m_selection.get_bounding_box());
}

void GLCanvas3D::select_view(const std::string& direction)
{
    if (m_camera.select_view(direction) && (m_canvas != nullptr))
        m_canvas->Refresh();
}

void GLCanvas3D::update_volumes_colors_by_extruder()
{
    if (m_config != nullptr)
        m_volumes.update_colors_by_extruder(m_config);
}

void GLCanvas3D::render()
{
    if (!m_render_enabled || m_in_render)
    {
        // if called recursively, return
        m_dirty = true;
        return;
    }

    m_in_render = true;
    Slic3r::ScopeGuard in_render_guard([this]() { m_in_render = false; });
    (void)in_render_guard;

    if (m_canvas == nullptr)
        return;

    // ensures this canvas is current and initialized
    if (! _is_shown_on_screen() || !_set_current() || !_3DScene::init(m_canvas))
        return;

#if ENABLE_RENDER_STATISTICS
    auto start_time = std::chrono::high_resolution_clock::now();
#endif // ENABLE_RENDER_STATISTICS

    if (m_bed.get_shape().empty())
    {
        // this happens at startup when no data is still saved under <>\AppData\Roaming\Slic3rPE
        post_event(SimpleEvent(EVT_GLCANVAS_UPDATE_BED_SHAPE));
        return;
    }

    if (m_camera.requires_zoom_to_bed)
    {
        zoom_to_bed();
        const Size& cnv_size = get_canvas_size();
        _resize((unsigned int)cnv_size.get_width(), (unsigned int)cnv_size.get_height());
        m_camera.requires_zoom_to_bed = false;
    }

    m_camera.apply_view_matrix();
    m_camera.apply_projection(_max_bounding_box(true, true));

    GLfloat position_cam[4] = { 1.0f, 0.0f, 1.0f, 0.0f };
    glsafe(::glLightfv(GL_LIGHT1, GL_POSITION, position_cam));
    GLfloat position_top[4] = { -0.5f, -0.5f, 1.0f, 0.0f };
    glsafe(::glLightfv(GL_LIGHT0, GL_POSITION, position_top));

    float theta = m_camera.get_theta();
    if (theta > 180.f)
        // absolute value of the rotation
        theta = 360.f - theta;

    wxGetApp().imgui()->new_frame();

    if (m_picking_enabled)
    {
        if (m_rectangle_selection.is_dragging())
            // picking pass using rectangle selection
            _rectangular_selection_picking_pass();
        else
            // regular picking pass
            _picking_pass();
    }

#if ENABLE_RENDER_PICKING_PASS
    if (!m_picking_enabled || !m_show_picking_texture)
    {
#endif // ENABLE_RENDER_PICKING_PASS
    // draw scene
    glsafe(::glClear(GL_COLOR_BUFFER_BIT | GL_DEPTH_BUFFER_BIT));
    _render_background();

    _render_objects();
    _render_sla_slices();
    _render_selection();
    _render_bed(theta);

#if ENABLE_RENDER_SELECTION_CENTER
    _render_selection_center();
#endif // ENABLE_RENDER_SELECTION_CENTER

    // we need to set the mouse's scene position here because the depth buffer
    // could be invalidated by the following gizmo render methods
    // this position is used later into on_mouse() to drag the objects
    m_mouse.scene_position = _mouse_to_3d(m_mouse.position.cast<coord_t>());

    _render_current_gizmo();
    _render_selection_sidebar_hints();
#if ENABLE_RENDER_PICKING_PASS
    }
#endif // ENABLE_RENDER_PICKING_PASS

#if ENABLE_SHOW_CAMERA_TARGET
    _render_camera_target();
#endif // ENABLE_SHOW_CAMERA_TARGET

    if (m_picking_enabled && m_rectangle_selection.is_dragging())
        m_rectangle_selection.render(*this);

    // draw overlays
    _render_overlays();

#if ENABLE_RENDER_STATISTICS
    ImGuiWrapper& imgui = *wxGetApp().imgui();
    imgui.set_next_window_bg_alpha(0.5f);
    imgui.begin(std::string("Render statistics"), ImGuiWindowFlags_AlwaysAutoResize | ImGuiWindowFlags_NoResize | ImGuiWindowFlags_NoCollapse);
    imgui.text("Last frame: ");
    ImGui::SameLine();
    imgui.text(std::to_string(m_render_stats.last_frame));
    ImGui::SameLine();
    imgui.text("  ms");
    ImGui::Separator();
    imgui.text("Compressed textures: ");
    ImGui::SameLine();
    imgui.text(GLCanvas3DManager::are_compressed_textures_supported() ? "supported" : "not supported");
    imgui.text("Max texture size: ");
    ImGui::SameLine();
    imgui.text(std::to_string(GLCanvas3DManager::get_gl_info().get_max_tex_size()));
    imgui.end();
#endif // ENABLE_RENDER_STATISTICS

#if ENABLE_CAMERA_STATISTICS
    m_camera.debug_render();
#endif // ENABLE_CAMERA_STATISTICS

    wxGetApp().imgui()->render();

    m_canvas->SwapBuffers();

#if ENABLE_RENDER_STATISTICS
    auto end_time = std::chrono::high_resolution_clock::now();
    m_render_stats.last_frame = std::chrono::duration_cast<std::chrono::milliseconds>(end_time - start_time).count();
#endif // ENABLE_RENDER_STATISTICS
}

void GLCanvas3D::select_all()
{
    m_selection.add_all();
    m_dirty = true;
}

void GLCanvas3D::deselect_all()
{
    m_selection.remove_all();
    wxGetApp().obj_manipul()->set_dirty();
    m_gizmos.reset_all_states();
    m_gizmos.update_data();
    post_event(SimpleEvent(EVT_GLCANVAS_OBJECT_SELECT));
}

void GLCanvas3D::delete_selected()
{
    m_selection.erase();
}

void GLCanvas3D::ensure_on_bed(unsigned int object_idx)
{
    typedef std::map<std::pair<int, int>, double> InstancesToZMap;
    InstancesToZMap instances_min_z;

    for (GLVolume* volume : m_volumes.volumes)
    {
        if ((volume->object_idx() == (int)object_idx) && !volume->is_modifier)
        {
            double min_z = volume->transformed_convex_hull_bounding_box().min(2);
            std::pair<int, int> instance = std::make_pair(volume->object_idx(), volume->instance_idx());
            InstancesToZMap::iterator it = instances_min_z.find(instance);
            if (it == instances_min_z.end())
                it = instances_min_z.insert(InstancesToZMap::value_type(instance, DBL_MAX)).first;

            it->second = std::min(it->second, min_z);
        }
    }

    for (GLVolume* volume : m_volumes.volumes)
    {
        std::pair<int, int> instance = std::make_pair(volume->object_idx(), volume->instance_idx());
        InstancesToZMap::iterator it = instances_min_z.find(instance);
        if (it != instances_min_z.end())
            volume->set_instance_offset(Z, volume->get_instance_offset(Z) - it->second);
    }
}

std::vector<double> GLCanvas3D::get_current_print_zs(bool active_only) const
{
    return m_volumes.get_current_print_zs(active_only);
}

void GLCanvas3D::set_toolpaths_range(double low, double high)
{
    m_volumes.set_range(low, high);
}

std::vector<int> GLCanvas3D::load_object(const ModelObject& model_object, int obj_idx, std::vector<int> instance_idxs)
{
    if (instance_idxs.empty())
    {
        for (unsigned int i = 0; i < model_object.instances.size(); ++i)
        {
            instance_idxs.push_back(i);
        }
    }
    return m_volumes.load_object(&model_object, obj_idx, instance_idxs, m_color_by, m_initialized);
}

std::vector<int> GLCanvas3D::load_object(const Model& model, int obj_idx)
{
    if ((0 <= obj_idx) && (obj_idx < (int)model.objects.size()))
    {
        const ModelObject* model_object = model.objects[obj_idx];
        if (model_object != nullptr)
            return load_object(*model_object, obj_idx, std::vector<int>());
    }

    return std::vector<int>();
}

void GLCanvas3D::mirror_selection(Axis axis)
{
    m_selection.mirror(axis);
    do_mirror(L("Mirror Object"));
    wxGetApp().obj_manipul()->set_dirty();
}

// Reload the 3D scene of 
// 1) Model / ModelObjects / ModelInstances / ModelVolumes
// 2) Print bed
// 3) SLA support meshes for their respective ModelObjects / ModelInstances
// 4) Wipe tower preview
// 5) Out of bed collision status & message overlay (texture)
void GLCanvas3D::reload_scene(bool refresh_immediately, bool force_full_scene_refresh)
{
    if ((m_canvas == nullptr) || (m_config == nullptr) || (m_model == nullptr))
        return;

    if (m_initialized)
        _set_current();

    struct ModelVolumeState {
        ModelVolumeState(const GLVolume *volume) : 
			model_volume(nullptr), geometry_id(volume->geometry_id), volume_idx(-1) {}
		ModelVolumeState(const ModelVolume *model_volume, const ObjectID &instance_id, const GLVolume::CompositeID &composite_id) :
			model_volume(model_volume), geometry_id(std::make_pair(model_volume->id().id, instance_id.id)), composite_id(composite_id), volume_idx(-1) {}
		ModelVolumeState(const ObjectID &volume_id, const ObjectID &instance_id) :
			model_volume(nullptr), geometry_id(std::make_pair(volume_id.id, instance_id.id)), volume_idx(-1) {}
		bool new_geometry() const { return this->volume_idx == size_t(-1); }
		const ModelVolume		   *model_volume;
        // ObjectID of ModelVolume + ObjectID of ModelInstance
        // or timestamp of an SLAPrintObjectStep + ObjectID of ModelInstance
        std::pair<size_t, size_t>   geometry_id;
        GLVolume::CompositeID       composite_id;
        // Volume index in the new GLVolume vector.
		size_t                      volume_idx;
    };
    std::vector<ModelVolumeState> model_volume_state;
	std::vector<ModelVolumeState> aux_volume_state;

    // SLA steps to pull the preview meshes for.
	typedef std::array<SLAPrintObjectStep, 2> SLASteps;
	SLASteps sla_steps = { slaposSupportTree, slaposBasePool };
    struct SLASupportState {
		std::array<PrintStateBase::StateWithTimeStamp, std::tuple_size<SLASteps>::value> step;
    };
    // State of the sla_steps for all SLAPrintObjects.
    std::vector<SLASupportState>   sla_support_state;

    std::vector<size_t> instance_ids_selected;
    std::vector<size_t> map_glvolume_old_to_new(m_volumes.volumes.size(), size_t(-1));
    std::vector<GLVolume*> glvolumes_new;
    glvolumes_new.reserve(m_volumes.volumes.size());
    auto model_volume_state_lower = [](const ModelVolumeState &m1, const ModelVolumeState &m2) { return m1.geometry_id < m2.geometry_id; };

    m_reload_delayed = ! m_canvas->IsShown() && ! refresh_immediately && ! force_full_scene_refresh;

    PrinterTechnology printer_technology        = m_process->current_printer_technology();
    int               volume_idx_wipe_tower_old = -1;

    // Release invalidated volumes to conserve GPU memory in case of delayed refresh (see m_reload_delayed).
    // First initialize model_volumes_new_sorted & model_instances_new_sorted.
    for (int object_idx = 0; object_idx < (int)m_model->objects.size(); ++ object_idx) {
        const ModelObject *model_object = m_model->objects[object_idx];
        for (int instance_idx = 0; instance_idx < (int)model_object->instances.size(); ++ instance_idx) {
            const ModelInstance *model_instance = model_object->instances[instance_idx];
            for (int volume_idx = 0; volume_idx < (int)model_object->volumes.size(); ++ volume_idx) {
                const ModelVolume *model_volume = model_object->volumes[volume_idx];
				model_volume_state.emplace_back(model_volume, model_instance->id(), GLVolume::CompositeID(object_idx, volume_idx, instance_idx));
            }
        }
    }
    if (printer_technology == ptSLA) {
        const SLAPrint *sla_print = this->sla_print();
	#ifndef NDEBUG
        // Verify that the SLAPrint object is synchronized with m_model.
        check_model_ids_equal(*m_model, sla_print->model());
    #endif /* NDEBUG */
        sla_support_state.reserve(sla_print->objects().size());
        for (const SLAPrintObject *print_object : sla_print->objects()) {
            SLASupportState state;
			for (size_t istep = 0; istep < sla_steps.size(); ++ istep) {
				state.step[istep] = print_object->step_state_with_timestamp(sla_steps[istep]);
				if (state.step[istep].state == PrintStateBase::DONE) {
                    if (! print_object->has_mesh(sla_steps[istep]))
                        // Consider the DONE step without a valid mesh as invalid for the purpose
                        // of mesh visualization.
                        state.step[istep].state = PrintStateBase::INVALID;
                    else
    					for (const ModelInstance *model_instance : print_object->model_object()->instances)
    						// Only the instances, which are currently printable, will have the SLA support structures kept.
    						// The instances outside the print bed will have the GLVolumes of their support structures released.
    						if (model_instance->is_printable())
                                aux_volume_state.emplace_back(state.step[istep].timestamp, model_instance->id());
                }
			}
			sla_support_state.emplace_back(state);
        }
    }
    std::sort(model_volume_state.begin(), model_volume_state.end(), model_volume_state_lower);
    std::sort(aux_volume_state  .begin(), aux_volume_state  .end(), model_volume_state_lower);
    // Release all ModelVolume based GLVolumes not found in the current Model.
    for (size_t volume_id = 0; volume_id < m_volumes.volumes.size(); ++ volume_id) {
        GLVolume         *volume = m_volumes.volumes[volume_id];
        ModelVolumeState  key(volume);
        ModelVolumeState *mvs = nullptr;
        if (volume->volume_idx() < 0) {
			auto it = std::lower_bound(aux_volume_state.begin(), aux_volume_state.end(), key, model_volume_state_lower);
            if (it != aux_volume_state.end() && it->geometry_id == key.geometry_id)
                // This can be an SLA support structure that should not be rendered (in case someone used undo
                // to revert to before it was generated). We only reuse the volume if that's not the case.
                if (m_model->objects[volume->composite_id.object_id]->sla_points_status != sla::PointsStatus::NoPoints)
                    mvs = &(*it);
        } else {
			auto it = std::lower_bound(model_volume_state.begin(), model_volume_state.end(), key, model_volume_state_lower);
            if (it != model_volume_state.end() && it->geometry_id == key.geometry_id)
				mvs = &(*it);
        }
        // Emplace instance ID of the volume. Both the aux volumes and model volumes share the same instance ID.
        // The wipe tower has its own wipe_tower_instance_id().
        if (m_selection.contains_volume(volume_id))
            instance_ids_selected.emplace_back(volume->geometry_id.second);
        if (mvs == nullptr || force_full_scene_refresh) {
            // This GLVolume will be released.
            if (volume->is_wipe_tower) {
                // There is only one wipe tower.
                assert(volume_idx_wipe_tower_old == -1);
                volume_idx_wipe_tower_old = (int)volume_id;
            }
            if (! m_reload_delayed)
                delete volume;
        } else {
            // This GLVolume will be reused.
            volume->set_sla_shift_z(0.0);
            map_glvolume_old_to_new[volume_id] = glvolumes_new.size();
            mvs->volume_idx = glvolumes_new.size();
            glvolumes_new.emplace_back(volume);
            // Update color of the volume based on the current extruder.
			if (mvs->model_volume != nullptr) {
				int extruder_id = mvs->model_volume->extruder_id();
				if (extruder_id != -1)
					volume->extruder_id = extruder_id;

                volume->is_modifier = !mvs->model_volume->is_model_part();
                volume->set_color_from_model_volume(mvs->model_volume);

                // updates volumes transformations
                volume->set_instance_transformation(mvs->model_volume->get_object()->instances[mvs->composite_id.instance_id]->get_transformation());
                volume->set_volume_transformation(mvs->model_volume->get_transformation());
            }
        }
    }
    sort_remove_duplicates(instance_ids_selected);

    if (m_reload_delayed)
        return;

	bool update_object_list = false;

    if (m_volumes.volumes != glvolumes_new)
		update_object_list = true;
    m_volumes.volumes = std::move(glvolumes_new);
    for (unsigned int obj_idx = 0; obj_idx < (unsigned int)m_model->objects.size(); ++ obj_idx) {
        const ModelObject &model_object = *m_model->objects[obj_idx];
        for (int volume_idx = 0; volume_idx < (int)model_object.volumes.size(); ++ volume_idx) {
			const ModelVolume &model_volume = *model_object.volumes[volume_idx];
            for (int instance_idx = 0; instance_idx < (int)model_object.instances.size(); ++ instance_idx) {
				const ModelInstance &model_instance = *model_object.instances[instance_idx];
				ModelVolumeState key(model_volume.id(), model_instance.id());
				auto it = std::lower_bound(model_volume_state.begin(), model_volume_state.end(), key, model_volume_state_lower);
				assert(it != model_volume_state.end() && it->geometry_id == key.geometry_id);
                if (it->new_geometry()) {
                    // New volume.
                    m_volumes.load_object_volume(&model_object, obj_idx, volume_idx, instance_idx, m_color_by, m_initialized);
                    m_volumes.volumes.back()->geometry_id = key.geometry_id;
					update_object_list = true;
                } else {
					// Recycling an old GLVolume.
					GLVolume &existing_volume = *m_volumes.volumes[it->volume_idx];
                    assert(existing_volume.geometry_id == key.geometry_id);
					// Update the Object/Volume/Instance indices into the current Model.
					if (existing_volume.composite_id != it->composite_id) {
						existing_volume.composite_id = it->composite_id;
						update_object_list = true;
					}
                }
            }
        }
    }
    if (printer_technology == ptSLA) {
        size_t idx = 0;
        const SLAPrint *sla_print = this->sla_print();
		std::vector<double> shift_zs(m_model->objects.size(), 0);
        double relative_correction_z = sla_print->relative_correction().z();
        if (relative_correction_z <= EPSILON)
            relative_correction_z = 1.;
		for (const SLAPrintObject *print_object : sla_print->objects()) {
            SLASupportState   &state        = sla_support_state[idx ++];
            const ModelObject *model_object = print_object->model_object();
            // Find an index of the ModelObject
            int object_idx;
			if (std::all_of(state.step.begin(), state.step.end(), [](const PrintStateBase::StateWithTimeStamp &state){ return state.state != PrintStateBase::DONE; }))
				continue;
            // There may be new SLA volumes added to the scene for this print_object.
            // Find the object index of this print_object in the Model::objects list.
            auto it = std::find(sla_print->model().objects.begin(), sla_print->model().objects.end(), model_object);
            assert(it != sla_print->model().objects.end());
			object_idx = it - sla_print->model().objects.begin();
			// Cache the Z offset to be applied to all volumes with this object_idx.
			shift_zs[object_idx] = print_object->get_current_elevation() / relative_correction_z;
            // Collect indices of this print_object's instances, for which the SLA support meshes are to be added to the scene.
            // pairs of <instance_idx, print_instance_idx>
			std::vector<std::pair<size_t, size_t>> instances[std::tuple_size<SLASteps>::value];
            for (size_t print_instance_idx = 0; print_instance_idx < print_object->instances().size(); ++ print_instance_idx) {
                const SLAPrintObject::Instance &instance = print_object->instances()[print_instance_idx];
                // Find index of ModelInstance corresponding to this SLAPrintObject::Instance.
				auto it = std::find_if(model_object->instances.begin(), model_object->instances.end(), 
                    [&instance](const ModelInstance *mi) { return mi->id() == instance.instance_id; });
                assert(it != model_object->instances.end());
                int instance_idx = it - model_object->instances.begin();
                for (size_t istep = 0; istep < sla_steps.size(); ++ istep)
                    if (state.step[istep].state == PrintStateBase::DONE) {
                        ModelVolumeState key(state.step[istep].timestamp, instance.instance_id.id);
                        auto it = std::lower_bound(aux_volume_state.begin(), aux_volume_state.end(), key, model_volume_state_lower);
                        assert(it != aux_volume_state.end() && it->geometry_id == key.geometry_id);
                        if (it->new_geometry()) {
                            // This can be an SLA support structure that should not be rendered (in case someone used undo
                            // to revert to before it was generated). If that's the case, we should not generate anything.
                            if (model_object->sla_points_status != sla::PointsStatus::NoPoints)
                                instances[istep].emplace_back(std::pair<size_t, size_t>(instance_idx, print_instance_idx));
                            else
                                shift_zs[object_idx] = 0.;
                        }
						else {
							// Recycling an old GLVolume. Update the Object/Instance indices into the current Model.
							m_volumes.volumes[it->volume_idx]->composite_id = GLVolume::CompositeID(object_idx, m_volumes.volumes[it->volume_idx]->volume_idx(), instance_idx);
							m_volumes.volumes[it->volume_idx]->set_instance_transformation(model_object->instances[instance_idx]->get_transformation());
						}
                    }
            }

//            // stores the current volumes count
//            size_t volumes_count = m_volumes.volumes.size();

            for (size_t istep = 0; istep < sla_steps.size(); ++istep)
                if (!instances[istep].empty())
                    m_volumes.load_object_auxiliary(print_object, object_idx, instances[istep], sla_steps[istep], state.step[istep].timestamp, m_initialized);
        }

		// Shift-up all volumes of the object so that it has the right elevation with respect to the print bed
		for (GLVolume* volume : m_volumes.volumes)
			if (volume->object_idx() < (int)m_model->objects.size() && m_model->objects[volume->object_idx()]->instances[volume->instance_idx()]->is_printable())
				volume->set_sla_shift_z(shift_zs[volume->object_idx()]);
    }

    if (printer_technology == ptFFF && m_config->has("nozzle_diameter"))
    {
        // Should the wipe tower be visualized ?
        unsigned int extruders_count = (unsigned int)dynamic_cast<const ConfigOptionFloats*>(m_config->option("nozzle_diameter"))->values.size();

        bool wt = dynamic_cast<const ConfigOptionBool*>(m_config->option("wipe_tower"))->value;
        bool co = dynamic_cast<const ConfigOptionBool*>(m_config->option("complete_objects"))->value;

        if ((extruders_count > 1) && wt && !co)
        {
            // Height of a print (Show at least a slab)
            double height = std::max(m_model->bounding_box().max(2), 10.0);

            float x = dynamic_cast<const ConfigOptionFloat*>(m_config->option("wipe_tower_x"))->value;
            float y = dynamic_cast<const ConfigOptionFloat*>(m_config->option("wipe_tower_y"))->value;
            float w = dynamic_cast<const ConfigOptionFloat*>(m_config->option("wipe_tower_width"))->value;
            float a = dynamic_cast<const ConfigOptionFloat*>(m_config->option("wipe_tower_rotation_angle"))->value;

            const Print *print = m_process->fff_print();
            float depth = print->get_wipe_tower_depth();

            // Calculate wipe tower brim spacing.
            const DynamicPrintConfig &print_config  = wxGetApp().preset_bundle->prints.get_edited_preset().config;
            double layer_height                     = print_config.opt_float("layer_height");
            double first_layer_height               = print_config.get_abs_value("first_layer_height", layer_height);
            float brim_spacing = print->config().nozzle_diameter.values[0] * 1.25f - first_layer_height * (1. - M_PI_4);

            if (!print->is_step_done(psWipeTower))
                depth = (900.f/w) * (float)(extruders_count - 1);
            int volume_idx_wipe_tower_new = m_volumes.load_wipe_tower_preview(
                1000, x, y, w, depth, (float)height, a, !print->is_step_done(psWipeTower),
                brim_spacing * 4.5f, m_initialized);
            if (volume_idx_wipe_tower_old != -1)
                map_glvolume_old_to_new[volume_idx_wipe_tower_old] = volume_idx_wipe_tower_new;
        }
    }

    update_volumes_colors_by_extruder();
	// Update selection indices based on the old/new GLVolumeCollection.
    if (m_selection.get_mode() == Selection::Instance)
        m_selection.instances_changed(instance_ids_selected);
    else
        m_selection.volumes_changed(map_glvolume_old_to_new);

    m_gizmos.update_data();
    m_gizmos.refresh_on_off_state();

    // Update the toolbar
	if (update_object_list)
		post_event(SimpleEvent(EVT_GLCANVAS_OBJECT_SELECT));

    // checks for geometry outside the print volume to render it accordingly
    if (!m_volumes.empty())
    {
        ModelInstance::EPrintVolumeState state;

        const bool contained_min_one = m_volumes.check_outside_state(m_config, &state);

        _set_warning_texture(WarningTexture::ObjectClashed, state == ModelInstance::PVS_Partly_Outside);
        _set_warning_texture(WarningTexture::ObjectOutside, state == ModelInstance::PVS_Fully_Outside);

        post_event(Event<bool>(EVT_GLCANVAS_ENABLE_ACTION_BUTTONS, 
                               contained_min_one && !m_model->objects.empty() && state != ModelInstance::PVS_Partly_Outside));

// #ys_FIXME_delete_after_testing
//         bool contained = m_volumes.check_outside_state(m_config, &state);
//         if (!contained)
//         {
//             _set_warning_texture(WarningTexture::ObjectOutside, true);
//             post_event(Event<bool>(EVT_GLCANVAS_ENABLE_ACTION_BUTTONS, state == ModelInstance::PVS_Fully_Outside));
//         }
//         else
//         {
//             m_volumes.reset_outside_state();
//             _set_warning_texture(WarningTexture::ObjectOutside, false);
//             post_event(Event<bool>(EVT_GLCANVAS_ENABLE_ACTION_BUTTONS, !m_model->objects.empty()));
//         }
    }
    else
    {
        _set_warning_texture(WarningTexture::ObjectOutside, false);
        _set_warning_texture(WarningTexture::ObjectClashed, false);
        post_event(Event<bool>(EVT_GLCANVAS_ENABLE_ACTION_BUTTONS, false));
    }

    m_camera.set_scene_box(scene_bounding_box());

    if (m_selection.is_empty())
    {
        // If no object is selected, deactivate the active gizmo, if any
        // Otherwise it may be shown after cleaning the scene (if it was active while the objects were deleted)
        m_gizmos.reset_all_states();

        // If no object is selected, reset the objects manipulator on the sidebar
        // to force a reset of its cache
        auto manip = wxGetApp().obj_manipul();
        if (manip != nullptr)
            manip->set_dirty();
    }

    // and force this canvas to be redrawn.
    m_dirty = true;
}

static void reserve_new_volume_finalize_old_volume(GLVolume& vol_new, GLVolume& vol_old, bool gl_initialized, size_t prealloc_size = VERTEX_BUFFER_RESERVE_SIZE)
{
	// Assign the large pre-allocated buffers to the new GLVolume.
	vol_new.indexed_vertex_array = std::move(vol_old.indexed_vertex_array);
	// Copy the content back to the old GLVolume.
	vol_old.indexed_vertex_array = vol_new.indexed_vertex_array;
	// Clear the buffers, but keep them pre-allocated.
	vol_new.indexed_vertex_array.clear();
	// Just make sure that clear did not clear the reserved memory.
	// Reserving number of vertices (3x position + 3x color)
	vol_new.indexed_vertex_array.reserve(prealloc_size / 6);
	// Finalize the old geometry, possibly move data to the graphics card.
	vol_old.finalize_geometry(gl_initialized);
}

static void load_gcode_retractions(const GCodePreviewData::Retraction& retractions, GLCanvas3D::GCodePreviewVolumeIndex::EType extrusion_type, GLVolumeCollection &volumes, GLCanvas3D::GCodePreviewVolumeIndex &volume_index, bool gl_initialized)
{
	volume_index.first_volumes.emplace_back(extrusion_type, 0, (unsigned int)volumes.volumes.size());

	// nothing to render, return
	if (retractions.positions.empty())
		return;

	GLVolume *volume = volumes.new_nontoolpath_volume(retractions.color.rgba, VERTEX_BUFFER_RESERVE_SIZE);

	GCodePreviewData::Retraction::PositionsList copy(retractions.positions);
	std::sort(copy.begin(), copy.end(), [](const GCodePreviewData::Retraction::Position& p1, const GCodePreviewData::Retraction::Position& p2) { return p1.position(2) < p2.position(2); });

	for (const GCodePreviewData::Retraction::Position& position : copy)
	{
		volume->print_zs.push_back(unscale<double>(position.position(2)));
		volume->offsets.push_back(volume->indexed_vertex_array.quad_indices.size());
		volume->offsets.push_back(volume->indexed_vertex_array.triangle_indices.size());

		_3DScene::point3_to_verts(position.position, position.width, position.height, *volume);

		// Ensure that no volume grows over the limits. If the volume is too large, allocate a new one.
		if (volume->indexed_vertex_array.vertices_and_normals_interleaved.size() > MAX_VERTEX_BUFFER_SIZE) {
			GLVolume &vol = *volume;
			volume = volumes.new_nontoolpath_volume(vol.color);
			reserve_new_volume_finalize_old_volume(*volume, vol, gl_initialized);
		}
	}
	volume->indexed_vertex_array.finalize_geometry(gl_initialized);
}

void GLCanvas3D::load_gcode_preview(const GCodePreviewData& preview_data, const std::vector<std::string>& str_tool_colors)
{
    const Print *print = this->fff_print();
    if ((m_canvas != nullptr) && (print != nullptr))
    {
        _set_current();

        std::vector<float> tool_colors = _parse_colors(str_tool_colors);

        if (m_volumes.empty())
        {
            m_gcode_preview_volume_index.reset();
            
            _load_gcode_extrusion_paths(preview_data, tool_colors);
            _load_gcode_travel_paths(preview_data, tool_colors);
			load_gcode_retractions(preview_data.retraction,   GCodePreviewVolumeIndex::Retraction,   m_volumes, m_gcode_preview_volume_index, m_initialized);
			load_gcode_retractions(preview_data.unretraction, GCodePreviewVolumeIndex::Unretraction, m_volumes, m_gcode_preview_volume_index, m_initialized);
            
            if (!m_volumes.empty())
            {
                // Remove empty volumes from both m_volumes, update m_gcode_preview_volume_index.
                {
	                size_t idx_volume_src = 0;
	                size_t idx_volume_dst = 0;
	                size_t idx_volume_index_src = 0;
	                size_t idx_volume_index_dst = 0;
	                size_t idx_volume_of_this_type_last = (idx_volume_index_src + 1 == m_gcode_preview_volume_index.first_volumes.size()) ? m_volumes.volumes.size() : m_gcode_preview_volume_index.first_volumes[idx_volume_index_src + 1].id;
	                size_t idx_volume_of_this_type_first_new = 0;
	                for (;;) {
	                	if (idx_volume_src == idx_volume_of_this_type_last) {
	                		if (idx_volume_of_this_type_first_new < idx_volume_dst) {
	                			// There are some volumes of this type left, therefore their entry in the index has to be maintained.
	                			if (idx_volume_index_dst < idx_volume_index_src)
	                				m_gcode_preview_volume_index.first_volumes[idx_volume_index_dst] = m_gcode_preview_volume_index.first_volumes[idx_volume_index_src];
	                			m_gcode_preview_volume_index.first_volumes[idx_volume_index_dst].id = idx_volume_of_this_type_first_new;
		                		++ idx_volume_index_dst;
		                	}
	                		if (idx_volume_of_this_type_last == m_volumes.volumes.size())
	                			break;
	                		++ idx_volume_index_src;
	                		idx_volume_of_this_type_last = (idx_volume_index_src + 1 == m_gcode_preview_volume_index.first_volumes.size()) ? m_volumes.volumes.size() : m_gcode_preview_volume_index.first_volumes[idx_volume_index_src + 1].id;
	                		idx_volume_of_this_type_first_new = idx_volume_dst;
	                	}
	                	if (! m_volumes.volumes[idx_volume_src]->print_zs.empty())
                			m_volumes.volumes[idx_volume_dst ++] = m_volumes.volumes[idx_volume_src];
	                	++ idx_volume_src;
	                }
	                m_volumes.volumes.erase(m_volumes.volumes.begin() + idx_volume_dst, m_volumes.volumes.end());
	                m_gcode_preview_volume_index.first_volumes.erase(m_gcode_preview_volume_index.first_volumes.begin() + idx_volume_index_dst, m_gcode_preview_volume_index.first_volumes.end());
	            }

                _load_fff_shells();
            }
            _update_toolpath_volumes_outside_state();
        }
        
        _update_gcode_volumes_visibility(preview_data);
        _show_warning_texture_if_needed(WarningTexture::ToolpathOutside);

        if (m_volumes.empty())
            reset_legend_texture();
        else
            _generate_legend_texture(preview_data, tool_colors);
    }
}

void GLCanvas3D::load_sla_preview()
{
    const SLAPrint* print = this->sla_print();
    if ((m_canvas != nullptr) && (print != nullptr))
    {
        _set_current();
	    // Release OpenGL data before generating new data.
	    this->reset_volumes();
        _load_sla_shells();
        _update_sla_shells_outside_state();
        _show_warning_texture_if_needed(WarningTexture::SlaSupportsOutside);
    }
}

void GLCanvas3D::load_preview(const std::vector<std::string>& str_tool_colors, const std::vector<double>& color_print_values)
{
    const Print *print = this->fff_print();
    if (print == nullptr)
        return;

    _set_current();

    // Release OpenGL data before generating new data.
    this->reset_volumes();

    _load_print_toolpaths();
    _load_wipe_tower_toolpaths(str_tool_colors);
    for (const PrintObject* object : print->objects())
            _load_print_object_toolpaths(*object, str_tool_colors, color_print_values);

    _update_toolpath_volumes_outside_state();
    _show_warning_texture_if_needed(WarningTexture::ToolpathOutside);
    if (color_print_values.empty())
        reset_legend_texture();
    else {
        auto preview_data = GCodePreviewData();
        preview_data.extrusion.view_type = GCodePreviewData::Extrusion::ColorPrint;
        const std::vector<float> tool_colors = _parse_colors(str_tool_colors);
        _generate_legend_texture(preview_data, tool_colors);
    }
}

void GLCanvas3D::bind_event_handlers()
{
    if (m_canvas != nullptr)
    {
        m_canvas->Bind(wxEVT_SIZE, &GLCanvas3D::on_size, this);
        m_canvas->Bind(wxEVT_IDLE, &GLCanvas3D::on_idle, this);
        m_canvas->Bind(wxEVT_CHAR, &GLCanvas3D::on_char, this);
        m_canvas->Bind(wxEVT_KEY_DOWN, &GLCanvas3D::on_key, this);
        m_canvas->Bind(wxEVT_KEY_UP, &GLCanvas3D::on_key, this);
        m_canvas->Bind(wxEVT_MOUSEWHEEL, &GLCanvas3D::on_mouse_wheel, this);
        m_canvas->Bind(wxEVT_TIMER, &GLCanvas3D::on_timer, this);
        m_canvas->Bind(wxEVT_LEFT_DOWN, &GLCanvas3D::on_mouse, this);
        m_canvas->Bind(wxEVT_LEFT_UP, &GLCanvas3D::on_mouse, this);
        m_canvas->Bind(wxEVT_MIDDLE_DOWN, &GLCanvas3D::on_mouse, this);
        m_canvas->Bind(wxEVT_MIDDLE_UP, &GLCanvas3D::on_mouse, this);
        m_canvas->Bind(wxEVT_RIGHT_DOWN, &GLCanvas3D::on_mouse, this);
        m_canvas->Bind(wxEVT_RIGHT_UP, &GLCanvas3D::on_mouse, this);
        m_canvas->Bind(wxEVT_MOTION, &GLCanvas3D::on_mouse, this);
        m_canvas->Bind(wxEVT_ENTER_WINDOW, &GLCanvas3D::on_mouse, this);
        m_canvas->Bind(wxEVT_LEAVE_WINDOW, &GLCanvas3D::on_mouse, this);
        m_canvas->Bind(wxEVT_LEFT_DCLICK, &GLCanvas3D::on_mouse, this);
        m_canvas->Bind(wxEVT_MIDDLE_DCLICK, &GLCanvas3D::on_mouse, this);
        m_canvas->Bind(wxEVT_RIGHT_DCLICK, &GLCanvas3D::on_mouse, this);
        m_canvas->Bind(wxEVT_PAINT, &GLCanvas3D::on_paint, this);
    }
}

void GLCanvas3D::unbind_event_handlers()
{
    if (m_canvas != nullptr)
    {
        m_canvas->Unbind(wxEVT_SIZE, &GLCanvas3D::on_size, this);
        m_canvas->Unbind(wxEVT_IDLE, &GLCanvas3D::on_idle, this);
        m_canvas->Unbind(wxEVT_CHAR, &GLCanvas3D::on_char, this);
        m_canvas->Unbind(wxEVT_KEY_DOWN, &GLCanvas3D::on_key, this);
        m_canvas->Unbind(wxEVT_KEY_UP, &GLCanvas3D::on_key, this);
        m_canvas->Unbind(wxEVT_MOUSEWHEEL, &GLCanvas3D::on_mouse_wheel, this);
        m_canvas->Unbind(wxEVT_TIMER, &GLCanvas3D::on_timer, this);
        m_canvas->Unbind(wxEVT_LEFT_DOWN, &GLCanvas3D::on_mouse, this);
		m_canvas->Unbind(wxEVT_LEFT_UP, &GLCanvas3D::on_mouse, this);
        m_canvas->Unbind(wxEVT_MIDDLE_DOWN, &GLCanvas3D::on_mouse, this);
        m_canvas->Unbind(wxEVT_MIDDLE_UP, &GLCanvas3D::on_mouse, this);
        m_canvas->Unbind(wxEVT_RIGHT_DOWN, &GLCanvas3D::on_mouse, this);
        m_canvas->Unbind(wxEVT_RIGHT_UP, &GLCanvas3D::on_mouse, this);
        m_canvas->Unbind(wxEVT_MOTION, &GLCanvas3D::on_mouse, this);
        m_canvas->Unbind(wxEVT_ENTER_WINDOW, &GLCanvas3D::on_mouse, this);
        m_canvas->Unbind(wxEVT_LEAVE_WINDOW, &GLCanvas3D::on_mouse, this);
        m_canvas->Unbind(wxEVT_LEFT_DCLICK, &GLCanvas3D::on_mouse, this);
        m_canvas->Unbind(wxEVT_MIDDLE_DCLICK, &GLCanvas3D::on_mouse, this);
        m_canvas->Unbind(wxEVT_RIGHT_DCLICK, &GLCanvas3D::on_mouse, this);
        m_canvas->Unbind(wxEVT_PAINT, &GLCanvas3D::on_paint, this);
    }
}

void GLCanvas3D::on_size(wxSizeEvent& evt)
{
    m_dirty = true;
}

void GLCanvas3D::on_idle(wxIdleEvent& evt)
{
    if (!m_initialized)
        return;

    m_dirty |= m_main_toolbar.update_items_state();
    m_dirty |= m_undoredo_toolbar.update_items_state();
    m_dirty |= m_view_toolbar.update_items_state();

    if (!m_dirty)
        return;

    _refresh_if_shown_on_screen();

    if (m_keep_dirty)
        m_dirty = true;
}

void GLCanvas3D::on_char(wxKeyEvent& evt)
{
    if (!m_initialized)
        return;

    // see include/wx/defs.h enum wxKeyCode
    int keyCode = evt.GetKeyCode();
    int ctrlMask = wxMOD_CONTROL;

    auto imgui = wxGetApp().imgui();
    if (imgui->update_key_data(evt)) {
        render();
        return;
    }

    if ((keyCode == WXK_ESCAPE) && _deactivate_undo_redo_toolbar_items())
        return;

    if (m_gizmos.on_char(evt))
        return;

//#ifdef __APPLE__
//    ctrlMask |= wxMOD_RAW_CONTROL;
//#endif /* __APPLE__ */
    if ((evt.GetModifiers() & ctrlMask) != 0) {
        switch (keyCode) {
#ifdef __APPLE__
        case 'a':
        case 'A':
#else /* __APPLE__ */
        case WXK_CONTROL_A:
#endif /* __APPLE__ */
                post_event(SimpleEvent(EVT_GLCANVAS_SELECT_ALL));
        break;
#ifdef __APPLE__
        case 'c':
        case 'C':
#else /* __APPLE__ */
        case WXK_CONTROL_C:
#endif /* __APPLE__ */
            post_event(SimpleEvent(EVT_GLTOOLBAR_COPY));
        break;
#ifdef __APPLE__
        case 'v':
        case 'V':
#else /* __APPLE__ */
        case WXK_CONTROL_V:
#endif /* __APPLE__ */
            post_event(SimpleEvent(EVT_GLTOOLBAR_PASTE));
        break;


#ifdef __APPLE__
        case 'y':
        case 'Y':
#else /* __APPLE__ */
        case WXK_CONTROL_Y:
#endif /* __APPLE__ */
            post_event(SimpleEvent(EVT_GLCANVAS_REDO));
        break;
#ifdef __APPLE__
        case 'z':
        case 'Z':
#else /* __APPLE__ */
        case WXK_CONTROL_Z:
#endif /* __APPLE__ */
            post_event(SimpleEvent(EVT_GLCANVAS_UNDO));
        break;

        case WXK_BACK:
        case WXK_DELETE:
             post_event(SimpleEvent(EVT_GLTOOLBAR_DELETE_ALL)); break;
		default:            evt.Skip();
        }
    } else if (evt.HasModifiers()) {
        evt.Skip();
    } else {
        switch (keyCode)
        {
        case WXK_BACK:
		case WXK_DELETE:
                  post_event(SimpleEvent(EVT_GLTOOLBAR_DELETE));
                  break;
        case WXK_ESCAPE: { deselect_all(); break; }
        case '0': { select_view("iso"); break; }
        case '1': { select_view("top"); break; }
        case '2': { select_view("bottom"); break; }
        case '3': { select_view("front"); break; }
        case '4': { select_view("rear"); break; }
        case '5': { select_view("left"); break; }
        case '6': { select_view("right"); break; }
        case '+': { 
                    if (dynamic_cast<Preview*>(m_canvas->GetParent()) != nullptr)
                        post_event(wxKeyEvent(EVT_GLCANVAS_EDIT_COLOR_CHANGE, evt)); 
                    else
                        post_event(Event<int>(EVT_GLCANVAS_INCREASE_INSTANCES, +1)); 
                    break; }
        case '-': {  
                    if (dynamic_cast<Preview*>(m_canvas->GetParent()) != nullptr)
                        post_event(wxKeyEvent(EVT_GLCANVAS_EDIT_COLOR_CHANGE, evt)); 
                    else
                        post_event(Event<int>(EVT_GLCANVAS_INCREASE_INSTANCES, -1)); 
                    break; }
        case '?': { post_event(SimpleEvent(EVT_GLCANVAS_QUESTION_MARK)); break; }
        case 'A':
        case 'a': { post_event(SimpleEvent(EVT_GLCANVAS_ARRANGE)); break; }
        case 'B':
        case 'b': { zoom_to_bed(); break; }
        case 'I':
        case 'i': { set_camera_zoom(1.0); break; }
        case 'K':
        case 'k': { m_camera.select_next_type(); m_dirty = true; break; }
        case 'O':
        case 'o': { set_camera_zoom(-1.0); break; }
#if ENABLE_RENDER_PICKING_PASS
        case 'T':
        case 't': {
            m_show_picking_texture = !m_show_picking_texture;
            m_dirty = true; 
            break;
        }
#endif // ENABLE_RENDER_PICKING_PASS
        case 'Z':
        case 'z': { m_selection.is_empty() ? zoom_to_volumes() : zoom_to_selection(); break; }
        default:  { evt.Skip(); break; }
        }
    }
}

void GLCanvas3D::on_key(wxKeyEvent& evt)
{
    const int keyCode = evt.GetKeyCode();

    auto imgui = wxGetApp().imgui();
    if (imgui->update_key_data(evt)) {
        render();
    }
    else
    {
        if (!m_gizmos.on_key(evt))
        {
            if (evt.GetEventType() == wxEVT_KEY_UP) {
                if (m_tab_down && keyCode == WXK_TAB && !evt.HasAnyModifiers()) {
                    // Enable switching between 3D and Preview with Tab
                    // m_canvas->HandleAsNavigationKey(evt);   // XXX: Doesn't work in some cases / on Linux
                    post_event(SimpleEvent(EVT_GLCANVAS_TAB));
                }
                else if (keyCode == WXK_SHIFT)
                {
                    if (m_picking_enabled && m_rectangle_selection.is_dragging())
                    {
                        _update_selection_from_hover();
                        m_rectangle_selection.stop_dragging();
                        m_mouse.ignore_left_up = true;
                        m_dirty = true;
                    }
//                    set_cursor(Standard);
                }
                else if (keyCode == WXK_ALT)
                {
                    if (m_picking_enabled && m_rectangle_selection.is_dragging())
                    {
                        _update_selection_from_hover();
                        m_rectangle_selection.stop_dragging();
                        m_mouse.ignore_left_up = true;
                        m_dirty = true;
                    }
//                    set_cursor(Standard);
                }
                else if (keyCode == WXK_CONTROL)
                    m_dirty = true;
            }
            else if (evt.GetEventType() == wxEVT_KEY_DOWN) {
                m_tab_down = keyCode == WXK_TAB && !evt.HasAnyModifiers();
                if (keyCode == WXK_SHIFT)
                {
                    if (m_picking_enabled && (m_gizmos.get_current_type() != GLGizmosManager::SlaSupports))
                    {
                        m_mouse.ignore_left_up = false;
//                        set_cursor(Cross);
                    }
                }
                else if (keyCode == WXK_ALT)
                {
                    if (m_picking_enabled && (m_gizmos.get_current_type() != GLGizmosManager::SlaSupports))
                    {
                        m_mouse.ignore_left_up = false;
//                        set_cursor(Cross);
                    }
                }
                else if (keyCode == WXK_CONTROL)
                    m_dirty = true;
                // DoubleSlider navigation in Preview
                else if (keyCode == WXK_LEFT    || 
                         keyCode == WXK_RIGHT   ||
                         keyCode == WXK_UP      || 
                         keyCode == WXK_DOWN    )
                {
                    if (dynamic_cast<Preview*>(m_canvas->GetParent()) != nullptr)
                        post_event(wxKeyEvent(EVT_GLCANVAS_MOVE_DOUBLE_SLIDER, evt));
                }
            }
        }
    }

    if (keyCode != WXK_TAB
        && keyCode != WXK_LEFT
        && keyCode != WXK_UP
        && keyCode != WXK_RIGHT
        && keyCode != WXK_DOWN) {
        evt.Skip();   // Needed to have EVT_CHAR generated as well
    }
}

void GLCanvas3D::on_mouse_wheel(wxMouseEvent& evt)
{
    if (!m_initialized)
        return;

    // Ignore the wheel events if the middle button is pressed.
    if (evt.MiddleIsDown())
        return;

#if ENABLE_RETINA_GL
    const float scale = m_retina_helper->get_scale_factor();
    evt.SetX(evt.GetX() * scale);
    evt.SetY(evt.GetY() * scale);
#endif

#ifdef __WXMSW__
	// For some reason the Idle event is not being generated after the mouse scroll event in case of scrolling with the two fingers on the touch pad,
	// if the event is not allowed to be passed further.
	// https://github.com/prusa3d/PrusaSlicer/issues/2750
	evt.Skip();
#endif /* __WXMSW__ */

    // Performs layers editing updates, if enabled
    if (is_layers_editing_enabled())
    {
        int object_idx_selected = m_selection.get_object_idx();
        if (object_idx_selected != -1)
        {
            // A volume is selected. Test, whether hovering over a layer thickness bar.
            if (m_layers_editing.bar_rect_contains(*this, (float)evt.GetX(), (float)evt.GetY()))
            {
                // Adjust the width of the selection.
                m_layers_editing.band_width = std::max(std::min(m_layers_editing.band_width * (1.0f + 0.1f * (float)evt.GetWheelRotation() / (float)evt.GetWheelDelta()), 10.0f), 1.5f);
                if (m_canvas != nullptr)
                    m_canvas->Refresh();
                
                return;
            }
        }
    }

    // Inform gizmos about the event so they have the opportunity to react.
    if (m_gizmos.on_mouse_wheel(evt))
        return;

    // Calculate the zoom delta and apply it to the current zoom factor
    set_camera_zoom((double)evt.GetWheelRotation() / (double)evt.GetWheelDelta());
}

void GLCanvas3D::on_timer(wxTimerEvent& evt)
{
    if (m_layers_editing.state == LayersEditing::Editing)
        _perform_layer_editing_action();
}

#ifndef NDEBUG
// #define SLIC3R_DEBUG_MOUSE_EVENTS
#endif

#ifdef SLIC3R_DEBUG_MOUSE_EVENTS
std::string format_mouse_event_debug_message(const wxMouseEvent &evt)
{
	static int idx = 0;
	char buf[2048];
	std::string out;
	sprintf(buf, "Mouse Event %d - ", idx ++);
	out = buf;

	if (evt.Entering())
		out += "Entering ";
	if (evt.Leaving())
		out += "Leaving ";
	if (evt.Dragging())
		out += "Dragging ";
	if (evt.Moving())
		out += "Moving ";
	if (evt.Magnify())
		out += "Magnify ";
	if (evt.LeftDown())
		out += "LeftDown ";
	if (evt.LeftUp())
		out += "LeftUp ";
	if (evt.LeftDClick())
		out += "LeftDClick ";
	if (evt.MiddleDown())
		out += "MiddleDown ";
	if (evt.MiddleUp())
		out += "MiddleUp ";
	if (evt.MiddleDClick())
		out += "MiddleDClick ";
	if (evt.RightDown())
		out += "RightDown ";
	if (evt.RightUp())
		out += "RightUp ";
	if (evt.RightDClick())
		out += "RightDClick ";

	sprintf(buf, "(%d, %d)", evt.GetX(), evt.GetY());
	out += buf;
	return out;
}
#endif /* SLIC3R_DEBUG_MOUSE_EVENTS */

void GLCanvas3D::on_mouse(wxMouseEvent& evt)
{
    auto mouse_up_cleanup = [this](){
        m_moving = false;
        m_mouse.drag.move_volume_idx = -1;
        m_mouse.set_start_position_3D_as_invalid();
        m_mouse.set_start_position_2D_as_invalid();
        m_mouse.dragging = false;
        m_mouse.ignore_left_up = false;
        m_dirty = true;

        if (m_canvas->HasCapture())
            m_canvas->ReleaseMouse();
    };

#if ENABLE_RETINA_GL
    const float scale = m_retina_helper->get_scale_factor();
    evt.SetX(evt.GetX() * scale);
    evt.SetY(evt.GetY() * scale);
#endif

	Point pos(evt.GetX(), evt.GetY());

    ImGuiWrapper *imgui = wxGetApp().imgui();
    if (imgui->update_mouse_data(evt)) {
        m_mouse.position = evt.Leaving() ? Vec2d(-1.0, -1.0) : pos.cast<double>();
        render();
#ifdef SLIC3R_DEBUG_MOUSE_EVENTS
		printf((format_mouse_event_debug_message(evt) + " - Consumed by ImGUI\n").c_str());
#endif /* SLIC3R_DEBUG_MOUSE_EVENTS */
            return;
        }

#ifdef __WXMSW__
	bool on_enter_workaround = false;
    if (! evt.Entering() && ! evt.Leaving() && m_mouse.position.x() == -1.0) {
        // Workaround for SPE-832: There seems to be a mouse event sent to the window before evt.Entering()
        m_mouse.position = pos.cast<double>();
        render();
#ifdef SLIC3R_DEBUG_MOUSE_EVENTS
		printf((format_mouse_event_debug_message(evt) + " - OnEnter workaround\n").c_str());
#endif /* SLIC3R_DEBUG_MOUSE_EVENTS */
		on_enter_workaround = true;
    } else 
#endif /* __WXMSW__ */
    {
#ifdef SLIC3R_DEBUG_MOUSE_EVENTS
		printf((format_mouse_event_debug_message(evt) + " - other\n").c_str());
#endif /* SLIC3R_DEBUG_MOUSE_EVENTS */
	}

    if (m_main_toolbar.on_mouse(evt, *this))
    {
        if (evt.LeftUp() || evt.MiddleUp() || evt.RightUp())
            mouse_up_cleanup();
        m_mouse.set_start_position_3D_as_invalid();
        return;
    }

    if (m_undoredo_toolbar.on_mouse(evt, *this))
    {
        if (evt.LeftUp() || evt.MiddleUp() || evt.RightUp())
            mouse_up_cleanup();
        m_mouse.set_start_position_3D_as_invalid();
        return;
    }

    if (m_view_toolbar.on_mouse(evt, *this))
    {
        if (evt.LeftUp() || evt.MiddleUp() || evt.RightUp())
            mouse_up_cleanup();
        m_mouse.set_start_position_3D_as_invalid();
        return;
    }

    if (m_gizmos.on_mouse(evt))
    {
        if (evt.LeftUp() || evt.MiddleUp() || evt.RightUp())
            mouse_up_cleanup();

        m_mouse.set_start_position_3D_as_invalid();
        return;
    }

    if (m_picking_enabled)
        _set_current();

    int selected_object_idx = m_selection.get_object_idx();
    int layer_editing_object_idx = is_layers_editing_enabled() ? selected_object_idx : -1;
    m_layers_editing.select_object(*m_model, layer_editing_object_idx);

    if (m_mouse.drag.move_requires_threshold && m_mouse.is_move_start_threshold_position_2D_defined() && m_mouse.is_move_threshold_met(pos))
    {
        m_mouse.drag.move_requires_threshold = false;
        m_mouse.set_move_start_threshold_position_2D_as_invalid();
    }

    if (evt.ButtonDown() && wxWindow::FindFocus() != this->m_canvas)
        // Grab keyboard focus on any mouse click event.
        m_canvas->SetFocus();

    if (evt.Entering())
    {
//#if defined(__WXMSW__) || defined(__linux__)
//        // On Windows and Linux needs focus in order to catch key events
        // Set focus in order to remove it from sidebar fields
        if (m_canvas != nullptr) {
            // Only set focus, if the top level window of this canvas is active.
			auto p = dynamic_cast<wxWindow*>(evt.GetEventObject());
            while (p->GetParent())
                p = p->GetParent();
            auto *top_level_wnd = dynamic_cast<wxTopLevelWindow*>(p);
            if (top_level_wnd && top_level_wnd->IsActive())
                m_canvas->SetFocus();
            m_mouse.position = pos.cast<double>();
            // 1) forces a frame render to ensure that m_hover_volume_idxs is updated even when the user right clicks while
            // the context menu is shown, ensuring it to disappear if the mouse is outside any volume and to
            // change the volume hover state if any is under the mouse 
            // 2) when switching between 3d view and preview the size of the canvas changes if the side panels are visible,
            // so forces a resize to avoid multiple renders with different sizes (seen as flickering)
            _refresh_if_shown_on_screen();
        }
        m_mouse.set_start_position_2D_as_invalid();
//#endif
    }
    else if (evt.Leaving())
    {
        _deactivate_undo_redo_toolbar_items();

        // to remove hover on objects when the mouse goes out of this canvas
        m_mouse.position = Vec2d(-1.0, -1.0);
        m_dirty = true;
    }
    else if (evt.LeftDown() || evt.RightDown() || evt.MiddleDown())
    {
        if (_deactivate_undo_redo_toolbar_items())
            return;

        // If user pressed left or right button we first check whether this happened
        // on a volume or not.
        m_layers_editing.state = LayersEditing::Unknown;
        if ((layer_editing_object_idx != -1) && m_layers_editing.bar_rect_contains(*this, pos(0), pos(1)))
        {
            // A volume is selected and the mouse is inside the layer thickness bar.
            // Start editing the layer height.
            m_layers_editing.state = LayersEditing::Editing;
            _perform_layer_editing_action(&evt);
        }
        else if ((layer_editing_object_idx != -1) && m_layers_editing.reset_rect_contains(*this, pos(0), pos(1)))
        {
            if (evt.LeftDown())
            {
                // A volume is selected and the mouse is inside the reset button. Reset the ModelObject's layer height profile.
				m_layers_editing.reset_layer_height_profile(*this);
                // Index 2 means no editing, just wait for mouse up event.
                m_layers_editing.state = LayersEditing::Completed;

                m_dirty = true;
            }
        }
        else if (evt.LeftDown() && (evt.ShiftDown() || evt.AltDown()) && m_picking_enabled)
        {
            if (m_gizmos.get_current_type() != GLGizmosManager::SlaSupports)
            {
                m_rectangle_selection.start_dragging(m_mouse.position, evt.ShiftDown() ? GLSelectionRectangle::Select : GLSelectionRectangle::Deselect);
                m_dirty = true;
            }
        }
        else
        {
            // Select volume in this 3D canvas.
            // Don't deselect a volume if layer editing is enabled. We want the object to stay selected
            // during the scene manipulation.

            if (m_picking_enabled && (!m_hover_volume_idxs.empty() || !is_layers_editing_enabled()))
            {
                if (evt.LeftDown() && !m_hover_volume_idxs.empty())
                {
                    int volume_idx = get_first_hover_volume_idx();
                    bool already_selected = m_selection.contains_volume(volume_idx);
                    bool ctrl_down = evt.CmdDown();

                    Selection::IndicesList curr_idxs = m_selection.get_volume_idxs();

                    if (already_selected && ctrl_down)
                        m_selection.remove(volume_idx);
                    else
                    {
                        m_selection.add(volume_idx, !ctrl_down, true);
                        m_mouse.drag.move_requires_threshold = !already_selected;
                        if (already_selected)
                            m_mouse.set_move_start_threshold_position_2D_as_invalid();
                        else
                            m_mouse.drag.move_start_threshold_position_2D = pos;
                    }

                    // propagate event through callback
                    if (curr_idxs != m_selection.get_volume_idxs())
                    {
                        if (m_selection.is_empty())
                            m_gizmos.reset_all_states();
                        else
                            m_gizmos.refresh_on_off_state();

                        m_gizmos.update_data();
                        post_event(SimpleEvent(EVT_GLCANVAS_OBJECT_SELECT));
                        m_dirty = true;
                    }
                }
            }

            if (!m_hover_volume_idxs.empty())
            {
                if (evt.LeftDown() && m_moving_enabled && (m_mouse.drag.move_volume_idx == -1))
                {
                    // Only accept the initial position, if it is inside the volume bounding box.
                    int volume_idx = get_first_hover_volume_idx();
                    BoundingBoxf3 volume_bbox = m_volumes.volumes[volume_idx]->transformed_bounding_box();
                    volume_bbox.offset(1.0);
                    if (volume_bbox.contains(m_mouse.scene_position))
                    {
                        // The dragging operation is initiated.
                        m_mouse.drag.move_volume_idx = volume_idx;
                        m_selection.start_dragging();
                        m_mouse.drag.start_position_3D = m_mouse.scene_position;
                        m_moving = true;
                    }
                }
            }
        }
    }
    else if (evt.Dragging() && evt.LeftIsDown() && (m_layers_editing.state == LayersEditing::Unknown) && (m_mouse.drag.move_volume_idx != -1))
    {
        if (!m_mouse.drag.move_requires_threshold)
        {
            m_mouse.dragging = true;

            Vec3d cur_pos = m_mouse.drag.start_position_3D;
            // we do not want to translate objects if the user just clicked on an object while pressing shift to remove it from the selection and then drag
            if (m_selection.contains_volume(get_first_hover_volume_idx()))
            {
                if (m_camera.get_theta() == 90.0f)
                {
                    // side view -> move selected volumes orthogonally to camera view direction
                    Linef3 ray = mouse_ray(pos);
                    Vec3d dir = ray.unit_vector();
                    // finds the intersection of the mouse ray with the plane parallel to the camera viewport and passing throught the starting position
                    // use ray-plane intersection see i.e. https://en.wikipedia.org/wiki/Line%E2%80%93plane_intersection algebric form
                    // in our case plane normal and ray direction are the same (orthogonal view)
                    // when moving to perspective camera the negative z unit axis of the camera needs to be transformed in world space and used as plane normal
                    Vec3d inters = ray.a + (m_mouse.drag.start_position_3D - ray.a).dot(dir) / dir.squaredNorm() * dir;
                    // vector from the starting position to the found intersection
                    Vec3d inters_vec = inters - m_mouse.drag.start_position_3D;

                    Vec3d camera_right = m_camera.get_dir_right();
                    Vec3d camera_up = m_camera.get_dir_up();

                    // finds projection of the vector along the camera axes
                    double projection_x = inters_vec.dot(camera_right);
                    double projection_z = inters_vec.dot(camera_up);

                    // apply offset
                    cur_pos = m_mouse.drag.start_position_3D + projection_x * camera_right + projection_z * camera_up;
                }
                else
                {
                    // Generic view
            // Get new position at the same Z of the initial click point.
            float z0 = 0.0f;
            float z1 = 1.0f;
                    cur_pos = Linef3(_mouse_to_3d(pos, &z0), _mouse_to_3d(pos, &z1)).intersect_plane(m_mouse.drag.start_position_3D(2));
                }
            }

            m_selection.translate(cur_pos - m_mouse.drag.start_position_3D);
            wxGetApp().obj_manipul()->set_dirty();
            m_dirty = true;
        }
    }
    else if (evt.Dragging() && evt.LeftIsDown() && m_picking_enabled && m_rectangle_selection.is_dragging())
    {
        m_rectangle_selection.dragging(pos.cast<double>());
        m_dirty = true;
    }
    else if (evt.Dragging())
    {
        m_mouse.dragging = true;

        if ((m_layers_editing.state != LayersEditing::Unknown) && (layer_editing_object_idx != -1))
        {
            if (m_layers_editing.state == LayersEditing::Editing)
                _perform_layer_editing_action(&evt);
        }
        // do not process the dragging if the left mouse was set down in another canvas
        else if (evt.LeftIsDown())
        {
            // if dragging over blank area with left button, rotate
            if (m_hover_volume_idxs.empty() && m_mouse.is_start_position_3D_defined())
            {
                const Vec3d& orig = m_mouse.drag.start_position_3D;
                float sign = m_camera.inverted_phi ? -1.0f : 1.0f;
                m_camera.phi += sign * ((float)pos(0) - (float)orig(0)) * TRACKBALLSIZE;
                m_camera.set_theta(m_camera.get_theta() - ((float)pos(1) - (float)orig(1)) * TRACKBALLSIZE, wxGetApp().preset_bundle->printers.get_edited_preset().printer_technology() != ptSLA);
                m_dirty = true;
            }
            m_mouse.drag.start_position_3D = Vec3d((double)pos(0), (double)pos(1), 0.0);
        }
        else if (evt.MiddleIsDown() || evt.RightIsDown())
        {
            // If dragging over blank area with right button, pan.
            if (m_mouse.is_start_position_2D_defined())
            {
                // get point in model space at Z = 0
                float z = 0.0f;
                const Vec3d& cur_pos = _mouse_to_3d(pos, &z);
                Vec3d orig = _mouse_to_3d(m_mouse.drag.start_position_2D, &z);
                m_camera.set_target(m_camera.get_target() + orig - cur_pos);
                m_dirty = true;
            }
            
            m_mouse.drag.start_position_2D = pos;
        }
    }
    else if (evt.LeftUp() || evt.MiddleUp() || evt.RightUp())
    {
        if (m_layers_editing.state != LayersEditing::Unknown)
        {
            m_layers_editing.state = LayersEditing::Unknown;
            _stop_timer();
            m_layers_editing.accept_changes(*this);
        }
        else if ((m_mouse.drag.move_volume_idx != -1) && m_mouse.dragging)
        {
            do_move(L("Move Object"));
            wxGetApp().obj_manipul()->set_dirty();
            // Let the plater know that the dragging finished, so a delayed refresh
            // of the scene with the background processing data should be performed.
            post_event(SimpleEvent(EVT_GLCANVAS_MOUSE_DRAGGING_FINISHED));
        }
        else if (evt.LeftUp() && m_picking_enabled && m_rectangle_selection.is_dragging())
        {
            if (evt.ShiftDown() || evt.AltDown())
                _update_selection_from_hover();

            m_rectangle_selection.stop_dragging();
        }
        else if (evt.LeftUp() && !m_mouse.ignore_left_up && !m_mouse.dragging && m_hover_volume_idxs.empty() && !is_layers_editing_enabled())
        {
            // deselect and propagate event through callback
            if (!evt.ShiftDown() && m_picking_enabled)
                deselect_all();
        }
        else if (evt.LeftUp() && m_mouse.dragging)
            // Flips X mouse deltas if bed is upside down
            m_camera.inverted_phi = (m_camera.get_dir_up()(2) < 0.0);
        else if (evt.RightUp())
        {
            m_mouse.position = pos.cast<double>();
            // forces a frame render to ensure that m_hover_volume_idxs is updated even when the user right clicks while
            // the context menu is already shown
            render();
            if (!m_hover_volume_idxs.empty())
            {
                // if right clicking on volume, propagate event through callback (shows context menu)
                int volume_idx = get_first_hover_volume_idx();
                if (!m_volumes.volumes[volume_idx]->is_wipe_tower // no context menu for the wipe tower
                    && m_gizmos.get_current_type() != GLGizmosManager::SlaSupports)  // disable context menu when the gizmo is open
                {
                    // forces the selection of the volume
                    /* m_selection.add(volume_idx); // #et_FIXME_if_needed
                     * To avoid extra "Add-Selection" snapshots,
                     * call add() with check_for_already_contained=true
                     * */
                    m_selection.add(volume_idx, true, true); 
                    m_gizmos.refresh_on_off_state();
                    post_event(SimpleEvent(EVT_GLCANVAS_OBJECT_SELECT));
                    m_gizmos.update_data();
                    wxGetApp().obj_manipul()->set_dirty();
                    // forces a frame render to update the view before the context menu is shown
                    render();
                }
            }
            Vec2d logical_pos = pos.cast<double>();
#if ENABLE_RETINA_GL
            const float factor = m_retina_helper->get_scale_factor();
            logical_pos = logical_pos.cwiseQuotient(Vec2d(factor, factor));
#endif // ENABLE_RETINA_GL
            if (!m_mouse.dragging)
                // do not post the event if the user is panning the scene
                post_event(RBtnEvent(EVT_GLCANVAS_RIGHT_CLICK, { logical_pos, m_hover_volume_idxs.empty() }));
        }

        mouse_up_cleanup();
    }
    else if (evt.Moving())
    {
        m_mouse.position = pos.cast<double>();
        std::string tooltip = "";

        if (tooltip.empty())
            tooltip = m_gizmos.get_tooltip();

        if (tooltip.empty())
            tooltip = m_main_toolbar.get_tooltip();

        if (tooltip.empty())
            tooltip = m_undoredo_toolbar.get_tooltip();

        if (tooltip.empty())
            tooltip = m_view_toolbar.get_tooltip();

        set_tooltip(tooltip);

        // updates gizmos overlay
        if (m_selection.is_empty())
            m_gizmos.reset_all_states();

        // Only refresh if picking is enabled, in that case the objects may get highlighted if the mouse cursor hovers over.
        if (m_picking_enabled)
            m_dirty = true;
    }
    else
        evt.Skip();

#ifdef __WXMSW__
	if (on_enter_workaround)
		m_mouse.position = Vec2d(-1., -1.);
#endif /* __WXMSW__ */
}

void GLCanvas3D::on_paint(wxPaintEvent& evt)
{
    if (m_initialized)
        m_dirty = true;
    else
        // Call render directly, so it gets initialized immediately, not from On Idle handler.
        this->render();
}

Size GLCanvas3D::get_canvas_size() const
{
    int w = 0;
    int h = 0;

    if (m_canvas != nullptr)
        m_canvas->GetSize(&w, &h);

#if ENABLE_RETINA_GL
    const float factor = m_retina_helper->get_scale_factor();
    w *= factor;
    h *= factor;
#else
    const float factor = 1.0f;
#endif

    return Size(w, h, factor);
}

Vec2d GLCanvas3D::get_local_mouse_position() const
{
    if (m_canvas == nullptr)
		return Vec2d::Zero();

    wxPoint mouse_pos = m_canvas->ScreenToClient(wxGetMousePosition());
    const double factor = 
#if ENABLE_RETINA_GL
        m_retina_helper->get_scale_factor();
#else
        1.0;
#endif
    return Vec2d(factor * mouse_pos.x, factor * mouse_pos.y);
}

void GLCanvas3D::reset_legend_texture()
{
    if (m_legend_texture.get_id() != 0)
    {
        _set_current();
        m_legend_texture.reset();
    }
}

void GLCanvas3D::set_tooltip(const std::string& tooltip) const
{
    if (m_canvas != nullptr)
    {
        wxToolTip* t = m_canvas->GetToolTip();
        if (t != nullptr)
        {
            if (tooltip.empty())
                m_canvas->UnsetToolTip();
            else
                t->SetTip(wxString::FromUTF8(tooltip.data()));
        }
        else if (!tooltip.empty()) // Avoid "empty" tooltips => unset of the empty tooltip leads to application crash under OSX
            m_canvas->SetToolTip(wxString::FromUTF8(tooltip.data()));
    }
}


void GLCanvas3D::do_move(const std::string& snapshot_type)
{
    if (m_model == nullptr)
        return;

    if (!snapshot_type.empty())
        wxGetApp().plater()->take_snapshot(_(snapshot_type));

    std::set<std::pair<int, int>> done;  // keeps track of modified instances
    bool object_moved = false;
    Vec3d wipe_tower_origin = Vec3d::Zero();

    Selection::EMode selection_mode = m_selection.get_mode();

    for (const GLVolume* v : m_volumes.volumes)
    {
        int object_idx = v->object_idx();
        int instance_idx = v->instance_idx();
        int volume_idx = v->volume_idx();

        std::pair<int, int> done_id(object_idx, instance_idx);

        if ((0 <= object_idx) && (object_idx < (int)m_model->objects.size()))
        {
            done.insert(done_id);

            // Move instances/volumes
            ModelObject* model_object = m_model->objects[object_idx];
            if (model_object != nullptr)
            {
                if (selection_mode == Selection::Instance)
                    model_object->instances[instance_idx]->set_offset(v->get_instance_offset());
                else if (selection_mode == Selection::Volume)
                    model_object->volumes[volume_idx]->set_offset(v->get_volume_offset());

                object_moved = true;
                model_object->invalidate_bounding_box();
            }
        }
        else if (object_idx == 1000)
            // Move a wipe tower proxy.
            wipe_tower_origin = v->get_volume_offset();
    }

    // Fixes sinking/flying instances
    for (const std::pair<int, int>& i : done)
    {
        ModelObject* m = m_model->objects[i.first];
        Vec3d shift(0.0, 0.0, -m->get_instance_min_z(i.second));
        m_selection.translate(i.first, i.second, shift);
        m->translate_instance(i.second, shift);
    }

    if (object_moved)
        post_event(SimpleEvent(EVT_GLCANVAS_INSTANCE_MOVED));

    if (wipe_tower_origin != Vec3d::Zero())
        post_event(Vec3dEvent(EVT_GLCANVAS_WIPETOWER_MOVED, std::move(wipe_tower_origin)));

    m_dirty = true;
}

void GLCanvas3D::do_rotate(const std::string& snapshot_type)
{
    if (m_model == nullptr)
        return;

    if (!snapshot_type.empty())
        wxGetApp().plater()->take_snapshot(_(snapshot_type));

    std::set<std::pair<int, int>> done;  // keeps track of modified instances

    Selection::EMode selection_mode = m_selection.get_mode();

    for (const GLVolume* v : m_volumes.volumes)
    {
        int object_idx = v->object_idx();
        if (object_idx == 1000) { // the wipe tower
            Vec3d offset = v->get_volume_offset();
            post_event(Vec3dEvent(EVT_GLCANVAS_WIPETOWER_ROTATED, Vec3d(offset(0), offset(1), v->get_volume_rotation()(2))));
        }
        if ((object_idx < 0) || ((int)m_model->objects.size() <= object_idx))
            continue;

        int instance_idx = v->instance_idx();
        int volume_idx = v->volume_idx();

        done.insert(std::pair<int, int>(object_idx, instance_idx));

        // Rotate instances/volumes.
        ModelObject* model_object = m_model->objects[object_idx];
        if (model_object != nullptr)
        {
            if (selection_mode == Selection::Instance)
            {
                model_object->instances[instance_idx]->set_rotation(v->get_instance_rotation());
                model_object->instances[instance_idx]->set_offset(v->get_instance_offset());
            }
            else if (selection_mode == Selection::Volume)
            {
                model_object->volumes[volume_idx]->set_rotation(v->get_volume_rotation());
                model_object->volumes[volume_idx]->set_offset(v->get_volume_offset());
            }
            model_object->invalidate_bounding_box();
        }
    }

    // Fixes sinking/flying instances
    for (const std::pair<int, int>& i : done)
    {
        ModelObject* m = m_model->objects[i.first];
        Vec3d shift(0.0, 0.0, -m->get_instance_min_z(i.second));
        m_selection.translate(i.first, i.second, shift);
        m->translate_instance(i.second, shift);
    }

    if (!done.empty())
        post_event(SimpleEvent(EVT_GLCANVAS_INSTANCE_ROTATED));

    m_dirty = true;
}

void GLCanvas3D::do_scale(const std::string& snapshot_type)
{
    if (m_model == nullptr)
        return;

    if (!snapshot_type.empty())
        wxGetApp().plater()->take_snapshot(_(snapshot_type));

    std::set<std::pair<int, int>> done;  // keeps track of modified instances

    Selection::EMode selection_mode = m_selection.get_mode();

    for (const GLVolume* v : m_volumes.volumes)
    {
        int object_idx = v->object_idx();
        if ((object_idx < 0) || ((int)m_model->objects.size() <= object_idx))
            continue;

        int instance_idx = v->instance_idx();
        int volume_idx = v->volume_idx();

        done.insert(std::pair<int, int>(object_idx, instance_idx));

        // Rotate instances/volumes
        ModelObject* model_object = m_model->objects[object_idx];
        if (model_object != nullptr)
        {
            if (selection_mode == Selection::Instance)
            {
                model_object->instances[instance_idx]->set_scaling_factor(v->get_instance_scaling_factor());
                model_object->instances[instance_idx]->set_offset(v->get_instance_offset());
            }
            else if (selection_mode == Selection::Volume)
            {
                model_object->instances[instance_idx]->set_offset(v->get_instance_offset());
                model_object->volumes[volume_idx]->set_scaling_factor(v->get_volume_scaling_factor());
                model_object->volumes[volume_idx]->set_offset(v->get_volume_offset());
            }
            model_object->invalidate_bounding_box();
        }
    }

    // Fixes sinking/flying instances
    for (const std::pair<int, int>& i : done)
    {
        ModelObject* m = m_model->objects[i.first];
        Vec3d shift(0.0, 0.0, -m->get_instance_min_z(i.second));
        m_selection.translate(i.first, i.second, shift);
        m->translate_instance(i.second, shift);
    }

    if (!done.empty())
        post_event(SimpleEvent(EVT_GLCANVAS_INSTANCE_ROTATED));

    m_dirty = true;
}

void GLCanvas3D::do_flatten(const Vec3d& normal, const std::string& snapshot_type)
{
    if (!snapshot_type.empty())
        wxGetApp().plater()->take_snapshot(_(snapshot_type));

    m_selection.flattening_rotate(normal);
    do_rotate(""); // avoid taking another snapshot
}

void GLCanvas3D::do_mirror(const std::string& snapshot_type)
{
    if (m_model == nullptr)
        return;

    if (!snapshot_type.empty())
        wxGetApp().plater()->take_snapshot(_(snapshot_type));

    std::set<std::pair<int, int>> done;  // keeps track of modified instances

    Selection::EMode selection_mode = m_selection.get_mode();

    for (const GLVolume* v : m_volumes.volumes)
    {
        int object_idx = v->object_idx();
        if ((object_idx < 0) || ((int)m_model->objects.size() <= object_idx))
            continue;

        int instance_idx = v->instance_idx();
        int volume_idx = v->volume_idx();

        done.insert(std::pair<int, int>(object_idx, instance_idx));

        // Mirror instances/volumes
        ModelObject* model_object = m_model->objects[object_idx];
        if (model_object != nullptr)
        {
            if (selection_mode == Selection::Instance)
                model_object->instances[instance_idx]->set_mirror(v->get_instance_mirror());
            else if (selection_mode == Selection::Volume)
                model_object->volumes[volume_idx]->set_mirror(v->get_volume_mirror());

            model_object->invalidate_bounding_box();
        }
    }

    // Fixes sinking/flying instances
    for (const std::pair<int, int>& i : done)
    {
        ModelObject* m = m_model->objects[i.first];
        Vec3d shift(0.0, 0.0, -m->get_instance_min_z(i.second));
        m_selection.translate(i.first, i.second, shift);
        m->translate_instance(i.second, shift);
    }

    post_event(SimpleEvent(EVT_GLCANVAS_SCHEDULE_BACKGROUND_PROCESS));

    m_dirty = true;
}

void GLCanvas3D::set_camera_zoom(double zoom)
{
    const Size& cnv_size = get_canvas_size();
    m_camera.set_zoom(zoom, _max_bounding_box(false, true), cnv_size.get_width(), cnv_size.get_height());
    m_dirty = true;
}

void GLCanvas3D::update_gizmos_on_off_state()
{
    set_as_dirty();
    m_gizmos.update_data();
    m_gizmos.refresh_on_off_state();
}

void GLCanvas3D::handle_sidebar_focus_event(const std::string& opt_key, bool focus_on)
{
    m_sidebar_field = focus_on ? opt_key : "";

    if (!m_sidebar_field.empty())
    {
        m_gizmos.reset_all_states();
        m_dirty = true;
    }
}

void GLCanvas3D::handle_layers_data_focus_event(const t_layer_height_range range, const EditorType type)
{
    std::string field = "layer_" + std::to_string(type) + "_" + std::to_string(range.first) + "_" + std::to_string(range.second);
    handle_sidebar_focus_event(field, true);
}

void GLCanvas3D::update_ui_from_settings()
{
    m_camera.set_type(wxGetApp().app_config->get("use_perspective_camera"));
    m_dirty = true;

#if ENABLE_RETINA_GL
    const float orig_scaling = m_retina_helper->get_scale_factor();

    const bool use_retina = wxGetApp().app_config->get("use_retina_opengl") == "1";
    BOOST_LOG_TRIVIAL(debug) << "GLCanvas3D: Use Retina OpenGL: " << use_retina;
    m_retina_helper->set_use_retina(use_retina);
    const float new_scaling = m_retina_helper->get_scale_factor();

    if (new_scaling != orig_scaling) {
        BOOST_LOG_TRIVIAL(debug) << "GLCanvas3D: Scaling factor: " << new_scaling;

        m_camera.set_zoom(m_camera.get_zoom() * new_scaling / orig_scaling);
        _refresh_if_shown_on_screen();
    }
#endif
}



GLCanvas3D::WipeTowerInfo GLCanvas3D::get_wipe_tower_info() const
{
    WipeTowerInfo wti;
    
    for (const GLVolume* vol : m_volumes.volumes) {
        if (vol->is_wipe_tower) {
            wti.m_pos = Vec2d(m_config->opt_float("wipe_tower_x"),
                            m_config->opt_float("wipe_tower_y"));
            wti.m_rotation = (M_PI/180.) * m_config->opt_float("wipe_tower_rotation_angle");
            const BoundingBoxf3& bb = vol->bounding_box();
            wti.m_bb_size = Vec2d(bb.size().x(), bb.size().y());
            break;
        }
    }
    
    return wti;
}

Linef3 GLCanvas3D::mouse_ray(const Point& mouse_pos)
{
    float z0 = 0.0f;
    float z1 = 1.0f;
    return Linef3(_mouse_to_3d(mouse_pos, &z0), _mouse_to_3d(mouse_pos, &z1));
}

double GLCanvas3D::get_size_proportional_to_max_bed_size(double factor) const
{
    return factor * m_bed.get_bounding_box(false).max_size();
}

void GLCanvas3D::set_cursor(ECursorType type)
{
    if ((m_canvas != nullptr) && (m_cursor_type != type))
    {
        switch (type)
        {
        case Standard: { m_canvas->SetCursor(*wxSTANDARD_CURSOR); break; }
        case Cross: { m_canvas->SetCursor(*wxCROSS_CURSOR); break; }
        }

        m_cursor_type = type;
    }
}

void GLCanvas3D::msw_rescale()
{
    m_warning_texture.msw_rescale(*this);
}

bool GLCanvas3D::has_toolpaths_to_export() const
{
    return m_volumes.has_toolpaths_to_export();
}

void GLCanvas3D::export_toolpaths_to_obj(const char* filename) const
{
    m_volumes.export_toolpaths_to_obj(filename);
}

bool GLCanvas3D::_is_shown_on_screen() const
{
    return (m_canvas != nullptr) ? m_canvas->IsShownOnScreen() : false;
}

// Getter for the const char*[]
static bool string_getter(const bool is_undo, int idx, const char** out_text)
{
    return wxGetApp().plater()->undo_redo_string_getter(is_undo, idx, out_text);
}

void GLCanvas3D::_render_undo_redo_stack(const bool is_undo, float pos_x)
{
    ImGuiWrapper* imgui = wxGetApp().imgui();

    const float x = pos_x * (float)get_camera().get_zoom() + 0.5f * (float)get_canvas_size().get_width();
    imgui->set_next_window_pos(x, m_undoredo_toolbar.get_height(), ImGuiCond_Always, 0.5f, 0.0f);
    imgui->set_next_window_bg_alpha(0.5f);
	std::string title = is_undo ? L("Undo History") : L("Redo History");
    imgui->begin(_(title), ImGuiWindowFlags_NoMove | ImGuiWindowFlags_NoResize | ImGuiWindowFlags_NoCollapse);

    int hovered = m_imgui_undo_redo_hovered_pos;
    int selected = -1;
    float em = static_cast<float>(wxGetApp().em_unit());
#if ENABLE_RETINA_GL
	em *= m_retina_helper->get_scale_factor();
#endif

    if (imgui->undo_redo_list(ImVec2(18 * em, 26 * em), is_undo, &string_getter, hovered, selected))
        m_imgui_undo_redo_hovered_pos = hovered;
    else
        m_imgui_undo_redo_hovered_pos = -1;

    if (selected >= 0)
        is_undo ? wxGetApp().plater()->undo_to(selected) : wxGetApp().plater()->redo_to(selected);

    imgui->text(wxString::Format(is_undo ? _L_PLURAL("Undo %1$d Action", "Undo %1$d Actions", hovered + 1) : _L_PLURAL("Redo %1$d Action", "Redo %1$d Actions", hovered + 1), hovered + 1));

    imgui->end();
}

bool GLCanvas3D::_init_toolbars()
{
    if (!_init_main_toolbar())
        return false;

    if (!_init_undoredo_toolbar())
        return false;

    return true;
}

bool GLCanvas3D::_init_main_toolbar()
{
    if (!m_main_toolbar.is_enabled())
        return true;

    BackgroundTexture::Metadata background_data;
    background_data.filename = "toolbar_background.png";
    background_data.left = 16;
    background_data.top = 16;
    background_data.right = 16;
    background_data.bottom = 16;

    if (!m_main_toolbar.init(background_data))
    {
        // unable to init the toolbar texture, disable it
        m_main_toolbar.set_enabled(false);
        return true;
    }

//    m_main_toolbar.set_layout_type(GLToolbar::Layout::Vertical);
    m_main_toolbar.set_layout_type(GLToolbar::Layout::Horizontal);
    m_main_toolbar.set_horizontal_orientation(GLToolbar::Layout::HO_Right);
    m_main_toolbar.set_vertical_orientation(GLToolbar::Layout::VO_Top);
    m_main_toolbar.set_border(5.0f);
    m_main_toolbar.set_separator_size(5);
    m_main_toolbar.set_gap_size(2);

    GLToolbarItem::Data item;

    item.name = "add";
    item.icon_filename = "add.svg";
    item.tooltip = _utf8(L("Add...")) + " [" + GUI::shortkey_ctrl_prefix() + "I]";
    item.sprite_id = 0;
    item.left.action_callback = [this]() { if (m_canvas != nullptr) wxPostEvent(m_canvas, SimpleEvent(EVT_GLTOOLBAR_ADD)); };
    if (!m_main_toolbar.add_item(item))
        return false;

    item.name = "delete";
    item.icon_filename = "remove.svg";
    item.tooltip = _utf8(L("Delete")) + " [Del]";
    item.sprite_id = 1;
    item.left.action_callback = [this]() { if (m_canvas != nullptr) wxPostEvent(m_canvas, SimpleEvent(EVT_GLTOOLBAR_DELETE)); };
    item.enabling_callback = []()->bool { return wxGetApp().plater()->can_delete(); };
    if (!m_main_toolbar.add_item(item))
        return false;

    item.name = "deleteall";
    item.icon_filename = "delete_all.svg";
    item.tooltip = _utf8(L("Delete all")) + " [" + GUI::shortkey_ctrl_prefix() + "Del]";
    item.sprite_id = 2;
    item.left.action_callback = [this]() { if (m_canvas != nullptr) wxPostEvent(m_canvas, SimpleEvent(EVT_GLTOOLBAR_DELETE_ALL)); };
    item.enabling_callback = []()->bool { return wxGetApp().plater()->can_delete_all(); };
    if (!m_main_toolbar.add_item(item))
        return false;

    item.name = "arrange";
    item.icon_filename = "arrange.svg";
    item.tooltip = _utf8(L("Arrange")) + " [A]\n" + _utf8(L("Arrange selection")) + " [Shift+A]";
    item.sprite_id = 3;
    item.left.action_callback = [this]() { if (m_canvas != nullptr) wxPostEvent(m_canvas, SimpleEvent(EVT_GLTOOLBAR_ARRANGE)); };
    item.enabling_callback = []()->bool { return wxGetApp().plater()->can_arrange(); };
    if (!m_main_toolbar.add_item(item))
        return false;

    if (!m_main_toolbar.add_separator())
        return false;

    item.name = "copy";
    item.icon_filename = "copy.svg";
    item.tooltip = _utf8(L("Copy")) + " [" + GUI::shortkey_ctrl_prefix() + "C]";
    item.sprite_id = 4;
    item.left.action_callback = [this]() { if (m_canvas != nullptr) wxPostEvent(m_canvas, SimpleEvent(EVT_GLTOOLBAR_COPY)); };
    item.enabling_callback = []()->bool { return wxGetApp().plater()->can_copy_to_clipboard(); };
    if (!m_main_toolbar.add_item(item))
        return false;

    item.name = "paste";
    item.icon_filename = "paste.svg";
    item.tooltip = _utf8(L("Paste")) + " [" + GUI::shortkey_ctrl_prefix() + "V]";
    item.sprite_id = 5;
    item.left.action_callback = [this]() { if (m_canvas != nullptr) wxPostEvent(m_canvas, SimpleEvent(EVT_GLTOOLBAR_PASTE)); };
    item.enabling_callback = []()->bool { return wxGetApp().plater()->can_paste_from_clipboard(); };
    if (!m_main_toolbar.add_item(item))
        return false;

    if (!m_main_toolbar.add_separator())
        return false;

    item.name = "more";
    item.icon_filename = "instance_add.svg";
    item.tooltip = _utf8(L("Add instance")) + " [+]";
    item.sprite_id = 6;
    item.left.action_callback = [this]() { if (m_canvas != nullptr) wxPostEvent(m_canvas, SimpleEvent(EVT_GLTOOLBAR_MORE)); };
    item.visibility_callback = []()->bool { return wxGetApp().get_mode() != comSimple; };
    item.enabling_callback = []()->bool { return wxGetApp().plater()->can_increase_instances(); };

    if (!m_main_toolbar.add_item(item))
        return false;

    item.name = "fewer";
    item.icon_filename = "instance_remove.svg";
    item.tooltip = _utf8(L("Remove instance")) + " [-]";
    item.sprite_id = 7;
    item.left.action_callback = [this]() { if (m_canvas != nullptr) wxPostEvent(m_canvas, SimpleEvent(EVT_GLTOOLBAR_FEWER)); };
    item.visibility_callback = []()->bool { return wxGetApp().get_mode() != comSimple; };
    item.enabling_callback = []()->bool { return wxGetApp().plater()->can_decrease_instances(); };
    if (!m_main_toolbar.add_item(item))
        return false;

    if (!m_main_toolbar.add_separator())
        return false;

    item.name = "splitobjects";
    item.icon_filename = "split_objects.svg";
    item.tooltip = _utf8(L("Split to objects"));
    item.sprite_id = 8;
    item.left.action_callback = [this]() { if (m_canvas != nullptr) wxPostEvent(m_canvas, SimpleEvent(EVT_GLTOOLBAR_SPLIT_OBJECTS)); };
    item.visibility_callback = GLToolbarItem::Default_Visibility_Callback;
    item.enabling_callback = []()->bool { return wxGetApp().plater()->can_split_to_objects(); };
    if (!m_main_toolbar.add_item(item))
        return false;

    item.name = "splitvolumes";
    item.icon_filename = "split_parts.svg";
    item.tooltip = _utf8(L("Split to parts"));
    item.sprite_id = 9;
    item.left.action_callback = [this]() { if (m_canvas != nullptr) wxPostEvent(m_canvas, SimpleEvent(EVT_GLTOOLBAR_SPLIT_VOLUMES)); };
    item.visibility_callback = []()->bool { return wxGetApp().get_mode() != comSimple; };
    item.enabling_callback = []()->bool { return wxGetApp().plater()->can_split_to_volumes(); };
    if (!m_main_toolbar.add_item(item))
        return false;

    if (!m_main_toolbar.add_separator())
        return false;

    item.name = "layersediting";
    item.icon_filename = "layers_white.svg";
    item.tooltip = _utf8(L("Height ranges"));
    item.sprite_id = 10;
    item.left.toggable = true;
    item.left.action_callback = [this]() { if (m_canvas != nullptr) wxPostEvent(m_canvas, SimpleEvent(EVT_GLTOOLBAR_LAYERSEDITING)); };
    item.visibility_callback = [this]()->bool
    {
        bool res = m_process->current_printer_technology() == ptFFF;
        // turns off if changing printer technology
        if (!res && m_main_toolbar.is_item_visible("layersediting") && m_main_toolbar.is_item_pressed("layersediting"))
            force_main_toolbar_left_action(get_main_toolbar_item_id("layersediting"));

        return res;
    };
    item.enabling_callback = []()->bool { return wxGetApp().plater()->can_layers_editing(); };
    if (!m_main_toolbar.add_item(item))
        return false;

    return true;
}

bool GLCanvas3D::_init_undoredo_toolbar()
{
    if (!m_undoredo_toolbar.is_enabled())
        return true;

    BackgroundTexture::Metadata background_data;
    background_data.filename = "toolbar_background.png";
    background_data.left = 16;
    background_data.top = 16;
    background_data.right = 16;
    background_data.bottom = 16;

    if (!m_undoredo_toolbar.init(background_data))
    {
        // unable to init the toolbar texture, disable it
        m_undoredo_toolbar.set_enabled(false);
        return true;
    }

//    m_undoredo_toolbar.set_layout_type(GLToolbar::Layout::Vertical);
    m_undoredo_toolbar.set_layout_type(GLToolbar::Layout::Horizontal);
    m_undoredo_toolbar.set_horizontal_orientation(GLToolbar::Layout::HO_Left);
    m_undoredo_toolbar.set_vertical_orientation(GLToolbar::Layout::VO_Top);
    m_undoredo_toolbar.set_border(5.0f);
    m_undoredo_toolbar.set_separator_size(5);
    m_undoredo_toolbar.set_gap_size(2);

    GLToolbarItem::Data item;

    item.name = "undo";
    item.icon_filename = "undo_toolbar.svg";
    item.tooltip = _utf8(L("Undo")) + " [" + GUI::shortkey_ctrl_prefix() + "Z]\n" + _utf8(L("Click right mouse button to open History"));
    item.sprite_id = 0;
    item.left.action_callback = [this]() { post_event(SimpleEvent(EVT_GLCANVAS_UNDO)); };
    item.right.toggable = true;
    item.right.action_callback = [this]() { m_imgui_undo_redo_hovered_pos = -1; };
    item.right.render_callback = [this](float left, float right, float, float) { if (m_canvas != nullptr) _render_undo_redo_stack(true, 0.5f * (left + right)); };
    item.enabling_callback = [this]()->bool {
        bool can_undo = wxGetApp().plater()->can_undo();
        int id = m_undoredo_toolbar.get_item_id("undo");

        std::string curr_additional_tooltip;
        m_undoredo_toolbar.get_additional_tooltip(id, curr_additional_tooltip);

        std::string new_additional_tooltip = "";
        if (can_undo) {
        	std::string action;
            wxGetApp().plater()->undo_redo_topmost_string_getter(true, action);
            new_additional_tooltip = (boost::format(_utf8(L("Next Undo action: %1%"))) % action).str();
        }

        if (new_additional_tooltip != curr_additional_tooltip)
        {
            m_undoredo_toolbar.set_additional_tooltip(id, new_additional_tooltip);
            set_tooltip("");
        }
        return can_undo;
    };

    if (!m_undoredo_toolbar.add_item(item))
        return false;

    item.name = "redo";
    item.icon_filename = "redo_toolbar.svg";
	item.tooltip = _utf8(L("Redo")) + " [" + GUI::shortkey_ctrl_prefix() + "Y]\n" + _utf8(L("Click right mouse button to open History"));
    item.sprite_id = 1;
    item.left.action_callback = [this]() { post_event(SimpleEvent(EVT_GLCANVAS_REDO)); };
    item.right.action_callback = [this]() { m_imgui_undo_redo_hovered_pos = -1; };
    item.right.render_callback = [this](float left, float right, float, float) { if (m_canvas != nullptr) _render_undo_redo_stack(false, 0.5f * (left + right)); };
    item.enabling_callback = [this]()->bool {
        bool can_redo = wxGetApp().plater()->can_redo();
        int id = m_undoredo_toolbar.get_item_id("redo");

        std::string curr_additional_tooltip;
        m_undoredo_toolbar.get_additional_tooltip(id, curr_additional_tooltip);

        std::string new_additional_tooltip = "";
        if (can_redo) {
        	std::string action;
            wxGetApp().plater()->undo_redo_topmost_string_getter(false, action);
            new_additional_tooltip = (boost::format(_utf8(L("Next Redo action: %1%"))) % action).str();
        }

        if (new_additional_tooltip != curr_additional_tooltip)
        {
            m_undoredo_toolbar.set_additional_tooltip(id, new_additional_tooltip);
            set_tooltip("");
        }
        return can_redo;
    };

    if (!m_undoredo_toolbar.add_item(item))
        return false;

    return true;
}

bool GLCanvas3D::_set_current()
{
    return m_context != nullptr && m_canvas->SetCurrent(*m_context);
    }

void GLCanvas3D::_resize(unsigned int w, unsigned int h)
{
    if ((m_canvas == nullptr) && (m_context == nullptr))
        return;

    auto *imgui = wxGetApp().imgui();
    imgui->set_display_size((float)w, (float)h);
    const float font_size = 1.5f * wxGetApp().em_unit();
#if ENABLE_RETINA_GL
    imgui->set_scaling(font_size, 1.0f, m_retina_helper->get_scale_factor());
#else
    imgui->set_scaling(font_size, m_canvas->GetContentScaleFactor(), 1.0f);
#endif

    // ensures that this canvas is current
    _set_current();

    // updates camera
    m_camera.apply_viewport(0, 0, w, h);

    m_dirty = false;
}

BoundingBoxf3 GLCanvas3D::_max_bounding_box(bool include_gizmos, bool include_bed_model) const
{
    BoundingBoxf3 bb = volumes_bounding_box();

    // The following is a workaround for gizmos not being taken in account when calculating the tight camera frustrum
    // A better solution would ask the gizmo manager for the bounding box of the current active gizmo, if any
    if (include_gizmos && m_gizmos.is_running())
    {
        BoundingBoxf3 sel_bb = m_selection.get_bounding_box();
        Vec3d sel_bb_center = sel_bb.center();
        Vec3d extend_by = sel_bb.max_size() * Vec3d::Ones();
        bb.merge(BoundingBoxf3(sel_bb_center - extend_by, sel_bb_center + extend_by));
    }

    bb.merge(m_bed.get_bounding_box(include_bed_model));
    return bb;
}

void GLCanvas3D::_zoom_to_box(const BoundingBoxf3& box)
{
    const Size& cnv_size = get_canvas_size();
    m_camera.zoom_to_box(box, cnv_size.get_width(), cnv_size.get_height());
        m_dirty = true;
    }

void GLCanvas3D::_refresh_if_shown_on_screen()
{
    if (_is_shown_on_screen())
    {
        const Size& cnv_size = get_canvas_size();
        _resize((unsigned int)cnv_size.get_width(), (unsigned int)cnv_size.get_height());

        // Because of performance problems on macOS, where PaintEvents are not delivered
        // frequently enough, we call render() here directly when we can.
        render();
        }
    }

void GLCanvas3D::_picking_pass() const
{
    if (m_picking_enabled && !m_mouse.dragging && (m_mouse.position != Vec2d(DBL_MAX, DBL_MAX)))
    {
        m_hover_volume_idxs.clear();

        // Render the object for picking.
        // FIXME This cannot possibly work in a multi - sampled context as the color gets mangled by the anti - aliasing.
        // Better to use software ray - casting on a bounding - box hierarchy.

        if (m_multisample_allowed)
        	// This flag is often ignored by NVIDIA drivers if rendering into a screen buffer.
            glsafe(::glDisable(GL_MULTISAMPLE));

        glsafe(::glDisable(GL_BLEND));
        glsafe(::glEnable(GL_DEPTH_TEST));

        glsafe(::glClear(GL_COLOR_BUFFER_BIT | GL_DEPTH_BUFFER_BIT));

        m_camera_clipping_plane = m_gizmos.get_sla_clipping_plane();
        if (m_camera_clipping_plane.is_active()) {
            ::glClipPlane(GL_CLIP_PLANE0, (GLdouble*)m_camera_clipping_plane.get_data());
            ::glEnable(GL_CLIP_PLANE0);
        }
        _render_volumes_for_picking();
        if (m_camera_clipping_plane.is_active())
            ::glDisable(GL_CLIP_PLANE0);

        m_gizmos.render_current_gizmo_for_picking_pass();

        if (m_multisample_allowed)
            glsafe(::glEnable(GL_MULTISAMPLE));

        int volume_id = -1;

        GLubyte color[4] = { 0, 0, 0, 0 };
        const Size& cnv_size = get_canvas_size();
        bool inside = (0 <= m_mouse.position(0)) && (m_mouse.position(0) < cnv_size.get_width()) && (0 <= m_mouse.position(1)) && (m_mouse.position(1) < cnv_size.get_height());
        if (inside)
        {
            glsafe(::glReadPixels(m_mouse.position(0), cnv_size.get_height() - m_mouse.position(1) - 1, 1, 1, GL_RGBA, GL_UNSIGNED_BYTE, (void*)color));
            if (picking_checksum_alpha_channel(color[0], color[1], color[2]) == color[3])
            	// Only non-interpolated colors are valid, those have their lowest three bits zeroed.
            volume_id = color[0] + (color[1] << 8) + (color[2] << 16);
        }
        if ((0 <= volume_id) && (volume_id < (int)m_volumes.volumes.size()))
        {
            m_hover_volume_idxs.push_back(volume_id);
            m_gizmos.set_hover_id(-1);
        }
        else
            m_gizmos.set_hover_id(inside && (unsigned int)volume_id <= GLGizmoBase::BASE_ID ? ((int)GLGizmoBase::BASE_ID - volume_id) : -1);

        _update_volumes_hover_state();
    }
}

void GLCanvas3D::_rectangular_selection_picking_pass() const
{
    m_gizmos.set_hover_id(-1);

    std::set<int> idxs;

    if (m_picking_enabled)
    {
        if (m_multisample_allowed)
        	// This flag is often ignored by NVIDIA drivers if rendering into a screen buffer.
            glsafe(::glDisable(GL_MULTISAMPLE));

        glsafe(::glDisable(GL_BLEND));
        glsafe(::glEnable(GL_DEPTH_TEST));

        glsafe(::glClear(GL_COLOR_BUFFER_BIT | GL_DEPTH_BUFFER_BIT));

        _render_volumes_for_picking();

        if (m_multisample_allowed)
            glsafe(::glEnable(GL_MULTISAMPLE));

        int width = std::max((int)m_rectangle_selection.get_width(), 1);
        int height = std::max((int)m_rectangle_selection.get_height(), 1);
        int px_count = width * height;

        int left = (int)m_rectangle_selection.get_left();
        int top = get_canvas_size().get_height() - (int)m_rectangle_selection.get_top();
        if ((left >= 0) && (top >= 0))
        {
#define USE_PARALLEL 1
#if USE_PARALLEL
            struct Pixel
            {
                std::array<GLubyte, 4> data;
            	// Only non-interpolated colors are valid, those have their lowest three bits zeroed.
                bool valid() const { return picking_checksum_alpha_channel(data[0], data[1], data[2]) == data[3]; }
                int id() const { return data[0] + (data[1] << 8) + (data[2] << 16); }
            };

            std::vector<Pixel> frame(px_count);
            glsafe(::glReadPixels(left, top, width, height, GL_RGBA, GL_UNSIGNED_BYTE, (void*)frame.data()));

            tbb::spin_mutex mutex;
            tbb::parallel_for(tbb::blocked_range<size_t>(0, frame.size(), (size_t)width),
                [this, &frame, &idxs, &mutex](const tbb::blocked_range<size_t>& range) {
                for (size_t i = range.begin(); i < range.end(); ++i)
                	if (frame[i].valid()) {
                    int volume_id = frame[i].id();
                    	if ((0 <= volume_id) && (volume_id < (int)m_volumes.volumes.size())) {
                        mutex.lock();
                        idxs.insert(volume_id);
                        mutex.unlock();
                    }
                }
            });
#else
            std::vector<GLubyte> frame(4 * px_count);
            glsafe(::glReadPixels(left, top, width, height, GL_RGBA, GL_UNSIGNED_BYTE, (void*)frame.data()));

            for (int i = 0; i < px_count; ++i)
            {
                int px_id = 4 * i;
                int volume_id = frame[px_id] + (frame[px_id + 1] << 8) + (frame[px_id + 2] << 16);
                if ((0 <= volume_id) && (volume_id < (int)m_volumes.volumes.size()))
                    idxs.insert(volume_id);
            }
#endif // USE_PARALLEL
        }
    }

    m_hover_volume_idxs.assign(idxs.begin(), idxs.end());
    _update_volumes_hover_state();
}

void GLCanvas3D::_render_background() const
{
    glsafe(::glPushMatrix());
    glsafe(::glLoadIdentity());
    glsafe(::glMatrixMode(GL_PROJECTION));
    glsafe(::glPushMatrix());
    glsafe(::glLoadIdentity());

    // Draws a bottom to top gradient over the complete screen.
    glsafe(::glDisable(GL_DEPTH_TEST));

    ::glBegin(GL_QUADS);
    if (m_dynamic_background_enabled && _is_any_volume_outside())
        ::glColor3fv(ERROR_BG_DARK_COLOR);
    else
        ::glColor3fv(DEFAULT_BG_DARK_COLOR);

    ::glVertex2f(-1.0f, -1.0f);
    ::glVertex2f(1.0f, -1.0f);

    if (m_dynamic_background_enabled && _is_any_volume_outside())
        ::glColor3fv(ERROR_BG_LIGHT_COLOR);
    else
        ::glColor3fv(DEFAULT_BG_LIGHT_COLOR);

    ::glVertex2f(1.0f, 1.0f);
    ::glVertex2f(-1.0f, 1.0f);
    glsafe(::glEnd());

    glsafe(::glEnable(GL_DEPTH_TEST));

    glsafe(::glPopMatrix());
    glsafe(::glMatrixMode(GL_MODELVIEW));
    glsafe(::glPopMatrix());
}

void GLCanvas3D::_render_bed(float theta) const
{
    float scale_factor = 1.0;
#if ENABLE_RETINA_GL
    scale_factor = m_retina_helper->get_scale_factor();
#endif // ENABLE_RETINA_GL
    m_bed.render(const_cast<GLCanvas3D&>(*this), theta, scale_factor);
}

void GLCanvas3D::_render_objects() const
{
    if (m_volumes.empty())
        return;

    glsafe(::glEnable(GL_LIGHTING));
    glsafe(::glEnable(GL_DEPTH_TEST));

    m_camera_clipping_plane = m_gizmos.get_sla_clipping_plane();

    if (m_picking_enabled)
    {
        // Update the layer editing selection to the first object selected, update the current object maximum Z.
        const_cast<LayersEditing&>(m_layers_editing).select_object(*m_model, this->is_layers_editing_enabled() ? m_selection.get_object_idx() : -1);

        if (m_config != nullptr)
        {
            const BoundingBoxf3& bed_bb = m_bed.get_bounding_box(false);
            m_volumes.set_print_box((float)bed_bb.min(0), (float)bed_bb.min(1), 0.0f, (float)bed_bb.max(0), (float)bed_bb.max(1), (float)m_config->opt_float("max_print_height"));
            m_volumes.check_outside_state(m_config, nullptr);
        }
    }

    if (m_use_clipping_planes)
        m_volumes.set_z_range(-m_clipping_planes[0].get_data()[3], m_clipping_planes[1].get_data()[3]);
    else
        m_volumes.set_z_range(-FLT_MAX, FLT_MAX);

    m_volumes.set_clipping_plane(m_camera_clipping_plane.get_data());

    m_shader.start_using();
    if (m_picking_enabled && !m_gizmos.is_dragging() && m_layers_editing.is_enabled() && (m_layers_editing.last_object_id != -1) && (m_layers_editing.object_max_z() > 0.0f)) {
        int object_id = m_layers_editing.last_object_id;
        m_volumes.render(GLVolumeCollection::Opaque, false, m_camera.get_view_matrix(), [object_id](const GLVolume& volume) {
            // Which volume to paint without the layer height profile shader?
            return volume.is_active && (volume.is_modifier || volume.composite_id.object_id != object_id);
        });
        // Let LayersEditing handle rendering of the active object using the layer height profile shader.
        m_layers_editing.render_volumes(*this, this->m_volumes);
    } else {
        // do not cull backfaces to show broken geometry, if any
        m_volumes.render(GLVolumeCollection::Opaque, m_picking_enabled, m_camera.get_view_matrix(), [this](const GLVolume& volume) {
            return (m_render_sla_auxiliaries || volume.composite_id.volume_id >= 0);
        });
    }
    m_volumes.render(GLVolumeCollection::Transparent, false, m_camera.get_view_matrix());
    m_shader.stop_using();

    m_camera_clipping_plane = ClippingPlane::ClipsNothing();
    glsafe(::glDisable(GL_LIGHTING));
}

void GLCanvas3D::_render_selection() const
{
    float scale_factor = 1.0;
#if ENABLE_RETINA_GL
    scale_factor = m_retina_helper->get_scale_factor();
#endif

    if (!m_gizmos.is_running())
        m_selection.render(scale_factor);
}

#if ENABLE_RENDER_SELECTION_CENTER
void GLCanvas3D::_render_selection_center() const
{
    m_selection.render_center(m_gizmos.is_dragging());
}
#endif // ENABLE_RENDER_SELECTION_CENTER

void GLCanvas3D::_render_overlays() const
{
    glsafe(::glDisable(GL_DEPTH_TEST));
    glsafe(::glPushMatrix());
    glsafe(::glLoadIdentity());
    // ensure that the textures are renderered inside the frustrum
    glsafe(::glTranslated(0.0, 0.0, -(m_camera.get_near_z() + 0.005)));
    // ensure that the overlay fits the frustrum near z plane
    double gui_scale = m_camera.get_gui_scale();
    glsafe(::glScaled(gui_scale, gui_scale, 1.0));

    _render_gizmos_overlay();
    _render_warning_texture();
    _render_legend_texture();
    _render_main_toolbar();
    _render_undoredo_toolbar();
    _render_view_toolbar();

    if ((m_layers_editing.last_object_id >= 0) && (m_layers_editing.object_max_z() > 0.0f))
        m_layers_editing.render_overlay(*this);

    glsafe(::glPopMatrix());
}

void GLCanvas3D::_render_warning_texture() const
{
    m_warning_texture.render(*this);
}

void GLCanvas3D::_render_legend_texture() const
{
    if (!m_legend_texture_enabled)
        return;

    m_legend_texture.render(*this);
}

void GLCanvas3D::_render_volumes_for_picking() const
{
    static const GLfloat INV_255 = 1.0f / 255.0f;

    // do not cull backfaces to show broken geometry, if any
    glsafe(::glDisable(GL_CULL_FACE));

    glsafe(::glEnableClientState(GL_VERTEX_ARRAY));
    glsafe(::glEnableClientState(GL_NORMAL_ARRAY));

    const Transform3d& view_matrix = m_camera.get_view_matrix();
    for (size_t type = 0; type < 2; ++ type) {
	    GLVolumeWithIdAndZList to_render = volumes_to_render(m_volumes.volumes, (type == 0) ? GLVolumeCollection::Opaque : GLVolumeCollection::Transparent, view_matrix);
    for (const GLVolumeWithIdAndZ& volume : to_render)
	        if (!volume.first->disabled && ((volume.first->composite_id.volume_id >= 0) || m_render_sla_auxiliaries)) {
        // Object picking mode. Render the object with a color encoding the object index.
		        unsigned int id = volume.second.first;
		        unsigned int r = (id & (0x000000FF << 0)) << 0;
		        unsigned int g = (id & (0x000000FF << 8)) >> 8;
		        unsigned int b = (id & (0x000000FF << 16)) >> 16;
		        unsigned int a = picking_checksum_alpha_channel(r, g, b);
		        glsafe(::glColor4f((GLfloat)r * INV_255, (GLfloat)g * INV_255, (GLfloat)b * INV_255, (GLfloat)a * INV_255));
            volume.first->render();
    }
    }

    glsafe(::glDisableClientState(GL_NORMAL_ARRAY));
    glsafe(::glDisableClientState(GL_VERTEX_ARRAY));

    glsafe(::glEnable(GL_CULL_FACE));
}

void GLCanvas3D::_render_current_gizmo() const
{
    m_gizmos.render_current_gizmo();
}

void GLCanvas3D::_render_gizmos_overlay() const
{
#if ENABLE_RETINA_GL
//     m_gizmos.set_overlay_scale(m_retina_helper->get_scale_factor());
    const float scale = m_retina_helper->get_scale_factor()*wxGetApp().toolbar_icon_scale();
    m_gizmos.set_overlay_scale(scale); //! #ys_FIXME_experiment
#else
//     m_gizmos.set_overlay_scale(m_canvas->GetContentScaleFactor());
//     m_gizmos.set_overlay_scale(wxGetApp().em_unit()*0.1f);
    const float size = int(GLGizmosManager::Default_Icons_Size*wxGetApp().toolbar_icon_scale());
    m_gizmos.set_overlay_icon_size(size); //! #ys_FIXME_experiment
#endif /* __WXMSW__ */

    m_gizmos.render_overlay();
}

void GLCanvas3D::_render_main_toolbar() const
{
    if (!m_main_toolbar.is_enabled())
        return;

#if ENABLE_RETINA_GL
//     m_main_toolbar.set_scale(m_retina_helper->get_scale_factor());
    const float scale = m_retina_helper->get_scale_factor() * wxGetApp().toolbar_icon_scale(true);
    m_main_toolbar.set_scale(scale); //! #ys_FIXME_experiment
#else
//     m_main_toolbar.set_scale(m_canvas->GetContentScaleFactor());
//     m_main_toolbar.set_scale(wxGetApp().em_unit()*0.1f);
    const float size = int(GLToolbar::Default_Icons_Size * wxGetApp().toolbar_icon_scale(true));
    m_main_toolbar.set_icons_size(size); //! #ys_FIXME_experiment
#endif // ENABLE_RETINA_GL

    Size cnv_size = get_canvas_size();
    float zoom = (float)m_camera.get_zoom();
    float inv_zoom = (zoom != 0.0f) ? 1.0f / zoom : 0.0f;

    float top = 0.5f * (float)cnv_size.get_height() * inv_zoom;
    float left = -0.5f * (m_main_toolbar.get_width() + m_undoredo_toolbar.get_width()) * inv_zoom;

    m_main_toolbar.set_position(top, left);
    m_main_toolbar.render(*this);
}

void GLCanvas3D::_render_undoredo_toolbar() const
{
    if (!m_undoredo_toolbar.is_enabled())
        return;

#if ENABLE_RETINA_GL
//     m_undoredo_toolbar.set_scale(m_retina_helper->get_scale_factor());
    const float scale = m_retina_helper->get_scale_factor() * wxGetApp().toolbar_icon_scale(true);
    m_undoredo_toolbar.set_scale(scale); //! #ys_FIXME_experiment
#else
//     m_undoredo_toolbar.set_scale(m_canvas->GetContentScaleFactor());
//     m_undoredo_toolbar.set_scale(wxGetApp().em_unit()*0.1f);
    const float size = int(GLToolbar::Default_Icons_Size * wxGetApp().toolbar_icon_scale(true));
    m_undoredo_toolbar.set_icons_size(size); //! #ys_FIXME_experiment
#endif // ENABLE_RETINA_GL

    Size cnv_size = get_canvas_size();
    float zoom = (float)m_camera.get_zoom();
    float inv_zoom = (zoom != 0.0f) ? 1.0f / zoom : 0.0f;

    float top = 0.5f * (float)cnv_size.get_height() * inv_zoom;
    float left = (m_main_toolbar.get_width() - 0.5f * (m_main_toolbar.get_width() + m_undoredo_toolbar.get_width())) * inv_zoom;
    m_undoredo_toolbar.set_position(top, left);
    m_undoredo_toolbar.render(*this);
}

void GLCanvas3D::_render_view_toolbar() const
{
#if ENABLE_RETINA_GL
//     m_view_toolbar.set_scale(m_retina_helper->get_scale_factor());
    const float scale = m_retina_helper->get_scale_factor() * wxGetApp().toolbar_icon_scale();
    m_view_toolbar.set_scale(scale); //! #ys_FIXME_experiment
#else
//     m_view_toolbar.set_scale(m_canvas->GetContentScaleFactor());
//     m_view_toolbar.set_scale(wxGetApp().em_unit()*0.1f);
    const float size = int(GLGizmosManager::Default_Icons_Size * wxGetApp().toolbar_icon_scale());
    m_view_toolbar.set_icons_size(size); //! #ys_FIXME_experiment
#endif // ENABLE_RETINA_GL

    Size cnv_size = get_canvas_size();
    float zoom = (float)m_camera.get_zoom();
    float inv_zoom = (zoom != 0.0f) ? 1.0f / zoom : 0.0f;

    // places the toolbar on the bottom-left corner of the 3d scene
    float top = (-0.5f * (float)cnv_size.get_height() + m_view_toolbar.get_height()) * inv_zoom;
    float left = -0.5f * (float)cnv_size.get_width() * inv_zoom;
    m_view_toolbar.set_position(top, left);
    m_view_toolbar.render(*this);
}

#if ENABLE_SHOW_CAMERA_TARGET
void GLCanvas3D::_render_camera_target() const
{
    double half_length = 5.0;

    glsafe(::glDisable(GL_DEPTH_TEST));

    glsafe(::glLineWidth(2.0f));
    ::glBegin(GL_LINES);
    const Vec3d& target = m_camera.get_target();
    // draw line for x axis
    ::glColor3f(1.0f, 0.0f, 0.0f);
    ::glVertex3d(target(0) - half_length, target(1), target(2));
    ::glVertex3d(target(0) + half_length, target(1), target(2));
    // draw line for y axis
    ::glColor3f(0.0f, 1.0f, 0.0f);
    ::glVertex3d(target(0), target(1) - half_length, target(2));
    ::glVertex3d(target(0), target(1) + half_length, target(2));
    // draw line for z axis
    ::glColor3f(0.0f, 0.0f, 1.0f);
    ::glVertex3d(target(0), target(1), target(2) - half_length);
    ::glVertex3d(target(0), target(1), target(2) + half_length);
    glsafe(::glEnd());
}
#endif // ENABLE_SHOW_CAMERA_TARGET

void GLCanvas3D::_render_sla_slices() const
{
    if (!m_use_clipping_planes || wxGetApp().preset_bundle->printers.get_edited_preset().printer_technology() != ptSLA)
        return;

    const SLAPrint* print = this->sla_print();
    const PrintObjects& print_objects = print->objects();
    if (print_objects.empty())
        // nothing to render, return
        return;

    double clip_min_z = -m_clipping_planes[0].get_data()[3];
    double clip_max_z = m_clipping_planes[1].get_data()[3];
    for (unsigned int i = 0; i < (unsigned int)print_objects.size(); ++i)
    {
        const SLAPrintObject* obj = print_objects[i];

        if (!obj->is_step_done(slaposSliceSupports))
            continue;

        SlaCap::ObjectIdToTrianglesMap::iterator it_caps_bottom = m_sla_caps[0].triangles.find(i);
        SlaCap::ObjectIdToTrianglesMap::iterator it_caps_top    = m_sla_caps[1].triangles.find(i);
        {
			if (it_caps_bottom == m_sla_caps[0].triangles.end())
				it_caps_bottom = m_sla_caps[0].triangles.emplace(i, SlaCap::Triangles()).first;
            if (! m_sla_caps[0].matches(clip_min_z)) {
				m_sla_caps[0].z = clip_min_z;
                it_caps_bottom->second.object.clear();
                it_caps_bottom->second.supports.clear();
            }
            if (it_caps_top == m_sla_caps[1].triangles.end())
				it_caps_top = m_sla_caps[1].triangles.emplace(i, SlaCap::Triangles()).first;
            if (! m_sla_caps[1].matches(clip_max_z)) {
				m_sla_caps[1].z = clip_max_z;
                it_caps_top->second.object.clear();
                it_caps_top->second.supports.clear();
            }
        }
        Pointf3s &bottom_obj_triangles = it_caps_bottom->second.object;
        Pointf3s &bottom_sup_triangles = it_caps_bottom->second.supports;
        Pointf3s &top_obj_triangles    = it_caps_top->second.object;
        Pointf3s &top_sup_triangles    = it_caps_top->second.supports;

        if ((bottom_obj_triangles.empty() || bottom_sup_triangles.empty() || top_obj_triangles.empty() || top_sup_triangles.empty()) &&
            !obj->get_slice_index().empty())
        {
            double layer_height         = print->default_object_config().layer_height.value;
            double initial_layer_height = print->material_config().initial_layer_height.value;
            bool   left_handed          = obj->is_left_handed();

            coord_t key_zero = obj->get_slice_index().front().print_level();
            // Slice at the center of the slab starting at clip_min_z will be rendered for the lower plane.
            coord_t key_low  = coord_t((clip_min_z - initial_layer_height + layer_height) / SCALING_FACTOR) + key_zero;
            // Slice at the center of the slab ending at clip_max_z will be rendered for the upper plane.
            coord_t key_high = coord_t((clip_max_z - initial_layer_height) / SCALING_FACTOR) + key_zero;

            const SliceRecord& slice_low  = obj->closest_slice_to_print_level(key_low, coord_t(SCALED_EPSILON));
            const SliceRecord& slice_high = obj->closest_slice_to_print_level(key_high, coord_t(SCALED_EPSILON));

            // Offset to avoid OpenGL Z fighting between the object's horizontal surfaces and the triangluated surfaces of the cuts.
            double plane_shift_z = 0.002;

            if (slice_low.is_valid()) {
                const ExPolygons& obj_bottom = slice_low.get_slice(soModel);
                const ExPolygons& sup_bottom = slice_low.get_slice(soSupport);
                // calculate model bottom cap
                if (bottom_obj_triangles.empty() && !obj_bottom.empty())
                    bottom_obj_triangles = triangulate_expolygons_3d(obj_bottom, clip_min_z - plane_shift_z, ! left_handed);
                // calculate support bottom cap
                if (bottom_sup_triangles.empty() && !sup_bottom.empty())
                    bottom_sup_triangles = triangulate_expolygons_3d(sup_bottom, clip_min_z - plane_shift_z, ! left_handed);
            }

            if (slice_high.is_valid()) {
                const ExPolygons& obj_top = slice_high.get_slice(soModel);
                const ExPolygons& sup_top = slice_high.get_slice(soSupport);
                // calculate model top cap
                if (top_obj_triangles.empty() && !obj_top.empty())
                    top_obj_triangles = triangulate_expolygons_3d(obj_top, clip_max_z + plane_shift_z, left_handed);
                // calculate support top cap
                if (top_sup_triangles.empty() && !sup_top.empty())
                    top_sup_triangles = triangulate_expolygons_3d(sup_top, clip_max_z + plane_shift_z, left_handed);
            }
        }

        if (!bottom_obj_triangles.empty() || !top_obj_triangles.empty() || !bottom_sup_triangles.empty() || !top_sup_triangles.empty())
        {
			for (const SLAPrintObject::Instance& inst : obj->instances())
            {
                glsafe(::glPushMatrix());
                glsafe(::glTranslated(unscale<double>(inst.shift.x()), unscale<double>(inst.shift.y()), 0));
                glsafe(::glRotatef(Geometry::rad2deg(inst.rotation), 0.0, 0.0, 1.0));
				if (obj->is_left_handed())
                    // The polygons are mirrored by X.
                    glsafe(::glScalef(-1.0, 1.0, 1.0));
                glsafe(::glEnableClientState(GL_VERTEX_ARRAY));
                glsafe(::glColor3f(1.0f, 0.37f, 0.0f));
				if (!bottom_obj_triangles.empty()) {
                    glsafe(::glVertexPointer(3, GL_DOUBLE, 0, (GLdouble*)bottom_obj_triangles.front().data()));
                    glsafe(::glDrawArrays(GL_TRIANGLES, 0, bottom_obj_triangles.size()));
				}
				if (! top_obj_triangles.empty()) {
                    glsafe(::glVertexPointer(3, GL_DOUBLE, 0, (GLdouble*)top_obj_triangles.front().data()));
                    glsafe(::glDrawArrays(GL_TRIANGLES, 0, top_obj_triangles.size()));
				}
                glsafe(::glColor3f(1.0f, 0.0f, 0.37f));
				if (! bottom_sup_triangles.empty()) {
                    glsafe(::glVertexPointer(3, GL_DOUBLE, 0, (GLdouble*)bottom_sup_triangles.front().data()));
                    glsafe(::glDrawArrays(GL_TRIANGLES, 0, bottom_sup_triangles.size()));
				}
				if (! top_sup_triangles.empty()) {
                    glsafe(::glVertexPointer(3, GL_DOUBLE, 0, (GLdouble*)top_sup_triangles.front().data()));
                    glsafe(::glDrawArrays(GL_TRIANGLES, 0, top_sup_triangles.size()));
				}
                glsafe(::glDisableClientState(GL_VERTEX_ARRAY));
                glsafe(::glPopMatrix());
            }
        }
    }
}

void GLCanvas3D::_render_selection_sidebar_hints() const
{
    m_selection.render_sidebar_hints(m_sidebar_field, m_shader);
}

void GLCanvas3D::_update_volumes_hover_state() const
{
    for (GLVolume* v : m_volumes.volumes)
    {
        v->hover = GLVolume::HS_None;
    }

    if (m_hover_volume_idxs.empty())
        return;

    bool ctrl_pressed = wxGetKeyState(WXK_CONTROL); // additive select/deselect
    bool shift_pressed = wxGetKeyState(WXK_SHIFT);  // select by rectangle
    bool alt_pressed = wxGetKeyState(WXK_ALT);      // deselect by rectangle

    if (alt_pressed && (shift_pressed || ctrl_pressed))
    {
        // illegal combinations of keys
        m_hover_volume_idxs.clear();
        return;
    }

    bool selection_modifiers_only = m_selection.is_empty() || m_selection.is_any_modifier();

    bool hover_modifiers_only = true;
    for (int i : m_hover_volume_idxs)
    {
        if (!m_volumes.volumes[i]->is_modifier)
        {
            hover_modifiers_only = false;
            break;
        }
    }

    std::set<std::pair<int, int>> hover_instances;
    for (int i : m_hover_volume_idxs)
    {
        const GLVolume& v = *m_volumes.volumes[i];
        hover_instances.insert(std::make_pair(v.object_idx(), v.instance_idx()));
    }

    bool hover_from_single_instance = hover_instances.size() == 1;

    if (hover_modifiers_only && !hover_from_single_instance)
    {
        // do not allow to select volumes from different instances
        m_hover_volume_idxs.clear();
        return;
    }

    for (int i : m_hover_volume_idxs)
    {
        GLVolume& volume = *m_volumes.volumes[i];
        if (volume.hover != GLVolume::HS_None)
            continue;

        bool deselect = volume.selected && ((ctrl_pressed && !shift_pressed) || alt_pressed);
        // (volume->is_modifier && !selection_modifiers_only && !is_ctrl_pressed) -> allows hovering on selected modifiers belonging to selection of type Instance
        bool select = (!volume.selected || (volume.is_modifier && !selection_modifiers_only && !ctrl_pressed)) && !alt_pressed;

        if (select || deselect)
        {
            bool as_volume =
                volume.is_modifier && hover_from_single_instance && !ctrl_pressed &&
                (
                (!deselect) ||
                (deselect && !m_selection.is_single_full_instance() && (volume.object_idx() == m_selection.get_object_idx()) && (volume.instance_idx() == m_selection.get_instance_idx()))
                );

            if (as_volume)
            {
                if (deselect)
                    volume.hover = GLVolume::HS_Deselect;
                else
                    volume.hover = GLVolume::HS_Select;
            }
            else
            {
                int object_idx = volume.object_idx();
                int instance_idx = volume.instance_idx();

                for (GLVolume* v : m_volumes.volumes)
                {
                    if ((v->object_idx() == object_idx) && (v->instance_idx() == instance_idx))
                    {
                        if (deselect)
                            v->hover = GLVolume::HS_Deselect;
                        else
                            v->hover = GLVolume::HS_Select;
                    }
                }
            }
        }
    }
}

void GLCanvas3D::_perform_layer_editing_action(wxMouseEvent* evt)
{
    int object_idx_selected = m_layers_editing.last_object_id;
    if (object_idx_selected == -1)
        return;

    // A volume is selected. Test, whether hovering over a layer thickness bar.
    if (evt != nullptr)
    {
        const Rect& rect = LayersEditing::get_bar_rect_screen(*this);
        float b = rect.get_bottom();
        m_layers_editing.last_z = m_layers_editing.object_max_z() * (b - evt->GetY() - 1.0f) / (b - rect.get_top());
        m_layers_editing.last_action = 
            evt->ShiftDown() ? (evt->RightIsDown() ? LAYER_HEIGHT_EDIT_ACTION_SMOOTH : LAYER_HEIGHT_EDIT_ACTION_REDUCE) : 
                               (evt->RightIsDown() ? LAYER_HEIGHT_EDIT_ACTION_INCREASE : LAYER_HEIGHT_EDIT_ACTION_DECREASE);
    }

    m_layers_editing.adjust_layer_height_profile();
    _refresh_if_shown_on_screen();

    // Automatic action on mouse down with the same coordinate.
    _start_timer();
}

Vec3d GLCanvas3D::_mouse_to_3d(const Point& mouse_pos, float* z)
{
    if (m_canvas == nullptr)
        return Vec3d(DBL_MAX, DBL_MAX, DBL_MAX);


    const std::array<int, 4>& viewport = m_camera.get_viewport();
    const Transform3d& modelview_matrix = m_camera.get_view_matrix();
    const Transform3d& projection_matrix = m_camera.get_projection_matrix();

    GLint y = viewport[3] - (GLint)mouse_pos(1);
    GLfloat mouse_z;
    if (z == nullptr)
        glsafe(::glReadPixels((GLint)mouse_pos(0), y, 1, 1, GL_DEPTH_COMPONENT, GL_FLOAT, (void*)&mouse_z));
    else
        mouse_z = *z;

    GLdouble out_x, out_y, out_z;
    ::gluUnProject((GLdouble)mouse_pos(0), (GLdouble)y, (GLdouble)mouse_z, (GLdouble*)modelview_matrix.data(), (GLdouble*)projection_matrix.data(), (GLint*)viewport.data(), &out_x, &out_y, &out_z);
    return Vec3d((double)out_x, (double)out_y, (double)out_z);
}

Vec3d GLCanvas3D::_mouse_to_bed_3d(const Point& mouse_pos)
{
    return mouse_ray(mouse_pos).intersect_plane(0.0);
}

void GLCanvas3D::_start_timer()
{
    m_timer.Start(100, wxTIMER_CONTINUOUS);
}

void GLCanvas3D::_stop_timer()
{
    m_timer.Stop();
}

void GLCanvas3D::_load_print_toolpaths()
{
    const Print *print = this->fff_print();
    if (print == nullptr)
        return;

    if (!print->is_step_done(psSkirt) || !print->is_step_done(psBrim))
        return;

    if (!print->has_skirt() && (print->config().brim_width.value == 0))
        return;

    const float color[] = { 0.5f, 1.0f, 0.5f, 1.0f }; // greenish

    // number of skirt layers
    size_t total_layer_count = 0;
    for (const PrintObject* print_object : print->objects())
    {
        total_layer_count = std::max(total_layer_count, print_object->total_layer_count());
    }
    size_t skirt_height = print->has_infinite_skirt() ? total_layer_count : std::min<size_t>(print->config().skirt_height.value, total_layer_count);
    if ((skirt_height == 0) && (print->config().brim_width.value > 0))
        skirt_height = 1;

    // get first skirt_height layers (maybe this should be moved to a PrintObject method?)
    const PrintObject* object0 = print->objects().front();
    std::vector<float> print_zs;
    print_zs.reserve(skirt_height * 2);
    for (size_t i = 0; i < std::min(skirt_height, object0->layers().size()); ++i)
    {
        print_zs.push_back(float(object0->layers()[i]->print_z));
    }
    //FIXME why there are support layers?
    for (size_t i = 0; i < std::min(skirt_height, object0->support_layers().size()); ++i)
    {
        print_zs.push_back(float(object0->support_layers()[i]->print_z));
    }
    sort_remove_duplicates(print_zs);
    if (print_zs.size() > skirt_height)
        print_zs.erase(print_zs.begin() + skirt_height, print_zs.end());


    GLVolume *volume = m_volumes.new_toolpath_volume(color, VERTEX_BUFFER_RESERVE_SIZE);
    for (size_t i = 0; i < skirt_height; ++i) {
        volume->print_zs.push_back(print_zs[i]);
        volume->offsets.push_back(volume->indexed_vertex_array.quad_indices.size());
        volume->offsets.push_back(volume->indexed_vertex_array.triangle_indices.size());
        if (i == 0)
            _3DScene::extrusionentity_to_verts(print->brim(), print_zs[i], Point(0, 0), *volume);
        _3DScene::extrusionentity_to_verts(print->skirt(), print_zs[i], Point(0, 0), *volume);
        // Ensure that no volume grows over the limits. If the volume is too large, allocate a new one.
        if (volume->indexed_vertex_array.vertices_and_normals_interleaved.size() > MAX_VERTEX_BUFFER_SIZE) {
        	GLVolume &vol = *volume;
            volume = m_volumes.new_toolpath_volume(vol.color);
            reserve_new_volume_finalize_old_volume(*volume, vol, m_initialized);
    }
}
    volume->indexed_vertex_array.finalize_geometry(m_initialized);
}

void GLCanvas3D::_load_print_object_toolpaths(const PrintObject& print_object, const std::vector<std::string>& str_tool_colors, const std::vector<double>& color_print_values)
{
    std::vector<float> tool_colors = _parse_colors(str_tool_colors);

    struct Ctxt
    {
        const Points                *shifted_copies;
        std::vector<const Layer*>    layers;
        bool                         has_perimeters;
        bool                         has_infill;
        bool                         has_support;
        const std::vector<float>*    tool_colors;
        const std::vector<double>*   color_print_values;

        static const float*          color_perimeters() { static float color[4] = { 1.0f, 1.0f, 0.0f, 1.f }; return color; } // yellow
        static const float*          color_infill() { static float color[4] = { 1.0f, 0.5f, 0.5f, 1.f }; return color; } // redish
        static const float*          color_support() { static float color[4] = { 0.5f, 1.0f, 0.5f, 1.f }; return color; } // greenish

        // For cloring by a tool, return a parsed color.
        bool                         color_by_tool() const { return tool_colors != nullptr; }
        size_t                       number_tools()  const { return this->color_by_tool() ? tool_colors->size() / 4 : 0; }
        const float*                 color_tool(size_t tool) const { return tool_colors->data() + tool * 4; }

        // For coloring by a color_print(M600), return a parsed color.
        bool                         color_by_color_print() const { return color_print_values!=nullptr; }
        const size_t                 color_print_color_idx_by_layer_idx(const size_t layer_idx) const {
            auto it = std::lower_bound(color_print_values->begin(), color_print_values->end(), layers[layer_idx]->print_z + EPSILON);
            return (it - color_print_values->begin()) % number_tools();
        }
    } ctxt;

    ctxt.has_perimeters = print_object.is_step_done(posPerimeters);
    ctxt.has_infill = print_object.is_step_done(posInfill);
    ctxt.has_support = print_object.is_step_done(posSupportMaterial);
    ctxt.tool_colors = tool_colors.empty() ? nullptr : &tool_colors;
    ctxt.color_print_values = color_print_values.empty() ? nullptr : &color_print_values;

    ctxt.shifted_copies = &print_object.copies();

    // order layers by print_z
    {
        size_t nlayers = 0;
        if (ctxt.has_perimeters || ctxt.has_infill)
            nlayers = print_object.layers().size();
        if (ctxt.has_support)
            nlayers += print_object.support_layers().size();
        ctxt.layers.reserve(nlayers);
    }
    if (ctxt.has_perimeters || ctxt.has_infill)
        for (const Layer *layer : print_object.layers())
            ctxt.layers.push_back(layer);
    if (ctxt.has_support)
        for (const Layer *layer : print_object.support_layers())
            ctxt.layers.push_back(layer);
    std::sort(ctxt.layers.begin(), ctxt.layers.end(), [](const Layer *l1, const Layer *l2) { return l1->print_z < l2->print_z; });

    // Maximum size of an allocation block: 32MB / sizeof(float)
    BOOST_LOG_TRIVIAL(debug) << "Loading print object toolpaths in parallel - start" << m_volumes.log_memory_info() << log_memory_info();

    //FIXME Improve the heuristics for a grain size.
    size_t          grain_size = std::max(ctxt.layers.size() / 16, size_t(1));
    tbb::spin_mutex new_volume_mutex;
    auto            new_volume = [this, &new_volume_mutex](const float *color) -> GLVolume* {
    	// Allocate the volume before locking.
		GLVolume *volume = new GLVolume(color);
		volume->is_extrusion_path = true;
    	tbb::spin_mutex::scoped_lock lock;
    	// Lock by ROII, so if the emplace_back() fails, the lock will be released.
        lock.acquire(new_volume_mutex);
        m_volumes.volumes.emplace_back(volume);
        lock.release();
        return volume;
    };
    const size_t   volumes_cnt_initial = m_volumes.volumes.size();
    tbb::parallel_for(
        tbb::blocked_range<size_t>(0, ctxt.layers.size(), grain_size),
        [&ctxt, &new_volume](const tbb::blocked_range<size_t>& range) {
        GLVolumePtrs vols;
        std::vector<size_t>	color_print_layer_to_glvolume;
        auto                volume = [&ctxt, &vols, &color_print_layer_to_glvolume, &range](size_t layer_idx, int extruder, int feature) -> GLVolume& {
            return *vols[ctxt.color_by_color_print() ?
            	color_print_layer_to_glvolume[layer_idx - range.begin()] :
				ctxt.color_by_tool() ? 
					std::min<int>(ctxt.number_tools() - 1, std::max<int>(extruder - 1, 0)) : 
					feature
				];
        };
        if (ctxt.color_by_color_print()) {
        	// Create a map from the layer index to a GLVolume, which is initialized with the correct layer span color.
        	std::vector<int> color_print_tool_to_glvolume(ctxt.number_tools(), -1);
        	color_print_layer_to_glvolume.reserve(range.end() - range.begin());
        	vols.reserve(ctxt.number_tools());
	        for (size_t idx_layer = range.begin(); idx_layer < range.end(); ++ idx_layer) {
	        	int idx_tool = (int)ctxt.color_print_color_idx_by_layer_idx(idx_layer);
	        	if (color_print_tool_to_glvolume[idx_tool] == -1) {
	        		color_print_tool_to_glvolume[idx_tool] = (int)vols.size();
	        		vols.emplace_back(new_volume(ctxt.color_tool(idx_tool)));
	        	}
	        	color_print_layer_to_glvolume.emplace_back(color_print_tool_to_glvolume[idx_tool]);
	        }
        }
        else if (ctxt.color_by_tool()) {
            for (size_t i = 0; i < ctxt.number_tools(); ++i)
                vols.emplace_back(new_volume(ctxt.color_tool(i)));
        }
        else
            vols = { new_volume(ctxt.color_perimeters()), new_volume(ctxt.color_infill()), new_volume(ctxt.color_support()) };
        for (GLVolume *vol : vols)
			// Reserving number of vertices (3x position + 3x color)
        	vol->indexed_vertex_array.reserve(VERTEX_BUFFER_RESERVE_SIZE / 6);
        for (size_t idx_layer = range.begin(); idx_layer < range.end(); ++idx_layer) {
            const Layer *layer = ctxt.layers[idx_layer];
            for (GLVolume *vol : vols)
                if (vol->print_zs.empty() || vol->print_zs.back() != layer->print_z) {
                    vol->print_zs.push_back(layer->print_z);
                    vol->offsets.push_back(vol->indexed_vertex_array.quad_indices.size());
                    vol->offsets.push_back(vol->indexed_vertex_array.triangle_indices.size());
                }
            for (const Point &copy : *ctxt.shifted_copies) {
                for (const LayerRegion *layerm : layer->regions()) {
                    if (ctxt.has_perimeters)
                        _3DScene::extrusionentity_to_verts(layerm->perimeters, float(layer->print_z), copy,
                        	volume(idx_layer, layerm->region()->config().perimeter_extruder.value, 0));
                    if (ctxt.has_infill) {
                        for (const ExtrusionEntity *ee : layerm->fills.entities) {
                            // fill represents infill extrusions of a single island.
                            const auto *fill = dynamic_cast<const ExtrusionEntityCollection*>(ee);
                            if (fill != nullptr && !fill->entities.empty())
                                _3DScene::extrusionentity_to_verts(*fill, 
                                    float(layer->print_z), 
                                    copy,
	                                volume(idx_layer, 
                                        is_solid_infill(fill->entities.front()->role()) ?
                                        layerm->region()->config().solid_infill_extruder :
                                        layerm->region()->config().infill_extruder,
		                                1));
                        }
                    }
                }
                if (ctxt.has_support) {
                    const SupportLayer *support_layer = dynamic_cast<const SupportLayer*>(layer);
                    if (support_layer) {
                        for (const ExtrusionEntity *extrusion_entity : support_layer->support_fills.entities)
                            if (extrusion_entity != nullptr)
                                _3DScene::extrusionentity_to_verts(*extrusion_entity, float(layer->print_z), copy,
	                            volume(idx_layer, 
                            (extrusion_entity->role() == erSupportMaterial) ?
                            support_layer->object()->config().support_material_extruder :
                            support_layer->object()->config().support_material_interface_extruder,
		                            2));
                    }
                }
            }
            // Ensure that no volume grows over the limits. If the volume is too large, allocate a new one.
	        for (size_t i = 0; i < vols.size(); ++i) {
	            GLVolume &vol = *vols[i];
	            if (vol.indexed_vertex_array.vertices_and_normals_interleaved.size() > MAX_VERTEX_BUFFER_SIZE) {
	                vols[i] = new_volume(vol.color);
	                reserve_new_volume_finalize_old_volume(*vols[i], vol, false);
	            }
	        }
        }
        for (GLVolume *vol : vols)
        	// Ideally one would call vol->indexed_vertex_array.finalize() here to move the buffers to the OpenGL driver,
        	// but this code runs in parallel and the OpenGL driver is not thread safe.
            vol->indexed_vertex_array.shrink_to_fit();
    });

    BOOST_LOG_TRIVIAL(debug) << "Loading print object toolpaths in parallel - finalizing results" << m_volumes.log_memory_info() << log_memory_info();
    // Remove empty volumes from the newly added volumes.
    m_volumes.volumes.erase(
        std::remove_if(m_volumes.volumes.begin() + volumes_cnt_initial, m_volumes.volumes.end(),
        [](const GLVolume *volume) { return volume->empty(); }),
        m_volumes.volumes.end());
    for (size_t i = volumes_cnt_initial; i < m_volumes.volumes.size(); ++i)
        m_volumes.volumes[i]->indexed_vertex_array.finalize_geometry(m_initialized);

    BOOST_LOG_TRIVIAL(debug) << "Loading print object toolpaths in parallel - end" << m_volumes.log_memory_info() << log_memory_info();
}

void GLCanvas3D::_load_wipe_tower_toolpaths(const std::vector<std::string>& str_tool_colors)
{
    const Print *print = this->fff_print();
    if ((print == nullptr) || print->wipe_tower_data().tool_changes.empty())
        return;

    if (!print->is_step_done(psWipeTower))
        return;

    std::vector<float> tool_colors = _parse_colors(str_tool_colors);

    struct Ctxt
    {
        const Print                 *print;
        const std::vector<float>    *tool_colors;
        Vec2f                        wipe_tower_pos;
        float                        wipe_tower_angle;

        static const float*          color_support() { static float color[4] = { 0.5f, 1.0f, 0.5f, 1.f }; return color; } // greenish

        // For cloring by a tool, return a parsed color.
        bool                         color_by_tool() const { return tool_colors != nullptr; }
        size_t                       number_tools()  const { return this->color_by_tool() ? tool_colors->size() / 4 : 0; }
        const float*                 color_tool(size_t tool) const { return tool_colors->data() + tool * 4; }
        int                          volume_idx(int tool, int feature) const
        {
            return this->color_by_tool() ? std::min<int>(this->number_tools() - 1, std::max<int>(tool, 0)) : feature;
        }

        const std::vector<WipeTower::ToolChangeResult>& tool_change(size_t idx) {
            const auto &tool_changes = print->wipe_tower_data().tool_changes;
            return priming.empty() ?
                ((idx == tool_changes.size()) ? final : tool_changes[idx]) :
                ((idx == 0) ? priming : (idx == tool_changes.size() + 1) ? final : tool_changes[idx - 1]);
        }
        std::vector<WipeTower::ToolChangeResult> priming;
        std::vector<WipeTower::ToolChangeResult> final;
    } ctxt;

    ctxt.print = print;
    ctxt.tool_colors = tool_colors.empty() ? nullptr : &tool_colors;
    if (print->wipe_tower_data().priming && print->config().single_extruder_multi_material_priming)
        for (int i=0; i<(int)print->wipe_tower_data().priming.get()->size(); ++i)
            ctxt.priming.emplace_back(print->wipe_tower_data().priming.get()->at(i));
    if (print->wipe_tower_data().final_purge)
        ctxt.final.emplace_back(*print->wipe_tower_data().final_purge.get());

    ctxt.wipe_tower_angle = ctxt.print->config().wipe_tower_rotation_angle.value/180.f * PI;
    ctxt.wipe_tower_pos = Vec2f(ctxt.print->config().wipe_tower_x.value, ctxt.print->config().wipe_tower_y.value);

    BOOST_LOG_TRIVIAL(debug) << "Loading wipe tower toolpaths in parallel - start" << m_volumes.log_memory_info() << log_memory_info();

    //FIXME Improve the heuristics for a grain size.
    size_t          n_items = print->wipe_tower_data().tool_changes.size() + (ctxt.priming.empty() ? 0 : 1);
    size_t          grain_size = std::max(n_items / 128, size_t(1));
    tbb::spin_mutex new_volume_mutex;
    auto            new_volume = [this, &new_volume_mutex](const float *color) -> GLVolume* {
        auto *volume = new GLVolume(color);
		volume->is_extrusion_path = true;
        tbb::spin_mutex::scoped_lock lock;
        lock.acquire(new_volume_mutex);
        m_volumes.volumes.emplace_back(volume);
        lock.release();
        return volume;
    };
    const size_t   volumes_cnt_initial = m_volumes.volumes.size();
    std::vector<GLVolumeCollection> volumes_per_thread(n_items);
    tbb::parallel_for(
        tbb::blocked_range<size_t>(0, n_items, grain_size),
        [&ctxt, &new_volume](const tbb::blocked_range<size_t>& range) {
        // Bounding box of this slab of a wipe tower.
        GLVolumePtrs vols;
        if (ctxt.color_by_tool()) {
            for (size_t i = 0; i < ctxt.number_tools(); ++i)
                vols.emplace_back(new_volume(ctxt.color_tool(i)));
        }
        else
            vols = { new_volume(ctxt.color_support()) };
        for (GLVolume *volume : vols)
			// Reserving number of vertices (3x position + 3x color)
            volume->indexed_vertex_array.reserve(VERTEX_BUFFER_RESERVE_SIZE / 6);
        for (size_t idx_layer = range.begin(); idx_layer < range.end(); ++idx_layer) {
            const std::vector<WipeTower::ToolChangeResult> &layer = ctxt.tool_change(idx_layer);
            for (size_t i = 0; i < vols.size(); ++i) {
                GLVolume &vol = *vols[i];
                if (vol.print_zs.empty() || vol.print_zs.back() != layer.front().print_z) {
                    vol.print_zs.push_back(layer.front().print_z);
                    vol.offsets.push_back(vol.indexed_vertex_array.quad_indices.size());
                    vol.offsets.push_back(vol.indexed_vertex_array.triangle_indices.size());
                }
            }
            for (const WipeTower::ToolChangeResult &extrusions : layer) {
                for (size_t i = 1; i < extrusions.extrusions.size();) {
                    const WipeTower::Extrusion &e = extrusions.extrusions[i];
                    if (e.width == 0.) {
                        ++i;
                        continue;
                    }
                    size_t j = i + 1;
                    if (ctxt.color_by_tool())
                        for (; j < extrusions.extrusions.size() && extrusions.extrusions[j].tool == e.tool && extrusions.extrusions[j].width > 0.f; ++j);
                    else
                        for (; j < extrusions.extrusions.size() && extrusions.extrusions[j].width > 0.f; ++j);
                    size_t              n_lines = j - i;
                    Lines               lines;
                    std::vector<double> widths;
                    std::vector<double> heights;
                    lines.reserve(n_lines);
                    widths.reserve(n_lines);
                    heights.assign(n_lines, extrusions.layer_height);
                    WipeTower::Extrusion e_prev = extrusions.extrusions[i-1];

                    if (!extrusions.priming) { // wipe tower extrusions describe the wipe tower at the origin with no rotation
                        e_prev.pos = Eigen::Rotation2Df(ctxt.wipe_tower_angle) * e_prev.pos;
                        e_prev.pos += ctxt.wipe_tower_pos;
                    }

                    for (; i < j; ++i) {
                        WipeTower::Extrusion e = extrusions.extrusions[i];
                        assert(e.width > 0.f);
                        if (!extrusions.priming) {
                            e.pos = Eigen::Rotation2Df(ctxt.wipe_tower_angle) * e.pos;
                            e.pos += ctxt.wipe_tower_pos;
                        }

                        lines.emplace_back(Point::new_scale(e_prev.pos.x(), e_prev.pos.y()), Point::new_scale(e.pos.x(), e.pos.y()));
                        widths.emplace_back(e.width);

                        e_prev = e;
                    }
                    _3DScene::thick_lines_to_verts(lines, widths, heights, lines.front().a == lines.back().b, extrusions.print_z,
                        *vols[ctxt.volume_idx(e.tool, 0)]);
                }
            }
        }
        for (size_t i = 0; i < vols.size(); ++i) {
            GLVolume &vol = *vols[i];
            if (vol.indexed_vertex_array.vertices_and_normals_interleaved.size() > MAX_VERTEX_BUFFER_SIZE) {
                vols[i] = new_volume(vol.color);
                reserve_new_volume_finalize_old_volume(*vols[i], vol, false);
            }
        }
        for (GLVolume *vol : vols)
            vol->indexed_vertex_array.shrink_to_fit();
    });

    BOOST_LOG_TRIVIAL(debug) << "Loading wipe tower toolpaths in parallel - finalizing results" << m_volumes.log_memory_info() << log_memory_info();
    // Remove empty volumes from the newly added volumes.
    m_volumes.volumes.erase(
        std::remove_if(m_volumes.volumes.begin() + volumes_cnt_initial, m_volumes.volumes.end(),
        [](const GLVolume *volume) { return volume->empty(); }),
        m_volumes.volumes.end());
    for (size_t i = volumes_cnt_initial; i < m_volumes.volumes.size(); ++i)
        m_volumes.volumes[i]->indexed_vertex_array.finalize_geometry(m_initialized);

    BOOST_LOG_TRIVIAL(debug) << "Loading wipe tower toolpaths in parallel - end" << m_volumes.log_memory_info() << log_memory_info();
}

static inline int hex_digit_to_int(const char c)
{
    return
        (c >= '0' && c <= '9') ? int(c - '0') :
        (c >= 'A' && c <= 'F') ? int(c - 'A') + 10 :
        (c >= 'a' && c <= 'f') ? int(c - 'a') + 10 : -1;
}

void GLCanvas3D::_load_gcode_extrusion_paths(const GCodePreviewData& preview_data, const std::vector<float>& tool_colors)
{
    BOOST_LOG_TRIVIAL(debug) << "Loading G-code extrusion paths - start" << m_volumes.log_memory_info() << log_memory_info();

    // helper functions to select data in dependence of the extrusion view type
    struct Helper
    {
        static float path_filter(GCodePreviewData::Extrusion::EViewType type, const ExtrusionPath& path)
        {
            switch (type)
            {
            case GCodePreviewData::Extrusion::FeatureType:
            	// The role here is used for coloring.
                return (float)path.role();
            case GCodePreviewData::Extrusion::Height:
                return path.height;
            case GCodePreviewData::Extrusion::Width:
                return path.width;
            case GCodePreviewData::Extrusion::Feedrate:
                return path.feedrate;
            case GCodePreviewData::Extrusion::VolumetricRate:
                return path.feedrate * (float)path.mm3_per_mm;
            case GCodePreviewData::Extrusion::Tool:
            case GCodePreviewData::Extrusion::Filament:
                return (float)path.extruder_id;
            case GCodePreviewData::Extrusion::ColorPrint:
                return (float)path.cp_color_id;
            default:
                return 0.0f;
            }

            return 0.0f;
        }

        static GCodePreviewData::Color path_color(const GCodePreviewData& data, const std::vector<float>& tool_colors, float value)
        {
            switch (data.extrusion.view_type)
            {
            case GCodePreviewData::Extrusion::FeatureType:
                return data.get_extrusion_role_color((ExtrusionRole)(int)value);
            case GCodePreviewData::Extrusion::Height:
                return data.get_height_color(value);
            case GCodePreviewData::Extrusion::Width:
                return data.get_width_color(value);
            case GCodePreviewData::Extrusion::Feedrate:
                return data.get_feedrate_color(value);
            case GCodePreviewData::Extrusion::VolumetricRate:
                return data.get_volumetric_rate_color(value);
            case GCodePreviewData::Extrusion::Tool:
            case GCodePreviewData::Extrusion::Filament:
            {
                GCodePreviewData::Color color;
                ::memcpy((void*)color.rgba, (const void*)(tool_colors.data() + (unsigned int)value * 4), 4 * sizeof(float));
                return color;
            }
            case GCodePreviewData::Extrusion::ColorPrint:
            {
                int color_cnt = (int)tool_colors.size() / 4;

                int val = int(value);
                while (val >= color_cnt)
                    val -= color_cnt;
                    
                GCodePreviewData::Color color;
                ::memcpy((void*)color.rgba, (const void*)(tool_colors.data() + val * 4), 4 * sizeof(float));

                return color;
            }
            default:
                return GCodePreviewData::Color::Dummy;
            }

            return GCodePreviewData::Color::Dummy;
        }
    };

    size_t initial_volumes_count = m_volumes.volumes.size();
    size_t initial_volume_index_count = m_gcode_preview_volume_index.first_volumes.size();

    try 
    {
	    BOOST_LOG_TRIVIAL(debug) << "Loading G-code extrusion paths - create volumes" << m_volumes.log_memory_info() << log_memory_info();

	    // detects filters
	    size_t vertex_buffer_prealloc_size = 0;
	    std::vector<std::vector<std::pair<float, GLVolume*>>> roles_filters;
	    {
		    std::vector<size_t> num_paths_per_role(size_t(erCount), 0);
		    for (const GCodePreviewData::Extrusion::Layer &layer : preview_data.extrusion.layers)
		        for (const ExtrusionPath &path : layer.paths)
		        	++ num_paths_per_role[size_t(path.role())];
			std::vector<std::vector<float>> roles_values;
			roles_values.assign(size_t(erCount), std::vector<float>());
		    for (size_t i = 0; i < roles_values.size(); ++ i)
		    	roles_values[i].reserve(num_paths_per_role[i]);
		    for (const GCodePreviewData::Extrusion::Layer& layer : preview_data.extrusion.layers)
		        for (const ExtrusionPath& path : layer.paths)
		        	roles_values[size_t(path.role())].emplace_back(Helper::path_filter(preview_data.extrusion.view_type, path));
			roles_filters.reserve(size_t(erCount));
			size_t num_buffers = 0;
		    for (std::vector<float> &values : roles_values) {
		    	sort_remove_duplicates(values);
		    	num_buffers += values.size();
		    }
		    if (num_buffers == 0)
			    // nothing to render, return
		        return;
		    vertex_buffer_prealloc_size = (uint64_t(num_buffers) * uint64_t(VERTEX_BUFFER_RESERVE_SIZE) < VERTEX_BUFFER_RESERVE_SIZE_SUM_MAX) ? 
	    		VERTEX_BUFFER_RESERVE_SIZE : next_highest_power_of_2(VERTEX_BUFFER_RESERVE_SIZE_SUM_MAX / num_buffers) / 2;
		    for (std::vector<float> &values : roles_values) {
		    	size_t role = &values - &roles_values.front();
				roles_filters.emplace_back();
		    	if (! values.empty()) {
		        	m_gcode_preview_volume_index.first_volumes.emplace_back(GCodePreviewVolumeIndex::Extrusion, role, (unsigned int)m_volumes.volumes.size());
					for (const float value : values)
						roles_filters.back().emplace_back(value, m_volumes.new_toolpath_volume(Helper::path_color(preview_data, tool_colors, value).rgba, vertex_buffer_prealloc_size));
				}
			}
		}

	    BOOST_LOG_TRIVIAL(debug) << "Loading G-code extrusion paths - populate volumes" << m_volumes.log_memory_info() << log_memory_info();

<<<<<<< HEAD
	            // Ensure that no volume grows over the limits. If the volume is too large, allocate a new one.
	            if (vol.indexed_vertex_array.vertices_and_normals_interleaved.size() > MAX_VERTEX_BUFFER_SIZE) {
		            filter->volume = m_volumes.new_toolpath_volume(vol.color);
	                reserve_new_volume_finalize_old_volume(*filter->volume, vol, m_initialized);
            }
        }
    }
}
=======
	    // populates volumes
		for (const GCodePreviewData::Extrusion::Layer& layer : preview_data.extrusion.layers)
		{
			for (const ExtrusionPath& path : layer.paths)
			{
				std::vector<std::pair<float, GLVolume*>> &filters = roles_filters[size_t(path.role())];
				auto key = std::make_pair<float, GLVolume*>(Helper::path_filter(preview_data.extrusion.view_type, path), nullptr);
				auto it_filter = std::lower_bound(filters.begin(), filters.end(), key);
				assert(it_filter != filters.end() && key.first == it_filter->first);
>>>>>>> 4e22761f

				GLVolume& vol = *it_filter->second;
				vol.print_zs.push_back(layer.z);
				vol.offsets.push_back(vol.indexed_vertex_array.quad_indices.size());
				vol.offsets.push_back(vol.indexed_vertex_array.triangle_indices.size());

				_3DScene::extrusionentity_to_verts(path, layer.z, vol);
			}
			// Ensure that no volume grows over the limits. If the volume is too large, allocate a new one.
		    for (std::vector<std::pair<float, GLVolume*>> &filters : roles_filters) {
		    	unsigned int role = (unsigned int)(&filters - &roles_filters.front());
			    for (std::pair<float, GLVolume*> &filter : filters)
					if (filter.second->indexed_vertex_array.vertices_and_normals_interleaved.size() > MAX_VERTEX_BUFFER_SIZE) {
						if (m_gcode_preview_volume_index.first_volumes.back().type != GCodePreviewVolumeIndex::Extrusion || m_gcode_preview_volume_index.first_volumes.back().flag != role)
			        		m_gcode_preview_volume_index.first_volumes.emplace_back(GCodePreviewVolumeIndex::Extrusion, role, (unsigned int)m_volumes.volumes.size());
						GLVolume& vol = *filter.second;
						filter.second = m_volumes.new_toolpath_volume(vol.color);
						reserve_new_volume_finalize_old_volume(*filter.second, vol, m_initialized, vertex_buffer_prealloc_size);
					}
		    }
	    }

	    // Finalize volumes and sends geometry to gpu
	    for (std::vector<std::pair<float, GLVolume*>> &filters : roles_filters)
		    for (std::pair<float, GLVolume*> &filter : filters)
	    		filter.second->indexed_vertex_array.finalize_geometry(m_initialized);

<<<<<<< HEAD
    bool res = true;
    switch (preview_data.extrusion.view_type)
    {
    case GCodePreviewData::Extrusion::Feedrate:
    {
        res = _travel_paths_by_feedrate(preview_data);
        break;
    }
    case GCodePreviewData::Extrusion::Tool:
    case GCodePreviewData::Extrusion::Filament:
    {
        res = _travel_paths_by_tool(preview_data, tool_colors);
        break;
    }
    default:
    {
        res = _travel_paths_by_type(preview_data);
        break;
    }
    }

    if (!res)
    {
=======
	    BOOST_LOG_TRIVIAL(debug) << "Loading G-code extrusion paths - end" << m_volumes.log_memory_info() << log_memory_info();
	} 
	catch (const std::bad_alloc & /* err */)
	{
>>>>>>> 4e22761f
        // an error occourred - restore to previous state and return
        GLVolumePtrs::iterator begin = m_volumes.volumes.begin() + initial_volumes_count;
        GLVolumePtrs::iterator end = m_volumes.volumes.end();
        for (GLVolumePtrs::iterator it = begin; it < end; ++it)
            delete *it;
        m_volumes.volumes.erase(begin, end);
        m_gcode_preview_volume_index.first_volumes.erase(m_gcode_preview_volume_index.first_volumes.begin() + initial_volume_index_count, m_gcode_preview_volume_index.first_volumes.end());
	    BOOST_LOG_TRIVIAL(debug) << "Loading G-code extrusion paths - failed on low memory" << m_volumes.log_memory_info() << log_memory_info();
        //FIXME rethrow bad_alloc?
	}
}

template<typename TYPE, typename FUNC_VALUE, typename FUNC_COLOR>
inline void travel_paths_internal(
	// input
	const GCodePreviewData &preview_data, 
	// accessors
	FUNC_VALUE func_value, FUNC_COLOR func_color,
	// output
	GLVolumeCollection &volumes, bool gl_initialized)

<<<<<<< HEAD
    typedef std::vector<Type> TypesList;

    // colors travels by travel type

    // detects types
    TypesList types;
    for (const GCodePreviewData::Travel::Polyline& polyline : preview_data.travel.polylines)
    {
        if (std::find(types.begin(), types.end(), Type(polyline.type)) == types.end())
            types.emplace_back(polyline.type);
    }

    // nothing to render, return
    if (types.empty())
        return true;

    // creates a new volume for each type
    for (Type& type : types)
        type.volume = m_volumes.new_nontoolpath_volume(preview_data.travel.type_colors[type.value].rgba, VERTEX_BUFFER_RESERVE_SIZE);

    // populates volumes
    for (const GCodePreviewData::Travel::Polyline& polyline : preview_data.travel.polylines)
    {
        TypesList::iterator type = std::find(types.begin(), types.end(), Type(polyline.type));
        if (type != types.end())
        {
        	GLVolume &vol = *type->volume;
            vol.print_zs.push_back(unscale<double>(polyline.polyline.bounding_box().min(2)));
            vol.offsets.push_back(vol.indexed_vertex_array.quad_indices.size());
            vol.offsets.push_back(vol.indexed_vertex_array.triangle_indices.size());

            _3DScene::polyline3_to_verts(polyline.polyline, preview_data.travel.width, preview_data.travel.height, vol);

            // Ensure that no volume grows over the limits. If the volume is too large, allocate a new one.
            if (vol.indexed_vertex_array.vertices_and_normals_interleaved.size() > MAX_VERTEX_BUFFER_SIZE) {
	            type->volume = m_volumes.new_nontoolpath_volume(vol.color);
                reserve_new_volume_finalize_old_volume(*type->volume, vol, m_initialized);
        }
    }
    }

    for (Type &type : types)
    	type.volume->finalize_geometry(m_initialized);

    return true;
}

bool GLCanvas3D::_travel_paths_by_feedrate(const GCodePreviewData& preview_data)
=======
>>>>>>> 4e22761f
{
	// colors travels by type
	std::vector<std::pair<TYPE, GLVolume*>> by_type;
	{
		std::vector<TYPE> values;
		values.reserve(preview_data.travel.polylines.size());
		for (const GCodePreviewData::Travel::Polyline& polyline : preview_data.travel.polylines)
			values.emplace_back(func_value(polyline));
		sort_remove_duplicates(values);
		by_type.reserve(values.size());
		// creates a new volume for each feedrate
		for (TYPE type : values)
			by_type.emplace_back(type, volumes.new_nontoolpath_volume(func_color(type).rgba, VERTEX_BUFFER_RESERVE_SIZE));
	}

<<<<<<< HEAD
    // populates volumes
    for (const GCodePreviewData::Travel::Polyline& polyline : preview_data.travel.polylines)
    {
        FeedratesList::iterator feedrate = std::find(feedrates.begin(), feedrates.end(), Feedrate(polyline.feedrate));
        if (feedrate != feedrates.end())
        {
        	GLVolume &vol = *feedrate->volume;
            vol.print_zs.push_back(unscale<double>(polyline.polyline.bounding_box().min(2)));
            vol.offsets.push_back(vol.indexed_vertex_array.quad_indices.size());
            vol.offsets.push_back(vol.indexed_vertex_array.triangle_indices.size());
=======
	// populates volumes
	std::pair<TYPE, GLVolume*> key(0.f, nullptr);
	for (const GCodePreviewData::Travel::Polyline& polyline : preview_data.travel.polylines)
	{
		key.first = func_value(polyline);
		auto it = std::lower_bound(by_type.begin(), by_type.end(), key, [](const std::pair<TYPE, GLVolume*>& l, const std::pair<TYPE, GLVolume*>& r) { return l.first < r.first; });
		assert(it != by_type.end() && it->first == func_value(polyline));
>>>>>>> 4e22761f

		GLVolume& vol = *it->second;
		vol.print_zs.push_back(unscale<double>(polyline.polyline.bounding_box().min(2)));
		vol.offsets.push_back(vol.indexed_vertex_array.quad_indices.size());
		vol.offsets.push_back(vol.indexed_vertex_array.triangle_indices.size());

<<<<<<< HEAD
            // Ensure that no volume grows over the limits. If the volume is too large, allocate a new one.
            if (vol.indexed_vertex_array.vertices_and_normals_interleaved.size() > MAX_VERTEX_BUFFER_SIZE) {
	            feedrate->volume = m_volumes.new_nontoolpath_volume(vol.color);
                reserve_new_volume_finalize_old_volume(*feedrate->volume, vol, m_initialized);
        }
    }
    }
=======
		_3DScene::polyline3_to_verts(polyline.polyline, preview_data.travel.width, preview_data.travel.height, vol);
>>>>>>> 4e22761f

		// Ensure that no volume grows over the limits. If the volume is too large, allocate a new one.
		if (vol.indexed_vertex_array.vertices_and_normals_interleaved.size() > MAX_VERTEX_BUFFER_SIZE) {
			it->second = volumes.new_nontoolpath_volume(vol.color);
			reserve_new_volume_finalize_old_volume(*it->second, vol, gl_initialized);
		}
	}

	for (auto &feedrate : by_type)
		feedrate.second->finalize_geometry(gl_initialized);
}

void GLCanvas3D::_load_gcode_travel_paths(const GCodePreviewData& preview_data, const std::vector<float>& tool_colors)
{
<<<<<<< HEAD
    // Helper structure for tool
    struct Tool
    {
        unsigned int value;
        GLVolume* volume;

        explicit Tool(unsigned int value)
            : value(value)
            , volume(nullptr)
        {
        }

        bool operator == (const Tool& other) const
        {
            return value == other.value;
        }
    };

    typedef std::vector<Tool> ToolsList;

    // colors travels by tool

    // detects tools
    ToolsList tools;
    for (const GCodePreviewData::Travel::Polyline& polyline : preview_data.travel.polylines)
    {
        if (std::find(tools.begin(), tools.end(), Tool(polyline.extruder_id)) == tools.end())
            tools.emplace_back(polyline.extruder_id);
    }

    // nothing to render, return
    if (tools.empty())
        return true;

    // creates a new volume for each tool
    for (Tool& tool : tools)
    {
        // tool.value could be invalid (as it was with https://github.com/prusa3d/PrusaSlicer/issues/2179), we better check
        if (tool.value < tool_colors.size())
			tool.volume = m_volumes.new_nontoolpath_volume(tool_colors.data() + tool.value * 4, VERTEX_BUFFER_RESERVE_SIZE);
        }

    // populates volumes
    for (const GCodePreviewData::Travel::Polyline& polyline : preview_data.travel.polylines)
    {
        ToolsList::iterator tool = std::find(tools.begin(), tools.end(), Tool(polyline.extruder_id));
        if (tool != tools.end() && tool->volume != nullptr)
        {
        	GLVolume &vol = *tool->volume;
            vol.print_zs.push_back(unscale<double>(polyline.polyline.bounding_box().min(2)));
            vol.offsets.push_back(vol.indexed_vertex_array.quad_indices.size());
            vol.offsets.push_back(vol.indexed_vertex_array.triangle_indices.size());

            _3DScene::polyline3_to_verts(polyline.polyline, preview_data.travel.width, preview_data.travel.height, *tool->volume);

            // Ensure that no volume grows over the limits. If the volume is too large, allocate a new one.
            if (vol.indexed_vertex_array.vertices_and_normals_interleaved.size() > MAX_VERTEX_BUFFER_SIZE) {
	            tool->volume = m_volumes.new_nontoolpath_volume(vol.color);
                reserve_new_volume_finalize_old_volume(*tool->volume, vol, m_initialized);
}
        }
    }

    for (Tool& tool : tools)
    	tool.volume->finalize_geometry(m_initialized);

    return true;
        }
=======
	// nothing to render, return
	if (preview_data.travel.polylines.empty())
		return;

    size_t initial_volumes_count = m_volumes.volumes.size();
    size_t volume_index_allocated = false;

    try {
    	m_gcode_preview_volume_index.first_volumes.emplace_back(GCodePreviewVolumeIndex::Travel, 0, (unsigned int)initial_volumes_count);
    	volume_index_allocated = true;

	    switch (preview_data.extrusion.view_type)
	    {
	    case GCodePreviewData::Extrusion::Feedrate:
			travel_paths_internal<float>(preview_data,
				[](const GCodePreviewData::Travel::Polyline &polyline) { return polyline.feedrate; }, 
				[&preview_data](const float feedrate) -> const GCodePreviewData::Color { return preview_data.get_feedrate_color(feedrate); },
				m_volumes, m_initialized);
	        break;
	    case GCodePreviewData::Extrusion::Tool:
	    	travel_paths_internal<unsigned int>(preview_data,
				[](const GCodePreviewData::Travel::Polyline &polyline) { return polyline.extruder_id; }, 
				[&tool_colors](const unsigned int extruder_id) -> const GCodePreviewData::Color { assert((extruder_id + 1) * 4 <= tool_colors.size()); return GCodePreviewData::Color(tool_colors.data() + extruder_id * 4); },
				m_volumes, m_initialized);
	        break;
	    default:
	    	travel_paths_internal<unsigned int>(preview_data,
				[](const GCodePreviewData::Travel::Polyline &polyline) { return polyline.type; }, 
				[&preview_data](const unsigned int type) -> const GCodePreviewData::Color& { return preview_data.travel.type_colors[type]; },
				m_volumes, m_initialized);
	        break;
	    }
	} catch (const std::bad_alloc & /* ex */) {
        // an error occourred - restore to previous state and return
        GLVolumePtrs::iterator begin = m_volumes.volumes.begin() + initial_volumes_count;
        GLVolumePtrs::iterator end   = m_volumes.volumes.end();
        for (GLVolumePtrs::iterator it = begin; it < end; ++it)
            delete *it;
        m_volumes.volumes.erase(begin, end);
        if (volume_index_allocated)
        	m_gcode_preview_volume_index.first_volumes.pop_back();
        //FIXME report the memory issue?
    }
}
>>>>>>> 4e22761f

void GLCanvas3D::_load_fff_shells()
{
    size_t initial_volumes_count = m_volumes.volumes.size();
    m_gcode_preview_volume_index.first_volumes.emplace_back(GCodePreviewVolumeIndex::Shell, 0, (unsigned int)initial_volumes_count);

    const Print *print = this->fff_print();
    if (print->objects().empty())
        // nothing to render, return
        return;

    // adds objects' volumes 
    int object_id = 0;
    for (const PrintObject* obj : print->objects())
    {
        const ModelObject* model_obj = obj->model_object();

        std::vector<int> instance_ids(model_obj->instances.size());
        for (int i = 0; i < (int)model_obj->instances.size(); ++i)
        {
            instance_ids[i] = i;
        }

        m_volumes.load_object(model_obj, object_id, instance_ids, "object", m_initialized);

        ++object_id;
    }

    if (wxGetApp().preset_bundle->printers.get_edited_preset().printer_technology() == ptFFF) {
        // adds wipe tower's volume
        double max_z = print->objects()[0]->model_object()->get_model()->bounding_box().max(2);
        const PrintConfig& config = print->config();
        unsigned int extruders_count = config.nozzle_diameter.size();
        if ((extruders_count > 1) && config.wipe_tower && !config.complete_objects) {
            float depth = print->get_wipe_tower_depth();

            // Calculate wipe tower brim spacing.
            const DynamicPrintConfig &print_config  = wxGetApp().preset_bundle->prints.get_edited_preset().config;
            double layer_height                     = print_config.opt_float("layer_height");
            double first_layer_height               = print_config.get_abs_value("first_layer_height", layer_height);
            float brim_spacing = print->config().nozzle_diameter.values[0] * 1.25f - first_layer_height * (1. - M_PI_4);

            if (!print->is_step_done(psWipeTower))
                depth = (900.f/config.wipe_tower_width) * (float)(extruders_count - 1);
            m_volumes.load_wipe_tower_preview(1000, config.wipe_tower_x, config.wipe_tower_y, config.wipe_tower_width, depth, max_z, config.wipe_tower_rotation_angle,
                !print->is_step_done(psWipeTower), brim_spacing * 4.5f, m_initialized);
        }
    }
}

// While it looks like we can call 
// this->reload_scene(true, true)
// the two functions are quite different:
// 1) This function only loads objects, for which the step slaposSliceSupports already finished. Therefore objects outside of the print bed never load.
// 2) This function loads object mesh with the relative scaling correction (the "relative_correction" parameter) was applied,
// 	  therefore the mesh may be slightly larger or smaller than the mesh shown in the 3D scene.
void GLCanvas3D::_load_sla_shells()
{
    const SLAPrint* print = this->sla_print();
    if (print->objects().empty())
        // nothing to render, return
        return;

    auto add_volume = [this](const SLAPrintObject &object, int volume_id, const SLAPrintObject::Instance& instance,
        const TriangleMesh &mesh, const float color[4], bool outside_printer_detection_enabled) {
        m_volumes.volumes.emplace_back(new GLVolume(color));
        GLVolume& v = *m_volumes.volumes.back();
        v.indexed_vertex_array.load_mesh(mesh);
        v.indexed_vertex_array.finalize_geometry(this->m_initialized);
        v.shader_outside_printer_detection_enabled = outside_printer_detection_enabled;
        v.composite_id.volume_id = volume_id;
        v.set_instance_offset(unscale(instance.shift(0), instance.shift(1), 0));
        v.set_instance_rotation(Vec3d(0.0, 0.0, (double)instance.rotation));
        v.set_instance_mirror(X, object.is_left_handed() ? -1. : 1.);
        v.set_convex_hull(mesh.convex_hull_3d());
    };

    // adds objects' volumes 
    for (const SLAPrintObject* obj : print->objects())
        if (obj->is_step_done(slaposSliceSupports)) {
            unsigned int initial_volumes_count = (unsigned int)m_volumes.volumes.size();
            for (const SLAPrintObject::Instance& instance : obj->instances()) {
                add_volume(*obj, 0, instance, obj->transformed_mesh(), GLVolume::MODEL_COLOR[0], true);
                // Set the extruder_id and volume_id to achieve the same color as in the 3D scene when
                // through the update_volumes_colors_by_extruder() call.
                m_volumes.volumes.back()->extruder_id = obj->model_object()->volumes.front()->extruder_id();
                if (obj->is_step_done(slaposSupportTree) && obj->has_mesh(slaposSupportTree))
                    add_volume(*obj, -int(slaposSupportTree), instance, obj->support_mesh(), GLVolume::SLA_SUPPORT_COLOR, true);
                if (obj->is_step_done(slaposBasePool) && obj->has_mesh(slaposBasePool))
                    add_volume(*obj, -int(slaposBasePool), instance, obj->pad_mesh(), GLVolume::SLA_PAD_COLOR, false);
            }
            double shift_z = obj->get_current_elevation();
            for (unsigned int i = initial_volumes_count; i < m_volumes.volumes.size(); ++ i) {
                GLVolume& v = *m_volumes.volumes[i];
                // apply shift z
                v.set_sla_shift_z(shift_z);
            }
        }

    update_volumes_colors_by_extruder();
}

void GLCanvas3D::_update_gcode_volumes_visibility(const GCodePreviewData& preview_data)
{
    unsigned int size = (unsigned int)m_gcode_preview_volume_index.first_volumes.size();
    for (unsigned int i = 0; i < size; ++i)
    {
        GLVolumePtrs::iterator begin = m_volumes.volumes.begin() + m_gcode_preview_volume_index.first_volumes[i].id;
        GLVolumePtrs::iterator end = (i + 1 < size) ? m_volumes.volumes.begin() + m_gcode_preview_volume_index.first_volumes[i + 1].id : m_volumes.volumes.end();

        for (GLVolumePtrs::iterator it = begin; it != end; ++it)
        {
            GLVolume* volume = *it;

            switch (m_gcode_preview_volume_index.first_volumes[i].type)
            {
            case GCodePreviewVolumeIndex::Extrusion:
            {
                if ((ExtrusionRole)m_gcode_preview_volume_index.first_volumes[i].flag == erCustom)
                    volume->zoom_to_volumes = false;

                volume->is_active = preview_data.extrusion.is_role_flag_set((ExtrusionRole)m_gcode_preview_volume_index.first_volumes[i].flag);
                break;
            }
            case GCodePreviewVolumeIndex::Travel:
            {
                volume->is_active = preview_data.travel.is_visible;
                volume->zoom_to_volumes = false;
                break;
            }
            case GCodePreviewVolumeIndex::Retraction:
            {
                volume->is_active = preview_data.retraction.is_visible;
                volume->zoom_to_volumes = false;
                break;
            }
            case GCodePreviewVolumeIndex::Unretraction:
            {
                volume->is_active = preview_data.unretraction.is_visible;
                volume->zoom_to_volumes = false;
                break;
            }
            case GCodePreviewVolumeIndex::Shell:
            {
                volume->is_active = preview_data.shell.is_visible;
                volume->color[3] = 0.25f;
                volume->zoom_to_volumes = false;
                break;
            }
            default:
            {
                volume->is_active = false;
                volume->zoom_to_volumes = false;
                break;
            }
            }
        }
    }
}

void GLCanvas3D::_update_toolpath_volumes_outside_state()
{
    // tolerance to avoid false detection at bed edges
    static const double tolerance_x = 0.05;
    static const double tolerance_y = 0.05;

    BoundingBoxf3 print_volume;
    if (m_config != nullptr)
    {
        const ConfigOptionPoints* opt = dynamic_cast<const ConfigOptionPoints*>(m_config->option("bed_shape"));
        if (opt != nullptr)
        {
            BoundingBox bed_box_2D = get_extents(Polygon::new_scale(opt->values));
            print_volume = BoundingBoxf3(Vec3d(unscale<double>(bed_box_2D.min(0)) - tolerance_x, unscale<double>(bed_box_2D.min(1)) - tolerance_y, 0.0), Vec3d(unscale<double>(bed_box_2D.max(0)) + tolerance_x, unscale<double>(bed_box_2D.max(1)) + tolerance_y, m_config->opt_float("max_print_height")));
            // Allow the objects to protrude below the print bed
            print_volume.min(2) = -1e10;
        }
    }

    for (GLVolume* volume : m_volumes.volumes)
    {
        volume->is_outside = ((print_volume.radius() > 0.0) && volume->is_extrusion_path) ? !print_volume.contains(volume->bounding_box()) : false;
    }
}

void GLCanvas3D::_update_sla_shells_outside_state()
{
    // tolerance to avoid false detection at bed edges
    static const double tolerance_x = 0.05;
    static const double tolerance_y = 0.05;

    BoundingBoxf3 print_volume;
    if (m_config != nullptr)
    {
        const ConfigOptionPoints* opt = dynamic_cast<const ConfigOptionPoints*>(m_config->option("bed_shape"));
        if (opt != nullptr)
        {
            BoundingBox bed_box_2D = get_extents(Polygon::new_scale(opt->values));
            print_volume = BoundingBoxf3(Vec3d(unscale<double>(bed_box_2D.min(0)) - tolerance_x, unscale<double>(bed_box_2D.min(1)) - tolerance_y, 0.0), Vec3d(unscale<double>(bed_box_2D.max(0)) + tolerance_x, unscale<double>(bed_box_2D.max(1)) + tolerance_y, m_config->opt_float("max_print_height")));
            // Allow the objects to protrude below the print bed
            print_volume.min(2) = -1e10;
        }
    }

    for (GLVolume* volume : m_volumes.volumes)
    {
        volume->is_outside = ((print_volume.radius() > 0.0) && volume->shader_outside_printer_detection_enabled) ? !print_volume.contains(volume->transformed_convex_hull_bounding_box()) : false;
    }
}

void GLCanvas3D::_show_warning_texture_if_needed(WarningTexture::Warning warning)
{
    _set_current();
    _set_warning_texture(warning, _is_any_volume_outside());
    }

std::vector<float> GLCanvas3D::_parse_colors(const std::vector<std::string>& colors)
{
    static const float INV_255 = 1.0f / 255.0f;

    std::vector<float> output(colors.size() * 4, 1.0f);
    for (size_t i = 0; i < colors.size(); ++i)
    {
        const std::string& color = colors[i];
        const char* c = color.data() + 1;
        if ((color.size() == 7) && (color.front() == '#'))
        {
            for (size_t j = 0; j < 3; ++j)
            {
                int digit1 = hex_digit_to_int(*c++);
                int digit2 = hex_digit_to_int(*c++);
                if ((digit1 == -1) || (digit2 == -1))
                    break;

                output[i * 4 + j] = float(digit1 * 16 + digit2) * INV_255;
            }
        }
    }
    return output;
}

void GLCanvas3D::_generate_legend_texture(const GCodePreviewData& preview_data, const std::vector<float>& tool_colors)
{
    m_legend_texture.generate(preview_data, tool_colors, *this, true);
}

void GLCanvas3D::_set_warning_texture(WarningTexture::Warning warning, bool state)
{
    m_warning_texture.activate(warning, state, *this);
}

bool GLCanvas3D::_is_any_volume_outside() const
{
    for (const GLVolume* volume : m_volumes.volumes)
    {
        if ((volume != nullptr) && volume->is_outside)
            return true;
    }

    return false;
}

void GLCanvas3D::_update_selection_from_hover()
{
    bool ctrl_pressed = wxGetKeyState(WXK_CONTROL);

    if (m_hover_volume_idxs.empty())
    {
        if (!ctrl_pressed && (m_rectangle_selection.get_state() == GLSelectionRectangle::Select))
            m_selection.remove_all();

        return;
    }

    GLSelectionRectangle::EState state = m_rectangle_selection.get_state();

    bool hover_modifiers_only = true;
    for (int i : m_hover_volume_idxs)
    {
        if (!m_volumes.volumes[i]->is_modifier)
        {
            hover_modifiers_only = false;
            break;
        }
    }

    bool selection_changed = false;
    if (state == GLSelectionRectangle::Select)
    {
        bool contains_all = true;
        for (int i : m_hover_volume_idxs)
        {
            if (!m_selection.contains_volume((unsigned int)i))
            {
                contains_all = false;
                break;
            }
        }

        // the selection is going to be modified (Add)
        if (!contains_all)
        {
            wxGetApp().plater()->take_snapshot(_(L("Selection-Add from rectangle")));
            selection_changed = true;
        }
    }
    else
    {
        bool contains_any = false;
        for (int i : m_hover_volume_idxs)
        {
            if (m_selection.contains_volume((unsigned int)i))
            {
                contains_any = true;
                break;
            }
        }

        // the selection is going to be modified (Remove)
        if (contains_any)
        {
            wxGetApp().plater()->take_snapshot(_(L("Selection-Remove from rectangle")));
            selection_changed = true;
        }
    }

    if (!selection_changed)
        return;

    Plater::SuppressSnapshots suppress(wxGetApp().plater());

    if ((state == GLSelectionRectangle::Select) && !ctrl_pressed)
        m_selection.clear();

    for (int i : m_hover_volume_idxs)
    {
        if (state == GLSelectionRectangle::Select)
        {
            if (hover_modifiers_only)
            {
                const GLVolume& v = *m_volumes.volumes[i];
                m_selection.add_volume(v.object_idx(), v.volume_idx(), v.instance_idx(), false);
            }
            else
                m_selection.add(i, false);
        }
        else
            m_selection.remove(i);
    }

    if (m_selection.is_empty())
        m_gizmos.reset_all_states();
    else
        m_gizmos.refresh_on_off_state();

    m_gizmos.update_data();
    post_event(SimpleEvent(EVT_GLCANVAS_OBJECT_SELECT));
    m_dirty = true;
}

bool GLCanvas3D::_deactivate_undo_redo_toolbar_items()
{
    if (m_undoredo_toolbar.is_item_pressed("undo"))
    {
        m_undoredo_toolbar.force_right_action(m_undoredo_toolbar.get_item_id("undo"), *this);
        return true;
    }
    else if (m_undoredo_toolbar.is_item_pressed("redo"))
    {
        m_undoredo_toolbar.force_right_action(m_undoredo_toolbar.get_item_id("redo"), *this);
        return true;
    }

    return false;
}

const Print* GLCanvas3D::fff_print() const
{
    return (m_process == nullptr) ? nullptr : m_process->fff_print();
}

const SLAPrint* GLCanvas3D::sla_print() const
{
    return (m_process == nullptr) ? nullptr : m_process->sla_print();
}

void GLCanvas3D::WipeTowerInfo::apply_wipe_tower() const
{
    DynamicPrintConfig cfg;
    cfg.opt<ConfigOptionFloat>("wipe_tower_x", true)->value = m_pos(X);
    cfg.opt<ConfigOptionFloat>("wipe_tower_y", true)->value = m_pos(Y);
    cfg.opt<ConfigOptionFloat>("wipe_tower_rotation_angle", true)->value = (180./M_PI) * m_rotation;
    wxGetApp().get_tab(Preset::TYPE_PRINT)->load_config(cfg);
}

} // namespace GUI
} // namespace Slic3r<|MERGE_RESOLUTION|>--- conflicted
+++ resolved
@@ -850,7 +850,7 @@
 
                 if (lower_b == print_zs.end())
                     continue;
-
+                
                 double current_z    = *lower_b;
                 double previous_z   = lower_b == print_zs.begin() ? 0.0 : *(--lower_b);
 
@@ -3014,15 +3014,15 @@
                     render();
                 }
             }
-            Vec2d logical_pos = pos.cast<double>();
+                    Vec2d logical_pos = pos.cast<double>();
 #if ENABLE_RETINA_GL
-            const float factor = m_retina_helper->get_scale_factor();
-            logical_pos = logical_pos.cwiseQuotient(Vec2d(factor, factor));
+                    const float factor = m_retina_helper->get_scale_factor();
+                    logical_pos = logical_pos.cwiseQuotient(Vec2d(factor, factor));
 #endif // ENABLE_RETINA_GL
             if (!m_mouse.dragging)
                 // do not post the event if the user is panning the scene
                 post_event(RBtnEvent(EVT_GLCANVAS_RIGHT_CLICK, { logical_pos, m_hover_volume_idxs.empty() }));
-        }
+                }
 
         mouse_up_cleanup();
     }
@@ -5064,16 +5064,16 @@
     size_t initial_volume_index_count = m_gcode_preview_volume_index.first_volumes.size();
 
     try 
-    {
+        {
 	    BOOST_LOG_TRIVIAL(debug) << "Loading G-code extrusion paths - create volumes" << m_volumes.log_memory_info() << log_memory_info();
 
 	    // detects filters
 	    size_t vertex_buffer_prealloc_size = 0;
 	    std::vector<std::vector<std::pair<float, GLVolume*>>> roles_filters;
-	    {
+        {
 		    std::vector<size_t> num_paths_per_role(size_t(erCount), 0);
-		    for (const GCodePreviewData::Extrusion::Layer &layer : preview_data.extrusion.layers)
-		        for (const ExtrusionPath &path : layer.paths)
+    for (const GCodePreviewData::Extrusion::Layer& layer : preview_data.extrusion.layers)
+        for (const ExtrusionPath& path : layer.paths)
 		        	++ num_paths_per_role[size_t(path.role())];
 			std::vector<std::vector<float>> roles_values;
 			roles_values.assign(size_t(erCount), std::vector<float>());
@@ -5087,10 +5087,10 @@
 		    for (std::vector<float> &values : roles_values) {
 		    	sort_remove_duplicates(values);
 		    	num_buffers += values.size();
-		    }
+        }
 		    if (num_buffers == 0)
-			    // nothing to render, return
-		        return;
+    // nothing to render, return
+        return;
 		    vertex_buffer_prealloc_size = (uint64_t(num_buffers) * uint64_t(VERTEX_BUFFER_RESERVE_SIZE) < VERTEX_BUFFER_RESERVE_SIZE_SUM_MAX) ? 
 	    		VERTEX_BUFFER_RESERVE_SIZE : next_highest_power_of_2(VERTEX_BUFFER_RESERVE_SIZE_SUM_MAX / num_buffers) / 2;
 		    for (std::vector<float> &values : roles_values) {
@@ -5100,41 +5100,30 @@
 		        	m_gcode_preview_volume_index.first_volumes.emplace_back(GCodePreviewVolumeIndex::Extrusion, role, (unsigned int)m_volumes.volumes.size());
 					for (const float value : values)
 						roles_filters.back().emplace_back(value, m_volumes.new_toolpath_volume(Helper::path_color(preview_data, tool_colors, value).rgba, vertex_buffer_prealloc_size));
-				}
-			}
-		}
-
-	    BOOST_LOG_TRIVIAL(debug) << "Loading G-code extrusion paths - populate volumes" << m_volumes.log_memory_info() << log_memory_info();
-
-<<<<<<< HEAD
-	            // Ensure that no volume grows over the limits. If the volume is too large, allocate a new one.
-	            if (vol.indexed_vertex_array.vertices_and_normals_interleaved.size() > MAX_VERTEX_BUFFER_SIZE) {
-		            filter->volume = m_volumes.new_toolpath_volume(vol.color);
-	                reserve_new_volume_finalize_old_volume(*filter->volume, vol, m_initialized);
             }
         }
     }
-}
-=======
-	    // populates volumes
-		for (const GCodePreviewData::Extrusion::Layer& layer : preview_data.extrusion.layers)
-		{
-			for (const ExtrusionPath& path : layer.paths)
-			{
+
+    BOOST_LOG_TRIVIAL(debug) << "Loading G-code extrusion paths - populate volumes" << m_volumes.log_memory_info() << log_memory_info();
+
+    // populates volumes
+    for (const GCodePreviewData::Extrusion::Layer& layer : preview_data.extrusion.layers)
+    {
+        for (const ExtrusionPath& path : layer.paths)
+        {
 				std::vector<std::pair<float, GLVolume*>> &filters = roles_filters[size_t(path.role())];
 				auto key = std::make_pair<float, GLVolume*>(Helper::path_filter(preview_data.extrusion.view_type, path), nullptr);
 				auto it_filter = std::lower_bound(filters.begin(), filters.end(), key);
 				assert(it_filter != filters.end() && key.first == it_filter->first);
->>>>>>> 4e22761f
 
 				GLVolume& vol = *it_filter->second;
-				vol.print_zs.push_back(layer.z);
-				vol.offsets.push_back(vol.indexed_vertex_array.quad_indices.size());
-				vol.offsets.push_back(vol.indexed_vertex_array.triangle_indices.size());
-
-				_3DScene::extrusionentity_to_verts(path, layer.z, vol);
+                vol.print_zs.push_back(layer.z);
+                vol.offsets.push_back(vol.indexed_vertex_array.quad_indices.size());
+                vol.offsets.push_back(vol.indexed_vertex_array.triangle_indices.size());
+
+                _3DScene::extrusionentity_to_verts(path, layer.z, vol);
 			}
-			// Ensure that no volume grows over the limits. If the volume is too large, allocate a new one.
+	            // Ensure that no volume grows over the limits. If the volume is too large, allocate a new one.
 		    for (std::vector<std::pair<float, GLVolume*>> &filters : roles_filters) {
 		    	unsigned int role = (unsigned int)(&filters - &roles_filters.front());
 			    for (std::pair<float, GLVolume*> &filter : filters)
@@ -5148,52 +5137,26 @@
 		    }
 	    }
 
-	    // Finalize volumes and sends geometry to gpu
+    // Finalize volumes and sends geometry to gpu
 	    for (std::vector<std::pair<float, GLVolume*>> &filters : roles_filters)
 		    for (std::pair<float, GLVolume*> &filter : filters)
 	    		filter.second->indexed_vertex_array.finalize_geometry(m_initialized);
 
-<<<<<<< HEAD
-    bool res = true;
-    switch (preview_data.extrusion.view_type)
-    {
-    case GCodePreviewData::Extrusion::Feedrate:
-    {
-        res = _travel_paths_by_feedrate(preview_data);
-        break;
-    }
-    case GCodePreviewData::Extrusion::Tool:
-    case GCodePreviewData::Extrusion::Filament:
-    {
-        res = _travel_paths_by_tool(preview_data, tool_colors);
-        break;
-    }
-    default:
-    {
-        res = _travel_paths_by_type(preview_data);
-        break;
-    }
-    }
-
-    if (!res)
-    {
-=======
-	    BOOST_LOG_TRIVIAL(debug) << "Loading G-code extrusion paths - end" << m_volumes.log_memory_info() << log_memory_info();
-	} 
+    BOOST_LOG_TRIVIAL(debug) << "Loading G-code extrusion paths - end" << m_volumes.log_memory_info() << log_memory_info();
+}
 	catch (const std::bad_alloc & /* err */)
-	{
->>>>>>> 4e22761f
+{
         // an error occourred - restore to previous state and return
-        GLVolumePtrs::iterator begin = m_volumes.volumes.begin() + initial_volumes_count;
-        GLVolumePtrs::iterator end = m_volumes.volumes.end();
-        for (GLVolumePtrs::iterator it = begin; it < end; ++it)
-            delete *it;
-        m_volumes.volumes.erase(begin, end);
+            GLVolumePtrs::iterator begin = m_volumes.volumes.begin() + initial_volumes_count;
+            GLVolumePtrs::iterator end = m_volumes.volumes.end();
+            for (GLVolumePtrs::iterator it = begin; it < end; ++it)
+                delete *it;
+            m_volumes.volumes.erase(begin, end);
         m_gcode_preview_volume_index.first_volumes.erase(m_gcode_preview_volume_index.first_volumes.begin() + initial_volume_index_count, m_gcode_preview_volume_index.first_volumes.end());
 	    BOOST_LOG_TRIVIAL(debug) << "Loading G-code extrusion paths - failed on low memory" << m_volumes.log_memory_info() << log_memory_info();
         //FIXME rethrow bad_alloc?
-	}
-}
+        }
+    }
 
 template<typename TYPE, typename FUNC_VALUE, typename FUNC_COLOR>
 inline void travel_paths_internal(
@@ -5204,112 +5167,38 @@
 	// output
 	GLVolumeCollection &volumes, bool gl_initialized)
 
-<<<<<<< HEAD
-    typedef std::vector<Type> TypesList;
-
-    // colors travels by travel type
-
-    // detects types
-    TypesList types;
-    for (const GCodePreviewData::Travel::Polyline& polyline : preview_data.travel.polylines)
-    {
-        if (std::find(types.begin(), types.end(), Type(polyline.type)) == types.end())
-            types.emplace_back(polyline.type);
-    }
-
-    // nothing to render, return
-    if (types.empty())
-        return true;
-
-    // creates a new volume for each type
-    for (Type& type : types)
-        type.volume = m_volumes.new_nontoolpath_volume(preview_data.travel.type_colors[type.value].rgba, VERTEX_BUFFER_RESERVE_SIZE);
-
-    // populates volumes
-    for (const GCodePreviewData::Travel::Polyline& polyline : preview_data.travel.polylines)
-    {
-        TypesList::iterator type = std::find(types.begin(), types.end(), Type(polyline.type));
-        if (type != types.end())
-        {
-        	GLVolume &vol = *type->volume;
-            vol.print_zs.push_back(unscale<double>(polyline.polyline.bounding_box().min(2)));
-            vol.offsets.push_back(vol.indexed_vertex_array.quad_indices.size());
-            vol.offsets.push_back(vol.indexed_vertex_array.triangle_indices.size());
-
-            _3DScene::polyline3_to_verts(polyline.polyline, preview_data.travel.width, preview_data.travel.height, vol);
-
-            // Ensure that no volume grows over the limits. If the volume is too large, allocate a new one.
-            if (vol.indexed_vertex_array.vertices_and_normals_interleaved.size() > MAX_VERTEX_BUFFER_SIZE) {
-	            type->volume = m_volumes.new_nontoolpath_volume(vol.color);
-                reserve_new_volume_finalize_old_volume(*type->volume, vol, m_initialized);
-        }
-    }
-    }
-
-    for (Type &type : types)
-    	type.volume->finalize_geometry(m_initialized);
-
-    return true;
-}
-
-bool GLCanvas3D::_travel_paths_by_feedrate(const GCodePreviewData& preview_data)
-=======
->>>>>>> 4e22761f
-{
+        {
 	// colors travels by type
 	std::vector<std::pair<TYPE, GLVolume*>> by_type;
-	{
+        {
 		std::vector<TYPE> values;
 		values.reserve(preview_data.travel.polylines.size());
-		for (const GCodePreviewData::Travel::Polyline& polyline : preview_data.travel.polylines)
+    for (const GCodePreviewData::Travel::Polyline& polyline : preview_data.travel.polylines)
 			values.emplace_back(func_value(polyline));
 		sort_remove_duplicates(values);
 		by_type.reserve(values.size());
 		// creates a new volume for each feedrate
 		for (TYPE type : values)
 			by_type.emplace_back(type, volumes.new_nontoolpath_volume(func_color(type).rgba, VERTEX_BUFFER_RESERVE_SIZE));
-	}
-
-<<<<<<< HEAD
+    }
+
     // populates volumes
+	std::pair<TYPE, GLVolume*> key(0.f, nullptr);
     for (const GCodePreviewData::Travel::Polyline& polyline : preview_data.travel.polylines)
     {
-        FeedratesList::iterator feedrate = std::find(feedrates.begin(), feedrates.end(), Feedrate(polyline.feedrate));
-        if (feedrate != feedrates.end())
-        {
-        	GLVolume &vol = *feedrate->volume;
+		key.first = func_value(polyline);
+		auto it = std::lower_bound(by_type.begin(), by_type.end(), key, [](const std::pair<TYPE, GLVolume*>& l, const std::pair<TYPE, GLVolume*>& r) { return l.first < r.first; });
+		assert(it != by_type.end() && it->first == func_value(polyline));
+
+		GLVolume& vol = *it->second;
             vol.print_zs.push_back(unscale<double>(polyline.polyline.bounding_box().min(2)));
             vol.offsets.push_back(vol.indexed_vertex_array.quad_indices.size());
             vol.offsets.push_back(vol.indexed_vertex_array.triangle_indices.size());
-=======
-	// populates volumes
-	std::pair<TYPE, GLVolume*> key(0.f, nullptr);
-	for (const GCodePreviewData::Travel::Polyline& polyline : preview_data.travel.polylines)
-	{
-		key.first = func_value(polyline);
-		auto it = std::lower_bound(by_type.begin(), by_type.end(), key, [](const std::pair<TYPE, GLVolume*>& l, const std::pair<TYPE, GLVolume*>& r) { return l.first < r.first; });
-		assert(it != by_type.end() && it->first == func_value(polyline));
->>>>>>> 4e22761f
-
-		GLVolume& vol = *it->second;
-		vol.print_zs.push_back(unscale<double>(polyline.polyline.bounding_box().min(2)));
-		vol.offsets.push_back(vol.indexed_vertex_array.quad_indices.size());
-		vol.offsets.push_back(vol.indexed_vertex_array.triangle_indices.size());
-
-<<<<<<< HEAD
+
+            _3DScene::polyline3_to_verts(polyline.polyline, preview_data.travel.width, preview_data.travel.height, vol);
+
             // Ensure that no volume grows over the limits. If the volume is too large, allocate a new one.
             if (vol.indexed_vertex_array.vertices_and_normals_interleaved.size() > MAX_VERTEX_BUFFER_SIZE) {
-	            feedrate->volume = m_volumes.new_nontoolpath_volume(vol.color);
-                reserve_new_volume_finalize_old_volume(*feedrate->volume, vol, m_initialized);
-        }
-    }
-    }
-=======
-		_3DScene::polyline3_to_verts(polyline.polyline, preview_data.travel.width, preview_data.travel.height, vol);
->>>>>>> 4e22761f
-
-		// Ensure that no volume grows over the limits. If the volume is too large, allocate a new one.
-		if (vol.indexed_vertex_array.vertices_and_normals_interleaved.size() > MAX_VERTEX_BUFFER_SIZE) {
 			it->second = volumes.new_nontoolpath_volume(vol.color);
 			reserve_new_volume_finalize_old_volume(*it->second, vol, gl_initialized);
 		}
@@ -5321,77 +5210,7 @@
 
 void GLCanvas3D::_load_gcode_travel_paths(const GCodePreviewData& preview_data, const std::vector<float>& tool_colors)
 {
-<<<<<<< HEAD
-    // Helper structure for tool
-    struct Tool
-    {
-        unsigned int value;
-        GLVolume* volume;
-
-        explicit Tool(unsigned int value)
-            : value(value)
-            , volume(nullptr)
-        {
-        }
-
-        bool operator == (const Tool& other) const
-        {
-            return value == other.value;
-        }
-    };
-
-    typedef std::vector<Tool> ToolsList;
-
-    // colors travels by tool
-
-    // detects tools
-    ToolsList tools;
-    for (const GCodePreviewData::Travel::Polyline& polyline : preview_data.travel.polylines)
-    {
-        if (std::find(tools.begin(), tools.end(), Tool(polyline.extruder_id)) == tools.end())
-            tools.emplace_back(polyline.extruder_id);
-    }
-
     // nothing to render, return
-    if (tools.empty())
-        return true;
-
-    // creates a new volume for each tool
-    for (Tool& tool : tools)
-    {
-        // tool.value could be invalid (as it was with https://github.com/prusa3d/PrusaSlicer/issues/2179), we better check
-        if (tool.value < tool_colors.size())
-			tool.volume = m_volumes.new_nontoolpath_volume(tool_colors.data() + tool.value * 4, VERTEX_BUFFER_RESERVE_SIZE);
-        }
-
-    // populates volumes
-    for (const GCodePreviewData::Travel::Polyline& polyline : preview_data.travel.polylines)
-    {
-        ToolsList::iterator tool = std::find(tools.begin(), tools.end(), Tool(polyline.extruder_id));
-        if (tool != tools.end() && tool->volume != nullptr)
-        {
-        	GLVolume &vol = *tool->volume;
-            vol.print_zs.push_back(unscale<double>(polyline.polyline.bounding_box().min(2)));
-            vol.offsets.push_back(vol.indexed_vertex_array.quad_indices.size());
-            vol.offsets.push_back(vol.indexed_vertex_array.triangle_indices.size());
-
-            _3DScene::polyline3_to_verts(polyline.polyline, preview_data.travel.width, preview_data.travel.height, *tool->volume);
-
-            // Ensure that no volume grows over the limits. If the volume is too large, allocate a new one.
-            if (vol.indexed_vertex_array.vertices_and_normals_interleaved.size() > MAX_VERTEX_BUFFER_SIZE) {
-	            tool->volume = m_volumes.new_nontoolpath_volume(vol.color);
-                reserve_new_volume_finalize_old_volume(*tool->volume, vol, m_initialized);
-}
-        }
-    }
-
-    for (Tool& tool : tools)
-    	tool.volume->finalize_geometry(m_initialized);
-
-    return true;
-        }
-=======
-	// nothing to render, return
 	if (preview_data.travel.polylines.empty())
 		return;
 
@@ -5403,7 +5222,7 @@
     	volume_index_allocated = true;
 
 	    switch (preview_data.extrusion.view_type)
-	    {
+{
 	    case GCodePreviewData::Extrusion::Feedrate:
 			travel_paths_internal<float>(preview_data,
 				[](const GCodePreviewData::Travel::Polyline &polyline) { return polyline.feedrate; }, 
@@ -5422,7 +5241,7 @@
 				[&preview_data](const unsigned int type) -> const GCodePreviewData::Color& { return preview_data.travel.type_colors[type]; },
 				m_volumes, m_initialized);
 	        break;
-	    }
+        }
 	} catch (const std::bad_alloc & /* ex */) {
         // an error occourred - restore to previous state and return
         GLVolumePtrs::iterator begin = m_volumes.volumes.begin() + initial_volumes_count;
@@ -5433,9 +5252,8 @@
         if (volume_index_allocated)
         	m_gcode_preview_volume_index.first_volumes.pop_back();
         //FIXME report the memory issue?
-    }
-}
->>>>>>> 4e22761f
+        }
+    }
 
 void GLCanvas3D::_load_fff_shells()
 {
