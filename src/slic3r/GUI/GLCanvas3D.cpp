--- conflicted
+++ resolved
@@ -367,15 +367,11 @@
 
 bool GLCanvas3D::Bed::set_shape(const Pointfs& shape)
 {
-<<<<<<< HEAD
+#if ENABLE_REWORKED_BED_SHAPE_CHANGE
+    std::string new_type = _detect_type(shape);
+#else
     std::string new_type = _detect_type();
-=======
-#if ENABLE_REWORKED_BED_SHAPE_CHANGE
-    EType new_type = _detect_type(shape);
-#else
-    EType new_type = _detect_type();
 #endif // ENABLE_REWORKED_BED_SHAPE_CHANGE
->>>>>>> f0cee791
     if (m_shape == shape && m_type == new_type)
         // No change, no need to update the UI.
         return false;
@@ -509,15 +505,11 @@
         printf("Unable to create bed grid lines\n");
 }
 
-<<<<<<< HEAD
+#if ENABLE_REWORKED_BED_SHAPE_CHANGE
+std::string GLCanvas3D::Bed::_detect_type(const Pointfs& shape) const
+#else
 std::string GLCanvas3D::Bed::_detect_type() const
-=======
-#if ENABLE_REWORKED_BED_SHAPE_CHANGE
-GLCanvas3D::Bed::EType GLCanvas3D::Bed::_detect_type(const Pointfs& shape) const
-#else
-GLCanvas3D::Bed::EType GLCanvas3D::Bed::_detect_type() const
 #endif // ENABLE_REWORKED_BED_SHAPE_CHANGE
->>>>>>> f0cee791
 {
     std::string type = "Custom";
 
