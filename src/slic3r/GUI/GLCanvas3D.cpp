#include "libslic3r/libslic3r.h"
#include "slic3r/GUI/Gizmos/GLGizmos.hpp"
#include "GLCanvas3D.hpp"

#include "admesh/stl.h"
#include "polypartition.h"
#include "libslic3r/ClipperUtils.hpp"
#include "libslic3r/PrintConfig.hpp"
#include "libslic3r/GCode/PreviewData.hpp"
#if ENABLE_THUMBNAIL_GENERATOR
#include "libslic3r/GCode/ThumbnailData.hpp"
#endif // ENABLE_THUMBNAIL_GENERATOR
#include "libslic3r/Geometry.hpp"
#include "libslic3r/ExtrusionEntity.hpp"
#include "libslic3r/Utils.hpp"
#include "libslic3r/Technologies.hpp"
#include "libslic3r/Tesselate.hpp"
#include "slic3r/GUI/3DScene.hpp"
#include "slic3r/GUI/BackgroundSlicingProcess.hpp"
#include "slic3r/GUI/GLShader.hpp"
#include "slic3r/GUI/GUI.hpp"
#include "slic3r/GUI/PresetBundle.hpp"
#include "slic3r/GUI/Tab.hpp"
#include "slic3r/GUI/GUI_Preview.hpp"

#include "GUI_App.hpp"
#include "GUI_ObjectList.hpp"
#include "GUI_ObjectManipulation.hpp"
#include "Mouse3DController.hpp"
#include "I18N.hpp"

#if ENABLE_RETINA_GL
#include "slic3r/Utils/RetinaHelper.hpp"
#endif

#include <GL/glew.h>

#include <wx/glcanvas.h>
#include <wx/bitmap.h>
#include <wx/dcmemory.h>
#include <wx/image.h>
#include <wx/settings.h>
#include <wx/tooltip.h>
#include <wx/debug.h>
#include <wx/fontutil.h>

// Print now includes tbb, and tbb includes Windows. This breaks compilation of wxWidgets if included before wx.
#include "libslic3r/Print.hpp"
#include "libslic3r/SLAPrint.hpp"

#include "wxExtensions.hpp"

#include <tbb/parallel_for.h>
#include <tbb/spin_mutex.h>

#include <boost/log/trivial.hpp>
#include <boost/algorithm/string/predicate.hpp>

#include <iostream>
#include <float.h>
#include <algorithm>
#include <cmath>
#include "DoubleSlider.hpp"
#if !ENABLE_CANVAS_DELAYED_TOOLTIP_USING_IMGUI
#if ENABLE_RENDER_STATISTICS
#include <chrono>
#endif // ENABLE_RENDER_STATISTICS
#endif // !ENABLE_CANVAS_DELAYED_TOOLTIP_USING_IMGUI

#include <imgui/imgui_internal.h>

static const float TRACKBALLSIZE = 0.8f;

static const float DEFAULT_BG_DARK_COLOR[3] = { 0.478f, 0.478f, 0.478f };
static const float DEFAULT_BG_LIGHT_COLOR[3] = { 0.753f, 0.753f, 0.753f };
static const float ERROR_BG_DARK_COLOR[3] = { 0.478f, 0.192f, 0.039f };
static const float ERROR_BG_LIGHT_COLOR[3] = { 0.753f, 0.192f, 0.039f };
//static const float AXES_COLOR[3][3] = { { 1.0f, 0.0f, 0.0f }, { 0.0f, 1.0f, 0.0f }, { 0.0f, 0.0f, 1.0f } };

// Number of floats
static const size_t MAX_VERTEX_BUFFER_SIZE     = 131072 * 6; // 3.15MB
// Reserve size in number of floats.
static const size_t VERTEX_BUFFER_RESERVE_SIZE = 131072 * 2; // 1.05MB
// Reserve size in number of floats, maximum sum of all preallocated buffers.
static const size_t VERTEX_BUFFER_RESERVE_SIZE_SUM_MAX = 1024 * 1024 * 128 / 4; // 128MB

namespace Slic3r {
namespace GUI {

Size::Size()
    : m_width(0)
    , m_height(0)
{
}

Size::Size(int width, int height, float scale_factor)
    : m_width(width)
    , m_height(height)
    , m_scale_factor(scale_factor)
{
}

int Size::get_width() const
{
    return m_width;
}

void Size::set_width(int width)
{
    m_width = width;
}

int Size::get_height() const
{
    return m_height;
}

void Size::set_height(int height)
{
    m_height = height;
}

int Size::get_scale_factor() const
{
    return m_scale_factor;
}

void Size::set_scale_factor(int scale_factor)
{
    m_scale_factor = scale_factor;
}

GLCanvas3D::LayersEditing::LayersEditing()
    : m_enabled(false)
    , m_z_texture_id(0)
    , m_model_object(nullptr)
    , m_object_max_z(0.f)
    , m_slicing_parameters(nullptr)
    , m_layer_height_profile_modified(false)
    , m_adaptive_quality(0.5f)
    , state(Unknown)
    , band_width(2.0f)
    , strength(0.005f)
    , last_object_id(-1)
    , last_z(0.0f)
    , last_action(LAYER_HEIGHT_EDIT_ACTION_INCREASE)
{
}

GLCanvas3D::LayersEditing::~LayersEditing()
{
    if (m_z_texture_id != 0)
    {
        glsafe(::glDeleteTextures(1, &m_z_texture_id));
        m_z_texture_id = 0;
    }
    delete m_slicing_parameters;
}

const float GLCanvas3D::LayersEditing::THICKNESS_BAR_WIDTH = 70.0f;

bool GLCanvas3D::LayersEditing::init(const std::string& vertex_shader_filename, const std::string& fragment_shader_filename)
{
    if (!m_shader.init(vertex_shader_filename, fragment_shader_filename))
        return false;

    glsafe(::glGenTextures(1, (GLuint*)&m_z_texture_id));
    glsafe(::glBindTexture(GL_TEXTURE_2D, m_z_texture_id));
    glsafe(::glTexParameteri(GL_TEXTURE_2D, GL_TEXTURE_WRAP_S, GL_CLAMP));
    glsafe(::glTexParameteri(GL_TEXTURE_2D, GL_TEXTURE_WRAP_T, GL_CLAMP));
    glsafe(::glTexParameteri(GL_TEXTURE_2D, GL_TEXTURE_MAG_FILTER, GL_LINEAR));
    glsafe(::glTexParameteri(GL_TEXTURE_2D, GL_TEXTURE_MIN_FILTER, GL_LINEAR_MIPMAP_NEAREST));
    glsafe(::glTexParameteri(GL_TEXTURE_2D, GL_TEXTURE_MAX_LEVEL, 1));
    glsafe(::glBindTexture(GL_TEXTURE_2D, 0));

    return true;
}

void GLCanvas3D::LayersEditing::set_config(const DynamicPrintConfig* config)
{ 
    m_config = config;
    delete m_slicing_parameters;
    m_slicing_parameters = nullptr;
    m_layers_texture.valid = false;
}

void GLCanvas3D::LayersEditing::select_object(const Model &model, int object_id)
{
    const ModelObject *model_object_new = (object_id >= 0) ? model.objects[object_id] : nullptr;
    // Maximum height of an object changes when the object gets rotated or scaled.
    // Changing maximum height of an object will invalidate the layer heigth editing profile.
    // m_model_object->raw_bounding_box() is cached, therefore it is cheap even if this method is called frequently.
	float new_max_z = (model_object_new == nullptr) ? 0.f : model_object_new->raw_bounding_box().size().z();
	if (m_model_object != model_object_new || this->last_object_id != object_id || m_object_max_z != new_max_z ||
        (model_object_new != nullptr && m_model_object->id() != model_object_new->id())) {
        m_layer_height_profile.clear();
        m_layer_height_profile_modified = false;
        delete m_slicing_parameters;
        m_slicing_parameters   = nullptr;
        m_layers_texture.valid = false;
        this->last_object_id   = object_id;
        m_model_object         = model_object_new;
        m_object_max_z         = new_max_z;
    }
}

bool GLCanvas3D::LayersEditing::is_allowed() const
{
    return m_shader.is_initialized() && m_shader.get_shader()->shader_program_id > 0 && m_z_texture_id > 0;
}

bool GLCanvas3D::LayersEditing::is_enabled() const
{
    return m_enabled;
}

void GLCanvas3D::LayersEditing::set_enabled(bool enabled)
{
    m_enabled = is_allowed() && enabled;
}

void GLCanvas3D::LayersEditing::render_overlay(const GLCanvas3D& canvas) const
{
    if (!m_enabled)
        return;

    static const ImVec4 ORANGE(1.0f, 0.49f, 0.22f, 1.0f);

    const Size& cnv_size = canvas.get_canvas_size();
    float canvas_w = (float)cnv_size.get_width();
    float canvas_h = (float)cnv_size.get_height();

    ImGuiWrapper& imgui = *wxGetApp().imgui();
    imgui.set_next_window_pos(canvas_w - imgui.get_style_scaling() * THICKNESS_BAR_WIDTH, canvas_h, ImGuiCond_Always, 1.0f, 1.0f);

    imgui.begin(_(L("Variable layer height")), ImGuiWindowFlags_AlwaysAutoResize | ImGuiWindowFlags_NoResize | ImGuiWindowFlags_NoMove | ImGuiWindowFlags_NoCollapse);

    ImGui::PushStyleColor(ImGuiCol_Text, ORANGE);
    imgui.text(_(L("Left mouse button:")));
    ImGui::PopStyleColor();
    ImGui::SameLine();
    imgui.text(_(L("Add detail")));

    ImGui::PushStyleColor(ImGuiCol_Text, ORANGE);
    imgui.text(_(L("Right mouse button:")));
    ImGui::PopStyleColor();
    ImGui::SameLine();
    imgui.text(_(L("Remove detail")));

    ImGui::PushStyleColor(ImGuiCol_Text, ORANGE);
    imgui.text(_(L("Shift + Left mouse button:")));
    ImGui::PopStyleColor();
    ImGui::SameLine();
    imgui.text(_(L("Reset to base")));

    ImGui::PushStyleColor(ImGuiCol_Text, ORANGE);
    imgui.text(_(L("Shift + Right mouse button:")));
    ImGui::PopStyleColor();
    ImGui::SameLine();
    imgui.text(_(L("Smoothing")));

    ImGui::PushStyleColor(ImGuiCol_Text, ORANGE);
    imgui.text(_(L("Mouse wheel:")));
    ImGui::PopStyleColor();
    ImGui::SameLine();
    imgui.text(_(L("Increase/decrease edit area")));
    
    ImGui::Separator();
    if (imgui.button(_(L("Adaptive"))))
        wxPostEvent((wxEvtHandler*)canvas.get_wxglcanvas(), Event<float>(EVT_GLCANVAS_ADAPTIVE_LAYER_HEIGHT_PROFILE, m_adaptive_quality));

    ImGui::SameLine();
    float text_align = ImGui::GetCursorPosX();
    ImGui::AlignTextToFramePadding();
    imgui.text(_(L("Quality / Speed")));
    if (ImGui::IsItemHovered())
    {
        ImGui::BeginTooltip();
        ImGui::TextUnformatted(_(L("Higher print quality versus higher print speed.")).ToUTF8());
        ImGui::EndTooltip();
    }

    ImGui::SameLine();
    float widget_align = ImGui::GetCursorPosX();
    ImGui::PushItemWidth(imgui.get_style_scaling() * 120.0f);
    m_adaptive_quality = clamp(0.0f, 1.f, m_adaptive_quality);
    ImGui::SliderFloat("", &m_adaptive_quality, 0.0f, 1.f, "%.2f");

    ImGui::Separator();
    if (imgui.button(_(L("Smooth"))))
        wxPostEvent((wxEvtHandler*)canvas.get_wxglcanvas(), HeightProfileSmoothEvent(EVT_GLCANVAS_SMOOTH_LAYER_HEIGHT_PROFILE, m_smooth_params));

    ImGui::SameLine();
    ImGui::SetCursorPosX(text_align);
    ImGui::AlignTextToFramePadding();
    imgui.text(_(L("Radius")));
    ImGui::SameLine();
    ImGui::SetCursorPosX(widget_align);
    ImGui::PushItemWidth(imgui.get_style_scaling() * 120.0f);
    int radius = (int)m_smooth_params.radius;
    if (ImGui::SliderInt("##1", &radius, 1, 10))
        m_smooth_params.radius = (unsigned int)radius;

    ImGui::SetCursorPosX(text_align);
    ImGui::AlignTextToFramePadding();
    imgui.text(_(L("Keep min")));
    ImGui::SameLine();
    if (ImGui::GetCursorPosX() < widget_align)  // because of line lenght after localization
    ImGui::SetCursorPosX(widget_align);

    ImGui::PushItemWidth(imgui.get_style_scaling() * 120.0f);
    imgui.checkbox("##2", m_smooth_params.keep_min);

    ImGui::Separator();
    if (imgui.button(_(L("Reset"))))
        wxPostEvent((wxEvtHandler*)canvas.get_wxglcanvas(), SimpleEvent(EVT_GLCANVAS_RESET_LAYER_HEIGHT_PROFILE));

    imgui.end();

    const Rect& bar_rect = get_bar_rect_viewport(canvas);
    render_active_object_annotations(canvas, bar_rect);
    render_profile(bar_rect);
}

float GLCanvas3D::LayersEditing::get_cursor_z_relative(const GLCanvas3D& canvas)
{
    const Vec2d mouse_pos = canvas.get_local_mouse_position();
    const Rect& rect = get_bar_rect_screen(canvas);
    float x = (float)mouse_pos(0);
    float y = (float)mouse_pos(1);
    float t = rect.get_top();
    float b = rect.get_bottom();

    return ((rect.get_left() <= x) && (x <= rect.get_right()) && (t <= y) && (y <= b)) ?
        // Inside the bar.
        (b - y - 1.0f) / (b - t - 1.0f) :
        // Outside the bar.
        -1000.0f;
}

bool GLCanvas3D::LayersEditing::bar_rect_contains(const GLCanvas3D& canvas, float x, float y)
{
    const Rect& rect = get_bar_rect_screen(canvas);
    return (rect.get_left() <= x) && (x <= rect.get_right()) && (rect.get_top() <= y) && (y <= rect.get_bottom());
}

Rect GLCanvas3D::LayersEditing::get_bar_rect_screen(const GLCanvas3D& canvas)
{
    const Size& cnv_size = canvas.get_canvas_size();
    float w = (float)cnv_size.get_width();
    float h = (float)cnv_size.get_height();

    return Rect(w - thickness_bar_width(canvas), 0.0f, w, h);
}

Rect GLCanvas3D::LayersEditing::get_bar_rect_viewport(const GLCanvas3D& canvas)
{
    const Size& cnv_size = canvas.get_canvas_size();
    float half_w = 0.5f * (float)cnv_size.get_width();
    float half_h = 0.5f * (float)cnv_size.get_height();

    float inv_zoom = (float)canvas.get_camera().get_inv_zoom();

    return Rect((half_w - thickness_bar_width(canvas)) * inv_zoom, half_h * inv_zoom, half_w * inv_zoom, -half_h * inv_zoom);
}

bool GLCanvas3D::LayersEditing::is_initialized() const
{
    return m_shader.is_initialized();
}

std::string GLCanvas3D::LayersEditing::get_tooltip(const GLCanvas3D& canvas) const
{
    std::string ret;
    if (m_enabled && (m_layer_height_profile.size() >= 4))
    {
        float z = get_cursor_z_relative(canvas);
        if (z != -1000.0f)
        {
            z *= m_object_max_z;

            float h = 0.0f;
            for (size_t i = m_layer_height_profile.size() - 2; i >= 2; i -= 2)
            {
                float zi = m_layer_height_profile[i];
                float zi_1 = m_layer_height_profile[i - 2];
                if ((zi_1 <= z) && (z <= zi))
                {
                    float dz = zi - zi_1;
                    h = (dz != 0.0f) ? lerp(m_layer_height_profile[i - 1], m_layer_height_profile[i + 1], (z - zi_1) / dz) : m_layer_height_profile[i + 1];
                    break;
                }
            }
            if (h > 0.0f)
                ret = std::to_string(h);
        }
    }
    return ret;
}

void GLCanvas3D::LayersEditing::render_active_object_annotations(const GLCanvas3D& canvas, const Rect& bar_rect) const
{
    m_shader.start_using();

    m_shader.set_uniform("z_to_texture_row", float(m_layers_texture.cells - 1) / (float(m_layers_texture.width) * m_object_max_z));
	m_shader.set_uniform("z_texture_row_to_normalized", 1.0f / (float)m_layers_texture.height);
    m_shader.set_uniform("z_cursor", m_object_max_z * this->get_cursor_z_relative(canvas));
    m_shader.set_uniform("z_cursor_band_width", band_width);
    m_shader.set_uniform("object_max_z", m_object_max_z);

    glsafe(::glPixelStorei(GL_UNPACK_ALIGNMENT, 1));
    glsafe(::glBindTexture(GL_TEXTURE_2D, m_z_texture_id));

    // Render the color bar
    float l = bar_rect.get_left();
    float r = bar_rect.get_right();
    float t = bar_rect.get_top();
    float b = bar_rect.get_bottom();

    ::glBegin(GL_QUADS);
    ::glNormal3f(0.0f, 0.0f, 1.0f);
    ::glTexCoord2f(0.0f, 0.0f); ::glVertex2f(l, b);
    ::glTexCoord2f(1.0f, 0.0f); ::glVertex2f(r, b);
    ::glTexCoord2f(1.0f, 1.0f); ::glVertex2f(r, t);
    ::glTexCoord2f(0.0f, 1.0f); ::glVertex2f(l, t);
    glsafe(::glEnd());
    glsafe(::glBindTexture(GL_TEXTURE_2D, 0));

    m_shader.stop_using();
}

void GLCanvas3D::LayersEditing::render_profile(const Rect& bar_rect) const
{
    //FIXME show some kind of legend.

    if (!m_slicing_parameters)
        return;

    // Make the vertical bar a bit wider so the layer height curve does not touch the edge of the bar region.
    float scale_x = bar_rect.get_width() / (float)(1.12 * m_slicing_parameters->max_layer_height);
    float scale_y = bar_rect.get_height() / m_object_max_z;
    float x = bar_rect.get_left() + (float)m_slicing_parameters->layer_height * scale_x;

    // Baseline
    glsafe(::glColor3f(0.0f, 0.0f, 0.0f));
    ::glBegin(GL_LINE_STRIP);
    ::glVertex2f(x, bar_rect.get_bottom());
    ::glVertex2f(x, bar_rect.get_top());
    glsafe(::glEnd());

    // Curve
    glsafe(::glColor3f(0.0f, 0.0f, 1.0f));
    ::glBegin(GL_LINE_STRIP);
    for (unsigned int i = 0; i < m_layer_height_profile.size(); i += 2)
        ::glVertex2f(bar_rect.get_left() + (float)m_layer_height_profile[i + 1] * scale_x, bar_rect.get_bottom() + (float)m_layer_height_profile[i] * scale_y);
    glsafe(::glEnd());
}

void GLCanvas3D::LayersEditing::render_volumes(const GLCanvas3D& canvas, const GLVolumeCollection &volumes) const
{
    assert(this->is_allowed());
    assert(this->last_object_id != -1);
    GLint shader_id = m_shader.get_shader()->shader_program_id;
    assert(shader_id > 0);

    GLint current_program_id;
    glsafe(::glGetIntegerv(GL_CURRENT_PROGRAM, &current_program_id));
    if (shader_id > 0 && shader_id != current_program_id)
        // The layer editing shader is not yet active. Activate it.
        glsafe(::glUseProgram(shader_id));
    else
        // The layer editing shader was already active.
        current_program_id = -1;

    GLint z_to_texture_row_id               = ::glGetUniformLocation(shader_id, "z_to_texture_row");
    GLint z_texture_row_to_normalized_id    = ::glGetUniformLocation(shader_id, "z_texture_row_to_normalized");
    GLint z_cursor_id                       = ::glGetUniformLocation(shader_id, "z_cursor");
    GLint z_cursor_band_width_id            = ::glGetUniformLocation(shader_id, "z_cursor_band_width");
    GLint world_matrix_id                   = ::glGetUniformLocation(shader_id, "volume_world_matrix");
    GLint object_max_z_id                   = ::glGetUniformLocation(shader_id, "object_max_z");
    glcheck();

    if (z_to_texture_row_id != -1 && z_texture_row_to_normalized_id != -1 && z_cursor_id != -1 && z_cursor_band_width_id != -1 && world_matrix_id != -1) 
    {
        const_cast<LayersEditing*>(this)->generate_layer_height_texture();

        // Uniforms were resolved, go ahead using the layer editing shader.
        glsafe(::glUniform1f(z_to_texture_row_id, GLfloat(m_layers_texture.cells - 1) / (GLfloat(m_layers_texture.width) * GLfloat(m_object_max_z))));
        glsafe(::glUniform1f(z_texture_row_to_normalized_id, GLfloat(1.0f / m_layers_texture.height)));
        glsafe(::glUniform1f(z_cursor_id, GLfloat(m_object_max_z) * GLfloat(this->get_cursor_z_relative(canvas))));
        glsafe(::glUniform1f(z_cursor_band_width_id, GLfloat(this->band_width)));
        // Initialize the layer height texture mapping.
        GLsizei w = (GLsizei)m_layers_texture.width;
        GLsizei h = (GLsizei)m_layers_texture.height;
        GLsizei half_w = w / 2;
        GLsizei half_h = h / 2;
        glsafe(::glPixelStorei(GL_UNPACK_ALIGNMENT, 1));
        glsafe(::glBindTexture(GL_TEXTURE_2D, m_z_texture_id));
        glsafe(::glTexImage2D(GL_TEXTURE_2D, 0, GL_RGBA, w, h, 0, GL_RGBA, GL_UNSIGNED_BYTE, 0));
        glsafe(::glTexImage2D(GL_TEXTURE_2D, 1, GL_RGBA, half_w, half_h, 0, GL_RGBA, GL_UNSIGNED_BYTE, 0));
        glsafe(::glTexSubImage2D(GL_TEXTURE_2D, 0, 0, 0, w, h, GL_RGBA, GL_UNSIGNED_BYTE, m_layers_texture.data.data()));
        glsafe(::glTexSubImage2D(GL_TEXTURE_2D, 1, 0, 0, half_w, half_h, GL_RGBA, GL_UNSIGNED_BYTE, m_layers_texture.data.data() + m_layers_texture.width * m_layers_texture.height * 4));
        for (const GLVolume* glvolume : volumes.volumes) {
            // Render the object using the layer editing shader and texture.
            if (! glvolume->is_active || glvolume->composite_id.object_id != this->last_object_id || glvolume->is_modifier)
                continue;
            if (world_matrix_id != -1)
                glsafe(::glUniformMatrix4fv(world_matrix_id, 1, GL_FALSE, (const GLfloat*)glvolume->world_matrix().cast<float>().data()));
            if (object_max_z_id != -1)
                glsafe(::glUniform1f(object_max_z_id, GLfloat(0)));
            glvolume->render();
        }
        // Revert back to the previous shader.
        glBindTexture(GL_TEXTURE_2D, 0);
        if (current_program_id > 0)
            glsafe(::glUseProgram(current_program_id));
    } 
    else 
    {
        // Something went wrong. Just render the object.
        assert(false);
        for (const GLVolume* glvolume : volumes.volumes) {
            // Render the object using the layer editing shader and texture.
			if (!glvolume->is_active || glvolume->composite_id.object_id != this->last_object_id || glvolume->is_modifier)
				continue;
            glsafe(::glUniformMatrix4fv(world_matrix_id, 1, GL_FALSE, (const GLfloat*)glvolume->world_matrix().cast<float>().data()));
			glvolume->render();
		}
	}
}

void GLCanvas3D::LayersEditing::adjust_layer_height_profile()
{
	this->update_slicing_parameters();
	PrintObject::update_layer_height_profile(*m_model_object, *m_slicing_parameters, m_layer_height_profile);
	Slic3r::adjust_layer_height_profile(*m_slicing_parameters, m_layer_height_profile, this->last_z, this->strength, this->band_width, this->last_action);
	m_layer_height_profile_modified = true;
    m_layers_texture.valid = false;
}

void GLCanvas3D::LayersEditing::reset_layer_height_profile(GLCanvas3D& canvas)
{
	const_cast<ModelObject*>(m_model_object)->layer_height_profile.clear();
    m_layer_height_profile.clear();
    m_layers_texture.valid = false;
    canvas.post_event(SimpleEvent(EVT_GLCANVAS_SCHEDULE_BACKGROUND_PROCESS));
}

void GLCanvas3D::LayersEditing::adaptive_layer_height_profile(GLCanvas3D& canvas, float quality_factor)
{
    this->update_slicing_parameters();
    m_layer_height_profile = layer_height_profile_adaptive(*m_slicing_parameters, *m_model_object, quality_factor);
    const_cast<ModelObject*>(m_model_object)->layer_height_profile = m_layer_height_profile;
    m_layers_texture.valid = false;
    canvas.post_event(SimpleEvent(EVT_GLCANVAS_SCHEDULE_BACKGROUND_PROCESS));
}

void GLCanvas3D::LayersEditing::smooth_layer_height_profile(GLCanvas3D& canvas, const HeightProfileSmoothingParams& smoothing_params)
{
    this->update_slicing_parameters();
    m_layer_height_profile = smooth_height_profile(m_layer_height_profile, *m_slicing_parameters, smoothing_params);
    const_cast<ModelObject*>(m_model_object)->layer_height_profile = m_layer_height_profile;
    m_layers_texture.valid = false;
    canvas.post_event(SimpleEvent(EVT_GLCANVAS_SCHEDULE_BACKGROUND_PROCESS));
}

void GLCanvas3D::LayersEditing::generate_layer_height_texture()
{
	this->update_slicing_parameters();
	// Always try to update the layer height profile.
    bool update = ! m_layers_texture.valid;
    if (PrintObject::update_layer_height_profile(*m_model_object, *m_slicing_parameters, m_layer_height_profile)) {
        // Initialized to the default value.
        m_layer_height_profile_modified = false;
        update = true;
    }
    // Update if the layer height profile was changed, or when the texture is not valid.
    if (! update && ! m_layers_texture.data.empty() && m_layers_texture.cells > 0)
        // Texture is valid, don't update.
        return; 

    if (m_layers_texture.data.empty()) {
        m_layers_texture.width  = 1024;
        m_layers_texture.height = 1024;
        m_layers_texture.levels = 2;
        m_layers_texture.data.assign(m_layers_texture.width * m_layers_texture.height * 5, 0);
    }

    bool level_of_detail_2nd_level = true;
    m_layers_texture.cells = Slic3r::generate_layer_height_texture(
        *m_slicing_parameters, 
        Slic3r::generate_object_layers(*m_slicing_parameters, m_layer_height_profile), 
		m_layers_texture.data.data(), m_layers_texture.height, m_layers_texture.width, level_of_detail_2nd_level);
	m_layers_texture.valid = true;
}

void GLCanvas3D::LayersEditing::accept_changes(GLCanvas3D& canvas)
{
    if (last_object_id >= 0) {
        if (m_layer_height_profile_modified) {
            wxGetApp().plater()->take_snapshot(_(L("Variable layer height - Manual edit")));
            const_cast<ModelObject*>(m_model_object)->layer_height_profile = m_layer_height_profile;
			canvas.post_event(SimpleEvent(EVT_GLCANVAS_SCHEDULE_BACKGROUND_PROCESS));
        }
    }
    m_layer_height_profile_modified = false;
}

void GLCanvas3D::LayersEditing::update_slicing_parameters()
{
	if (m_slicing_parameters == nullptr) {
		m_slicing_parameters = new SlicingParameters();
    	*m_slicing_parameters = PrintObject::slicing_parameters(*m_config, *m_model_object, m_object_max_z);
    }
}

float GLCanvas3D::LayersEditing::thickness_bar_width(const GLCanvas3D &canvas)
{
    return
#if ENABLE_RETINA_GL
        canvas.get_canvas_size().get_scale_factor()
#else
        canvas.get_wxglcanvas()->GetContentScaleFactor()
#endif
         * THICKNESS_BAR_WIDTH;
}


const Point GLCanvas3D::Mouse::Drag::Invalid_2D_Point(INT_MAX, INT_MAX);
const Vec3d GLCanvas3D::Mouse::Drag::Invalid_3D_Point(DBL_MAX, DBL_MAX, DBL_MAX);
const int GLCanvas3D::Mouse::Drag::MoveThresholdPx = 5;

GLCanvas3D::Mouse::Drag::Drag()
    : start_position_2D(Invalid_2D_Point)
    , start_position_3D(Invalid_3D_Point)
    , move_volume_idx(-1)
    , move_requires_threshold(false)
    , move_start_threshold_position_2D(Invalid_2D_Point)
{
}

GLCanvas3D::Mouse::Mouse()
    : dragging(false)
    , position(DBL_MAX, DBL_MAX)
    , scene_position(DBL_MAX, DBL_MAX, DBL_MAX)
    , ignore_left_up(false)
{
}

const unsigned char GLCanvas3D::WarningTexture::Background_Color[3] = { 120, 120, 120 };//{ 9, 91, 134 };
const unsigned char GLCanvas3D::WarningTexture::Opacity = 255;

GLCanvas3D::WarningTexture::WarningTexture()
    : GUI::GLTexture()
    , m_original_width(0)
    , m_original_height(0)
{
}

void GLCanvas3D::WarningTexture::activate(WarningTexture::Warning warning, bool state, const GLCanvas3D& canvas)
{
    auto it = std::find(m_warnings.begin(), m_warnings.end(), warning);

    if (state) {
        if (it != m_warnings.end()) // this warning is already set to be shown
            return;

        m_warnings.emplace_back(warning);
        std::sort(m_warnings.begin(), m_warnings.end());
    }
    else {
        if (it == m_warnings.end()) // deactivating something that is not active is an easy task
            return;

        m_warnings.erase(it);
        if (m_warnings.empty()) { // nothing remains to be shown
    reset();
            m_msg_text = "";// save information for rescaling
            return;
        }
    }

    // Look at the end of our vector and generate proper texture.
    std::string text;
    bool red_colored = false;
    switch (m_warnings.back()) {
        case ObjectOutside      : text = L("An object outside the print area was detected"); break;
        case ToolpathOutside    : text = L("A toolpath outside the print area was detected"); break;
        case SlaSupportsOutside : text = L("SLA supports outside the print area were detected"); break;
        case SomethingNotShown  : text = L("Some objects are not visible"); break;
        case ObjectClashed: {
            text = L("An object outside the print area was detected\n"
                     "Resolve the current problem to continue slicing");
            red_colored = true;
            break;
        }
    }

    generate(text, canvas, true, red_colored); // GUI::GLTexture::reset() is called at the beginning of generate(...)

    // save information for rescaling
    m_msg_text = text;
    m_is_colored_red = red_colored;
}


#ifdef __WXMSW__
static bool is_font_cleartype(const wxFont &font)
{
    // Native font description: on MSW, it is a version number plus the content of LOGFONT, separated by semicolon.
    wxString font_desc = font.GetNativeFontInfoDesc();
    // Find the quality field.
    wxString sep(";");
    size_t startpos = 0;
    for (size_t i = 0; i < 12; ++ i)
        startpos = font_desc.find(sep, startpos + 1);
    ++ startpos;
    size_t endpos = font_desc.find(sep, startpos);
    int quality = wxAtoi(font_desc(startpos, endpos - startpos));
    return quality == CLEARTYPE_QUALITY;
}

// ClearType produces renders, which are difficult to convert into an alpha blended OpenGL texture.
// Therefore it is better to disable it, though Vojtech found out, that the font returned with ClearType
// disabled is signifcantly thicker than the default ClearType font.
// This function modifies the font provided.
static void msw_disable_cleartype(wxFont &font)
{
    // Native font description: on MSW, it is a version number plus the content of LOGFONT, separated by semicolon.
    wxString font_desc = font.GetNativeFontInfoDesc();
    // Find the quality field.
    wxString sep(";");
    size_t startpos_weight = 0;
    for (size_t i = 0; i < 5; ++ i)
        startpos_weight = font_desc.find(sep, startpos_weight + 1);
    ++ startpos_weight;
    size_t endpos_weight = font_desc.find(sep, startpos_weight);
    // Parse the weight field.
    unsigned int weight = wxAtoi(font_desc(startpos_weight, endpos_weight - startpos_weight));
    size_t startpos = endpos_weight;
    for (size_t i = 0; i < 6; ++ i)
        startpos = font_desc.find(sep, startpos + 1);
    ++ startpos;
    size_t endpos = font_desc.find(sep, startpos);
    int quality = wxAtoi(font_desc(startpos, endpos - startpos));
    if (quality == CLEARTYPE_QUALITY) {
        // Replace the weight with a smaller value to compensate the weight of non ClearType font.
        wxString sweight    = std::to_string(weight * 2 / 4);
        size_t   len_weight = endpos_weight - startpos_weight;
        wxString squality   = std::to_string(ANTIALIASED_QUALITY);
        font_desc.replace(startpos_weight, len_weight, sweight);
        font_desc.replace(startpos + sweight.size() - len_weight, endpos - startpos, squality);
        font.SetNativeFontInfo(font_desc);
        wxString font_desc2 = font.GetNativeFontInfoDesc();
    }
    wxString font_desc2 = font.GetNativeFontInfoDesc();
}
#endif /* __WXMSW__ */

bool GLCanvas3D::WarningTexture::generate(const std::string& msg_utf8, const GLCanvas3D& canvas, bool compress, bool red_colored/* = false*/)
{
    reset();

    if (msg_utf8.empty())
        return false;

    wxString msg = _(msg_utf8);

    wxMemoryDC memDC;

#ifdef __WXMSW__
    // set scaled application normal font as default font 
    wxFont font = wxGetApp().normal_font();
#else
    // select default font
    const float scale = canvas.get_canvas_size().get_scale_factor();
    wxFont font = wxSystemSettings::GetFont(wxSYS_DEFAULT_GUI_FONT).Scale(scale);
#endif

    font.MakeLarger();
    font.MakeBold();
    memDC.SetFont(font);

    // calculates texture size
    wxCoord w, h;
    memDC.GetMultiLineTextExtent(msg, &w, &h);

    m_original_width = (int)w;
    m_original_height = (int)h;
    m_width = (int)next_highest_power_of_2((uint32_t)w);
	m_height = (int)next_highest_power_of_2((uint32_t)h);

    // generates bitmap
    wxBitmap bitmap(m_width, m_height);

    memDC.SelectObject(bitmap);
    memDC.SetBackground(wxBrush(*wxBLACK));
    memDC.Clear();

    // draw message
    memDC.SetTextForeground(*wxRED);
	memDC.DrawLabel(msg, wxRect(0,0, m_original_width, m_original_height), wxALIGN_CENTER);

    memDC.SelectObject(wxNullBitmap);

    // Convert the bitmap into a linear data ready to be loaded into the GPU.
    wxImage image = bitmap.ConvertToImage();

    // prepare buffer
    std::vector<unsigned char> data(4 * m_width * m_height, 0);
    const unsigned char *src = image.GetData();
    for (int h = 0; h < m_height; ++h)
    {
        unsigned char* dst = data.data() + 4 * h * m_width;
        for (int w = 0; w < m_width; ++w)
        {
            *dst++ = 255;
            if (red_colored) {
                *dst++ = 72; // 204
                *dst++ = 65; // 204
            } else {
                *dst++ = 255;
                *dst++ = 255;
            }
			*dst++ = (unsigned char)std::min<int>(255, *src);
            src += 3;
        }
    }

    // sends buffer to gpu
    glsafe(::glPixelStorei(GL_UNPACK_ALIGNMENT, 1));
    glsafe(::glGenTextures(1, &m_id));
    glsafe(::glBindTexture(GL_TEXTURE_2D, (GLuint)m_id));
    if (compress && GLEW_EXT_texture_compression_s3tc)
        glsafe(::glTexImage2D(GL_TEXTURE_2D, 0, GL_COMPRESSED_RGBA_S3TC_DXT5_EXT, (GLsizei)m_width, (GLsizei)m_height, 0, GL_RGBA, GL_UNSIGNED_BYTE, (const void*)data.data()));
    else
    glsafe(::glTexImage2D(GL_TEXTURE_2D, 0, GL_RGBA, (GLsizei)m_width, (GLsizei)m_height, 0, GL_RGBA, GL_UNSIGNED_BYTE, (const void*)data.data()));
    glsafe(::glTexParameteri(GL_TEXTURE_2D, GL_TEXTURE_MAG_FILTER, GL_LINEAR));
    glsafe(::glTexParameteri(GL_TEXTURE_2D, GL_TEXTURE_MIN_FILTER, GL_LINEAR));
    glsafe(::glTexParameteri(GL_TEXTURE_2D, GL_TEXTURE_MAX_LEVEL, 0));
    glsafe(::glBindTexture(GL_TEXTURE_2D, 0));

    return true;
}

void GLCanvas3D::WarningTexture::render(const GLCanvas3D& canvas) const
{
    if (m_warnings.empty())
        return;

    if ((m_id > 0) && (m_original_width > 0) && (m_original_height > 0) && (m_width > 0) && (m_height > 0))
    {
        const Size& cnv_size = canvas.get_canvas_size();
        float inv_zoom = (float)canvas.get_camera().get_inv_zoom();
        float left = (-0.5f * (float)m_original_width) * inv_zoom;
        float top = (-0.5f * (float)cnv_size.get_height() + (float)m_original_height + 2.0f) * inv_zoom;
        float right = left + (float)m_original_width * inv_zoom;
        float bottom = top - (float)m_original_height * inv_zoom;

        float uv_left = 0.0f;
        float uv_top = 0.0f;
        float uv_right = (float)m_original_width / (float)m_width;
        float uv_bottom = (float)m_original_height / (float)m_height;

        GLTexture::Quad_UVs uvs;
        uvs.left_top = { uv_left, uv_top };
        uvs.left_bottom = { uv_left, uv_bottom };
        uvs.right_bottom = { uv_right, uv_bottom };
        uvs.right_top = { uv_right, uv_top };

        GLTexture::render_sub_texture(m_id, left, right, bottom, top, uvs);
    }
}

void GLCanvas3D::WarningTexture::msw_rescale(const GLCanvas3D& canvas)
{
    if (m_msg_text.empty())
        return;

    generate(m_msg_text, canvas, true, m_is_colored_red);
}

const unsigned char GLCanvas3D::LegendTexture::Squares_Border_Color[3] = { 64, 64, 64 };
const unsigned char GLCanvas3D::LegendTexture::Default_Background_Color[3] = { (unsigned char)(DEFAULT_BG_LIGHT_COLOR[0] * 255.0f), (unsigned char)(DEFAULT_BG_LIGHT_COLOR[1] * 255.0f), (unsigned char)(DEFAULT_BG_LIGHT_COLOR[2] * 255.0f) };
const unsigned char GLCanvas3D::LegendTexture::Error_Background_Color[3] = { (unsigned char)(ERROR_BG_LIGHT_COLOR[0] * 255.0f), (unsigned char)(ERROR_BG_LIGHT_COLOR[1] * 255.0f), (unsigned char)(ERROR_BG_LIGHT_COLOR[2] * 255.0f) };
const unsigned char GLCanvas3D::LegendTexture::Opacity = 255;

GLCanvas3D::LegendTexture::LegendTexture()
    : GUI::GLTexture()
    , m_original_width(0)
    , m_original_height(0)
{
}

void GLCanvas3D::LegendTexture::fill_color_print_legend_items(  const GLCanvas3D& canvas,
                                                                const std::vector<float>& colors_in,
                                                                std::vector<float>& colors,
                                                                std::vector<std::string>& cp_legend_items)
{
    std::vector<CustomGCode::Item> custom_gcode_per_print_z = wxGetApp().plater()->model().custom_gcode_per_print_z.gcodes;

    const int extruders_cnt = wxGetApp().extruders_edited_cnt();
    if (extruders_cnt == 1) 
    {
        if (custom_gcode_per_print_z.empty()) {
            cp_legend_items.emplace_back(I18N::translate_utf8(L("Default print color")));
            colors = colors_in;
            return;
        }
        std::vector<std::pair<double, double>> cp_values;
        cp_values.reserve(custom_gcode_per_print_z.size());
        
            std::vector<double> print_zs = canvas.get_current_print_zs(true);
        for (auto custom_code : custom_gcode_per_print_z)
            {
            if (custom_code.gcode != ColorChangeCode)
                continue;
            auto lower_b = std::lower_bound(print_zs.begin(), print_zs.end(), custom_code.print_z - Slic3r::DoubleSlider::epsilon());

                if (lower_b == print_zs.end())
                    continue;
                
                double current_z    = *lower_b;
                double previous_z   = lower_b == print_zs.begin() ? 0.0 : *(--lower_b);

                // to avoid duplicate values, check adding values
            if (cp_values.empty() ||
                !(cp_values.back().first == previous_z && cp_values.back().second == current_z))
                cp_values.emplace_back(std::pair<double, double>(previous_z, current_z));
            }

        const auto items_cnt = (int)cp_values.size();
        if (items_cnt == 0) // There is no one color change, but there is/are some pause print or custom Gcode
        {
            cp_legend_items.emplace_back(I18N::translate_utf8(L("Default print color")));
            cp_legend_items.emplace_back(I18N::translate_utf8(L("Pause print or custom G-code")));
            colors = colors_in;
            return;
        }

        const int color_cnt = (int)colors_in.size() / 4;
        colors.resize(colors_in.size(), 0.0);
                
        ::memcpy((void*)(colors.data()), (const void*)(colors_in.data() + (color_cnt - 1) * 4), 4 * sizeof(float));
        cp_legend_items.emplace_back(I18N::translate_utf8(L("Pause print or custom G-code")));
        size_t color_pos = 4;

        for (int i = items_cnt; i >= 0; --i, color_pos+=4)
        {
            // update colors for color print item
            ::memcpy((void*)(colors.data() + color_pos), (const void*)(colors_in.data() + i * 4), 4 * sizeof(float));

            // create label for color print item
            std::string id_str = std::to_string(i + 1) + ": ";

            if (i == 0) {
                cp_legend_items.emplace_back(id_str + (boost::format(I18N::translate_utf8(L("up to %.2f mm"))) % cp_values[0].first).str());
                break;
    }
            if (i == items_cnt) {
                cp_legend_items.emplace_back(id_str + (boost::format(I18N::translate_utf8(L("above %.2f mm"))) % cp_values[i - 1].second).str());
                continue;
}

            cp_legend_items.emplace_back(id_str + (boost::format(I18N::translate_utf8(L("%.2f - %.2f mm"))) % cp_values[i - 1].second % cp_values[i].first).str());
        }
    }
    else
{
        // colors = colors_in;
        const int color_cnt = (int)colors_in.size() / 4;
        colors.resize(colors_in.size(), 0.0);

        ::memcpy((void*)(colors.data()), (const void*)(colors_in.data()), 4 * extruders_cnt * sizeof(float));
        size_t color_pos = 4 * extruders_cnt;
        size_t color_in_pos = 4 * (color_cnt - 1);
        
        for (unsigned int i = 0; i < (unsigned int)extruders_cnt; ++i)
            cp_legend_items.emplace_back((boost::format(I18N::translate_utf8(L("Extruder %d"))) % (i + 1)).str());

        ::memcpy((void*)(colors.data() + color_pos), (const void*)(colors_in.data() + color_in_pos), 4 * sizeof(float));
        color_pos += 4;
        color_in_pos -= 4;
        cp_legend_items.emplace_back(I18N::translate_utf8(L("Pause print or custom G-code")));

        int cnt = custom_gcode_per_print_z.size();
        int color_change_idx = color_cnt - extruders_cnt;
        for (int i = cnt-1; i >= 0; --i)
            if (custom_gcode_per_print_z[i].gcode == ColorChangeCode) {
                ::memcpy((void*)(colors.data() + color_pos), (const void*)(colors_in.data() + color_in_pos), 4 * sizeof(float));
                color_pos += 4;
                color_in_pos -= 4;

                // create label for color change item
                std::string id_str = std::to_string(color_change_idx--) + ": ";

                cp_legend_items.emplace_back(id_str + (boost::format(I18N::translate_utf8(L("Color change for Extruder %d at %.2f mm"))) % custom_gcode_per_print_z[i].extruder % custom_gcode_per_print_z[i].print_z).str());
            }
    }
}

bool GLCanvas3D::LegendTexture::generate(const GCodePreviewData& preview_data, const std::vector<float>& tool_colors_in, const GLCanvas3D& canvas, bool compress)
{
    reset();

    // collects items to render
    auto title = _(preview_data.get_legend_title());

    std::vector<std::string> cp_legend_items;
    std::vector<float> cp_colors;

    if (preview_data.extrusion.view_type == GCodePreviewData::Extrusion::ColorPrint)
    {
        cp_legend_items.reserve(cp_colors.size());
        fill_color_print_legend_items(canvas, tool_colors_in, cp_colors, cp_legend_items);
    }

    const std::vector<float>& tool_colors = preview_data.extrusion.view_type == GCodePreviewData::Extrusion::ColorPrint ? cp_colors : tool_colors_in;
    const GCodePreviewData::LegendItemsList& items = preview_data.get_legend_items(tool_colors, cp_legend_items);

    unsigned int items_count = (unsigned int)items.size();
    if (items_count == 0)
        // nothing to render, return
        return false;

    wxMemoryDC memDC;
    wxMemoryDC mask_memDC;

    // calculate scaling
    const float scale_gl = canvas.get_canvas_size().get_scale_factor();
#if ENABLE_RETINA_GL
    // For non-visible or non-created window getBackingScaleFactor function return 0.0 value.
    // And using of the zero scale causes a crash, when we trying to draw text to the (0,0) rectangle
    if (scale_gl <= 0.0f)
        return false;
#endif
    const float scale = scale_gl * wxGetApp().em_unit()*0.1; // get scale from em_unit() value, because of get_scale_factor() return 1 
    const int scaled_square = std::floor((float)Px_Square * scale);
    const int scaled_title_offset = Px_Title_Offset * scale;
    const int scaled_text_offset = Px_Text_Offset * scale;
    const int scaled_square_contour = Px_Square_Contour * scale;
    const int scaled_border = Px_Border * scale;

#ifdef __WXMSW__
    // set scaled application normal font as default font 
    wxFont font = wxGetApp().normal_font();

    // Disabling ClearType works, but the font returned is very different (much thicker) from the default.
//    msw_disable_cleartype(font);
//    bool cleartype = is_font_cleartype(font);
#else
    // select default font
    wxFont font = wxSystemSettings::GetFont(wxSYS_DEFAULT_GUI_FONT).Scale(scale_gl);
//    bool cleartype = false;
#endif /* __WXMSW__ */

    memDC.SetFont(font);
    mask_memDC.SetFont(font);

    // calculates texture size
    wxCoord w, h;
    memDC.GetTextExtent(title, &w, &h);
    int title_width = (int)w;
    int title_height = (int)h;

    int max_text_width = 0;
    int max_text_height = 0;
    for (const GCodePreviewData::LegendItem& item : items)
    {
        memDC.GetTextExtent(GUI::from_u8(item.text), &w, &h);
        max_text_width = std::max(max_text_width, (int)w);
        max_text_height = std::max(max_text_height, (int)h);
    }

    m_original_width = std::max(2 * scaled_border + title_width, 2 * (scaled_border + scaled_square_contour) + scaled_square + scaled_text_offset + max_text_width);
    m_original_height = 2 * (scaled_border + scaled_square_contour) + title_height + scaled_title_offset + items_count * scaled_square;
    if (items_count > 1)
        m_original_height += (items_count - 1) * scaled_square_contour;

	m_width = (int)next_highest_power_of_2((uint32_t)m_original_width);
	m_height = (int)next_highest_power_of_2((uint32_t)m_original_height);

    // generates bitmap
    wxBitmap bitmap(m_width, m_height);
    wxBitmap mask(m_width, m_height);

    memDC.SelectObject(bitmap);
    mask_memDC.SelectObject(mask);

    memDC.SetBackground(wxBrush(*wxBLACK));
    mask_memDC.SetBackground(wxBrush(*wxBLACK));

    memDC.Clear();
    mask_memDC.Clear();

    // draw title
    memDC.SetTextForeground(*wxWHITE);
	mask_memDC.SetTextForeground(*wxRED);

    int title_x = scaled_border;
    int title_y = scaled_border;
    memDC.DrawText(title, title_x, title_y);
    mask_memDC.DrawText(title, title_x, title_y);

    // draw icons contours as background
    int squares_contour_x = scaled_border;
    int squares_contour_y = scaled_border + title_height + scaled_title_offset;
    int squares_contour_width = scaled_square + 2 * scaled_square_contour;
    int squares_contour_height = items_count * scaled_square + 2 * scaled_square_contour;
    if (items_count > 1)
        squares_contour_height += (items_count - 1) * scaled_square_contour;

    wxColour color(Squares_Border_Color[0], Squares_Border_Color[1], Squares_Border_Color[2]);
    wxPen pen(color);
    wxBrush brush(color);
    memDC.SetPen(pen);
    memDC.SetBrush(brush);
    memDC.DrawRectangle(wxRect(squares_contour_x, squares_contour_y, squares_contour_width, squares_contour_height));

    // draw items (colored icon + text)
    int icon_x = squares_contour_x + scaled_square_contour;
    int icon_x_inner = icon_x + 1;
    int icon_y = squares_contour_y + scaled_square_contour;
    int icon_y_step = scaled_square + scaled_square_contour;

    int text_x = icon_x + scaled_square + scaled_text_offset;
    int text_y_offset = (scaled_square - max_text_height) / 2;

    int px_inner_square = scaled_square - 2;

    for (const GCodePreviewData::LegendItem& item : items)
    {
        // draw darker icon perimeter
        const std::vector<unsigned char>& item_color_bytes = item.color.as_bytes();
        wxImage::HSVValue dark_hsv = wxImage::RGBtoHSV(wxImage::RGBValue(item_color_bytes[0], item_color_bytes[1], item_color_bytes[2]));
        dark_hsv.value *= 0.75;
        wxImage::RGBValue dark_rgb = wxImage::HSVtoRGB(dark_hsv);
        color.Set(dark_rgb.red, dark_rgb.green, dark_rgb.blue, item_color_bytes[3]);
        pen.SetColour(color);
        brush.SetColour(color);
        memDC.SetPen(pen);
        memDC.SetBrush(brush);
        memDC.DrawRectangle(wxRect(icon_x, icon_y, scaled_square, scaled_square));

        // draw icon interior
        color.Set(item_color_bytes[0], item_color_bytes[1], item_color_bytes[2], item_color_bytes[3]);
        pen.SetColour(color);
        brush.SetColour(color);
        memDC.SetPen(pen);
        memDC.SetBrush(brush);
        memDC.DrawRectangle(wxRect(icon_x_inner, icon_y + 1, px_inner_square, px_inner_square));

        // draw text
        mask_memDC.DrawText(GUI::from_u8(item.text), text_x, icon_y + text_y_offset);

        // update y
        icon_y += icon_y_step;
    }

    memDC.SelectObject(wxNullBitmap);
    mask_memDC.SelectObject(wxNullBitmap);

    // Convert the bitmap into a linear data ready to be loaded into the GPU.
    wxImage image = bitmap.ConvertToImage();
    wxImage mask_image = mask.ConvertToImage();

    // prepare buffer
    std::vector<unsigned char> data(4 * m_width * m_height, 0);
	const unsigned char *src_image = image.GetData();
    const unsigned char *src_mask  = mask_image.GetData();
	for (int h = 0; h < m_height; ++h)
    {
        int hh = h * m_width;
        unsigned char* px_ptr = data.data() + 4 * hh;
        for (int w = 0; w < m_width; ++w)
        {
			if (w >= squares_contour_x && w < squares_contour_x + squares_contour_width &&
				h >= squares_contour_y && h < squares_contour_y + squares_contour_height) {
				// Color palette, use the color verbatim.
				*px_ptr++ = *src_image++;
				*px_ptr++ = *src_image++;
				*px_ptr++ = *src_image++;
				*px_ptr++ = 255;
			} else {
				// Text or background
				unsigned char alpha = *src_mask;
				// Compensate the white color for the 50% opacity reduction at the character edges.
                //unsigned char color = (unsigned char)floor(alpha * 255.f / (128.f + 0.5f * alpha));
                unsigned char color = alpha;
				*px_ptr++ = color;
				*px_ptr++ = color; // *src_mask ++;
				*px_ptr++ = color; // *src_mask ++;
				*px_ptr++ = 128 + (alpha / 2); // (alpha > 0) ? 255 : 128;
				src_image += 3;
			}
            src_mask += 3;
        }
    }

    // sends buffer to gpu
    glsafe(::glPixelStorei(GL_UNPACK_ALIGNMENT, 1));
    glsafe(::glGenTextures(1, &m_id));
    glsafe(::glBindTexture(GL_TEXTURE_2D, (GLuint)m_id));
    if (compress && GLEW_EXT_texture_compression_s3tc)
        glsafe(::glTexImage2D(GL_TEXTURE_2D, 0, GL_COMPRESSED_RGBA_S3TC_DXT5_EXT, (GLsizei)m_width, (GLsizei)m_height, 0, GL_RGBA, GL_UNSIGNED_BYTE, (const void*)data.data()));
    else
    glsafe(::glTexImage2D(GL_TEXTURE_2D, 0, GL_RGBA, (GLsizei)m_width, (GLsizei)m_height, 0, GL_RGBA, GL_UNSIGNED_BYTE, (const void*)data.data()));
    glsafe(::glTexParameteri(GL_TEXTURE_2D, GL_TEXTURE_MAG_FILTER, GL_LINEAR));
    glsafe(::glTexParameteri(GL_TEXTURE_2D, GL_TEXTURE_MIN_FILTER, GL_LINEAR));
    glsafe(::glTexParameteri(GL_TEXTURE_2D, GL_TEXTURE_MAX_LEVEL, 0));
    glsafe(::glBindTexture(GL_TEXTURE_2D, 0));

    return true;
}

void GLCanvas3D::LegendTexture::render(const GLCanvas3D& canvas) const
{
    if ((m_id > 0) && (m_original_width > 0) && (m_original_height > 0) && (m_width > 0) && (m_height > 0))
    {
        const Size& cnv_size = canvas.get_canvas_size();
        float inv_zoom = (float)canvas.get_camera().get_inv_zoom();
        float left = (-0.5f * (float)cnv_size.get_width()) * inv_zoom;
        float top = (0.5f * (float)cnv_size.get_height()) * inv_zoom;
        float right = left + (float)m_original_width * inv_zoom;
        float bottom = top - (float)m_original_height * inv_zoom;

        float uv_left = 0.0f;
        float uv_top = 0.0f;
        float uv_right = (float)m_original_width / (float)m_width;
        float uv_bottom = (float)m_original_height / (float)m_height;

        GLTexture::Quad_UVs uvs;
        uvs.left_top = { uv_left, uv_top };
        uvs.left_bottom = { uv_left, uv_bottom };
        uvs.right_bottom = { uv_right, uv_bottom };
        uvs.right_top = { uv_right, uv_top };

        GLTexture::render_sub_texture(m_id, left, right, bottom, top, uvs);
    }
}

void GLCanvas3D::Labels::render(const std::vector<const ModelInstance*>& sorted_instances) const
{
    if (!m_enabled || !is_shown())
        return;

    const Camera& camera = m_canvas.get_camera();
    const Model* model = m_canvas.get_model();
    if (model == nullptr)
        return;

    Transform3d world_to_eye = camera.get_view_matrix();
    Transform3d world_to_screen = camera.get_projection_matrix() * world_to_eye;
    const std::array<int, 4>& viewport = camera.get_viewport();

    struct Owner
    {
        int obj_idx;
        int inst_idx;
        size_t model_instance_id;
        BoundingBoxf3 world_box;
        double eye_center_z;
        std::string title;
        std::string label;
        std::string print_order;
        bool selected;
    };

    // collect owners world bounding boxes and data from volumes
    std::vector<Owner> owners;
    const GLVolumeCollection& volumes = m_canvas.get_volumes();
    for (const GLVolume* volume : volumes.volumes) {
        int obj_idx = volume->object_idx();
        if (0 <= obj_idx && obj_idx < (int)model->objects.size()) {
            int inst_idx = volume->instance_idx();
            std::vector<Owner>::iterator it = std::find_if(owners.begin(), owners.end(), [obj_idx, inst_idx](const Owner& owner) {
                return (owner.obj_idx == obj_idx) && (owner.inst_idx == inst_idx);
                });
            if (it != owners.end()) {
                it->world_box.merge(volume->transformed_bounding_box());
                it->selected &= volume->selected;
            } else {
                const ModelObject* model_object = model->objects[obj_idx];
                Owner owner;
                owner.obj_idx = obj_idx;
                owner.inst_idx = inst_idx;
                owner.model_instance_id = model_object->instances[inst_idx]->id().id;
                owner.world_box = volume->transformed_bounding_box();
                owner.title = "object" + std::to_string(obj_idx) + "_inst##" + std::to_string(inst_idx);
                owner.label = model_object->name;
                if (model_object->instances.size() > 1)
                    owner.label += " (" + std::to_string(inst_idx + 1) + ")";
                owner.selected = volume->selected;
                owners.emplace_back(owner);
            }
        }
    }

    // updates print order strings
    if (sorted_instances.size() > 1) {
        for (int i = 0; i < sorted_instances.size(); ++i) {
            size_t id = sorted_instances[i]->id().id;
            std::vector<Owner>::iterator it = std::find_if(owners.begin(), owners.end(), [id](const Owner& owner) {
                return owner.model_instance_id == id;
                });
            if (it != owners.end())
                it->print_order = std::string((_(L("Seq."))).ToUTF8()) + "#: " + std::to_string(i + 1);
        }
    }

    // calculate eye bounding boxes center zs
    for (Owner& owner : owners) {
        owner.eye_center_z = (world_to_eye * owner.world_box.center())(2);
    }

    // sort owners by center eye zs and selection
    std::sort(owners.begin(), owners.end(), [](const Owner& owner1, const Owner& owner2) {
        if (!owner1.selected && owner2.selected)
            return true;
        else if (owner1.selected && !owner2.selected)
            return false;
        else
            return (owner1.eye_center_z < owner2.eye_center_z);
        });

    ImGuiWrapper& imgui = *wxGetApp().imgui();

    // render info windows
    for (const Owner& owner : owners) {
        Vec3d screen_box_center = world_to_screen * owner.world_box.center();
        float x = 0.0f;
        float y = 0.0f;
        if (camera.get_type() == Camera::Perspective) {
            x = (0.5f + 0.001f * 0.5f * (float)screen_box_center(0)) * viewport[2];
            y = (0.5f - 0.001f * 0.5f * (float)screen_box_center(1)) * viewport[3];
        } else {
            x = (0.5f + 0.5f * (float)screen_box_center(0)) * viewport[2];
            y = (0.5f - 0.5f * (float)screen_box_center(1)) * viewport[3];
        }

        if (x < 0.0f || viewport[2] < x || y < 0.0f || viewport[3] < y)
            continue;

        ImGui::PushStyleVar(ImGuiStyleVar_WindowBorderSize, owner.selected ? 3.0f : 1.5f);
        ImGui::PushStyleVar(ImGuiStyleVar_WindowRounding, 0.0f);
        ImGui::PushStyleColor(ImGuiCol_Border, owner.selected ? ImVec4(0.757f, 0.404f, 0.216f, 1.0f) : ImVec4(0.75f, 0.75f, 0.75f, 1.0f));
        imgui.set_next_window_pos(x, y, ImGuiCond_Always, 0.5f, 0.5f);
        imgui.begin(owner.title, ImGuiWindowFlags_NoMouseInputs | ImGuiWindowFlags_AlwaysAutoResize | ImGuiWindowFlags_NoDecoration | ImGuiWindowFlags_NoMove);
        ImGui::BringWindowToDisplayFront(ImGui::GetCurrentWindow());
        float win_w = ImGui::GetWindowWidth();
        float label_len = imgui.calc_text_size(owner.label).x;
        ImGui::SetCursorPosX(0.5f * (win_w - label_len));
        ImGui::AlignTextToFramePadding();
        imgui.text(owner.label);

        if (!owner.print_order.empty())
        {
            ImGui::Separator();
            float po_len = imgui.calc_text_size(owner.print_order).x;
            ImGui::SetCursorPosX(0.5f * (win_w - po_len));
            ImGui::AlignTextToFramePadding();
            imgui.text(owner.print_order);
        }

        // force re-render while the windows gets to its final size (it takes several frames)
        if (ImGui::GetWindowContentRegionWidth() + 2.0f * ImGui::GetStyle().WindowPadding.x != ImGui::CalcWindowExpectedSize(ImGui::GetCurrentWindow()).x)
            m_canvas.request_extra_frame();

        imgui.end();
        ImGui::PopStyleColor();
        ImGui::PopStyleVar(2);
    }
}

#if ENABLE_CANVAS_TOOLTIP_USING_IMGUI
#if ENABLE_CANVAS_DELAYED_TOOLTIP_USING_IMGUI
void GLCanvas3D::Tooltip::set_text(const std::string& text)
{
    // If the mouse is inside an ImGUI dialog, then the tooltip is suppressed.
	const std::string &new_text = m_in_imgui ? std::string() : text;
    if (m_text != new_text)
    {
        if (m_text.empty())
            m_start_time = std::chrono::steady_clock::now();

        m_text = new_text;
    }
}
#endif // ENABLE_CANVAS_DELAYED_TOOLTIP_USING_IMGUI

#if ENABLE_CANVAS_DELAYED_TOOLTIP_USING_IMGUI
void GLCanvas3D::Tooltip::render(const Vec2d& mouse_position, GLCanvas3D& canvas) const
#else
void GLCanvas3D::Tooltip::render(const Vec2d& mouse_position) const
#endif // ENABLE_CANVAS_DELAYED_TOOLTIP_USING_IMGUI
{
#if ENABLE_CANVAS_CONSTRAINED_TOOLTIP_USING_IMGUI
    static ImVec2 size(0.0f, 0.0f);

    auto validate_position = [](const Vec2d& position, const GLCanvas3D& canvas, const ImVec2& wnd_size) {
        Size cnv_size = canvas.get_canvas_size();
        float x = std::clamp((float)position(0), 0.0f, (float)cnv_size.get_width() - wnd_size.x);
        float y = std::clamp((float)position(1) + 16, 0.0f, (float)cnv_size.get_height() - wnd_size.y);
        return Vec2f(x, y);
    };
#endif // ENABLE_CANVAS_CONSTRAINED_TOOLTIP_USING_IMGUI

#if ENABLE_CANVAS_DELAYED_TOOLTIP_USING_IMGUI
    if (m_text.empty())
        return;

    // draw the tooltip as hidden until the delay is expired
    float alpha = (std::chrono::duration_cast<std::chrono::milliseconds>(std::chrono::steady_clock::now() - m_start_time).count() < 500) ? 0.0f : 1.0;
#else
    if (m_text.empty())
        return;
#endif // ENABLE_CANVAS_DELAYED_TOOLTIP_USING_IMGUI

#if ENABLE_CANVAS_CONSTRAINED_TOOLTIP_USING_IMGUI
    Vec2f position = validate_position(mouse_position, canvas, size);
#endif // ENABLE_CANVAS_CONSTRAINED_TOOLTIP_USING_IMGUI

    ImGuiWrapper& imgui = *wxGetApp().imgui();
    ImGui::PushStyleVar(ImGuiStyleVar_WindowRounding, 0.0f);
#if ENABLE_CANVAS_DELAYED_TOOLTIP_USING_IMGUI
    ImGui::PushStyleVar(ImGuiStyleVar_Alpha, alpha);
#endif // ENABLE_CANVAS_DELAYED_TOOLTIP_USING_IMGUI
#if ENABLE_CANVAS_CONSTRAINED_TOOLTIP_USING_IMGUI
    imgui.set_next_window_pos(position(0), position(1), ImGuiCond_Always, 0.0f, 0.0f);
#else
    imgui.set_next_window_pos(mouse_position(0), mouse_position(1) + 16, ImGuiCond_Always, 0.0f, 0.0f);
#endif // ENABLE_CANVAS_CONSTRAINED_TOOLTIP_USING_IMGUI

    imgui.begin(_(L("canvas_tooltip")), ImGuiWindowFlags_AlwaysAutoResize | ImGuiWindowFlags_NoMouseInputs | ImGuiWindowFlags_NoMove | ImGuiWindowFlags_NoDecoration | ImGuiWindowFlags_NoFocusOnAppearing);
    ImGui::BringWindowToDisplayFront(ImGui::GetCurrentWindow());
    ImGui::TextUnformatted(m_text.c_str());

#if ENABLE_CANVAS_DELAYED_TOOLTIP_USING_IMGUI
    // force re-render while the windows gets to its final size (it may take several frames) or while hidden
    if (alpha == 0.0f || ImGui::GetWindowContentRegionWidth() + 2.0f * ImGui::GetStyle().WindowPadding.x != ImGui::CalcWindowExpectedSize(ImGui::GetCurrentWindow()).x)
        canvas.request_extra_frame();
#endif // ENABLE_CANVAS_DELAYED_TOOLTIP_USING_IMGUI

#if ENABLE_CANVAS_CONSTRAINED_TOOLTIP_USING_IMGUI
    size = ImGui::GetWindowSize();
#endif // ENABLE_CANVAS_CONSTRAINED_TOOLTIP_USING_IMGUI

    imgui.end();
#if ENABLE_CANVAS_DELAYED_TOOLTIP_USING_IMGUI
    ImGui::PopStyleVar(2);
#else
    ImGui::PopStyleVar();
#endif // ENABLE_CANVAS_DELAYED_TOOLTIP_USING_IMGUI
}
#endif // ENABLE_CANVAS_TOOLTIP_USING_IMGUI

wxDEFINE_EVENT(EVT_GLCANVAS_SCHEDULE_BACKGROUND_PROCESS, SimpleEvent);
wxDEFINE_EVENT(EVT_GLCANVAS_OBJECT_SELECT, SimpleEvent);
wxDEFINE_EVENT(EVT_GLCANVAS_RIGHT_CLICK, RBtnEvent);
wxDEFINE_EVENT(EVT_GLCANVAS_REMOVE_OBJECT, SimpleEvent);
wxDEFINE_EVENT(EVT_GLCANVAS_ARRANGE, SimpleEvent);
wxDEFINE_EVENT(EVT_GLCANVAS_SELECT_ALL, SimpleEvent);
wxDEFINE_EVENT(EVT_GLCANVAS_QUESTION_MARK, SimpleEvent);
wxDEFINE_EVENT(EVT_GLCANVAS_INCREASE_INSTANCES, Event<int>);
wxDEFINE_EVENT(EVT_GLCANVAS_INSTANCE_MOVED, SimpleEvent);
wxDEFINE_EVENT(EVT_GLCANVAS_INSTANCE_ROTATED, SimpleEvent);
wxDEFINE_EVENT(EVT_GLCANVAS_INSTANCE_SCALED, SimpleEvent);
wxDEFINE_EVENT(EVT_GLCANVAS_FORCE_UPDATE, SimpleEvent);
wxDEFINE_EVENT(EVT_GLCANVAS_WIPETOWER_MOVED, Vec3dEvent);
wxDEFINE_EVENT(EVT_GLCANVAS_WIPETOWER_ROTATED, Vec3dEvent);
wxDEFINE_EVENT(EVT_GLCANVAS_ENABLE_ACTION_BUTTONS, Event<bool>);
wxDEFINE_EVENT(EVT_GLCANVAS_UPDATE_GEOMETRY, Vec3dsEvent<2>);
wxDEFINE_EVENT(EVT_GLCANVAS_MOUSE_DRAGGING_FINISHED, SimpleEvent);
wxDEFINE_EVENT(EVT_GLCANVAS_UPDATE_BED_SHAPE, SimpleEvent);
wxDEFINE_EVENT(EVT_GLCANVAS_TAB, SimpleEvent);
wxDEFINE_EVENT(EVT_GLCANVAS_RESETGIZMOS, SimpleEvent);
wxDEFINE_EVENT(EVT_GLCANVAS_MOVE_DOUBLE_SLIDER, wxKeyEvent);
wxDEFINE_EVENT(EVT_GLCANVAS_EDIT_COLOR_CHANGE, wxKeyEvent);
wxDEFINE_EVENT(EVT_GLCANVAS_UNDO, SimpleEvent);
wxDEFINE_EVENT(EVT_GLCANVAS_REDO, SimpleEvent);
wxDEFINE_EVENT(EVT_GLCANVAS_RESET_LAYER_HEIGHT_PROFILE, SimpleEvent);
wxDEFINE_EVENT(EVT_GLCANVAS_ADAPTIVE_LAYER_HEIGHT_PROFILE, Event<float>);
wxDEFINE_EVENT(EVT_GLCANVAS_SMOOTH_LAYER_HEIGHT_PROFILE, HeightProfileSmoothEvent);
wxDEFINE_EVENT(EVT_GLCANVAS_RELOAD_FROM_DISK, SimpleEvent);

#if ENABLE_THUMBNAIL_GENERATOR
const double GLCanvas3D::DefaultCameraZoomToBoxMarginFactor = 1.25;
#endif // ENABLE_THUMBNAIL_GENERATOR

GLCanvas3D::GLCanvas3D(wxGLCanvas* canvas, Bed3D& bed, Camera& camera, GLToolbar& view_toolbar)
    : m_canvas(canvas)
    , m_context(nullptr)
#if ENABLE_RETINA_GL
    , m_retina_helper(nullptr)
#endif
    , m_in_render(false)
    , m_bed(bed)
    , m_camera(camera)
    , m_view_toolbar(view_toolbar)
    , m_main_toolbar(GLToolbar::Normal, "Top")
    , m_undoredo_toolbar(GLToolbar::Normal, "Top")
    , m_gizmos(*this)
    , m_use_clipping_planes(false)
    , m_sidebar_field("")
    , m_extra_frame_requested(false)
    , m_config(nullptr)
    , m_process(nullptr)
    , m_model(nullptr)
    , m_dirty(true)
    , m_initialized(false)
    , m_apply_zoom_to_volumes_filter(false)
    , m_legend_texture_enabled(false)
    , m_picking_enabled(false)
    , m_moving_enabled(false)
    , m_dynamic_background_enabled(false)
    , m_multisample_allowed(false)
    , m_moving(false)
    , m_tab_down(false)
    , m_cursor_type(Standard)
    , m_color_by("volume")
    , m_reload_delayed(false)
#if ENABLE_RENDER_PICKING_PASS
    , m_show_picking_texture(false)
#endif // ENABLE_RENDER_PICKING_PASS
    , m_render_sla_auxiliaries(true)
    , m_labels(*this)
{
    if (m_canvas != nullptr) {
        m_timer.SetOwner(m_canvas);
#if ENABLE_RETINA_GL
        m_retina_helper.reset(new RetinaHelper(canvas));
        // set default view_toolbar icons size equal to GLGizmosManager::Default_Icons_Size
        m_view_toolbar.set_icons_size(GLGizmosManager::Default_Icons_Size);
#endif
    }

    m_selection.set_volumes(&m_volumes.volumes);
}

GLCanvas3D::~GLCanvas3D()
{
    reset_volumes();
}

void GLCanvas3D::post_event(wxEvent &&event)
{
    event.SetEventObject(m_canvas);
    wxPostEvent(m_canvas, event);
}

bool GLCanvas3D::init()
{
    if (m_initialized)
        return true;

    if ((m_canvas == nullptr) || (m_context == nullptr))
        return false;

    glsafe(::glClearColor(1.0f, 1.0f, 1.0f, 1.0f));
    glsafe(::glClearDepth(1.0f));

    glsafe(::glDepthFunc(GL_LESS));

    glsafe(::glEnable(GL_DEPTH_TEST));
    glsafe(::glEnable(GL_CULL_FACE));
    glsafe(::glEnable(GL_BLEND));
    glsafe(::glBlendFunc(GL_SRC_ALPHA, GL_ONE_MINUS_SRC_ALPHA));

    // Set antialiasing / multisampling
    glsafe(::glDisable(GL_LINE_SMOOTH));
    glsafe(::glDisable(GL_POLYGON_SMOOTH));

    // ambient lighting
    GLfloat ambient[4] = { 0.3f, 0.3f, 0.3f, 1.0f };
    glsafe(::glLightModelfv(GL_LIGHT_MODEL_AMBIENT, ambient));

    glsafe(::glEnable(GL_LIGHT0));
    glsafe(::glEnable(GL_LIGHT1));

    // light from camera
    GLfloat specular_cam[4] = { 0.3f, 0.3f, 0.3f, 1.0f };
    glsafe(::glLightfv(GL_LIGHT1, GL_SPECULAR, specular_cam));
    GLfloat diffuse_cam[4] = { 0.2f, 0.2f, 0.2f, 1.0f };
    glsafe(::glLightfv(GL_LIGHT1, GL_DIFFUSE, diffuse_cam));

    // light from above
    GLfloat specular_top[4] = { 0.2f, 0.2f, 0.2f, 1.0f };
    glsafe(::glLightfv(GL_LIGHT0, GL_SPECULAR, specular_top));
    GLfloat diffuse_top[4] = { 0.5f, 0.5f, 0.5f, 1.0f };
    glsafe(::glLightfv(GL_LIGHT0, GL_DIFFUSE, diffuse_top));

    // Enables Smooth Color Shading; try GL_FLAT for (lack of) fun.
    glsafe(::glShadeModel(GL_SMOOTH));

    // A handy trick -- have surface material mirror the color.
    glsafe(::glColorMaterial(GL_FRONT_AND_BACK, GL_AMBIENT_AND_DIFFUSE));
    glsafe(::glEnable(GL_COLOR_MATERIAL));

    if (m_multisample_allowed)
        glsafe(::glEnable(GL_MULTISAMPLE));

    if (!m_shader.init("gouraud.vs", "gouraud.fs"))
    {
        std::cout << "Unable to initialize gouraud shader: please, check that the files gouraud.vs and gouraud.fs are available" << std::endl;
        return false;
    }

    if (m_main_toolbar.is_enabled() && !m_layers_editing.init("variable_layer_height.vs", "variable_layer_height.fs"))
    {
        std::cout << "Unable to initialize variable_layer_height shader: please, check that the files variable_layer_height.vs and variable_layer_height.fs are available" << std::endl;
        return false;
    }

    // on linux the gl context is not valid until the canvas is not shown on screen
    // we defer the geometry finalization of volumes until the first call to render()
    m_volumes.finalize_geometry(true);

    if (m_gizmos.is_enabled() && !m_gizmos.init())
        std::cout << "Unable to initialize gizmos: please, check that all the required textures are available" << std::endl;

    if (!_init_toolbars())
        return false;

    if (m_selection.is_enabled() && !m_selection.init())
        return false;

    m_initialized = true;

    return true;
}

void GLCanvas3D::set_as_dirty()
{
    m_dirty = true;
}

unsigned int GLCanvas3D::get_volumes_count() const
{
    return (unsigned int)m_volumes.volumes.size();
}

void GLCanvas3D::reset_volumes()
{
    if (!m_initialized)
        return;

    _set_current();

    if (!m_volumes.empty())
    {
        m_selection.clear();
        m_volumes.clear();
        m_dirty = true;
    }

    _set_warning_texture(WarningTexture::ObjectOutside, false);
}

int GLCanvas3D::check_volumes_outside_state() const
{
    ModelInstance::EPrintVolumeState state;
    m_volumes.check_outside_state(m_config, &state);
    return (int)state;
}

void GLCanvas3D::toggle_sla_auxiliaries_visibility(bool visible, const ModelObject* mo, int instance_idx)
{
    m_render_sla_auxiliaries = visible;

    for (GLVolume* vol : m_volumes.volumes) {
        if ((mo == nullptr || m_model->objects[vol->composite_id.object_id] == mo)
        && (instance_idx == -1 || vol->composite_id.instance_id == instance_idx)
        && vol->composite_id.volume_id < 0)
            vol->is_active = visible;
    }
}

void GLCanvas3D::toggle_model_objects_visibility(bool visible, const ModelObject* mo, int instance_idx)
{
    for (GLVolume* vol : m_volumes.volumes) {
        if ((mo == nullptr || m_model->objects[vol->composite_id.object_id] == mo)
        && (instance_idx == -1 || vol->composite_id.instance_id == instance_idx)) {
            vol->is_active = visible;
            vol->force_native_color = (instance_idx != -1);
        }
    }
    if (visible && !mo)
        toggle_sla_auxiliaries_visibility(true, mo, instance_idx);

    if (!mo && !visible && !m_model->objects.empty() && (m_model->objects.size() > 1 || m_model->objects.front()->instances.size() > 1))
        _set_warning_texture(WarningTexture::SomethingNotShown, true);

    if (!mo && visible)
        _set_warning_texture(WarningTexture::SomethingNotShown, false);
}

void GLCanvas3D::update_instance_printable_state_for_object(const size_t obj_idx)
{
    ModelObject* model_object = m_model->objects[obj_idx];
    for (int inst_idx = 0; inst_idx < (int)model_object->instances.size(); ++inst_idx)
    {
        ModelInstance* instance = model_object->instances[inst_idx];

        for (GLVolume* volume : m_volumes.volumes)
        {
            if ((volume->object_idx() == (int)obj_idx) && (volume->instance_idx() == inst_idx))
                volume->printable = instance->printable;
        }
    }
}

void GLCanvas3D::update_instance_printable_state_for_objects(std::vector<size_t>& object_idxs)
{
    for (size_t obj_idx : object_idxs)
        update_instance_printable_state_for_object(obj_idx);
}

void GLCanvas3D::set_config(const DynamicPrintConfig* config)
{
    m_config = config;
    m_layers_editing.set_config(config);
}

void GLCanvas3D::set_process(BackgroundSlicingProcess *process)
{
    m_process = process;
}

void GLCanvas3D::set_model(Model* model)
{
    m_model = model;
    m_selection.set_model(m_model);
}

void GLCanvas3D::bed_shape_changed()
{
    refresh_camera_scene_box();
    m_camera.requires_zoom_to_bed = true;
    m_dirty = true;
}

void GLCanvas3D::set_color_by(const std::string& value)
{
    m_color_by = value;
}

BoundingBoxf3 GLCanvas3D::volumes_bounding_box() const
{
    BoundingBoxf3 bb;
    for (const GLVolume* volume : m_volumes.volumes)
    {
        if (!m_apply_zoom_to_volumes_filter || ((volume != nullptr) && volume->zoom_to_volumes))
            bb.merge(volume->transformed_bounding_box());
    }
    return bb;
}

BoundingBoxf3 GLCanvas3D::scene_bounding_box() const
{
    BoundingBoxf3 bb = volumes_bounding_box();
    bb.merge(m_bed.get_bounding_box(true));

    if (m_config != nullptr)
    {
        double h = m_config->opt_float("max_print_height");
        bb.min(2) = std::min(bb.min(2), -h);
        bb.max(2) = std::max(bb.max(2), h);
    }

    return bb;
}

bool GLCanvas3D::is_layers_editing_enabled() const
{
    return m_layers_editing.is_enabled();
}

bool GLCanvas3D::is_layers_editing_allowed() const
{
    return m_layers_editing.is_allowed();
}

void GLCanvas3D::reset_layer_height_profile()
{
    wxGetApp().plater()->take_snapshot(_(L("Variable layer height - Reset")));
    m_layers_editing.reset_layer_height_profile(*this);
    m_layers_editing.state = LayersEditing::Completed;
    m_dirty = true;
}

void GLCanvas3D::adaptive_layer_height_profile(float quality_factor)
{
    wxGetApp().plater()->take_snapshot(_(L("Variable layer height - Adaptive")));
    m_layers_editing.adaptive_layer_height_profile(*this, quality_factor);
    m_layers_editing.state = LayersEditing::Completed;
    m_dirty = true;
}

void GLCanvas3D::smooth_layer_height_profile(const HeightProfileSmoothingParams& smoothing_params)
{
    wxGetApp().plater()->take_snapshot(_(L("Variable layer height - Smooth all")));
    m_layers_editing.smooth_layer_height_profile(*this, smoothing_params);
    m_layers_editing.state = LayersEditing::Completed;
    m_dirty = true;
}

bool GLCanvas3D::is_reload_delayed() const
{
    return m_reload_delayed;
}

void GLCanvas3D::enable_layers_editing(bool enable)
{
    m_layers_editing.set_enabled(enable);
    const Selection::IndicesList& idxs = m_selection.get_volume_idxs();
    for (unsigned int idx : idxs)
    {
        GLVolume* v = m_volumes.volumes[idx];
        if (v->is_modifier)
            v->force_transparent = enable;
    }

    set_as_dirty();
}

void GLCanvas3D::enable_legend_texture(bool enable)
{
    m_legend_texture_enabled = enable;
}

void GLCanvas3D::enable_picking(bool enable)
{
    m_picking_enabled = enable;
    m_selection.set_mode(Selection::Instance);
}

void GLCanvas3D::enable_moving(bool enable)
{
    m_moving_enabled = enable;
}

void GLCanvas3D::enable_gizmos(bool enable)
{
    m_gizmos.set_enabled(enable);
}

void GLCanvas3D::enable_selection(bool enable)
{
    m_selection.set_enabled(enable);
}

void GLCanvas3D::enable_main_toolbar(bool enable)
{
    m_main_toolbar.set_enabled(enable);
}

void GLCanvas3D::enable_undoredo_toolbar(bool enable)
{
    m_undoredo_toolbar.set_enabled(enable);
}

void GLCanvas3D::enable_dynamic_background(bool enable)
{
    m_dynamic_background_enabled = enable;
}

void GLCanvas3D::allow_multisample(bool allow)
{
    m_multisample_allowed = allow;
}

void GLCanvas3D::zoom_to_bed()
{
    _zoom_to_box(m_bed.get_bounding_box(false));
}

void GLCanvas3D::zoom_to_volumes()
{
    m_apply_zoom_to_volumes_filter = true;
    _zoom_to_box(volumes_bounding_box());
    m_apply_zoom_to_volumes_filter = false;
}

void GLCanvas3D::zoom_to_selection()
{
    if (!m_selection.is_empty())
        _zoom_to_box(m_selection.get_bounding_box());
}

void GLCanvas3D::select_view(const std::string& direction)
{
    m_camera.select_view(direction);
    if (m_canvas != nullptr)
        m_canvas->Refresh();
}

void GLCanvas3D::update_volumes_colors_by_extruder()
{
    if (m_config != nullptr)
        m_volumes.update_colors_by_extruder(m_config);
}

void GLCanvas3D::render()
{
    if (m_in_render)
    {
        // if called recursively, return
        m_dirty = true;
        return;
    }

    m_in_render = true;
    Slic3r::ScopeGuard in_render_guard([this]() { m_in_render = false; });
    (void)in_render_guard;

    if (m_canvas == nullptr)
        return;

    // ensures this canvas is current and initialized
    if (! _is_shown_on_screen() || !_set_current() || !_3DScene::init(m_canvas))
        return;

#if ENABLE_RENDER_STATISTICS
    auto start_time = std::chrono::high_resolution_clock::now();
#endif // ENABLE_RENDER_STATISTICS

    if (m_bed.get_shape().empty())
    {
        // this happens at startup when no data is still saved under <>\AppData\Roaming\Slic3rPE
        post_event(SimpleEvent(EVT_GLCANVAS_UPDATE_BED_SHAPE));
        return;
    }

    const Size& cnv_size = get_canvas_size();
    // Probably due to different order of events on Linux/GTK2, when one switched from 3D scene
    // to preview, this was called before canvas had its final size. It reported zero width
    // and the viewport was set incorrectly, leading to tripping glAsserts further down
    // the road (in apply_projection). That's why the minimum size is forced to 10.
    m_camera.apply_viewport(0, 0, std::max(10u, (unsigned int)cnv_size.get_width()), std::max(10u, (unsigned int)cnv_size.get_height()));

    if (m_camera.requires_zoom_to_bed)
    {
        zoom_to_bed();
        _resize((unsigned int)cnv_size.get_width(), (unsigned int)cnv_size.get_height());
        m_camera.requires_zoom_to_bed = false;
    }

    m_camera.apply_view_matrix();
    m_camera.apply_projection(_max_bounding_box(true, true));

    GLfloat position_cam[4] = { 1.0f, 0.0f, 1.0f, 0.0f };
    glsafe(::glLightfv(GL_LIGHT1, GL_POSITION, position_cam));
    GLfloat position_top[4] = { -0.5f, -0.5f, 1.0f, 0.0f };
    glsafe(::glLightfv(GL_LIGHT0, GL_POSITION, position_top));

    wxGetApp().imgui()->new_frame();

    if (m_picking_enabled)
    {
        if (m_rectangle_selection.is_dragging())
            // picking pass using rectangle selection
            _rectangular_selection_picking_pass();
        else
            // regular picking pass
            _picking_pass();
    }

#if ENABLE_RENDER_PICKING_PASS
    if (!m_picking_enabled || !m_show_picking_texture)
    {
#endif // ENABLE_RENDER_PICKING_PASS
    // draw scene
    glsafe(::glClear(GL_COLOR_BUFFER_BIT | GL_DEPTH_BUFFER_BIT));
    _render_background();

    _render_objects();
    _render_sla_slices();
    _render_selection();
    _render_bed(!m_camera.is_looking_downward(), true);

#if ENABLE_RENDER_SELECTION_CENTER
    _render_selection_center();
#endif // ENABLE_RENDER_SELECTION_CENTER

    // we need to set the mouse's scene position here because the depth buffer
    // could be invalidated by the following gizmo render methods
    // this position is used later into on_mouse() to drag the objects
    m_mouse.scene_position = _mouse_to_3d(m_mouse.position.cast<coord_t>());

    _render_current_gizmo();
    _render_selection_sidebar_hints();
#if ENABLE_RENDER_PICKING_PASS
    }
#endif // ENABLE_RENDER_PICKING_PASS

#if ENABLE_SHOW_CAMERA_TARGET
    _render_camera_target();
#endif // ENABLE_SHOW_CAMERA_TARGET

    if (m_picking_enabled && m_rectangle_selection.is_dragging())
        m_rectangle_selection.render(*this);

    // draw overlays
    _render_overlays();

#if ENABLE_RENDER_STATISTICS
    ImGuiWrapper& imgui = *wxGetApp().imgui();
    imgui.begin(std::string("Render statistics"), ImGuiWindowFlags_AlwaysAutoResize | ImGuiWindowFlags_NoResize | ImGuiWindowFlags_NoCollapse);
    imgui.text("Last frame: ");
    ImGui::SameLine();
    imgui.text(std::to_string(m_render_stats.last_frame));
    ImGui::SameLine();
    imgui.text("  ms");
    ImGui::Separator();
    imgui.text("Compressed textures: ");
    ImGui::SameLine();
    imgui.text(GLCanvas3DManager::are_compressed_textures_supported() ? "supported" : "not supported");
    imgui.text("Max texture size: ");
    ImGui::SameLine();
    imgui.text(std::to_string(GLCanvas3DManager::get_gl_info().get_max_tex_size()));
    imgui.end();
#endif // ENABLE_RENDER_STATISTICS

#if ENABLE_CAMERA_STATISTICS
    m_camera.debug_render();
#endif // ENABLE_CAMERA_STATISTICS

#if ENABLE_CANVAS_TOOLTIP_USING_IMGUI
    std::string tooltip;

	// Negative coordinate means out of the window, likely because the window was deactivated.
	// In that case the tooltip should be hidden.
    if (m_mouse.position.x() >= 0. && m_mouse.position.y() >= 0.) 
    {
	    if (tooltip.empty())
	        tooltip = m_layers_editing.get_tooltip(*this);

	    if (tooltip.empty())
	        tooltip = m_gizmos.get_tooltip();

	    if (tooltip.empty())
	        tooltip = m_main_toolbar.get_tooltip();

	    if (tooltip.empty())
	        tooltip = m_undoredo_toolbar.get_tooltip();

	    if (tooltip.empty())
	        tooltip = m_view_toolbar.get_tooltip();
	}

    set_tooltip(tooltip);

#if ENABLE_CANVAS_DELAYED_TOOLTIP_USING_IMGUI
    m_tooltip.render(m_mouse.position, *this);
#else
    m_tooltip.render(m_mouse.position);
#endif // ENABLE_CANVAS_DELAYED_TOOLTIP_USING_IMGUI
#endif // ENABLE_CANVAS_TOOLTIP_USING_IMGUI

    wxGetApp().plater()->get_mouse3d_controller().render_settings_dialog(*this);

    wxGetApp().imgui()->render();

    m_canvas->SwapBuffers();

#if ENABLE_RENDER_STATISTICS
    auto end_time = std::chrono::high_resolution_clock::now();
    m_render_stats.last_frame = std::chrono::duration_cast<std::chrono::milliseconds>(end_time - start_time).count();
#endif // ENABLE_RENDER_STATISTICS

#if !ENABLE_CANVAS_TOOLTIP_USING_IMGUI
    std::string tooltip = "";

    if (tooltip.empty())
        tooltip = m_layers_editing.get_tooltip(*this);

    if (tooltip.empty())
        tooltip = m_gizmos.get_tooltip();

    if (tooltip.empty())
        tooltip = m_main_toolbar.get_tooltip();

    if (tooltip.empty())
        tooltip = m_undoredo_toolbar.get_tooltip();

    if (tooltip.empty())
        tooltip = m_view_toolbar.get_tooltip();

    set_tooltip(tooltip);
#endif // !ENABLE_CANVAS_TOOLTIP_USING_IMGUI
}

#if ENABLE_THUMBNAIL_GENERATOR
void GLCanvas3D::render_thumbnail(ThumbnailData& thumbnail_data, unsigned int w, unsigned int h, bool printable_only, bool parts_only, bool show_bed, bool transparent_background) const
{
    switch (GLCanvas3DManager::get_framebuffers_type())
    {
    case GLCanvas3DManager::FB_Arb: { _render_thumbnail_framebuffer(thumbnail_data, w, h, printable_only, parts_only, show_bed, transparent_background); break; }
    case GLCanvas3DManager::FB_Ext: { _render_thumbnail_framebuffer_ext(thumbnail_data, w, h, printable_only, parts_only, show_bed, transparent_background); break; }
    default: { _render_thumbnail_legacy(thumbnail_data, w, h, printable_only, parts_only, show_bed, transparent_background); break; }
    }
}
#endif // ENABLE_THUMBNAIL_GENERATOR

void GLCanvas3D::select_all()
{
    m_selection.add_all();
    m_dirty = true;
}

void GLCanvas3D::deselect_all()
{
    m_selection.remove_all();
    wxGetApp().obj_manipul()->set_dirty();
    m_gizmos.reset_all_states();
    m_gizmos.update_data();
    post_event(SimpleEvent(EVT_GLCANVAS_OBJECT_SELECT));
}

void GLCanvas3D::delete_selected()
{
    m_selection.erase();
}

void GLCanvas3D::ensure_on_bed(unsigned int object_idx)
{
    typedef std::map<std::pair<int, int>, double> InstancesToZMap;
    InstancesToZMap instances_min_z;

    for (GLVolume* volume : m_volumes.volumes)
    {
        if ((volume->object_idx() == (int)object_idx) && !volume->is_modifier)
        {
            double min_z = volume->transformed_convex_hull_bounding_box().min(2);
            std::pair<int, int> instance = std::make_pair(volume->object_idx(), volume->instance_idx());
            InstancesToZMap::iterator it = instances_min_z.find(instance);
            if (it == instances_min_z.end())
                it = instances_min_z.insert(InstancesToZMap::value_type(instance, DBL_MAX)).first;

            it->second = std::min(it->second, min_z);
        }
    }

    for (GLVolume* volume : m_volumes.volumes)
    {
        std::pair<int, int> instance = std::make_pair(volume->object_idx(), volume->instance_idx());
        InstancesToZMap::iterator it = instances_min_z.find(instance);
        if (it != instances_min_z.end())
            volume->set_instance_offset(Z, volume->get_instance_offset(Z) - it->second);
    }
}

std::vector<double> GLCanvas3D::get_current_print_zs(bool active_only) const
{
    return m_volumes.get_current_print_zs(active_only);
}

void GLCanvas3D::set_toolpaths_range(double low, double high)
{
    m_volumes.set_range(low, high);
}

std::vector<int> GLCanvas3D::load_object(const ModelObject& model_object, int obj_idx, std::vector<int> instance_idxs)
{
    if (instance_idxs.empty())
    {
        for (unsigned int i = 0; i < model_object.instances.size(); ++i)
        {
            instance_idxs.emplace_back(i);
        }
    }
    return m_volumes.load_object(&model_object, obj_idx, instance_idxs, m_color_by, m_initialized);
}

std::vector<int> GLCanvas3D::load_object(const Model& model, int obj_idx)
{
    if ((0 <= obj_idx) && (obj_idx < (int)model.objects.size()))
    {
        const ModelObject* model_object = model.objects[obj_idx];
        if (model_object != nullptr)
            return load_object(*model_object, obj_idx, std::vector<int>());
    }

    return std::vector<int>();
}

void GLCanvas3D::mirror_selection(Axis axis)
{
    m_selection.mirror(axis);
    do_mirror(L("Mirror Object"));
    wxGetApp().obj_manipul()->set_dirty();
}

// Reload the 3D scene of 
// 1) Model / ModelObjects / ModelInstances / ModelVolumes
// 2) Print bed
// 3) SLA support meshes for their respective ModelObjects / ModelInstances
// 4) Wipe tower preview
// 5) Out of bed collision status & message overlay (texture)
void GLCanvas3D::reload_scene(bool refresh_immediately, bool force_full_scene_refresh)
{
    if ((m_canvas == nullptr) || (m_config == nullptr) || (m_model == nullptr))
        return;

    if (m_initialized)
        _set_current();

    struct ModelVolumeState {
        ModelVolumeState(const GLVolume *volume) : 
			model_volume(nullptr), geometry_id(volume->geometry_id), volume_idx(-1) {}
		ModelVolumeState(const ModelVolume *model_volume, const ObjectID &instance_id, const GLVolume::CompositeID &composite_id) :
			model_volume(model_volume), geometry_id(std::make_pair(model_volume->id().id, instance_id.id)), composite_id(composite_id), volume_idx(-1) {}
		ModelVolumeState(const ObjectID &volume_id, const ObjectID &instance_id) :
			model_volume(nullptr), geometry_id(std::make_pair(volume_id.id, instance_id.id)), volume_idx(-1) {}
		bool new_geometry() const { return this->volume_idx == size_t(-1); }
		const ModelVolume		   *model_volume;
        // ObjectID of ModelVolume + ObjectID of ModelInstance
        // or timestamp of an SLAPrintObjectStep + ObjectID of ModelInstance
        std::pair<size_t, size_t>   geometry_id;
        GLVolume::CompositeID       composite_id;
        // Volume index in the new GLVolume vector.
		size_t                      volume_idx;
    };
    std::vector<ModelVolumeState> model_volume_state;
	std::vector<ModelVolumeState> aux_volume_state;

    struct GLVolumeState {
        GLVolumeState() :
            volume_idx(size_t(-1)) {}
        GLVolumeState(const GLVolume* volume, unsigned int volume_idx) :
            composite_id(volume->composite_id), volume_idx(volume_idx) {}
        GLVolumeState(const GLVolume::CompositeID &composite_id) :
            composite_id(composite_id), volume_idx(size_t(-1)) {}

        GLVolume::CompositeID       composite_id;
        // Volume index in the old GLVolume vector.
        size_t                      volume_idx;
    };

    // SLA steps to pull the preview meshes for.
	typedef std::array<SLAPrintObjectStep, 3> SLASteps;
    SLASteps sla_steps = { slaposDrillHoles, slaposSupportTree, slaposPad };
    struct SLASupportState {
		std::array<PrintStateBase::StateWithTimeStamp, std::tuple_size<SLASteps>::value> step;
    };
    // State of the sla_steps for all SLAPrintObjects.
    std::vector<SLASupportState>   sla_support_state;

    std::vector<size_t> instance_ids_selected;
    std::vector<size_t> map_glvolume_old_to_new(m_volumes.volumes.size(), size_t(-1));
    std::vector<GLVolumeState> deleted_volumes;
    std::vector<GLVolume*> glvolumes_new;
    glvolumes_new.reserve(m_volumes.volumes.size());
    auto model_volume_state_lower = [](const ModelVolumeState &m1, const ModelVolumeState &m2) { return m1.geometry_id < m2.geometry_id; };

    m_reload_delayed = ! m_canvas->IsShown() && ! refresh_immediately && ! force_full_scene_refresh;

    PrinterTechnology printer_technology        = m_process->current_printer_technology();
    int               volume_idx_wipe_tower_old = -1;

    // Release invalidated volumes to conserve GPU memory in case of delayed refresh (see m_reload_delayed).
    // First initialize model_volumes_new_sorted & model_instances_new_sorted.
    for (int object_idx = 0; object_idx < (int)m_model->objects.size(); ++ object_idx) {
        const ModelObject *model_object = m_model->objects[object_idx];
        for (int instance_idx = 0; instance_idx < (int)model_object->instances.size(); ++ instance_idx) {
            const ModelInstance *model_instance = model_object->instances[instance_idx];
            for (int volume_idx = 0; volume_idx < (int)model_object->volumes.size(); ++ volume_idx) {
                const ModelVolume *model_volume = model_object->volumes[volume_idx];
				model_volume_state.emplace_back(model_volume, model_instance->id(), GLVolume::CompositeID(object_idx, volume_idx, instance_idx));
            }
        }
    }
    if (printer_technology == ptSLA) {
        const SLAPrint *sla_print = this->sla_print();
	#ifndef NDEBUG
        // Verify that the SLAPrint object is synchronized with m_model.
        check_model_ids_equal(*m_model, sla_print->model());
    #endif /* NDEBUG */
        sla_support_state.reserve(sla_print->objects().size());
        for (const SLAPrintObject *print_object : sla_print->objects()) {
            SLASupportState state;
			for (size_t istep = 0; istep < sla_steps.size(); ++ istep) {
				state.step[istep] = print_object->step_state_with_timestamp(sla_steps[istep]);
				if (state.step[istep].state == PrintStateBase::DONE) {
                    if (! print_object->has_mesh(sla_steps[istep]))
                        // Consider the DONE step without a valid mesh as invalid for the purpose
                        // of mesh visualization.
                        state.step[istep].state = PrintStateBase::INVALID;
<<<<<<< HEAD
                    else
    					for (const ModelInstance *model_instance : print_object->model_object()->instances)
    						// Only the instances, which are currently printable, will have the SLA support structures kept.
    						// The instances outside the print bed will have the GLVolumes of their support structures released.
    						if (model_instance->is_printable())
=======
                    else if (sla_steps[istep] != slaposDrillHoles)
                        for (const ModelInstance* model_instance : print_object->model_object()->instances)
                            // Only the instances, which are currently printable, will have the SLA support structures kept.
                            // The instances outside the print bed will have the GLVolumes of their support structures released.
                            if (model_instance->is_printable())
>>>>>>> d5bcddee
                                aux_volume_state.emplace_back(state.step[istep].timestamp, model_instance->id());
                }
			}
			sla_support_state.emplace_back(state);
        }
    }
    std::sort(model_volume_state.begin(), model_volume_state.end(), model_volume_state_lower);
<<<<<<< HEAD
    std::sort(aux_volume_state  .begin(), aux_volume_state  .end(), model_volume_state_lower);
    // Release all ModelVolume based GLVolumes not found in the current Model.
    for (size_t volume_id = 0; volume_id < m_volumes.volumes.size(); ++ volume_id) {
        GLVolume         *volume = m_volumes.volumes[volume_id];
=======
    std::sort(aux_volume_state.begin(), aux_volume_state.end(), model_volume_state_lower);
    // Release all ModelVolume based GLVolumes not found in the current Model. Find the GLVolume of a hollowed mesh.
    for (size_t volume_id = 0; volume_id < m_volumes.volumes.size(); ++volume_id) {
        GLVolume* volume = m_volumes.volumes[volume_id];
>>>>>>> d5bcddee
        ModelVolumeState  key(volume);
        ModelVolumeState *mvs = nullptr;
        if (volume->volume_idx() < 0) {
			auto it = std::lower_bound(aux_volume_state.begin(), aux_volume_state.end(), key, model_volume_state_lower);
            if (it != aux_volume_state.end() && it->geometry_id == key.geometry_id)
                // This can be an SLA support structure that should not be rendered (in case someone used undo
                // to revert to before it was generated). We only reuse the volume if that's not the case.
                if (m_model->objects[volume->composite_id.object_id]->sla_points_status != sla::PointsStatus::NoPoints)
                    mvs = &(*it);
        }
        else {
			auto it = std::lower_bound(model_volume_state.begin(), model_volume_state.end(), key, model_volume_state_lower);
            if (it != model_volume_state.end() && it->geometry_id == key.geometry_id)
				mvs = &(*it);
        }
        // Emplace instance ID of the volume. Both the aux volumes and model volumes share the same instance ID.
        // The wipe tower has its own wipe_tower_instance_id().
        if (m_selection.contains_volume(volume_id))
            instance_ids_selected.emplace_back(volume->geometry_id.second);
        if (mvs == nullptr || force_full_scene_refresh) {
            // This GLVolume will be released.
            if (volume->is_wipe_tower) {
                // There is only one wipe tower.
                assert(volume_idx_wipe_tower_old == -1);
                volume_idx_wipe_tower_old = (int)volume_id;
            }
            if (! m_reload_delayed)
            {
                deleted_volumes.emplace_back(volume, volume_id);
                delete volume;
            }
        }
        else {
            // This GLVolume will be reused.
            volume->set_sla_shift_z(0.0);
            map_glvolume_old_to_new[volume_id] = glvolumes_new.size();
            mvs->volume_idx = glvolumes_new.size();
            glvolumes_new.emplace_back(volume);
            // Update color of the volume based on the current extruder.
			if (mvs->model_volume != nullptr) {
				int extruder_id = mvs->model_volume->extruder_id();
				if (extruder_id != -1)
					volume->extruder_id = extruder_id;

                volume->is_modifier = !mvs->model_volume->is_model_part();
                volume->set_color_from_model_volume(mvs->model_volume);

                // updates volumes transformations
                volume->set_instance_transformation(mvs->model_volume->get_object()->instances[mvs->composite_id.instance_id]->get_transformation());
                volume->set_volume_transformation(mvs->model_volume->get_transformation());
            }
        }
    }
    sort_remove_duplicates(instance_ids_selected);
    auto deleted_volumes_lower = [](const GLVolumeState &v1, const GLVolumeState &v2) { return v1.composite_id < v2.composite_id; };
    std::sort(deleted_volumes.begin(), deleted_volumes.end(), deleted_volumes_lower);

    if (m_reload_delayed)
        return;

	bool update_object_list = false;
    if (m_volumes.volumes != glvolumes_new)
		update_object_list = true;
    m_volumes.volumes = std::move(glvolumes_new);
    for (unsigned int obj_idx = 0; obj_idx < (unsigned int)m_model->objects.size(); ++ obj_idx) {
        const ModelObject &model_object = *m_model->objects[obj_idx];
        for (int volume_idx = 0; volume_idx < (int)model_object.volumes.size(); ++ volume_idx) {
			const ModelVolume &model_volume = *model_object.volumes[volume_idx];
            for (int instance_idx = 0; instance_idx < (int)model_object.instances.size(); ++ instance_idx) {
				const ModelInstance &model_instance = *model_object.instances[instance_idx];
				ModelVolumeState key(model_volume.id(), model_instance.id());
				auto it = std::lower_bound(model_volume_state.begin(), model_volume_state.end(), key, model_volume_state_lower);
				assert(it != model_volume_state.end() && it->geometry_id == key.geometry_id);
                if (it->new_geometry()) {
                    // New volume.
                    auto it_old_volume = std::lower_bound(deleted_volumes.begin(), deleted_volumes.end(), GLVolumeState(it->composite_id), deleted_volumes_lower);
                    if (it_old_volume != deleted_volumes.end() && it_old_volume->composite_id == it->composite_id)
                        // If a volume changed its ObjectID, but it reuses a GLVolume's CompositeID, maintain its selection.
                        map_glvolume_old_to_new[it_old_volume->volume_idx] = m_volumes.volumes.size();
                    // Note the index of the loaded volume, so that we can reload the main model GLVolume with the hollowed mesh
                    // later in this function.
                    it->volume_idx = m_volumes.volumes.size();
                    m_volumes.load_object_volume(&model_object, obj_idx, volume_idx, instance_idx, m_color_by, m_initialized);
                    m_volumes.volumes.back()->geometry_id = key.geometry_id;
					update_object_list = true;
                } else {
					// Recycling an old GLVolume.
					GLVolume &existing_volume = *m_volumes.volumes[it->volume_idx];
                    assert(existing_volume.geometry_id == key.geometry_id);
					// Update the Object/Volume/Instance indices into the current Model.
					if (existing_volume.composite_id != it->composite_id) {
						existing_volume.composite_id = it->composite_id;
						update_object_list = true;
					}
                }
            }
        }
    }
    if (printer_technology == ptSLA) {
        size_t idx = 0;
        const SLAPrint *sla_print = this->sla_print();
		std::vector<double> shift_zs(m_model->objects.size(), 0);
        double relative_correction_z = sla_print->relative_correction().z();
        if (relative_correction_z <= EPSILON)
            relative_correction_z = 1.;
		for (const SLAPrintObject *print_object : sla_print->objects()) {
            SLASupportState   &state        = sla_support_state[idx ++];
            const ModelObject *model_object = print_object->model_object();
            // Find an index of the ModelObject
            int object_idx;
            // There may be new SLA volumes added to the scene for this print_object.
            // Find the object index of this print_object in the Model::objects list.
            auto it = std::find(sla_print->model().objects.begin(), sla_print->model().objects.end(), model_object);
            assert(it != sla_print->model().objects.end());
			object_idx = it - sla_print->model().objects.begin();
			// Cache the Z offset to be applied to all volumes with this object_idx.
			shift_zs[object_idx] = print_object->get_current_elevation() / relative_correction_z;
            // Collect indices of this print_object's instances, for which the SLA support meshes are to be added to the scene.
            // pairs of <instance_idx, print_instance_idx>
			std::vector<std::pair<size_t, size_t>> instances[std::tuple_size<SLASteps>::value];
            for (size_t print_instance_idx = 0; print_instance_idx < print_object->instances().size(); ++ print_instance_idx) {
                const SLAPrintObject::Instance &instance = print_object->instances()[print_instance_idx];
                // Find index of ModelInstance corresponding to this SLAPrintObject::Instance.
				auto it = std::find_if(model_object->instances.begin(), model_object->instances.end(), 
                    [&instance](const ModelInstance *mi) { return mi->id() == instance.instance_id; });
                assert(it != model_object->instances.end());
                int instance_idx = it - model_object->instances.begin();
                for (size_t istep = 0; istep < sla_steps.size(); ++ istep)
                    if (sla_steps[istep] == slaposDrillHoles) {
                    	// Hollowing is a special case, where the mesh from the backend is being loaded into the 1st volume of an instance,
                    	// not into its own GLVolume.
                        // There shall always be such a GLVolume allocated.
                        ModelVolumeState key(model_object->volumes.front()->id(), instance.instance_id);
                        auto it = std::lower_bound(model_volume_state.begin(), model_volume_state.end(), key, model_volume_state_lower);
                        assert(it != model_volume_state.end() && it->geometry_id == key.geometry_id);
                        assert(!it->new_geometry());
                        GLVolume &volume = *m_volumes.volumes[it->volume_idx];
                        if (! volume.offsets.empty() && state.step[istep].timestamp != volume.offsets.front()) {
                        	// The backend either produced a new hollowed mesh, or it invalidated the one that the front end has seen.
                            volume.indexed_vertex_array.release_geometry();
                        	if (state.step[istep].state == PrintStateBase::DONE) {
                                TriangleMesh mesh = print_object->get_mesh(slaposDrillHoles);
	                            assert(! mesh.empty());
                                mesh.transform(sla_print->sla_trafo(*m_model->objects[volume.object_idx()]).inverse());
                                volume.indexed_vertex_array.load_mesh(mesh);
	                        } else {
	                        	// Reload the original volume.
                                volume.indexed_vertex_array.load_mesh(m_model->objects[volume.object_idx()]->volumes[volume.volume_idx()]->mesh());
	                        }
                            volume.finalize_geometry(true);
	                    }
                    	//FIXME it is an ugly hack to write the timestamp into the "offsets" field to not have to add another member variable
                    	// to the GLVolume. We should refactor GLVolume significantly, so that the GLVolume will not contain member variables
                    	// of various concenrs (model vs. 3D print path).
                    	volume.offsets = { state.step[istep].timestamp };
                    } else if (state.step[istep].state == PrintStateBase::DONE) {
                        // Check whether there is an existing auxiliary volume to be updated, or a new auxiliary volume to be created.
						ModelVolumeState key(state.step[istep].timestamp, instance.instance_id.id);
						auto it = std::lower_bound(aux_volume_state.begin(), aux_volume_state.end(), key, model_volume_state_lower);
						assert(it != aux_volume_state.end() && it->geometry_id == key.geometry_id);
                    	if (it->new_geometry()) {
                            // This can be an SLA support structure that should not be rendered (in case someone used undo
                            // to revert to before it was generated). If that's the case, we should not generate anything.
                            if (model_object->sla_points_status != sla::PointsStatus::NoPoints)
                                instances[istep].emplace_back(std::pair<size_t, size_t>(instance_idx, print_instance_idx));
                            else
                                shift_zs[object_idx] = 0.;
                        } else {
                            // Recycling an old GLVolume. Update the Object/Instance indices into the current Model.
                            m_volumes.volumes[it->volume_idx]->composite_id = GLVolume::CompositeID(object_idx, m_volumes.volumes[it->volume_idx]->volume_idx(), instance_idx);
                            m_volumes.volumes[it->volume_idx]->set_instance_transformation(model_object->instances[instance_idx]->get_transformation());
                        }
                    }
            }

            for (size_t istep = 0; istep < sla_steps.size(); ++istep)
                if (!instances[istep].empty())
                    m_volumes.load_object_auxiliary(print_object, object_idx, instances[istep], sla_steps[istep], state.step[istep].timestamp, m_initialized);
        }

		// Shift-up all volumes of the object so that it has the right elevation with respect to the print bed
		for (GLVolume* volume : m_volumes.volumes)
			if (volume->object_idx() < (int)m_model->objects.size() && m_model->objects[volume->object_idx()]->instances[volume->instance_idx()]->is_printable())
				volume->set_sla_shift_z(shift_zs[volume->object_idx()]);
    }

    if (printer_technology == ptFFF && m_config->has("nozzle_diameter"))
    {
        // Should the wipe tower be visualized ?
        unsigned int extruders_count = (unsigned int)dynamic_cast<const ConfigOptionFloats*>(m_config->option("nozzle_diameter"))->values.size();

        bool wt = dynamic_cast<const ConfigOptionBool*>(m_config->option("wipe_tower"))->value;
        bool co = dynamic_cast<const ConfigOptionBool*>(m_config->option("complete_objects"))->value;

        if ((extruders_count > 1) && wt && !co)
        {
            // Height of a print (Show at least a slab)
            double height = std::max(m_model->bounding_box().max(2), 10.0);

            float x = dynamic_cast<const ConfigOptionFloat*>(m_config->option("wipe_tower_x"))->value;
            float y = dynamic_cast<const ConfigOptionFloat*>(m_config->option("wipe_tower_y"))->value;
            float w = dynamic_cast<const ConfigOptionFloat*>(m_config->option("wipe_tower_width"))->value;
            float a = dynamic_cast<const ConfigOptionFloat*>(m_config->option("wipe_tower_rotation_angle"))->value;

            const Print *print = m_process->fff_print();

            const DynamicPrintConfig &print_config  = wxGetApp().preset_bundle->prints.get_edited_preset().config;
            double layer_height                     = print_config.opt_float("layer_height");
            double first_layer_height               = print_config.get_abs_value("first_layer_height", layer_height);
            double nozzle_diameter                  = print->config().nozzle_diameter.values[0];
            float depth = print->wipe_tower_data(extruders_count, first_layer_height, nozzle_diameter).depth;
            float brim_width = print->wipe_tower_data(extruders_count, first_layer_height, nozzle_diameter).brim_width;

            int volume_idx_wipe_tower_new = m_volumes.load_wipe_tower_preview(
                1000, x, y, w, depth, (float)height, a, !print->is_step_done(psWipeTower),
                brim_width, m_initialized);
            if (volume_idx_wipe_tower_old != -1)
                map_glvolume_old_to_new[volume_idx_wipe_tower_old] = volume_idx_wipe_tower_new;
        }
    }

    update_volumes_colors_by_extruder();
	// Update selection indices based on the old/new GLVolumeCollection.
    if (m_selection.get_mode() == Selection::Instance)
        m_selection.instances_changed(instance_ids_selected);
    else
        m_selection.volumes_changed(map_glvolume_old_to_new);

    m_gizmos.update_data();
    m_gizmos.refresh_on_off_state();

    // Update the toolbar
	if (update_object_list)
		post_event(SimpleEvent(EVT_GLCANVAS_OBJECT_SELECT));

    // checks for geometry outside the print volume to render it accordingly
    if (!m_volumes.empty())
    {
        ModelInstance::EPrintVolumeState state;

        const bool contained_min_one = m_volumes.check_outside_state(m_config, &state);

        _set_warning_texture(WarningTexture::ObjectClashed, state == ModelInstance::PVS_Partly_Outside);
        _set_warning_texture(WarningTexture::ObjectOutside, state == ModelInstance::PVS_Fully_Outside);

        post_event(Event<bool>(EVT_GLCANVAS_ENABLE_ACTION_BUTTONS, 
                               contained_min_one && !m_model->objects.empty() && state != ModelInstance::PVS_Partly_Outside));
    }
    else
    {
        _set_warning_texture(WarningTexture::ObjectOutside, false);
        _set_warning_texture(WarningTexture::ObjectClashed, false);
        post_event(Event<bool>(EVT_GLCANVAS_ENABLE_ACTION_BUTTONS, false));
    }

    refresh_camera_scene_box();

    if (m_selection.is_empty())
    {
        // If no object is selected, deactivate the active gizmo, if any
        // Otherwise it may be shown after cleaning the scene (if it was active while the objects were deleted)
        m_gizmos.reset_all_states();

        // If no object is selected, reset the objects manipulator on the sidebar
        // to force a reset of its cache
        auto manip = wxGetApp().obj_manipul();
        if (manip != nullptr)
            manip->set_dirty();
    }

    // and force this canvas to be redrawn.
    m_dirty = true;
}

static void reserve_new_volume_finalize_old_volume(GLVolume& vol_new, GLVolume& vol_old, bool gl_initialized, size_t prealloc_size = VERTEX_BUFFER_RESERVE_SIZE)
{
	// Assign the large pre-allocated buffers to the new GLVolume.
	vol_new.indexed_vertex_array = std::move(vol_old.indexed_vertex_array);
	// Copy the content back to the old GLVolume.
	vol_old.indexed_vertex_array = vol_new.indexed_vertex_array;
	// Clear the buffers, but keep them pre-allocated.
	vol_new.indexed_vertex_array.clear();
	// Just make sure that clear did not clear the reserved memory.
	// Reserving number of vertices (3x position + 3x color)
	vol_new.indexed_vertex_array.reserve(prealloc_size / 6);
	// Finalize the old geometry, possibly move data to the graphics card.
	vol_old.finalize_geometry(gl_initialized);
}

static void load_gcode_retractions(const GCodePreviewData::Retraction& retractions, GLCanvas3D::GCodePreviewVolumeIndex::EType extrusion_type, GLVolumeCollection &volumes, GLCanvas3D::GCodePreviewVolumeIndex &volume_index, bool gl_initialized)
{
	// nothing to render, return
	if (retractions.positions.empty())
		return;

	volume_index.first_volumes.emplace_back(extrusion_type, 0, (unsigned int)volumes.volumes.size());

	GLVolume *volume = volumes.new_nontoolpath_volume(retractions.color.rgba.data(), VERTEX_BUFFER_RESERVE_SIZE);

	GCodePreviewData::Retraction::PositionsList copy(retractions.positions);
	std::sort(copy.begin(), copy.end(), [](const GCodePreviewData::Retraction::Position& p1, const GCodePreviewData::Retraction::Position& p2) { return p1.position(2) < p2.position(2); });

	for (const GCodePreviewData::Retraction::Position& position : copy)
	{
		volume->print_zs.emplace_back(unscale<double>(position.position(2)));
		volume->offsets.emplace_back(volume->indexed_vertex_array.quad_indices.size());
		volume->offsets.emplace_back(volume->indexed_vertex_array.triangle_indices.size());

		_3DScene::point3_to_verts(position.position, position.width, position.height, *volume);

		// Ensure that no volume grows over the limits. If the volume is too large, allocate a new one.
		if (volume->indexed_vertex_array.vertices_and_normals_interleaved.size() > MAX_VERTEX_BUFFER_SIZE) {
			GLVolume &vol = *volume;
			volume = volumes.new_nontoolpath_volume(vol.color);
			reserve_new_volume_finalize_old_volume(*volume, vol, gl_initialized);
		}
	}
	volume->indexed_vertex_array.finalize_geometry(gl_initialized);
}

void GLCanvas3D::load_gcode_preview(const GCodePreviewData& preview_data, const std::vector<std::string>& str_tool_colors)
{
    const Print *print = this->fff_print();
    if ((m_canvas != nullptr) && (print != nullptr))
    {
        _set_current();

        std::vector<float> tool_colors = _parse_colors(str_tool_colors);

        if (m_volumes.empty())
        {
            m_gcode_preview_volume_index.reset();
            
            _load_gcode_extrusion_paths(preview_data, tool_colors);
            _load_gcode_travel_paths(preview_data, tool_colors);
			load_gcode_retractions(preview_data.retraction,   GCodePreviewVolumeIndex::Retraction,   m_volumes, m_gcode_preview_volume_index, m_initialized);
			load_gcode_retractions(preview_data.unretraction, GCodePreviewVolumeIndex::Unretraction, m_volumes, m_gcode_preview_volume_index, m_initialized);
            
            if (!m_volumes.empty())
            {
                // Remove empty volumes from both m_volumes, update m_gcode_preview_volume_index.
                {
	                size_t idx_volume_src = 0;
	                size_t idx_volume_dst = 0;
	                size_t idx_volume_index_src = 0;
	                size_t idx_volume_index_dst = 0;
	                size_t idx_volume_of_this_type_last = (idx_volume_index_src + 1 == m_gcode_preview_volume_index.first_volumes.size()) ? m_volumes.volumes.size() : m_gcode_preview_volume_index.first_volumes[idx_volume_index_src + 1].id;
	                size_t idx_volume_of_this_type_first_new = 0;
	                for (;;) {
	                	if (idx_volume_src == idx_volume_of_this_type_last) {
	                		if (idx_volume_of_this_type_first_new < idx_volume_dst) {
	                			// There are some volumes of this type left, therefore their entry in the index has to be maintained.
	                			if (idx_volume_index_dst < idx_volume_index_src)
	                				m_gcode_preview_volume_index.first_volumes[idx_volume_index_dst] = m_gcode_preview_volume_index.first_volumes[idx_volume_index_src];
	                			m_gcode_preview_volume_index.first_volumes[idx_volume_index_dst].id = idx_volume_of_this_type_first_new;
		                		++ idx_volume_index_dst;
		                	}
	                		if (idx_volume_of_this_type_last == m_volumes.volumes.size())
	                			break;
	                		++ idx_volume_index_src;
	                		idx_volume_of_this_type_last = (idx_volume_index_src + 1 == m_gcode_preview_volume_index.first_volumes.size()) ? m_volumes.volumes.size() : m_gcode_preview_volume_index.first_volumes[idx_volume_index_src + 1].id;
	                		idx_volume_of_this_type_first_new = idx_volume_dst;
	                		if (idx_volume_src == idx_volume_of_this_type_last)
	                			// Empty sequence of volumes for the current index item.
	                			continue;
	                	}
	                	if (! m_volumes.volumes[idx_volume_src]->print_zs.empty())
                			m_volumes.volumes[idx_volume_dst ++] = m_volumes.volumes[idx_volume_src];
	                	++ idx_volume_src;
	                }
	                m_volumes.volumes.erase(m_volumes.volumes.begin() + idx_volume_dst, m_volumes.volumes.end());
	                m_gcode_preview_volume_index.first_volumes.erase(m_gcode_preview_volume_index.first_volumes.begin() + idx_volume_index_dst, m_gcode_preview_volume_index.first_volumes.end());
	            }

                _load_fff_shells();
            }
            _update_toolpath_volumes_outside_state();
        }
        
        _update_gcode_volumes_visibility(preview_data);
        _show_warning_texture_if_needed(WarningTexture::ToolpathOutside);

        if (m_volumes.empty())
            reset_legend_texture();
        else
            _generate_legend_texture(preview_data, tool_colors);
    }
}

void GLCanvas3D::load_sla_preview()
{
    const SLAPrint* print = this->sla_print();
    if ((m_canvas != nullptr) && (print != nullptr))
    {
        _set_current();
	    // Release OpenGL data before generating new data.
	    this->reset_volumes();
        _load_sla_shells();
        _update_sla_shells_outside_state();
        _show_warning_texture_if_needed(WarningTexture::SlaSupportsOutside);
    }
}

void GLCanvas3D::load_preview(const std::vector<std::string>& str_tool_colors, const std::vector<CustomGCode::Item>& color_print_values)
{
    const Print *print = this->fff_print();
    if (print == nullptr)
        return;

    _set_current();

    // Release OpenGL data before generating new data.
    this->reset_volumes();

    _load_print_toolpaths();
    _load_wipe_tower_toolpaths(str_tool_colors);
    for (const PrintObject* object : print->objects())
            _load_print_object_toolpaths(*object, str_tool_colors, color_print_values);

    _update_toolpath_volumes_outside_state();
    _show_warning_texture_if_needed(WarningTexture::ToolpathOutside);
    if (color_print_values.empty())
        reset_legend_texture();
    else {
        auto preview_data = GCodePreviewData();
        preview_data.extrusion.view_type = GCodePreviewData::Extrusion::ColorPrint;
        const std::vector<float> tool_colors = _parse_colors(str_tool_colors);
        _generate_legend_texture(preview_data, tool_colors);
    }
}

void GLCanvas3D::bind_event_handlers()
{
    if (m_canvas != nullptr)
    {
        m_canvas->Bind(wxEVT_SIZE, &GLCanvas3D::on_size, this);
        m_canvas->Bind(wxEVT_IDLE, &GLCanvas3D::on_idle, this);
        m_canvas->Bind(wxEVT_CHAR, &GLCanvas3D::on_char, this);
        m_canvas->Bind(wxEVT_KEY_DOWN, &GLCanvas3D::on_key, this);
        m_canvas->Bind(wxEVT_KEY_UP, &GLCanvas3D::on_key, this);
        m_canvas->Bind(wxEVT_MOUSEWHEEL, &GLCanvas3D::on_mouse_wheel, this);
        m_canvas->Bind(wxEVT_TIMER, &GLCanvas3D::on_timer, this);
        m_canvas->Bind(wxEVT_LEFT_DOWN, &GLCanvas3D::on_mouse, this);
        m_canvas->Bind(wxEVT_LEFT_UP, &GLCanvas3D::on_mouse, this);
        m_canvas->Bind(wxEVT_MIDDLE_DOWN, &GLCanvas3D::on_mouse, this);
        m_canvas->Bind(wxEVT_MIDDLE_UP, &GLCanvas3D::on_mouse, this);
        m_canvas->Bind(wxEVT_RIGHT_DOWN, &GLCanvas3D::on_mouse, this);
        m_canvas->Bind(wxEVT_RIGHT_UP, &GLCanvas3D::on_mouse, this);
        m_canvas->Bind(wxEVT_MOTION, &GLCanvas3D::on_mouse, this);
        m_canvas->Bind(wxEVT_ENTER_WINDOW, &GLCanvas3D::on_mouse, this);
        m_canvas->Bind(wxEVT_LEAVE_WINDOW, &GLCanvas3D::on_mouse, this);
        m_canvas->Bind(wxEVT_LEFT_DCLICK, &GLCanvas3D::on_mouse, this);
        m_canvas->Bind(wxEVT_MIDDLE_DCLICK, &GLCanvas3D::on_mouse, this);
        m_canvas->Bind(wxEVT_RIGHT_DCLICK, &GLCanvas3D::on_mouse, this);
        m_canvas->Bind(wxEVT_PAINT, &GLCanvas3D::on_paint, this);
    }
}

void GLCanvas3D::unbind_event_handlers()
{
    if (m_canvas != nullptr)
    {
        m_canvas->Unbind(wxEVT_SIZE, &GLCanvas3D::on_size, this);
        m_canvas->Unbind(wxEVT_IDLE, &GLCanvas3D::on_idle, this);
        m_canvas->Unbind(wxEVT_CHAR, &GLCanvas3D::on_char, this);
        m_canvas->Unbind(wxEVT_KEY_DOWN, &GLCanvas3D::on_key, this);
        m_canvas->Unbind(wxEVT_KEY_UP, &GLCanvas3D::on_key, this);
        m_canvas->Unbind(wxEVT_MOUSEWHEEL, &GLCanvas3D::on_mouse_wheel, this);
        m_canvas->Unbind(wxEVT_TIMER, &GLCanvas3D::on_timer, this);
        m_canvas->Unbind(wxEVT_LEFT_DOWN, &GLCanvas3D::on_mouse, this);
		m_canvas->Unbind(wxEVT_LEFT_UP, &GLCanvas3D::on_mouse, this);
        m_canvas->Unbind(wxEVT_MIDDLE_DOWN, &GLCanvas3D::on_mouse, this);
        m_canvas->Unbind(wxEVT_MIDDLE_UP, &GLCanvas3D::on_mouse, this);
        m_canvas->Unbind(wxEVT_RIGHT_DOWN, &GLCanvas3D::on_mouse, this);
        m_canvas->Unbind(wxEVT_RIGHT_UP, &GLCanvas3D::on_mouse, this);
        m_canvas->Unbind(wxEVT_MOTION, &GLCanvas3D::on_mouse, this);
        m_canvas->Unbind(wxEVT_ENTER_WINDOW, &GLCanvas3D::on_mouse, this);
        m_canvas->Unbind(wxEVT_LEAVE_WINDOW, &GLCanvas3D::on_mouse, this);
        m_canvas->Unbind(wxEVT_LEFT_DCLICK, &GLCanvas3D::on_mouse, this);
        m_canvas->Unbind(wxEVT_MIDDLE_DCLICK, &GLCanvas3D::on_mouse, this);
        m_canvas->Unbind(wxEVT_RIGHT_DCLICK, &GLCanvas3D::on_mouse, this);
        m_canvas->Unbind(wxEVT_PAINT, &GLCanvas3D::on_paint, this);
    }
}

void GLCanvas3D::on_size(wxSizeEvent& evt)
{
    m_dirty = true;
}

void GLCanvas3D::on_idle(wxIdleEvent& evt)
{
    if (!m_initialized)
        return;

    m_dirty |= m_main_toolbar.update_items_state();
    m_dirty |= m_undoredo_toolbar.update_items_state();
    m_dirty |= m_view_toolbar.update_items_state();
    bool mouse3d_controller_applied = wxGetApp().plater()->get_mouse3d_controller().apply(m_camera);
    m_dirty |= mouse3d_controller_applied;

    if (!m_dirty)
        return;

    _refresh_if_shown_on_screen();

    if (m_extra_frame_requested || mouse3d_controller_applied)
    {
        m_dirty = true;
        m_extra_frame_requested = false;
        evt.RequestMore();
}
    else
        m_dirty = false;
}

void GLCanvas3D::on_char(wxKeyEvent& evt)
{
    if (!m_initialized)
        return;

    // see include/wx/defs.h enum wxKeyCode
    int keyCode = evt.GetKeyCode();
    int ctrlMask = wxMOD_CONTROL;

    auto imgui = wxGetApp().imgui();
    if (imgui->update_key_data(evt)) {
        render();
        return;
    }

    if ((keyCode == WXK_ESCAPE) && _deactivate_undo_redo_toolbar_items())
        return;

    if (m_gizmos.on_char(evt))
        return;

//#ifdef __APPLE__
//    ctrlMask |= wxMOD_RAW_CONTROL;
//#endif /* __APPLE__ */
    if ((evt.GetModifiers() & ctrlMask) != 0) {
        switch (keyCode) {
#ifdef __APPLE__
        case 'a':
        case 'A':
#else /* __APPLE__ */
        case WXK_CONTROL_A:
#endif /* __APPLE__ */
                post_event(SimpleEvent(EVT_GLCANVAS_SELECT_ALL));
        break;
#ifdef __APPLE__
        case 'c':
        case 'C':
#else /* __APPLE__ */
        case WXK_CONTROL_C:
#endif /* __APPLE__ */
            post_event(SimpleEvent(EVT_GLTOOLBAR_COPY));
        break;

#ifdef __APPLE__
        case 'm':
        case 'M':
#else /* __APPLE__ */
        case WXK_CONTROL_M:
#endif /* __APPLE__ */
            {
                Mouse3DController& controller = wxGetApp().plater()->get_mouse3d_controller();
                controller.show_settings_dialog(!controller.is_settings_dialog_shown());
                m_dirty = true;
                break;
            }

#ifdef __APPLE__
        case 'v':
        case 'V':
#else /* __APPLE__ */
        case WXK_CONTROL_V:
#endif /* __APPLE__ */
            post_event(SimpleEvent(EVT_GLTOOLBAR_PASTE));
        break;


#ifdef __APPLE__
        case 'y':
        case 'Y':
#else /* __APPLE__ */
        case WXK_CONTROL_Y:
#endif /* __APPLE__ */
            post_event(SimpleEvent(EVT_GLCANVAS_REDO));
        break;
#ifdef __APPLE__
        case 'z':
        case 'Z':
#else /* __APPLE__ */
        case WXK_CONTROL_Z:
#endif /* __APPLE__ */
            post_event(SimpleEvent(EVT_GLCANVAS_UNDO));
        break;

        case WXK_BACK:
        case WXK_DELETE:
             post_event(SimpleEvent(EVT_GLTOOLBAR_DELETE_ALL)); break;
		default:            evt.Skip();
        }
    } else if (evt.HasModifiers()) {
        evt.Skip();
    } else {
        switch (keyCode)
        {
        case WXK_BACK:
		case WXK_DELETE:
                  post_event(SimpleEvent(EVT_GLTOOLBAR_DELETE));
                  break;
        case WXK_ESCAPE: { deselect_all(); break; }
        case WXK_F5: { post_event(SimpleEvent(EVT_GLCANVAS_RELOAD_FROM_DISK)); break; }
        case '0': { select_view("iso"); break; }
        case '1': { select_view("top"); break; }
        case '2': { select_view("bottom"); break; }
        case '3': { select_view("front"); break; }
        case '4': { select_view("rear"); break; }
        case '5': { select_view("left"); break; }
        case '6': { select_view("right"); break; }
        case '+': { 
                    if (dynamic_cast<Preview*>(m_canvas->GetParent()) != nullptr)
                        post_event(wxKeyEvent(EVT_GLCANVAS_EDIT_COLOR_CHANGE, evt)); 
                    else
                        post_event(Event<int>(EVT_GLCANVAS_INCREASE_INSTANCES, +1)); 
                    break; }
        case '-': {  
                    if (dynamic_cast<Preview*>(m_canvas->GetParent()) != nullptr)
                        post_event(wxKeyEvent(EVT_GLCANVAS_EDIT_COLOR_CHANGE, evt)); 
                    else
                        post_event(Event<int>(EVT_GLCANVAS_INCREASE_INSTANCES, -1)); 
                    break; }
        case '?': { post_event(SimpleEvent(EVT_GLCANVAS_QUESTION_MARK)); break; }
        case 'A':
        case 'a': { post_event(SimpleEvent(EVT_GLCANVAS_ARRANGE)); break; }
        case 'B':
        case 'b': { zoom_to_bed(); break; }
        case 'E':
        case 'e': { m_labels.show(!m_labels.is_shown()); m_dirty = true; break; }
        case 'I':
        case 'i': { _update_camera_zoom(1.0); break; }
        case 'K':
        case 'k': { m_camera.select_next_type(); m_dirty = true; break; }
        case 'O':
        case 'o': { _update_camera_zoom(-1.0); break; }
#if ENABLE_RENDER_PICKING_PASS
        case 'T':
        case 't': {
            m_show_picking_texture = !m_show_picking_texture;
            m_dirty = true; 
            break;
        }
#endif // ENABLE_RENDER_PICKING_PASS
        case 'Z':
        case 'z': { m_selection.is_empty() ? zoom_to_volumes() : zoom_to_selection(); break; }
        default:  { evt.Skip(); break; }
        }
    }
}

class TranslationProcessor
{
    using UpAction = std::function<void(void)>;
    using DownAction = std::function<void(const Vec3d&, bool, bool)>;

    UpAction m_up_action{ nullptr };
    DownAction m_down_action{ nullptr };

    bool m_running{ false };
    Vec3d m_direction{ Vec3d::UnitX() };

public:
    TranslationProcessor(UpAction up_action, DownAction down_action)
        : m_up_action(up_action), m_down_action(down_action)
    {
    }

    void process(wxKeyEvent& evt)
    {
        const int keyCode = evt.GetKeyCode();
        wxEventType type = evt.GetEventType();
        if (type == wxEVT_KEY_UP) {
            switch (keyCode)
            {
            case WXK_NUMPAD_LEFT:  case WXK_LEFT:
            case WXK_NUMPAD_RIGHT: case WXK_RIGHT:
            case WXK_NUMPAD_UP:    case WXK_UP:
            case WXK_NUMPAD_DOWN:  case WXK_DOWN:
            {
                m_running = false;
                m_up_action();
                break;
            }
            default: { break; }
            }
        }
        else if (type == wxEVT_KEY_DOWN) {
            bool apply = false;

            switch (keyCode)
            {
            case WXK_SHIFT:
            {
                if (m_running) 
                    apply = true;

                break;
            }
            case WXK_NUMPAD_LEFT:
            case WXK_LEFT:
            {
                m_direction = -Vec3d::UnitX();
                apply = true;
                break;
            }
            case WXK_NUMPAD_RIGHT:
            case WXK_RIGHT:
            {
                m_direction = Vec3d::UnitX();
                apply = true;
                break;
            }
            case WXK_NUMPAD_UP:
            case WXK_UP:
            {
                m_direction = Vec3d::UnitY();
                apply = true;
                break;
            }
            case WXK_NUMPAD_DOWN:
            case WXK_DOWN:
            {
                m_direction = -Vec3d::UnitY();
                apply = true;
                break;
            }
            default: { break; }
            }

            if (apply) {
                m_running = true;
                m_down_action(m_direction, evt.ShiftDown(), evt.CmdDown());
            }
        }
    }
};

void GLCanvas3D::on_key(wxKeyEvent& evt)
{
    static TranslationProcessor translationProcessor(
        [this]() {
            do_move(L("Gizmo-Move"));
            m_gizmos.update_data();

            wxGetApp().obj_manipul()->set_dirty();
            // Let the plater know that the dragging finished, so a delayed refresh
            // of the scene with the background processing data should be performed.
            post_event(SimpleEvent(EVT_GLCANVAS_MOUSE_DRAGGING_FINISHED));
            // updates camera target constraints
            refresh_camera_scene_box();
            m_dirty = true;
        },
        [this](const Vec3d& direction, bool slow, bool camera_space) {
            m_selection.start_dragging();
            double multiplier = slow ? 1.0 : 10.0;

            Vec3d displacement;
            if (camera_space)
            {
                Eigen::Matrix<double, 3, 3, Eigen::DontAlign> inv_view_3x3 = m_camera.get_view_matrix().inverse().matrix().block(0, 0, 3, 3);
                displacement = multiplier * (inv_view_3x3 * direction);
                displacement(2) = 0.0;
            }
            else
                displacement = multiplier * direction;

            m_selection.translate(displacement);
            m_dirty = true;
        }
    );

    const int keyCode = evt.GetKeyCode();

    auto imgui = wxGetApp().imgui();
    if (imgui->update_key_data(evt)) {
        render();
    }
    else
    {
        if (!m_gizmos.on_key(evt))
        {
            if (evt.GetEventType() == wxEVT_KEY_UP) {
                if (m_tab_down && keyCode == WXK_TAB && !evt.HasAnyModifiers()) {
                    // Enable switching between 3D and Preview with Tab
                    // m_canvas->HandleAsNavigationKey(evt);   // XXX: Doesn't work in some cases / on Linux
                    post_event(SimpleEvent(EVT_GLCANVAS_TAB));
                }
                else if (keyCode == WXK_SHIFT)
                {
                    translationProcessor.process(evt);

                    if (m_picking_enabled && m_rectangle_selection.is_dragging())
                    {
                        _update_selection_from_hover();
                        m_rectangle_selection.stop_dragging();
                        m_mouse.ignore_left_up = true;
                        m_dirty = true;
                    }
//                    set_cursor(Standard);
                }
                else if (keyCode == WXK_ALT)
                {
                    if (m_picking_enabled && m_rectangle_selection.is_dragging())
                    {
                        _update_selection_from_hover();
                        m_rectangle_selection.stop_dragging();
                        m_mouse.ignore_left_up = true;
                        m_dirty = true;
                    }
//                    set_cursor(Standard);
                }
                else if (keyCode == WXK_CONTROL)
                    m_dirty = true;
                else if (m_gizmos.is_enabled() && !m_selection.is_empty()) {
                    translationProcessor.process(evt);

                    switch (keyCode)
                    {
                    case WXK_NUMPAD_PAGEUP:   case WXK_PAGEUP:
                    case WXK_NUMPAD_PAGEDOWN: case WXK_PAGEDOWN:
                    {
                        do_rotate(L("Gizmo-Rotate"));
                        m_gizmos.update_data();

                        wxGetApp().obj_manipul()->set_dirty();
                        // Let the plater know that the dragging finished, so a delayed refresh
                        // of the scene with the background processing data should be performed.
                        post_event(SimpleEvent(EVT_GLCANVAS_MOUSE_DRAGGING_FINISHED));
                        // updates camera target constraints
                        refresh_camera_scene_box();
                        m_dirty = true;

                        break;
                    }
                    default: { break; }
                    }
                }
            }
            else if (evt.GetEventType() == wxEVT_KEY_DOWN) {
                m_tab_down = keyCode == WXK_TAB && !evt.HasAnyModifiers();
                if (keyCode == WXK_SHIFT)
                {
                    translationProcessor.process(evt);

                    if (m_picking_enabled && (m_gizmos.get_current_type() != GLGizmosManager::SlaSupports))
                    {
                        m_mouse.ignore_left_up = false;
//                        set_cursor(Cross);
                    }
                }
                else if (keyCode == WXK_ALT)
                {
                    if (m_picking_enabled && (m_gizmos.get_current_type() != GLGizmosManager::SlaSupports))
                    {
                        m_mouse.ignore_left_up = false;
//                        set_cursor(Cross);
                    }
                }
                else if (keyCode == WXK_CONTROL)
                    m_dirty = true;
                else if (m_gizmos.is_enabled() && !m_selection.is_empty())
                {
                    auto do_rotate = [this](double angle_z_rad) {
                        m_selection.start_dragging();
                        m_selection.rotate(Vec3d(0.0, 0.0, angle_z_rad), TransformationType(TransformationType::World_Relative_Joint));
                        m_dirty = true;
//                        wxGetApp().obj_manipul()->set_dirty();
                    };

                    translationProcessor.process(evt);

                    switch (keyCode)
                    {
                    case WXK_NUMPAD_PAGEUP:   case WXK_PAGEUP:   { do_rotate(0.25 * M_PI); break; }
                    case WXK_NUMPAD_PAGEDOWN: case WXK_PAGEDOWN: { do_rotate(-0.25 * M_PI); break; }
                    default: { break; }
                    }
                }
                else if (!m_gizmos.is_enabled())
                {
                    // DoubleSlider navigation in Preview
                    if (keyCode == WXK_LEFT ||
                        keyCode == WXK_RIGHT ||
                        keyCode == WXK_UP ||
                        keyCode == WXK_DOWN)
                    {
                        if (dynamic_cast<Preview*>(m_canvas->GetParent()) != nullptr)
                            post_event(wxKeyEvent(EVT_GLCANVAS_MOVE_DOUBLE_SLIDER, evt));
                    }
                }
            }
        }
    }

    if (keyCode != WXK_TAB
        && keyCode != WXK_LEFT
        && keyCode != WXK_UP
        && keyCode != WXK_RIGHT
        && keyCode != WXK_DOWN) {
        evt.Skip();   // Needed to have EVT_CHAR generated as well
    }
}

void GLCanvas3D::on_mouse_wheel(wxMouseEvent& evt)
{
#ifdef WIN32
    // Try to filter out spurious mouse wheel events comming from 3D mouse.
    if (wxGetApp().plater()->get_mouse3d_controller().process_mouse_wheel())
        return;
#endif

    if (!m_initialized)
        return;

    // Ignore the wheel events if the middle button is pressed.
    if (evt.MiddleIsDown())
        return;

#if ENABLE_RETINA_GL
    const float scale = m_retina_helper->get_scale_factor();
    evt.SetX(evt.GetX() * scale);
    evt.SetY(evt.GetY() * scale);
#endif

#ifdef __WXMSW__
	// For some reason the Idle event is not being generated after the mouse scroll event in case of scrolling with the two fingers on the touch pad,
	// if the event is not allowed to be passed further.
	// https://github.com/prusa3d/PrusaSlicer/issues/2750
	evt.Skip();
#endif /* __WXMSW__ */

    // Performs layers editing updates, if enabled
    if (is_layers_editing_enabled())
    {
        int object_idx_selected = m_selection.get_object_idx();
        if (object_idx_selected != -1)
        {
            // A volume is selected. Test, whether hovering over a layer thickness bar.
            if (m_layers_editing.bar_rect_contains(*this, (float)evt.GetX(), (float)evt.GetY()))
            {
                // Adjust the width of the selection.
                m_layers_editing.band_width = std::max(std::min(m_layers_editing.band_width * (1.0f + 0.1f * (float)evt.GetWheelRotation() / (float)evt.GetWheelDelta()), 10.0f), 1.5f);
                if (m_canvas != nullptr)
                    m_canvas->Refresh();
                
                return;
            }
        }
    }

    // Inform gizmos about the event so they have the opportunity to react.
    if (m_gizmos.on_mouse_wheel(evt))
        return;

    // Calculate the zoom delta and apply it to the current zoom factor
    _update_camera_zoom((double)evt.GetWheelRotation() / (double)evt.GetWheelDelta());
}

void GLCanvas3D::on_timer(wxTimerEvent& evt)
{
    if (m_layers_editing.state == LayersEditing::Editing)
        _perform_layer_editing_action();
}

#ifndef NDEBUG
// #define SLIC3R_DEBUG_MOUSE_EVENTS
#endif

#ifdef SLIC3R_DEBUG_MOUSE_EVENTS
std::string format_mouse_event_debug_message(const wxMouseEvent &evt)
{
	static int idx = 0;
	char buf[2048];
	std::string out;
	sprintf(buf, "Mouse Event %d - ", idx ++);
	out = buf;

	if (evt.Entering())
		out += "Entering ";
	if (evt.Leaving())
		out += "Leaving ";
	if (evt.Dragging())
		out += "Dragging ";
	if (evt.Moving())
		out += "Moving ";
	if (evt.Magnify())
		out += "Magnify ";
	if (evt.LeftDown())
		out += "LeftDown ";
	if (evt.LeftUp())
		out += "LeftUp ";
	if (evt.LeftDClick())
		out += "LeftDClick ";
	if (evt.MiddleDown())
		out += "MiddleDown ";
	if (evt.MiddleUp())
		out += "MiddleUp ";
	if (evt.MiddleDClick())
		out += "MiddleDClick ";
	if (evt.RightDown())
		out += "RightDown ";
	if (evt.RightUp())
		out += "RightUp ";
	if (evt.RightDClick())
		out += "RightDClick ";

	sprintf(buf, "(%d, %d)", evt.GetX(), evt.GetY());
	out += buf;
	return out;
}
#endif /* SLIC3R_DEBUG_MOUSE_EVENTS */

void GLCanvas3D::on_mouse(wxMouseEvent& evt)
{
    if (!m_initialized || !_set_current())
        return;

#if ENABLE_RETINA_GL
    const float scale = m_retina_helper->get_scale_factor();
    evt.SetX(evt.GetX() * scale);
    evt.SetY(evt.GetY() * scale);
#endif

    Point pos(evt.GetX(), evt.GetY());

    ImGuiWrapper* imgui = wxGetApp().imgui();
    m_tooltip.set_in_imgui(false);
    if (imgui->update_mouse_data(evt)) {
        m_mouse.position = evt.Leaving() ? Vec2d(-1.0, -1.0) : pos.cast<double>();
        m_tooltip.set_in_imgui(true);
        render();
#ifdef SLIC3R_DEBUG_MOUSE_EVENTS
        printf((format_mouse_event_debug_message(evt) + " - Consumed by ImGUI\n").c_str());
#endif /* SLIC3R_DEBUG_MOUSE_EVENTS */
<<<<<<< HEAD
            return;
        }
=======
        // do not return if dragging or tooltip not empty to allow for tooltip update
#if ENABLE_CANVAS_TOOLTIP_USING_IMGUI
        if (!m_mouse.dragging && m_tooltip.is_empty())
#else
        if (!m_mouse.dragging && m_canvas->GetToolTipText().empty())
#endif // ENABLE_CANVAS_TOOLTIP_USING_IMGUI
            return;
    }
>>>>>>> d5bcddee

#ifdef __WXMSW__
	bool on_enter_workaround = false;
    if (! evt.Entering() && ! evt.Leaving() && m_mouse.position.x() == -1.0) {
        // Workaround for SPE-832: There seems to be a mouse event sent to the window before evt.Entering()
        m_mouse.position = pos.cast<double>();
        render();
#ifdef SLIC3R_DEBUG_MOUSE_EVENTS
		printf((format_mouse_event_debug_message(evt) + " - OnEnter workaround\n").c_str());
#endif /* SLIC3R_DEBUG_MOUSE_EVENTS */
		on_enter_workaround = true;
    } else 
#endif /* __WXMSW__ */
    {
#ifdef SLIC3R_DEBUG_MOUSE_EVENTS
		printf((format_mouse_event_debug_message(evt) + " - other\n").c_str());
#endif /* SLIC3R_DEBUG_MOUSE_EVENTS */
	}

    if (m_main_toolbar.on_mouse(evt, *this))
    {
        if (evt.LeftUp() || evt.MiddleUp() || evt.RightUp())
            mouse_up_cleanup();
        m_mouse.set_start_position_3D_as_invalid();
        return;
    }

    if (m_undoredo_toolbar.on_mouse(evt, *this))
    {
        if (evt.LeftUp() || evt.MiddleUp() || evt.RightUp())
            mouse_up_cleanup();
        m_mouse.set_start_position_3D_as_invalid();
        return;
    }

    if (m_view_toolbar.on_mouse(evt, *this))
    {
        if (evt.LeftUp() || evt.MiddleUp() || evt.RightUp())
            mouse_up_cleanup();
        m_mouse.set_start_position_3D_as_invalid();
        return;
    }

    if (m_gizmos.on_mouse(evt))
    {
        if (evt.LeftUp() || evt.MiddleUp() || evt.RightUp())
            mouse_up_cleanup();

        m_mouse.set_start_position_3D_as_invalid();
#if ENABLE_CANVAS_TOOLTIP_USING_IMGUI
        m_mouse.position = pos.cast<double>();
#endif /// ENABLE_CANVAS_TOOLTIP_USING_IMGUI
        return;
    }

    int selected_object_idx = m_selection.get_object_idx();
    int layer_editing_object_idx = is_layers_editing_enabled() ? selected_object_idx : -1;
    m_layers_editing.select_object(*m_model, layer_editing_object_idx);

    if (m_mouse.drag.move_requires_threshold && m_mouse.is_move_start_threshold_position_2D_defined() && m_mouse.is_move_threshold_met(pos))
    {
        m_mouse.drag.move_requires_threshold = false;
        m_mouse.set_move_start_threshold_position_2D_as_invalid();
    }

    if (evt.ButtonDown() && wxWindow::FindFocus() != this->m_canvas)
        // Grab keyboard focus on any mouse click event.
        m_canvas->SetFocus();

    if (evt.Entering())
    {
//#if defined(__WXMSW__) || defined(__linux__)
//        // On Windows and Linux needs focus in order to catch key events
        // Set focus in order to remove it from sidebar fields
        if (m_canvas != nullptr) {
            // Only set focus, if the top level window of this canvas is active.
			auto p = dynamic_cast<wxWindow*>(evt.GetEventObject());
            while (p->GetParent())
                p = p->GetParent();
            auto *top_level_wnd = dynamic_cast<wxTopLevelWindow*>(p);
            if (top_level_wnd && top_level_wnd->IsActive())
                m_canvas->SetFocus();
            m_mouse.position = pos.cast<double>();
            // 1) forces a frame render to ensure that m_hover_volume_idxs is updated even when the user right clicks while
            // the context menu is shown, ensuring it to disappear if the mouse is outside any volume and to
            // change the volume hover state if any is under the mouse 
            // 2) when switching between 3d view and preview the size of the canvas changes if the side panels are visible,
            // so forces a resize to avoid multiple renders with different sizes (seen as flickering)
            _refresh_if_shown_on_screen();
        }
        m_mouse.set_start_position_2D_as_invalid();
//#endif
    }
    else if (evt.Leaving())
    {
        _deactivate_undo_redo_toolbar_items();

        // to remove hover on objects when the mouse goes out of this canvas
        m_mouse.position = Vec2d(-1.0, -1.0);
        m_dirty = true;
    }
    else if (evt.LeftDown() || evt.RightDown() || evt.MiddleDown())
    {
        if (_deactivate_undo_redo_toolbar_items())
            return;

        // If user pressed left or right button we first check whether this happened
        // on a volume or not.
        m_layers_editing.state = LayersEditing::Unknown;
        if ((layer_editing_object_idx != -1) && m_layers_editing.bar_rect_contains(*this, pos(0), pos(1)))
        {
            // A volume is selected and the mouse is inside the layer thickness bar.
            // Start editing the layer height.
            m_layers_editing.state = LayersEditing::Editing;
            _perform_layer_editing_action(&evt);
        }
        else if (evt.LeftDown() && (evt.ShiftDown() || evt.AltDown()) && m_picking_enabled)
        {
            if (m_gizmos.get_current_type() != GLGizmosManager::SlaSupports)
            {
                m_rectangle_selection.start_dragging(m_mouse.position, evt.ShiftDown() ? GLSelectionRectangle::Select : GLSelectionRectangle::Deselect);
                m_dirty = true;
            }
        }
        else
        {
            // Select volume in this 3D canvas.
            // Don't deselect a volume if layer editing is enabled. We want the object to stay selected
            // during the scene manipulation.

            if (m_picking_enabled && (!m_hover_volume_idxs.empty() || !is_layers_editing_enabled()))
            {
                if (evt.LeftDown() && !m_hover_volume_idxs.empty())
                {
                    int volume_idx = get_first_hover_volume_idx();
                    bool already_selected = m_selection.contains_volume(volume_idx);
                    bool ctrl_down = evt.CmdDown();

                    Selection::IndicesList curr_idxs = m_selection.get_volume_idxs();

                    if (already_selected && ctrl_down)
                        m_selection.remove(volume_idx);
                    else
                    {
                        m_selection.add(volume_idx, !ctrl_down, true);
                        m_mouse.drag.move_requires_threshold = !already_selected;
                        if (already_selected)
                            m_mouse.set_move_start_threshold_position_2D_as_invalid();
                        else
                            m_mouse.drag.move_start_threshold_position_2D = pos;
                    }

                    // propagate event through callback
                    if (curr_idxs != m_selection.get_volume_idxs())
                    {
                        if (m_selection.is_empty())
                            m_gizmos.reset_all_states();
                        else
                            m_gizmos.refresh_on_off_state();

                        m_gizmos.update_data();
                        post_event(SimpleEvent(EVT_GLCANVAS_OBJECT_SELECT));
                        m_dirty = true;
                    }
                }
            }

            if (!m_hover_volume_idxs.empty())
            {
                if (evt.LeftDown() && m_moving_enabled && (m_mouse.drag.move_volume_idx == -1))
                {
                    // Only accept the initial position, if it is inside the volume bounding box.
                    int volume_idx = get_first_hover_volume_idx();
                    BoundingBoxf3 volume_bbox = m_volumes.volumes[volume_idx]->transformed_bounding_box();
                    volume_bbox.offset(1.0);
                    if (volume_bbox.contains(m_mouse.scene_position))
                    {
                        m_volumes.volumes[volume_idx]->hover = GLVolume::HS_None;
                        // The dragging operation is initiated.
                        m_mouse.drag.move_volume_idx = volume_idx;
                        m_selection.start_dragging();
                        m_mouse.drag.start_position_3D = m_mouse.scene_position;
                        m_moving = true;
                    }
                }
            }
        }
    }
    else if (evt.Dragging() && evt.LeftIsDown() && (m_layers_editing.state == LayersEditing::Unknown) && (m_mouse.drag.move_volume_idx != -1))
    {
        if (!m_mouse.drag.move_requires_threshold)
        {
            m_mouse.dragging = true;

            Vec3d cur_pos = m_mouse.drag.start_position_3D;
            // we do not want to translate objects if the user just clicked on an object while pressing shift to remove it from the selection and then drag
            if (m_selection.contains_volume(get_first_hover_volume_idx()))
            {
                if (std::abs(m_camera.get_dir_forward()(2)) < EPSILON)
                {
                    // side view -> move selected volumes orthogonally to camera view direction
                    Linef3 ray = mouse_ray(pos);
                    Vec3d dir = ray.unit_vector();
                    // finds the intersection of the mouse ray with the plane parallel to the camera viewport and passing throught the starting position
                    // use ray-plane intersection see i.e. https://en.wikipedia.org/wiki/Line%E2%80%93plane_intersection algebric form
                    // in our case plane normal and ray direction are the same (orthogonal view)
                    // when moving to perspective camera the negative z unit axis of the camera needs to be transformed in world space and used as plane normal
                    Vec3d inters = ray.a + (m_mouse.drag.start_position_3D - ray.a).dot(dir) / dir.squaredNorm() * dir;
                    // vector from the starting position to the found intersection
                    Vec3d inters_vec = inters - m_mouse.drag.start_position_3D;

                    Vec3d camera_right = m_camera.get_dir_right();
                    Vec3d camera_up = m_camera.get_dir_up();

                    // finds projection of the vector along the camera axes
                    double projection_x = inters_vec.dot(camera_right);
                    double projection_z = inters_vec.dot(camera_up);

                    // apply offset
                    cur_pos = m_mouse.drag.start_position_3D + projection_x * camera_right + projection_z * camera_up;
                }
                else
                {
                    // Generic view
            // Get new position at the same Z of the initial click point.
            float z0 = 0.0f;
            float z1 = 1.0f;
                    cur_pos = Linef3(_mouse_to_3d(pos, &z0), _mouse_to_3d(pos, &z1)).intersect_plane(m_mouse.drag.start_position_3D(2));
                }
            }

            m_selection.translate(cur_pos - m_mouse.drag.start_position_3D);
            wxGetApp().obj_manipul()->set_dirty();
            m_dirty = true;
        }
    }
    else if (evt.Dragging() && evt.LeftIsDown() && m_picking_enabled && m_rectangle_selection.is_dragging())
    {
        m_rectangle_selection.dragging(pos.cast<double>());
        m_dirty = true;
    }
    else if (evt.Dragging())
    {
        m_mouse.dragging = true;

        if ((m_layers_editing.state != LayersEditing::Unknown) && (layer_editing_object_idx != -1))
        {
            set_tooltip("");
            if (m_layers_editing.state == LayersEditing::Editing)
                _perform_layer_editing_action(&evt);
        }
        // do not process the dragging if the left mouse was set down in another canvas
        else if (evt.LeftIsDown())
        {
            // if dragging over blank area with left button, rotate
            if (m_hover_volume_idxs.empty() && m_mouse.is_start_position_3D_defined())
            {
                const Vec3d rot = (Vec3d(pos.x(), pos.y(), 0.) - m_mouse.drag.start_position_3D) * (PI * TRACKBALLSIZE / 180.);
#if ENABLE_AUTO_CONSTRAINED_CAMERA
                if (wxGetApp().app_config->get("use_free_camera") == "1")
                    // Virtual track ball (similar to the 3DConnexion mouse).
                    m_camera.rotate_local_around_target(Vec3d(rot.y(), rot.x(), 0.));
                else
                {
                	// Forces camera right vector to be parallel to XY plane in case it has been misaligned using the 3D mouse free rotation.
                	// It is cheaper to call this function right away instead of testing wxGetApp().plater()->get_mouse3d_controller().connected(),
                	// which checks an atomics (flushes CPU caches).
                	// See GH issue #3816.
                    m_camera.recover_from_free_camera();
                    m_camera.rotate_on_sphere(rot.x(), rot.y(), wxGetApp().preset_bundle->printers.get_edited_preset().printer_technology() != ptSLA);
                }
#else
                if (wxGetApp().plater()->get_mouse3d_controller().connected() || (wxGetApp().app_config->get("use_free_camera") == "1"))
                    // Virtual track ball (similar to the 3DConnexion mouse).
                    m_camera.rotate_local_around_target(Vec3d(rot.y(), rot.x(), 0.));
                else
                    m_camera.rotate_on_sphere(rot.x(), rot.y(), wxGetApp().preset_bundle->printers.get_edited_preset().printer_technology() != ptSLA);
#endif // ENABLE_AUTO_CONSTRAINED_CAMERA

                m_dirty = true;
            }
            m_mouse.drag.start_position_3D = Vec3d((double)pos(0), (double)pos(1), 0.0);
        }
        else if (evt.MiddleIsDown() || evt.RightIsDown())
        {
            // If dragging over blank area with right button, pan.
            if (m_mouse.is_start_position_2D_defined())
            {
                // get point in model space at Z = 0
                float z = 0.0f;
                const Vec3d& cur_pos = _mouse_to_3d(pos, &z);
                Vec3d orig = _mouse_to_3d(m_mouse.drag.start_position_2D, &z);
#if ENABLE_AUTO_CONSTRAINED_CAMERA
                if (wxGetApp().app_config->get("use_free_camera") != "1")
                	// Forces camera right vector to be parallel to XY plane in case it has been misaligned using the 3D mouse free rotation.
                	// It is cheaper to call this function right away instead of testing wxGetApp().plater()->get_mouse3d_controller().connected(),
                	// which checks an atomics (flushes CPU caches).
                	// See GH issue #3816.
                    m_camera.recover_from_free_camera();
#endif // ENABLE_AUTO_CONSTRAINED_CAMERA

                m_camera.set_target(m_camera.get_target() + orig - cur_pos);
                m_dirty = true;
            }
            
            m_mouse.drag.start_position_2D = pos;
        }
    }
    else if (evt.LeftUp() || evt.MiddleUp() || evt.RightUp())
    {
        if (m_layers_editing.state != LayersEditing::Unknown)
        {
            m_layers_editing.state = LayersEditing::Unknown;
            _stop_timer();
            m_layers_editing.accept_changes(*this);
        }
        else if ((m_mouse.drag.move_volume_idx != -1) && m_mouse.dragging)
        {
            do_move(L("Move Object"));
            wxGetApp().obj_manipul()->set_dirty();
            // Let the plater know that the dragging finished, so a delayed refresh
            // of the scene with the background processing data should be performed.
            post_event(SimpleEvent(EVT_GLCANVAS_MOUSE_DRAGGING_FINISHED));
        }
        else if (evt.LeftUp() && m_picking_enabled && m_rectangle_selection.is_dragging())
        {
            if (evt.ShiftDown() || evt.AltDown())
                _update_selection_from_hover();

            m_rectangle_selection.stop_dragging();
        }
        else if (evt.LeftUp() && !m_mouse.ignore_left_up && !m_mouse.dragging && m_hover_volume_idxs.empty() && !is_layers_editing_enabled())
        {
            // deselect and propagate event through callback
            if (!evt.ShiftDown() && m_picking_enabled)
                deselect_all();
        }
        else if (evt.RightUp())
        {
            m_mouse.position = pos.cast<double>();
            // forces a frame render to ensure that m_hover_volume_idxs is updated even when the user right clicks while
            // the context menu is already shown
            render();
            if (!m_hover_volume_idxs.empty())
            {
                // if right clicking on volume, propagate event through callback (shows context menu)
                int volume_idx = get_first_hover_volume_idx();
                if (!m_volumes.volumes[volume_idx]->is_wipe_tower // no context menu for the wipe tower
                    && m_gizmos.get_current_type() != GLGizmosManager::SlaSupports)  // disable context menu when the gizmo is open
                {
                    // forces the selection of the volume
                    /* m_selection.add(volume_idx); // #et_FIXME_if_needed
                     * To avoid extra "Add-Selection" snapshots,
                     * call add() with check_for_already_contained=true
                     * */
                    m_selection.add(volume_idx, true, true); 
                    m_gizmos.refresh_on_off_state();
                    post_event(SimpleEvent(EVT_GLCANVAS_OBJECT_SELECT));
                    m_gizmos.update_data();
                    wxGetApp().obj_manipul()->set_dirty();
                    // forces a frame render to update the view before the context menu is shown
                    render();
                }
            }
                    Vec2d logical_pos = pos.cast<double>();
#if ENABLE_RETINA_GL
                    const float factor = m_retina_helper->get_scale_factor();
                    logical_pos = logical_pos.cwiseQuotient(Vec2d(factor, factor));
#endif // ENABLE_RETINA_GL
            if (!m_mouse.dragging)
                // do not post the event if the user is panning the scene
                post_event(RBtnEvent(EVT_GLCANVAS_RIGHT_CLICK, { logical_pos, m_hover_volume_idxs.empty() }));
                }

        mouse_up_cleanup();
    }
    else if (evt.Moving())
    {
        m_mouse.position = pos.cast<double>();

        // updates gizmos overlay
        if (m_selection.is_empty())
            m_gizmos.reset_all_states();

        // Only refresh if picking is enabled, in that case the objects may get highlighted if the mouse cursor hovers over.
        if (m_picking_enabled)
            m_dirty = true;
    }
    else
        evt.Skip();

#ifdef __WXMSW__
	if (on_enter_workaround)
		m_mouse.position = Vec2d(-1., -1.);
#endif /* __WXMSW__ */
}

void GLCanvas3D::on_paint(wxPaintEvent& evt)
{
    if (m_initialized)
        m_dirty = true;
    else
        // Call render directly, so it gets initialized immediately, not from On Idle handler.
        this->render();
}

Size GLCanvas3D::get_canvas_size() const
{
    int w = 0;
    int h = 0;

    if (m_canvas != nullptr)
        m_canvas->GetSize(&w, &h);

#if ENABLE_RETINA_GL
    const float factor = m_retina_helper->get_scale_factor();
    w *= factor;
    h *= factor;
#else
    const float factor = 1.0f;
#endif

    return Size(w, h, factor);
}

Vec2d GLCanvas3D::get_local_mouse_position() const
{
    if (m_canvas == nullptr)
		return Vec2d::Zero();

    wxPoint mouse_pos = m_canvas->ScreenToClient(wxGetMousePosition());
    const double factor = 
#if ENABLE_RETINA_GL
        m_retina_helper->get_scale_factor();
#else
        1.0;
#endif
    return Vec2d(factor * mouse_pos.x, factor * mouse_pos.y);
}

void GLCanvas3D::reset_legend_texture()
{
    if (m_legend_texture.get_id() != 0)
    {
        _set_current();
        m_legend_texture.reset();
    }
}

void GLCanvas3D::set_tooltip(const std::string& tooltip) const
{
    if (m_canvas != nullptr)
    {
#if ENABLE_CANVAS_TOOLTIP_USING_IMGUI
        m_tooltip.set_text(tooltip);
#else
        wxString txt = wxString::FromUTF8(tooltip.data());
        if (m_canvas->GetToolTipText() != txt)
            m_canvas->SetToolTip(txt);

//        wxToolTip* t = m_canvas->GetToolTip();
//        if (t != nullptr)
//        {
//            if (tooltip.empty())
//                m_canvas->UnsetToolTip();
//            else
//                t->SetTip(wxString::FromUTF8(tooltip.data()));
//        }
//        else if (!tooltip.empty()) // Avoid "empty" tooltips => unset of the empty tooltip leads to application crash under OSX
//            m_canvas->SetToolTip(wxString::FromUTF8(tooltip.data()));
#endif // ENABLE_CANVAS_TOOLTIP_USING_IMGUI
    }
}

void GLCanvas3D::do_move(const std::string& snapshot_type)
{
    if (m_model == nullptr)
        return;

    if (!snapshot_type.empty())
        wxGetApp().plater()->take_snapshot(_(snapshot_type));

    std::set<std::pair<int, int>> done;  // keeps track of modified instances
    bool object_moved = false;
    Vec3d wipe_tower_origin = Vec3d::Zero();

    Selection::EMode selection_mode = m_selection.get_mode();

    for (const GLVolume* v : m_volumes.volumes)
    {
        int object_idx = v->object_idx();
        int instance_idx = v->instance_idx();
        int volume_idx = v->volume_idx();

        std::pair<int, int> done_id(object_idx, instance_idx);

        if ((0 <= object_idx) && (object_idx < (int)m_model->objects.size()))
        {
            done.insert(done_id);

            // Move instances/volumes
            ModelObject* model_object = m_model->objects[object_idx];
            if (model_object != nullptr)
            {
                if (selection_mode == Selection::Instance)
                    model_object->instances[instance_idx]->set_offset(v->get_instance_offset());
                else if (selection_mode == Selection::Volume)
                    model_object->volumes[volume_idx]->set_offset(v->get_volume_offset());

                object_moved = true;
                model_object->invalidate_bounding_box();
            }
        }
        else if (object_idx == 1000)
            // Move a wipe tower proxy.
            wipe_tower_origin = v->get_volume_offset();
    }

    // Fixes sinking/flying instances
    for (const std::pair<int, int>& i : done)
    {
        ModelObject* m = m_model->objects[i.first];
        Vec3d shift(0.0, 0.0, -m->get_instance_min_z(i.second));
        m_selection.translate(i.first, i.second, shift);
        m->translate_instance(i.second, shift);
    }

    if (object_moved)
        post_event(SimpleEvent(EVT_GLCANVAS_INSTANCE_MOVED));

    if (wipe_tower_origin != Vec3d::Zero())
        post_event(Vec3dEvent(EVT_GLCANVAS_WIPETOWER_MOVED, std::move(wipe_tower_origin)));

    m_dirty = true;
}

void GLCanvas3D::do_rotate(const std::string& snapshot_type)
{
    if (m_model == nullptr)
        return;

    if (!snapshot_type.empty())
        wxGetApp().plater()->take_snapshot(_(snapshot_type));

    std::set<std::pair<int, int>> done;  // keeps track of modified instances

    Selection::EMode selection_mode = m_selection.get_mode();

    for (const GLVolume* v : m_volumes.volumes)
    {
        int object_idx = v->object_idx();
        if (object_idx == 1000) { // the wipe tower
            Vec3d offset = v->get_volume_offset();
            post_event(Vec3dEvent(EVT_GLCANVAS_WIPETOWER_ROTATED, Vec3d(offset(0), offset(1), v->get_volume_rotation()(2))));
        }
        if ((object_idx < 0) || ((int)m_model->objects.size() <= object_idx))
            continue;

        int instance_idx = v->instance_idx();
        int volume_idx = v->volume_idx();

        done.insert(std::pair<int, int>(object_idx, instance_idx));

        // Rotate instances/volumes.
        ModelObject* model_object = m_model->objects[object_idx];
        if (model_object != nullptr)
        {
            if (selection_mode == Selection::Instance)
            {
                model_object->instances[instance_idx]->set_rotation(v->get_instance_rotation());
                model_object->instances[instance_idx]->set_offset(v->get_instance_offset());
            }
            else if (selection_mode == Selection::Volume)
            {
                model_object->volumes[volume_idx]->set_rotation(v->get_volume_rotation());
                model_object->volumes[volume_idx]->set_offset(v->get_volume_offset());
            }
            model_object->invalidate_bounding_box();
        }
    }

    // Fixes sinking/flying instances
    for (const std::pair<int, int>& i : done)
    {
        ModelObject* m = m_model->objects[i.first];
        Vec3d shift(0.0, 0.0, -m->get_instance_min_z(i.second));
        m_selection.translate(i.first, i.second, shift);
        m->translate_instance(i.second, shift);
    }

    if (!done.empty())
        post_event(SimpleEvent(EVT_GLCANVAS_INSTANCE_ROTATED));

    m_dirty = true;
}

void GLCanvas3D::do_scale(const std::string& snapshot_type)
{
    if (m_model == nullptr)
        return;

    if (!snapshot_type.empty())
        wxGetApp().plater()->take_snapshot(_(snapshot_type));

    std::set<std::pair<int, int>> done;  // keeps track of modified instances

    Selection::EMode selection_mode = m_selection.get_mode();

    for (const GLVolume* v : m_volumes.volumes)
    {
        int object_idx = v->object_idx();
        if ((object_idx < 0) || ((int)m_model->objects.size() <= object_idx))
            continue;

        int instance_idx = v->instance_idx();
        int volume_idx = v->volume_idx();

        done.insert(std::pair<int, int>(object_idx, instance_idx));

        // Rotate instances/volumes
        ModelObject* model_object = m_model->objects[object_idx];
        if (model_object != nullptr)
        {
            if (selection_mode == Selection::Instance)
            {
                model_object->instances[instance_idx]->set_scaling_factor(v->get_instance_scaling_factor());
                model_object->instances[instance_idx]->set_offset(v->get_instance_offset());
            }
            else if (selection_mode == Selection::Volume)
            {
                model_object->instances[instance_idx]->set_offset(v->get_instance_offset());
                model_object->volumes[volume_idx]->set_scaling_factor(v->get_volume_scaling_factor());
                model_object->volumes[volume_idx]->set_offset(v->get_volume_offset());
            }
            model_object->invalidate_bounding_box();
        }
    }

    // Fixes sinking/flying instances
    for (const std::pair<int, int>& i : done)
    {
        ModelObject* m = m_model->objects[i.first];
        Vec3d shift(0.0, 0.0, -m->get_instance_min_z(i.second));
        m_selection.translate(i.first, i.second, shift);
        m->translate_instance(i.second, shift);
    }

    if (!done.empty())
        post_event(SimpleEvent(EVT_GLCANVAS_INSTANCE_ROTATED));

    m_dirty = true;
}

void GLCanvas3D::do_flatten(const Vec3d& normal, const std::string& snapshot_type)
{
    if (!snapshot_type.empty())
        wxGetApp().plater()->take_snapshot(_(snapshot_type));

    m_selection.flattening_rotate(normal);
    do_rotate(""); // avoid taking another snapshot
}

void GLCanvas3D::do_mirror(const std::string& snapshot_type)
{
    if (m_model == nullptr)
        return;

    if (!snapshot_type.empty())
        wxGetApp().plater()->take_snapshot(_(snapshot_type));

    std::set<std::pair<int, int>> done;  // keeps track of modified instances

    Selection::EMode selection_mode = m_selection.get_mode();

    for (const GLVolume* v : m_volumes.volumes)
    {
        int object_idx = v->object_idx();
        if ((object_idx < 0) || ((int)m_model->objects.size() <= object_idx))
            continue;

        int instance_idx = v->instance_idx();
        int volume_idx = v->volume_idx();

        done.insert(std::pair<int, int>(object_idx, instance_idx));

        // Mirror instances/volumes
        ModelObject* model_object = m_model->objects[object_idx];
        if (model_object != nullptr)
        {
            if (selection_mode == Selection::Instance)
                model_object->instances[instance_idx]->set_mirror(v->get_instance_mirror());
            else if (selection_mode == Selection::Volume)
                model_object->volumes[volume_idx]->set_mirror(v->get_volume_mirror());

            model_object->invalidate_bounding_box();
        }
    }

    // Fixes sinking/flying instances
    for (const std::pair<int, int>& i : done)
    {
        ModelObject* m = m_model->objects[i.first];
        Vec3d shift(0.0, 0.0, -m->get_instance_min_z(i.second));
        m_selection.translate(i.first, i.second, shift);
        m->translate_instance(i.second, shift);
    }

    post_event(SimpleEvent(EVT_GLCANVAS_SCHEDULE_BACKGROUND_PROCESS));

    m_dirty = true;
}

void GLCanvas3D::update_gizmos_on_off_state()
{
    set_as_dirty();
    m_gizmos.update_data();
    m_gizmos.refresh_on_off_state();
}

void GLCanvas3D::handle_sidebar_focus_event(const std::string& opt_key, bool focus_on)
{
    m_sidebar_field = focus_on ? opt_key : "";

    if (!m_sidebar_field.empty())
        m_gizmos.reset_all_states();

        m_dirty = true;
    }

void GLCanvas3D::handle_layers_data_focus_event(const t_layer_height_range range, const EditorType type)
{
    std::string field = "layer_" + std::to_string(type) + "_" + std::to_string(range.first) + "_" + std::to_string(range.second);
    handle_sidebar_focus_event(field, true);
}

void GLCanvas3D::update_ui_from_settings()
{
    m_dirty = true;

#if ENABLE_RETINA_GL
    const float orig_scaling = m_retina_helper->get_scale_factor();

    const bool use_retina = wxGetApp().app_config->get("use_retina_opengl") == "1";
    BOOST_LOG_TRIVIAL(debug) << "GLCanvas3D: Use Retina OpenGL: " << use_retina;
    m_retina_helper->set_use_retina(use_retina);
    const float new_scaling = m_retina_helper->get_scale_factor();

    if (new_scaling != orig_scaling) {
        BOOST_LOG_TRIVIAL(debug) << "GLCanvas3D: Scaling factor: " << new_scaling;

        m_camera.set_zoom(m_camera.get_zoom() * new_scaling / orig_scaling);
        _refresh_if_shown_on_screen();
    }
#endif
}



GLCanvas3D::WipeTowerInfo GLCanvas3D::get_wipe_tower_info() const
{
    WipeTowerInfo wti;
    
    for (const GLVolume* vol : m_volumes.volumes) {
        if (vol->is_wipe_tower) {
            wti.m_pos = Vec2d(m_config->opt_float("wipe_tower_x"),
                            m_config->opt_float("wipe_tower_y"));
            wti.m_rotation = (M_PI/180.) * m_config->opt_float("wipe_tower_rotation_angle");
            const BoundingBoxf3& bb = vol->bounding_box();
            wti.m_bb_size = Vec2d(bb.size().x(), bb.size().y());
            break;
        }
    }
    
    return wti;
}

Linef3 GLCanvas3D::mouse_ray(const Point& mouse_pos)
{
    float z0 = 0.0f;
    float z1 = 1.0f;
    return Linef3(_mouse_to_3d(mouse_pos, &z0), _mouse_to_3d(mouse_pos, &z1));
}

double GLCanvas3D::get_size_proportional_to_max_bed_size(double factor) const
{
    return factor * m_bed.get_bounding_box(false).max_size();
}

void GLCanvas3D::set_cursor(ECursorType type)
{
    if ((m_canvas != nullptr) && (m_cursor_type != type))
    {
        switch (type)
        {
        case Standard: { m_canvas->SetCursor(*wxSTANDARD_CURSOR); break; }
        case Cross: { m_canvas->SetCursor(*wxCROSS_CURSOR); break; }
        }

        m_cursor_type = type;
    }
}

void GLCanvas3D::msw_rescale()
{
    m_warning_texture.msw_rescale(*this);
}

bool GLCanvas3D::has_toolpaths_to_export() const
{
    return m_volumes.has_toolpaths_to_export();
}

void GLCanvas3D::export_toolpaths_to_obj(const char* filename) const
{
    m_volumes.export_toolpaths_to_obj(filename);
}

void GLCanvas3D::mouse_up_cleanup()
{
    m_moving = false;
    m_mouse.drag.move_volume_idx = -1;
    m_mouse.set_start_position_3D_as_invalid();
    m_mouse.set_start_position_2D_as_invalid();
    m_mouse.dragging = false;
    m_mouse.ignore_left_up = false;
    m_dirty = true;

    if (m_canvas->HasCapture())
        m_canvas->ReleaseMouse();
}

bool GLCanvas3D::_is_shown_on_screen() const
{
    return (m_canvas != nullptr) ? m_canvas->IsShownOnScreen() : false;
}

// Getter for the const char*[]
static bool string_getter(const bool is_undo, int idx, const char** out_text)
{
    return wxGetApp().plater()->undo_redo_string_getter(is_undo, idx, out_text);
}

void GLCanvas3D::_render_undo_redo_stack(const bool is_undo, float pos_x) const
{
    ImGuiWrapper* imgui = wxGetApp().imgui();

    const float x = pos_x * (float)get_camera().get_zoom() + 0.5f * (float)get_canvas_size().get_width();
    imgui->set_next_window_pos(x, m_undoredo_toolbar.get_height(), ImGuiCond_Always, 0.5f, 0.0f);
	std::string title = is_undo ? L("Undo History") : L("Redo History");
    imgui->begin(_(title), ImGuiWindowFlags_NoMove | ImGuiWindowFlags_NoResize | ImGuiWindowFlags_NoCollapse);

    int hovered = m_imgui_undo_redo_hovered_pos;
    int selected = -1;
    float em = static_cast<float>(wxGetApp().em_unit());
#if ENABLE_RETINA_GL
	em *= m_retina_helper->get_scale_factor();
#endif

    if (imgui->undo_redo_list(ImVec2(18 * em, 26 * em), is_undo, &string_getter, hovered, selected))
        m_imgui_undo_redo_hovered_pos = hovered;
    else
        m_imgui_undo_redo_hovered_pos = -1;

    if (selected >= 0)
        is_undo ? wxGetApp().plater()->undo_to(selected) : wxGetApp().plater()->redo_to(selected);

    imgui->text(wxString::Format(is_undo ? _L_PLURAL("Undo %1$d Action", "Undo %1$d Actions", hovered + 1) : _L_PLURAL("Redo %1$d Action", "Redo %1$d Actions", hovered + 1), hovered + 1));

    imgui->end();
}

#if ENABLE_THUMBNAIL_GENERATOR
#define ENABLE_THUMBNAIL_GENERATOR_DEBUG_OUTPUT 0
#if ENABLE_THUMBNAIL_GENERATOR_DEBUG_OUTPUT
static void debug_output_thumbnail(const ThumbnailData& thumbnail_data)
{
    // debug export of generated image
    wxImage image(thumbnail_data.width, thumbnail_data.height);
    image.InitAlpha();

    for (unsigned int r = 0; r < thumbnail_data.height; ++r)
    {
        unsigned int rr = (thumbnail_data.height - 1 - r) * thumbnail_data.width;
        for (unsigned int c = 0; c < thumbnail_data.width; ++c)
        {
            unsigned char* px = (unsigned char*)thumbnail_data.pixels.data() + 4 * (rr + c);
            image.SetRGB((int)c, (int)r, px[0], px[1], px[2]);
            image.SetAlpha((int)c, (int)r, px[3]);
        }
    }

    image.SaveFile("C:/prusa/test/test.png", wxBITMAP_TYPE_PNG);
}
#endif // ENABLE_THUMBNAIL_GENERATOR_DEBUG_OUTPUT

void GLCanvas3D::_render_thumbnail_internal(ThumbnailData& thumbnail_data, bool printable_only, bool parts_only, bool show_bed, bool transparent_background) const
{
    auto is_visible = [](const GLVolume& v) -> bool
    {
        bool ret = v.printable;
        ret &= (!v.shader_outside_printer_detection_enabled || !v.is_outside);
        return ret;
    };

    static const GLfloat orange[] = { 0.923f, 0.504f, 0.264f, 1.0f };
    static const GLfloat gray[] = { 0.64f, 0.64f, 0.64f, 1.0f };

    GLVolumePtrs visible_volumes;

    for (GLVolume* vol : m_volumes.volumes)
    {
        if (!vol->is_modifier && !vol->is_wipe_tower && (!parts_only || (vol->composite_id.volume_id >= 0)))
        {
            if (!printable_only || is_visible(*vol))
                visible_volumes.emplace_back(vol);
        }
    }

    if (visible_volumes.empty())
        return;

    BoundingBoxf3 box;
    for (const GLVolume* vol : visible_volumes)
    {
        box.merge(vol->transformed_bounding_box());
    }

    Camera camera;
    camera.set_type(Camera::Ortho);
    camera.set_scene_box(scene_bounding_box());
    camera.apply_viewport(0, 0, thumbnail_data.width, thumbnail_data.height);
    camera.zoom_to_volumes(visible_volumes);
    camera.apply_view_matrix();

    double near_z = -1.0;
    double far_z = -1.0;

    if (show_bed)
    {
        // extends the near and far z of the frustrum to avoid the bed being clipped

        // box in eye space
        BoundingBoxf3 t_bed_box = m_bed.get_bounding_box(true).transformed(camera.get_view_matrix());
        near_z = -t_bed_box.max(2);
        far_z = -t_bed_box.min(2);
    }

    camera.apply_projection(box, near_z, far_z);

    if (transparent_background)
        glsafe(::glClearColor(0.0f, 0.0f, 0.0f, 0.0f));

    glsafe(::glClear(GL_COLOR_BUFFER_BIT | GL_DEPTH_BUFFER_BIT));
    glsafe(::glEnable(GL_DEPTH_TEST));

    m_shader.start_using();

    GLint shader_id = m_shader.get_shader_program_id();
    GLint color_id = ::glGetUniformLocation(shader_id, "uniform_color");
    GLint print_box_detection_id = ::glGetUniformLocation(shader_id, "print_box.volume_detection");
    glcheck();

    if (print_box_detection_id != -1)
        glsafe(::glUniform1i(print_box_detection_id, 0));

    for (const GLVolume* vol : visible_volumes)
    {
        if (color_id >= 0)
            glsafe(::glUniform4fv(color_id, 1, (vol->printable && !vol->is_outside) ? orange : gray));
        else
            glsafe(::glColor4fv((vol->printable && !vol->is_outside) ? orange : gray));

        vol->render();
    }

    m_shader.stop_using();

    glsafe(::glDisable(GL_DEPTH_TEST));

    if (show_bed)
        _render_bed(!camera.is_looking_downward(), false);

    if (transparent_background)
        glsafe(::glClearColor(1.0f, 1.0f, 1.0f, 1.0f));
}

void GLCanvas3D::_render_thumbnail_framebuffer(ThumbnailData& thumbnail_data, unsigned int w, unsigned int h, bool printable_only, bool parts_only, bool show_bed, bool transparent_background) const
{
    thumbnail_data.set(w, h);
    if (!thumbnail_data.is_valid())
        return;

    bool multisample = m_multisample_allowed;
    if (multisample)
        glsafe(::glEnable(GL_MULTISAMPLE));

    GLint max_samples;
    glsafe(::glGetIntegerv(GL_MAX_SAMPLES, &max_samples));
    GLsizei num_samples = max_samples / 2;

    GLuint render_fbo;
    glsafe(::glGenFramebuffers(1, &render_fbo));
    glsafe(::glBindFramebuffer(GL_FRAMEBUFFER, render_fbo));

    GLuint render_tex = 0;
    GLuint render_tex_buffer = 0;
    if (multisample)
    {
        // use renderbuffer instead of texture to avoid the need to use glTexImage2DMultisample which is available only since OpenGL 3.2
        glsafe(::glGenRenderbuffers(1, &render_tex_buffer));
        glsafe(::glBindRenderbuffer(GL_RENDERBUFFER, render_tex_buffer));
        glsafe(::glRenderbufferStorageMultisample(GL_RENDERBUFFER, num_samples, GL_RGBA8, w, h));
        glsafe(::glFramebufferRenderbuffer(GL_FRAMEBUFFER, GL_COLOR_ATTACHMENT0, GL_RENDERBUFFER, render_tex_buffer));
    }
    else
    {
        glsafe(::glGenTextures(1, &render_tex));
        glsafe(::glBindTexture(GL_TEXTURE_2D, render_tex));
        glsafe(::glTexImage2D(GL_TEXTURE_2D, 0, GL_RGBA8, w, h, 0, GL_RGBA, GL_UNSIGNED_BYTE, nullptr));
        glsafe(::glTexParameteri(GL_TEXTURE_2D, GL_TEXTURE_MIN_FILTER, GL_LINEAR));
        glsafe(::glTexParameteri(GL_TEXTURE_2D, GL_TEXTURE_MAG_FILTER, GL_LINEAR));
        glsafe(::glFramebufferTexture2D(GL_FRAMEBUFFER, GL_COLOR_ATTACHMENT0, GL_TEXTURE_2D, render_tex, 0));
    }

    GLuint render_depth;
    glsafe(::glGenRenderbuffers(1, &render_depth));
    glsafe(::glBindRenderbuffer(GL_RENDERBUFFER, render_depth));
    if (multisample)
        glsafe(::glRenderbufferStorageMultisample(GL_RENDERBUFFER, num_samples, GL_DEPTH_COMPONENT24, w, h));
    else
        glsafe(::glRenderbufferStorage(GL_RENDERBUFFER, GL_DEPTH_COMPONENT, w, h));

    glsafe(::glFramebufferRenderbuffer(GL_FRAMEBUFFER, GL_DEPTH_ATTACHMENT, GL_RENDERBUFFER, render_depth));

    GLenum drawBufs[] = { GL_COLOR_ATTACHMENT0 };
    glsafe(::glDrawBuffers(1, drawBufs));

    if (::glCheckFramebufferStatus(GL_FRAMEBUFFER) == GL_FRAMEBUFFER_COMPLETE)
    {
        _render_thumbnail_internal(thumbnail_data, printable_only, parts_only, show_bed, transparent_background);

        if (multisample)
        {
            GLuint resolve_fbo;
            glsafe(::glGenFramebuffers(1, &resolve_fbo));
            glsafe(::glBindFramebuffer(GL_FRAMEBUFFER, resolve_fbo));

            GLuint resolve_tex;
            glsafe(::glGenTextures(1, &resolve_tex));
            glsafe(::glBindTexture(GL_TEXTURE_2D, resolve_tex));
            glsafe(::glTexImage2D(GL_TEXTURE_2D, 0, GL_RGBA8, w, h, 0, GL_RGBA, GL_UNSIGNED_BYTE, nullptr));
            glsafe(::glTexParameteri(GL_TEXTURE_2D, GL_TEXTURE_MIN_FILTER, GL_LINEAR));
            glsafe(::glTexParameteri(GL_TEXTURE_2D, GL_TEXTURE_MAG_FILTER, GL_LINEAR));
            glsafe(::glFramebufferTexture2D(GL_FRAMEBUFFER, GL_COLOR_ATTACHMENT0, GL_TEXTURE_2D, resolve_tex, 0));

            glsafe(::glDrawBuffers(1, drawBufs));

            if (::glCheckFramebufferStatus(GL_FRAMEBUFFER) == GL_FRAMEBUFFER_COMPLETE)
            {
                glsafe(::glBindFramebuffer(GL_READ_FRAMEBUFFER, render_fbo));
                glsafe(::glBindFramebuffer(GL_DRAW_FRAMEBUFFER, resolve_fbo));
                glsafe(::glBlitFramebuffer(0, 0, w, h, 0, 0, w, h, GL_COLOR_BUFFER_BIT, GL_LINEAR));

                glsafe(::glBindFramebuffer(GL_READ_FRAMEBUFFER, resolve_fbo));
                glsafe(::glReadPixels(0, 0, w, h, GL_RGBA, GL_UNSIGNED_BYTE, (void*)thumbnail_data.pixels.data()));
            }

            glsafe(::glDeleteTextures(1, &resolve_tex));
            glsafe(::glDeleteFramebuffers(1, &resolve_fbo));
        }
        else
            glsafe(::glReadPixels(0, 0, w, h, GL_RGBA, GL_UNSIGNED_BYTE, (void*)thumbnail_data.pixels.data()));

#if ENABLE_THUMBNAIL_GENERATOR_DEBUG_OUTPUT
        debug_output_thumbnail(thumbnail_data);
#endif // ENABLE_THUMBNAIL_GENERATOR_DEBUG_OUTPUT
    }

    glsafe(::glBindFramebuffer(GL_FRAMEBUFFER, 0));
    glsafe(::glDeleteRenderbuffers(1, &render_depth));
    if (render_tex_buffer != 0)
        glsafe(::glDeleteRenderbuffers(1, &render_tex_buffer));
    if (render_tex != 0)
        glsafe(::glDeleteTextures(1, &render_tex));
    glsafe(::glDeleteFramebuffers(1, &render_fbo));

    if (multisample)
        glsafe(::glDisable(GL_MULTISAMPLE));
}

void GLCanvas3D::_render_thumbnail_framebuffer_ext(ThumbnailData & thumbnail_data, unsigned int w, unsigned int h, bool printable_only, bool parts_only, bool show_bed, bool transparent_background) const
{
    thumbnail_data.set(w, h);
    if (!thumbnail_data.is_valid())
        return;

    bool multisample = m_multisample_allowed;
    if (multisample)
        glsafe(::glEnable(GL_MULTISAMPLE));

    GLint max_samples;
    glsafe(::glGetIntegerv(GL_MAX_SAMPLES_EXT, &max_samples));
    GLsizei num_samples = max_samples / 2;

    GLuint render_fbo;
    glsafe(::glGenFramebuffersEXT(1, &render_fbo));
    glsafe(::glBindFramebufferEXT(GL_FRAMEBUFFER_EXT, render_fbo));

    GLuint render_tex = 0;
    GLuint render_tex_buffer = 0;
    if (multisample)
    {
        // use renderbuffer instead of texture to avoid the need to use glTexImage2DMultisample which is available only since OpenGL 3.2
        glsafe(::glGenRenderbuffersEXT(1, &render_tex_buffer));
        glsafe(::glBindRenderbufferEXT(GL_RENDERBUFFER_EXT, render_tex_buffer));
        glsafe(::glRenderbufferStorageMultisampleEXT(GL_RENDERBUFFER_EXT, num_samples, GL_RGBA8, w, h));
        glsafe(::glFramebufferRenderbufferEXT(GL_FRAMEBUFFER_EXT, GL_COLOR_ATTACHMENT0_EXT, GL_RENDERBUFFER_EXT, render_tex_buffer));
    }
    else
    {
        glsafe(::glGenTextures(1, &render_tex));
        glsafe(::glBindTexture(GL_TEXTURE_2D, render_tex));
        glsafe(::glTexImage2D(GL_TEXTURE_2D, 0, GL_RGBA8, w, h, 0, GL_RGBA, GL_UNSIGNED_BYTE, nullptr));
        glsafe(::glTexParameteri(GL_TEXTURE_2D, GL_TEXTURE_MIN_FILTER, GL_LINEAR));
        glsafe(::glTexParameteri(GL_TEXTURE_2D, GL_TEXTURE_MAG_FILTER, GL_LINEAR));
        glsafe(::glFramebufferTexture2D(GL_FRAMEBUFFER_EXT, GL_COLOR_ATTACHMENT0_EXT, GL_TEXTURE_2D, render_tex, 0));
    }

    GLuint render_depth;
    glsafe(::glGenRenderbuffersEXT(1, &render_depth));
    glsafe(::glBindRenderbufferEXT(GL_RENDERBUFFER_EXT, render_depth));
    if (multisample)
        glsafe(::glRenderbufferStorageMultisampleEXT(GL_RENDERBUFFER_EXT, num_samples, GL_DEPTH_COMPONENT24, w, h));
    else
        glsafe(::glRenderbufferStorageEXT(GL_RENDERBUFFER_EXT, GL_DEPTH_COMPONENT, w, h));

    glsafe(::glFramebufferRenderbufferEXT(GL_FRAMEBUFFER_EXT, GL_DEPTH_ATTACHMENT_EXT, GL_RENDERBUFFER_EXT, render_depth));

    GLenum drawBufs[] = { GL_COLOR_ATTACHMENT0 };
    glsafe(::glDrawBuffers(1, drawBufs));

    if (::glCheckFramebufferStatusEXT(GL_FRAMEBUFFER_EXT) == GL_FRAMEBUFFER_COMPLETE_EXT)
    {
        _render_thumbnail_internal(thumbnail_data, printable_only, parts_only, show_bed, transparent_background);

        if (multisample)
        {
            GLuint resolve_fbo;
            glsafe(::glGenFramebuffersEXT(1, &resolve_fbo));
            glsafe(::glBindFramebufferEXT(GL_FRAMEBUFFER_EXT, resolve_fbo));

            GLuint resolve_tex;
            glsafe(::glGenTextures(1, &resolve_tex));
            glsafe(::glBindTexture(GL_TEXTURE_2D, resolve_tex));
            glsafe(::glTexImage2D(GL_TEXTURE_2D, 0, GL_RGBA8, w, h, 0, GL_RGBA, GL_UNSIGNED_BYTE, nullptr));
            glsafe(::glTexParameteri(GL_TEXTURE_2D, GL_TEXTURE_MIN_FILTER, GL_LINEAR));
            glsafe(::glTexParameteri(GL_TEXTURE_2D, GL_TEXTURE_MAG_FILTER, GL_LINEAR));
            glsafe(::glFramebufferTexture2DEXT(GL_FRAMEBUFFER_EXT, GL_COLOR_ATTACHMENT0_EXT, GL_TEXTURE_2D, resolve_tex, 0));

            glsafe(::glDrawBuffers(1, drawBufs));

            if (::glCheckFramebufferStatusEXT(GL_FRAMEBUFFER_EXT) == GL_FRAMEBUFFER_COMPLETE_EXT)
            {
                glsafe(::glBindFramebufferEXT(GL_READ_FRAMEBUFFER_EXT, render_fbo));
                glsafe(::glBindFramebufferEXT(GL_DRAW_FRAMEBUFFER_EXT, resolve_fbo));
                glsafe(::glBlitFramebufferEXT(0, 0, w, h, 0, 0, w, h, GL_COLOR_BUFFER_BIT, GL_LINEAR));

                glsafe(::glBindFramebufferEXT(GL_READ_FRAMEBUFFER_EXT, resolve_fbo));
                glsafe(::glReadPixels(0, 0, w, h, GL_RGBA, GL_UNSIGNED_BYTE, (void*)thumbnail_data.pixels.data()));
            }

            glsafe(::glDeleteTextures(1, &resolve_tex));
            glsafe(::glDeleteFramebuffersEXT(1, &resolve_fbo));
        }
        else
            glsafe(::glReadPixels(0, 0, w, h, GL_RGBA, GL_UNSIGNED_BYTE, (void*)thumbnail_data.pixels.data()));

#if ENABLE_THUMBNAIL_GENERATOR_DEBUG_OUTPUT
        debug_output_thumbnail(thumbnail_data);
#endif // ENABLE_THUMBNAIL_GENERATOR_DEBUG_OUTPUT
    }

    glsafe(::glBindFramebufferEXT(GL_FRAMEBUFFER_EXT, 0));
    glsafe(::glDeleteRenderbuffersEXT(1, &render_depth));
    if (render_tex_buffer != 0)
        glsafe(::glDeleteRenderbuffersEXT(1, &render_tex_buffer));
    if (render_tex != 0)
        glsafe(::glDeleteTextures(1, &render_tex));
    glsafe(::glDeleteFramebuffersEXT(1, &render_fbo));

    if (multisample)
        glsafe(::glDisable(GL_MULTISAMPLE));
}

void GLCanvas3D::_render_thumbnail_legacy(ThumbnailData& thumbnail_data, unsigned int w, unsigned int h, bool printable_only, bool parts_only, bool show_bed, bool transparent_background) const
{
    // check that thumbnail size does not exceed the default framebuffer size
    const Size& cnv_size = get_canvas_size();
    unsigned int cnv_w = (unsigned int)cnv_size.get_width();
    unsigned int cnv_h = (unsigned int)cnv_size.get_height();
    if ((w > cnv_w) || (h > cnv_h))
    {
        float ratio = std::min((float)cnv_w / (float)w, (float)cnv_h / (float)h);
        w = (unsigned int)(ratio * (float)w);
        h = (unsigned int)(ratio * (float)h);
    }

    thumbnail_data.set(w, h);
    if (!thumbnail_data.is_valid())
        return;

    _render_thumbnail_internal(thumbnail_data, printable_only, parts_only, show_bed, transparent_background);

    glsafe(::glReadPixels(0, 0, w, h, GL_RGBA, GL_UNSIGNED_BYTE, (void*)thumbnail_data.pixels.data()));
#if ENABLE_THUMBNAIL_GENERATOR_DEBUG_OUTPUT
    debug_output_thumbnail(thumbnail_data);
#endif // ENABLE_THUMBNAIL_GENERATOR_DEBUG_OUTPUT

    // restore the default framebuffer size to avoid flickering on the 3D scene
    m_camera.apply_viewport(0, 0, cnv_size.get_width(), cnv_size.get_height());
}
#endif // ENABLE_THUMBNAIL_GENERATOR

bool GLCanvas3D::_init_toolbars()
{
    if (!_init_main_toolbar())
        return false;

    if (!_init_undoredo_toolbar())
        return false;

    if (!_init_view_toolbar())
        return false;

    return true;
}

bool GLCanvas3D::_init_main_toolbar()
{
    if (!m_main_toolbar.is_enabled())
        return true;

    BackgroundTexture::Metadata background_data;
    background_data.filename = "toolbar_background.png";
    background_data.left = 16;
    background_data.top = 16;
    background_data.right = 16;
    background_data.bottom = 16;

    if (!m_main_toolbar.init(background_data))
    {
        // unable to init the toolbar texture, disable it
        m_main_toolbar.set_enabled(false);
        return true;
    }

//    m_main_toolbar.set_layout_type(GLToolbar::Layout::Vertical);
    m_main_toolbar.set_layout_type(GLToolbar::Layout::Horizontal);
    m_main_toolbar.set_horizontal_orientation(GLToolbar::Layout::HO_Right);
    m_main_toolbar.set_vertical_orientation(GLToolbar::Layout::VO_Top);
    m_main_toolbar.set_border(5.0f);
    m_main_toolbar.set_separator_size(5);
    m_main_toolbar.set_gap_size(2);

    GLToolbarItem::Data item;

    item.name = "add";
    item.icon_filename = "add.svg";
    item.tooltip = _utf8(L("Add...")) + " [" + GUI::shortkey_ctrl_prefix() + "I]";
    item.sprite_id = 0;
    item.left.action_callback = [this]() { if (m_canvas != nullptr) wxPostEvent(m_canvas, SimpleEvent(EVT_GLTOOLBAR_ADD)); };
    if (!m_main_toolbar.add_item(item))
        return false;

    item.name = "delete";
    item.icon_filename = "remove.svg";
    item.tooltip = _utf8(L("Delete")) + " [Del]";
    item.sprite_id = 1;
    item.left.action_callback = [this]() { if (m_canvas != nullptr) wxPostEvent(m_canvas, SimpleEvent(EVT_GLTOOLBAR_DELETE)); };
    item.enabling_callback = []()->bool { return wxGetApp().plater()->can_delete(); };
    if (!m_main_toolbar.add_item(item))
        return false;

    item.name = "deleteall";
    item.icon_filename = "delete_all.svg";
    item.tooltip = _utf8(L("Delete all")) + " [" + GUI::shortkey_ctrl_prefix() + "Del]";
    item.sprite_id = 2;
    item.left.action_callback = [this]() { if (m_canvas != nullptr) wxPostEvent(m_canvas, SimpleEvent(EVT_GLTOOLBAR_DELETE_ALL)); };
    item.enabling_callback = []()->bool { return wxGetApp().plater()->can_delete_all(); };
    if (!m_main_toolbar.add_item(item))
        return false;

    item.name = "arrange";
    item.icon_filename = "arrange.svg";
    item.tooltip = _utf8(L("Arrange")) + " [A]\n" + _utf8(L("Arrange selection")) + " [Shift+A]";
    item.sprite_id = 3;
    item.left.action_callback = [this]() { if (m_canvas != nullptr) wxPostEvent(m_canvas, SimpleEvent(EVT_GLTOOLBAR_ARRANGE)); };
    item.enabling_callback = []()->bool { return wxGetApp().plater()->can_arrange(); };
    if (!m_main_toolbar.add_item(item))
        return false;

    if (!m_main_toolbar.add_separator())
        return false;

    item.name = "copy";
    item.icon_filename = "copy.svg";
    item.tooltip = _utf8(L("Copy")) + " [" + GUI::shortkey_ctrl_prefix() + "C]";
    item.sprite_id = 4;
    item.left.action_callback = [this]() { if (m_canvas != nullptr) wxPostEvent(m_canvas, SimpleEvent(EVT_GLTOOLBAR_COPY)); };
    item.enabling_callback = []()->bool { return wxGetApp().plater()->can_copy_to_clipboard(); };
    if (!m_main_toolbar.add_item(item))
        return false;

    item.name = "paste";
    item.icon_filename = "paste.svg";
    item.tooltip = _utf8(L("Paste")) + " [" + GUI::shortkey_ctrl_prefix() + "V]";
    item.sprite_id = 5;
    item.left.action_callback = [this]() { if (m_canvas != nullptr) wxPostEvent(m_canvas, SimpleEvent(EVT_GLTOOLBAR_PASTE)); };
    item.enabling_callback = []()->bool { return wxGetApp().plater()->can_paste_from_clipboard(); };
    if (!m_main_toolbar.add_item(item))
        return false;

    if (!m_main_toolbar.add_separator())
        return false;

    item.name = "more";
    item.icon_filename = "instance_add.svg";
    item.tooltip = _utf8(L("Add instance")) + " [+]";
    item.sprite_id = 6;
    item.left.action_callback = [this]() { if (m_canvas != nullptr) wxPostEvent(m_canvas, SimpleEvent(EVT_GLTOOLBAR_MORE)); };
    item.visibility_callback = []()->bool { return wxGetApp().get_mode() != comSimple; };
    item.enabling_callback = []()->bool { return wxGetApp().plater()->can_increase_instances(); };

    if (!m_main_toolbar.add_item(item))
        return false;

    item.name = "fewer";
    item.icon_filename = "instance_remove.svg";
    item.tooltip = _utf8(L("Remove instance")) + " [-]";
    item.sprite_id = 7;
    item.left.action_callback = [this]() { if (m_canvas != nullptr) wxPostEvent(m_canvas, SimpleEvent(EVT_GLTOOLBAR_FEWER)); };
    item.visibility_callback = []()->bool { return wxGetApp().get_mode() != comSimple; };
    item.enabling_callback = []()->bool { return wxGetApp().plater()->can_decrease_instances(); };
    if (!m_main_toolbar.add_item(item))
        return false;

    if (!m_main_toolbar.add_separator())
        return false;

    item.name = "splitobjects";
    item.icon_filename = "split_objects.svg";
    item.tooltip = _utf8(L("Split to objects"));
    item.sprite_id = 8;
    item.left.action_callback = [this]() { if (m_canvas != nullptr) wxPostEvent(m_canvas, SimpleEvent(EVT_GLTOOLBAR_SPLIT_OBJECTS)); };
    item.visibility_callback = GLToolbarItem::Default_Visibility_Callback;
    item.enabling_callback = []()->bool { return wxGetApp().plater()->can_split_to_objects(); };
    if (!m_main_toolbar.add_item(item))
        return false;

    item.name = "splitvolumes";
    item.icon_filename = "split_parts.svg";
    item.tooltip = _utf8(L("Split to parts"));
    item.sprite_id = 9;
    item.left.action_callback = [this]() { if (m_canvas != nullptr) wxPostEvent(m_canvas, SimpleEvent(EVT_GLTOOLBAR_SPLIT_VOLUMES)); };
    item.visibility_callback = []()->bool { return wxGetApp().get_mode() != comSimple; };
    item.enabling_callback = []()->bool { return wxGetApp().plater()->can_split_to_volumes(); };
    if (!m_main_toolbar.add_item(item))
        return false;

    if (!m_main_toolbar.add_separator())
        return false;

    item.name = "layersediting";
    item.icon_filename = "layers_white.svg";
    item.tooltip = _utf8(L("Variable layer height"));
    item.sprite_id = 10;
    item.left.toggable = true;
    item.left.action_callback = [this]() { if (m_canvas != nullptr) wxPostEvent(m_canvas, SimpleEvent(EVT_GLTOOLBAR_LAYERSEDITING)); };
    item.visibility_callback = [this]()->bool
    {
        bool res = m_process->current_printer_technology() == ptFFF;
        // turns off if changing printer technology
        if (!res && m_main_toolbar.is_item_visible("layersediting") && m_main_toolbar.is_item_pressed("layersediting"))
            force_main_toolbar_left_action(get_main_toolbar_item_id("layersediting"));

        return res;
    };
    item.enabling_callback = []()->bool { return wxGetApp().plater()->can_layers_editing(); };
    if (!m_main_toolbar.add_item(item))
        return false;

    return true;
}

bool GLCanvas3D::_init_undoredo_toolbar()
{
    if (!m_undoredo_toolbar.is_enabled())
        return true;

    BackgroundTexture::Metadata background_data;
    background_data.filename = "toolbar_background.png";
    background_data.left = 16;
    background_data.top = 16;
    background_data.right = 16;
    background_data.bottom = 16;

    if (!m_undoredo_toolbar.init(background_data))
    {
        // unable to init the toolbar texture, disable it
        m_undoredo_toolbar.set_enabled(false);
        return true;
    }

//    m_undoredo_toolbar.set_layout_type(GLToolbar::Layout::Vertical);
    m_undoredo_toolbar.set_layout_type(GLToolbar::Layout::Horizontal);
    m_undoredo_toolbar.set_horizontal_orientation(GLToolbar::Layout::HO_Left);
    m_undoredo_toolbar.set_vertical_orientation(GLToolbar::Layout::VO_Top);
    m_undoredo_toolbar.set_border(5.0f);
    m_undoredo_toolbar.set_separator_size(5);
    m_undoredo_toolbar.set_gap_size(2);

    GLToolbarItem::Data item;

    item.name = "undo";
    item.icon_filename = "undo_toolbar.svg";
    item.tooltip = _utf8(L("Undo")) + " [" + GUI::shortkey_ctrl_prefix() + "Z]\n" + _utf8(L("Click right mouse button to open History"));
    item.sprite_id = 0;
    item.left.action_callback = [this]() { post_event(SimpleEvent(EVT_GLCANVAS_UNDO)); };
    item.right.toggable = true;
    item.right.action_callback = [this]() { m_imgui_undo_redo_hovered_pos = -1; };
    item.right.render_callback = [this](float left, float right, float, float) { if (m_canvas != nullptr) _render_undo_redo_stack(true, 0.5f * (left + right)); };
    item.enabling_callback = [this]()->bool {
        bool can_undo = wxGetApp().plater()->can_undo();
        int id = m_undoredo_toolbar.get_item_id("undo");

        std::string curr_additional_tooltip;
        m_undoredo_toolbar.get_additional_tooltip(id, curr_additional_tooltip);

        std::string new_additional_tooltip = "";
        if (can_undo) {
        	std::string action;
            wxGetApp().plater()->undo_redo_topmost_string_getter(true, action);
            new_additional_tooltip = (boost::format(_utf8(L("Next Undo action: %1%"))) % action).str();
        }

        if (new_additional_tooltip != curr_additional_tooltip)
        {
            m_undoredo_toolbar.set_additional_tooltip(id, new_additional_tooltip);
            set_tooltip("");
        }
        return can_undo;
    };

    if (!m_undoredo_toolbar.add_item(item))
        return false;

    item.name = "redo";
    item.icon_filename = "redo_toolbar.svg";
	item.tooltip = _utf8(L("Redo")) + " [" + GUI::shortkey_ctrl_prefix() + "Y]\n" + _utf8(L("Click right mouse button to open History"));
    item.sprite_id = 1;
    item.left.action_callback = [this]() { post_event(SimpleEvent(EVT_GLCANVAS_REDO)); };
    item.right.action_callback = [this]() { m_imgui_undo_redo_hovered_pos = -1; };
    item.right.render_callback = [this](float left, float right, float, float) { if (m_canvas != nullptr) _render_undo_redo_stack(false, 0.5f * (left + right)); };
    item.enabling_callback = [this]()->bool {
        bool can_redo = wxGetApp().plater()->can_redo();
        int id = m_undoredo_toolbar.get_item_id("redo");

        std::string curr_additional_tooltip;
        m_undoredo_toolbar.get_additional_tooltip(id, curr_additional_tooltip);

        std::string new_additional_tooltip = "";
        if (can_redo) {
        	std::string action;
            wxGetApp().plater()->undo_redo_topmost_string_getter(false, action);
            new_additional_tooltip = (boost::format(_utf8(L("Next Redo action: %1%"))) % action).str();
        }

        if (new_additional_tooltip != curr_additional_tooltip)
        {
            m_undoredo_toolbar.set_additional_tooltip(id, new_additional_tooltip);
            set_tooltip("");
        }
        return can_redo;
    };

    if (!m_undoredo_toolbar.add_item(item))
        return false;

    return true;
}

bool GLCanvas3D::_init_view_toolbar()
{
    return wxGetApp().plater()->init_view_toolbar();
}

bool GLCanvas3D::_set_current()
{
    return m_context != nullptr && m_canvas->SetCurrent(*m_context);
    }

void GLCanvas3D::_resize(unsigned int w, unsigned int h)
{
    if ((m_canvas == nullptr) && (m_context == nullptr))
        return;

    auto *imgui = wxGetApp().imgui();
    imgui->set_display_size((float)w, (float)h);
    const float font_size = 1.5f * wxGetApp().em_unit();
#if ENABLE_RETINA_GL
    imgui->set_scaling(font_size, 1.0f, m_retina_helper->get_scale_factor());
#else
    imgui->set_scaling(font_size, m_canvas->GetContentScaleFactor(), 1.0f);
#endif

    // ensures that this canvas is current
    _set_current();
}

BoundingBoxf3 GLCanvas3D::_max_bounding_box(bool include_gizmos, bool include_bed_model) const
{
    BoundingBoxf3 bb = volumes_bounding_box();

    // The following is a workaround for gizmos not being taken in account when calculating the tight camera frustrum
    // A better solution would ask the gizmo manager for the bounding box of the current active gizmo, if any
    if (include_gizmos && m_gizmos.is_running())
    {
        BoundingBoxf3 sel_bb = m_selection.get_bounding_box();
        Vec3d sel_bb_center = sel_bb.center();
        Vec3d extend_by = sel_bb.max_size() * Vec3d::Ones();
        bb.merge(BoundingBoxf3(sel_bb_center - extend_by, sel_bb_center + extend_by));
    }

    bb.merge(m_bed.get_bounding_box(include_bed_model));
    return bb;
}

#if ENABLE_THUMBNAIL_GENERATOR
void GLCanvas3D::_zoom_to_box(const BoundingBoxf3& box, double margin_factor)
{
    m_camera.zoom_to_box(box, margin_factor);
    m_dirty = true;
}
#else
void GLCanvas3D::_zoom_to_box(const BoundingBoxf3& box)
{
    const Size& cnv_size = get_canvas_size();
    m_camera.zoom_to_box(box, cnv_size.get_width(), cnv_size.get_height());
        m_dirty = true;
    }
#endif // ENABLE_THUMBNAIL_GENERATOR

void GLCanvas3D::_update_camera_zoom(double zoom)
{
    m_camera.update_zoom(zoom);
    m_dirty = true;
}

void GLCanvas3D::_refresh_if_shown_on_screen()
{
    if (_is_shown_on_screen())
    {
        const Size& cnv_size = get_canvas_size();
        _resize((unsigned int)cnv_size.get_width(), (unsigned int)cnv_size.get_height());

        // Because of performance problems on macOS, where PaintEvents are not delivered
        // frequently enough, we call render() here directly when we can.
        render();
        }
    }

void GLCanvas3D::_picking_pass() const
{
    if (m_picking_enabled && !m_mouse.dragging && (m_mouse.position != Vec2d(DBL_MAX, DBL_MAX)))
    {
        m_hover_volume_idxs.clear();

        // Render the object for picking.
        // FIXME This cannot possibly work in a multi - sampled context as the color gets mangled by the anti - aliasing.
        // Better to use software ray - casting on a bounding - box hierarchy.

        if (m_multisample_allowed)
        	// This flag is often ignored by NVIDIA drivers if rendering into a screen buffer.
            glsafe(::glDisable(GL_MULTISAMPLE));

        glsafe(::glDisable(GL_BLEND));
        glsafe(::glEnable(GL_DEPTH_TEST));

        glsafe(::glClear(GL_COLOR_BUFFER_BIT | GL_DEPTH_BUFFER_BIT));

        m_camera_clipping_plane = m_gizmos.get_sla_clipping_plane();
        if (m_camera_clipping_plane.is_active()) {
            ::glClipPlane(GL_CLIP_PLANE0, (GLdouble*)m_camera_clipping_plane.get_data());
            ::glEnable(GL_CLIP_PLANE0);
        }
        _render_volumes_for_picking();
        if (m_camera_clipping_plane.is_active())
            ::glDisable(GL_CLIP_PLANE0);

        m_gizmos.render_current_gizmo_for_picking_pass();

        if (m_multisample_allowed)
            glsafe(::glEnable(GL_MULTISAMPLE));

        int volume_id = -1;

        GLubyte color[4] = { 0, 0, 0, 0 };
        const Size& cnv_size = get_canvas_size();
        bool inside = (0 <= m_mouse.position(0)) && (m_mouse.position(0) < cnv_size.get_width()) && (0 <= m_mouse.position(1)) && (m_mouse.position(1) < cnv_size.get_height());
        if (inside)
        {
            glsafe(::glReadPixels(m_mouse.position(0), cnv_size.get_height() - m_mouse.position(1) - 1, 1, 1, GL_RGBA, GL_UNSIGNED_BYTE, (void*)color));
            if (picking_checksum_alpha_channel(color[0], color[1], color[2]) == color[3])
            	// Only non-interpolated colors are valid, those have their lowest three bits zeroed.
            volume_id = color[0] + (color[1] << 8) + (color[2] << 16);
        }
        if ((0 <= volume_id) && (volume_id < (int)m_volumes.volumes.size()))
        {
            m_hover_volume_idxs.emplace_back(volume_id);
            m_gizmos.set_hover_id(-1);
        }
        else
            m_gizmos.set_hover_id(inside && (unsigned int)volume_id <= GLGizmoBase::BASE_ID ? ((int)GLGizmoBase::BASE_ID - volume_id) : -1);

        _update_volumes_hover_state();
    }
}

void GLCanvas3D::_rectangular_selection_picking_pass() const
{
    m_gizmos.set_hover_id(-1);

    std::set<int> idxs;

    if (m_picking_enabled)
    {
        if (m_multisample_allowed)
        	// This flag is often ignored by NVIDIA drivers if rendering into a screen buffer.
            glsafe(::glDisable(GL_MULTISAMPLE));

        glsafe(::glDisable(GL_BLEND));
        glsafe(::glEnable(GL_DEPTH_TEST));

        glsafe(::glClear(GL_COLOR_BUFFER_BIT | GL_DEPTH_BUFFER_BIT));

        _render_volumes_for_picking();

        if (m_multisample_allowed)
            glsafe(::glEnable(GL_MULTISAMPLE));

        int width = std::max((int)m_rectangle_selection.get_width(), 1);
        int height = std::max((int)m_rectangle_selection.get_height(), 1);
        int px_count = width * height;

        int left = (int)m_rectangle_selection.get_left();
        int top = get_canvas_size().get_height() - (int)m_rectangle_selection.get_top();
        if ((left >= 0) && (top >= 0))
        {
#define USE_PARALLEL 1
#if USE_PARALLEL
            struct Pixel
            {
                std::array<GLubyte, 4> data;
            	// Only non-interpolated colors are valid, those have their lowest three bits zeroed.
                bool valid() const { return picking_checksum_alpha_channel(data[0], data[1], data[2]) == data[3]; }
                int id() const { return data[0] + (data[1] << 8) + (data[2] << 16); }
            };

            std::vector<Pixel> frame(px_count);
            glsafe(::glReadPixels(left, top, width, height, GL_RGBA, GL_UNSIGNED_BYTE, (void*)frame.data()));

            tbb::spin_mutex mutex;
            tbb::parallel_for(tbb::blocked_range<size_t>(0, frame.size(), (size_t)width),
                [this, &frame, &idxs, &mutex](const tbb::blocked_range<size_t>& range) {
                for (size_t i = range.begin(); i < range.end(); ++i)
                	if (frame[i].valid()) {
                    int volume_id = frame[i].id();
                    	if ((0 <= volume_id) && (volume_id < (int)m_volumes.volumes.size())) {
                        mutex.lock();
                        idxs.insert(volume_id);
                        mutex.unlock();
                    }
                }
            });
#else
            std::vector<GLubyte> frame(4 * px_count);
            glsafe(::glReadPixels(left, top, width, height, GL_RGBA, GL_UNSIGNED_BYTE, (void*)frame.data()));

            for (int i = 0; i < px_count; ++i)
            {
                int px_id = 4 * i;
                int volume_id = frame[px_id] + (frame[px_id + 1] << 8) + (frame[px_id + 2] << 16);
                if ((0 <= volume_id) && (volume_id < (int)m_volumes.volumes.size()))
                    idxs.insert(volume_id);
            }
#endif // USE_PARALLEL
        }
    }

    m_hover_volume_idxs.assign(idxs.begin(), idxs.end());
    _update_volumes_hover_state();
}

void GLCanvas3D::_render_background() const
{
    glsafe(::glPushMatrix());
    glsafe(::glLoadIdentity());
    glsafe(::glMatrixMode(GL_PROJECTION));
    glsafe(::glPushMatrix());
    glsafe(::glLoadIdentity());

    // Draws a bottom to top gradient over the complete screen.
    glsafe(::glDisable(GL_DEPTH_TEST));

    ::glBegin(GL_QUADS);
    if (m_dynamic_background_enabled && _is_any_volume_outside())
        ::glColor3fv(ERROR_BG_DARK_COLOR);
    else
        ::glColor3fv(DEFAULT_BG_DARK_COLOR);

    ::glVertex2f(-1.0f, -1.0f);
    ::glVertex2f(1.0f, -1.0f);

    if (m_dynamic_background_enabled && _is_any_volume_outside())
        ::glColor3fv(ERROR_BG_LIGHT_COLOR);
    else
        ::glColor3fv(DEFAULT_BG_LIGHT_COLOR);

    ::glVertex2f(1.0f, 1.0f);
    ::glVertex2f(-1.0f, 1.0f);
    glsafe(::glEnd());

    glsafe(::glEnable(GL_DEPTH_TEST));

    glsafe(::glPopMatrix());
    glsafe(::glMatrixMode(GL_MODELVIEW));
    glsafe(::glPopMatrix());
}

void GLCanvas3D::_render_bed(float theta, bool show_axes) const
{
    float scale_factor = 1.0;
#if ENABLE_RETINA_GL
    scale_factor = m_retina_helper->get_scale_factor();
#endif // ENABLE_RETINA_GL
    m_bed.render(const_cast<GLCanvas3D&>(*this), theta, scale_factor, show_axes);
}

void GLCanvas3D::_render_objects() const
{
    if (m_volumes.empty())
        return;

#if !ENABLE_THUMBNAIL_GENERATOR
    glsafe(::glEnable(GL_LIGHTING));
#endif // !ENABLE_THUMBNAIL_GENERATOR
    glsafe(::glEnable(GL_DEPTH_TEST));

    m_camera_clipping_plane = m_gizmos.get_sla_clipping_plane();

    if (m_picking_enabled)
    {
        // Update the layer editing selection to the first object selected, update the current object maximum Z.
        const_cast<LayersEditing&>(m_layers_editing).select_object(*m_model, this->is_layers_editing_enabled() ? m_selection.get_object_idx() : -1);

        if (m_config != nullptr)
        {
            const BoundingBoxf3& bed_bb = m_bed.get_bounding_box(false);
            m_volumes.set_print_box((float)bed_bb.min(0), (float)bed_bb.min(1), 0.0f, (float)bed_bb.max(0), (float)bed_bb.max(1), (float)m_config->opt_float("max_print_height"));
            m_volumes.check_outside_state(m_config, nullptr);
        }
    }

    if (m_use_clipping_planes)
        m_volumes.set_z_range(-m_clipping_planes[0].get_data()[3], m_clipping_planes[1].get_data()[3]);
    else
        m_volumes.set_z_range(-FLT_MAX, FLT_MAX);

    m_volumes.set_clipping_plane(m_camera_clipping_plane.get_data());

    m_shader.start_using();
    if (m_picking_enabled && !m_gizmos.is_dragging() && m_layers_editing.is_enabled() && (m_layers_editing.last_object_id != -1) && (m_layers_editing.object_max_z() > 0.0f)) {
        int object_id = m_layers_editing.last_object_id;
        m_volumes.render(GLVolumeCollection::Opaque, false, m_camera.get_view_matrix(), [object_id](const GLVolume& volume) {
            // Which volume to paint without the layer height profile shader?
            return volume.is_active && (volume.is_modifier || volume.composite_id.object_id != object_id);
        });
        // Let LayersEditing handle rendering of the active object using the layer height profile shader.
        m_layers_editing.render_volumes(*this, this->m_volumes);
    } else {
        // do not cull backfaces to show broken geometry, if any
        m_volumes.render(GLVolumeCollection::Opaque, m_picking_enabled, m_camera.get_view_matrix(), [this](const GLVolume& volume) {
            return (m_render_sla_auxiliaries || volume.composite_id.volume_id >= 0);
        });
    }
    m_volumes.render(GLVolumeCollection::Transparent, false, m_camera.get_view_matrix());
    m_shader.stop_using();

    m_camera_clipping_plane = ClippingPlane::ClipsNothing();
#if !ENABLE_THUMBNAIL_GENERATOR
    glsafe(::glDisable(GL_LIGHTING));
#endif // !ENABLE_THUMBNAIL_GENERATOR
}

void GLCanvas3D::_render_selection() const
{
    float scale_factor = 1.0;
#if ENABLE_RETINA_GL
    scale_factor = m_retina_helper->get_scale_factor();
#endif

    if (!m_gizmos.is_running())
        m_selection.render(scale_factor);
}

#if ENABLE_RENDER_SELECTION_CENTER
void GLCanvas3D::_render_selection_center() const
{
    m_selection.render_center(m_gizmos.is_dragging());
}
#endif // ENABLE_RENDER_SELECTION_CENTER

void GLCanvas3D::_render_overlays() const
{
    glsafe(::glDisable(GL_DEPTH_TEST));
    glsafe(::glPushMatrix());
    glsafe(::glLoadIdentity());
    // ensure that the textures are renderered inside the frustrum
    glsafe(::glTranslated(0.0, 0.0, -(m_camera.get_near_z() + 0.005)));
    // ensure that the overlay fits the frustrum near z plane
    double gui_scale = m_camera.get_gui_scale();
    glsafe(::glScaled(gui_scale, gui_scale, 1.0));

    _render_gizmos_overlay();
    _render_warning_texture();
    _render_legend_texture();

    // main toolbar and undoredo toolbar need to be both updated before rendering because both their sizes are needed
    // to correctly place them
#if ENABLE_RETINA_GL
    const float scale = m_retina_helper->get_scale_factor() * wxGetApp().toolbar_icon_scale(true);
    m_main_toolbar.set_scale(scale);
    m_undoredo_toolbar.set_scale(scale);
#else
    const float size = int(GLToolbar::Default_Icons_Size * wxGetApp().toolbar_icon_scale(true));
    m_main_toolbar.set_icons_size(size);
    m_undoredo_toolbar.set_icons_size(size);
#endif // ENABLE_RETINA_GL

    _render_main_toolbar();
    _render_undoredo_toolbar();
    _render_view_toolbar();

    if ((m_layers_editing.last_object_id >= 0) && (m_layers_editing.object_max_z() > 0.0f))
        m_layers_editing.render_overlay(*this);

    const ConfigOptionBool* opt = dynamic_cast<const ConfigOptionBool*>(m_config->option("complete_objects"));
    bool sequential_print = opt != nullptr && opt->value;
    std::vector<const ModelInstance*> sorted_instances;
    if (sequential_print) {
        for (ModelObject* model_object : m_model->objects)
            for (ModelInstance* model_instance : model_object->instances) {
                sorted_instances.emplace_back(model_instance);
            }
    }
    m_labels.render(sorted_instances);

    glsafe(::glPopMatrix());
}

void GLCanvas3D::_render_warning_texture() const
{
    m_warning_texture.render(*this);
}

void GLCanvas3D::_render_legend_texture() const
{
    if (!m_legend_texture_enabled)
        return;

    m_legend_texture.render(*this);
}

void GLCanvas3D::_render_volumes_for_picking() const
{
    static const GLfloat INV_255 = 1.0f / 255.0f;

    // do not cull backfaces to show broken geometry, if any
    glsafe(::glDisable(GL_CULL_FACE));

    glsafe(::glEnableClientState(GL_VERTEX_ARRAY));
    glsafe(::glEnableClientState(GL_NORMAL_ARRAY));

    const Transform3d& view_matrix = m_camera.get_view_matrix();
    for (size_t type = 0; type < 2; ++ type) {
	    GLVolumeWithIdAndZList to_render = volumes_to_render(m_volumes.volumes, (type == 0) ? GLVolumeCollection::Opaque : GLVolumeCollection::Transparent, view_matrix);
    for (const GLVolumeWithIdAndZ& volume : to_render)
	        if (!volume.first->disabled && ((volume.first->composite_id.volume_id >= 0) || m_render_sla_auxiliaries)) {
        // Object picking mode. Render the object with a color encoding the object index.
		        unsigned int id = volume.second.first;
		        unsigned int r = (id & (0x000000FF << 0)) << 0;
		        unsigned int g = (id & (0x000000FF << 8)) >> 8;
		        unsigned int b = (id & (0x000000FF << 16)) >> 16;
		        unsigned int a = picking_checksum_alpha_channel(r, g, b);
		        glsafe(::glColor4f((GLfloat)r * INV_255, (GLfloat)g * INV_255, (GLfloat)b * INV_255, (GLfloat)a * INV_255));
            volume.first->render();
    }
    }

    glsafe(::glDisableClientState(GL_NORMAL_ARRAY));
    glsafe(::glDisableClientState(GL_VERTEX_ARRAY));

    glsafe(::glEnable(GL_CULL_FACE));
}

void GLCanvas3D::_render_current_gizmo() const
{
    m_gizmos.render_current_gizmo();
}

void GLCanvas3D::_render_gizmos_overlay() const
{
#if ENABLE_RETINA_GL
//     m_gizmos.set_overlay_scale(m_retina_helper->get_scale_factor());
    const float scale = m_retina_helper->get_scale_factor()*wxGetApp().toolbar_icon_scale();
    m_gizmos.set_overlay_scale(scale); //! #ys_FIXME_experiment
#else
//     m_gizmos.set_overlay_scale(m_canvas->GetContentScaleFactor());
//     m_gizmos.set_overlay_scale(wxGetApp().em_unit()*0.1f);
    const float size = int(GLGizmosManager::Default_Icons_Size*wxGetApp().toolbar_icon_scale());
    m_gizmos.set_overlay_icon_size(size); //! #ys_FIXME_experiment
#endif /* __WXMSW__ */

    m_gizmos.render_overlay();
}

void GLCanvas3D::_render_main_toolbar() const
{
    if (!m_main_toolbar.is_enabled())
        return;

    Size cnv_size = get_canvas_size();
    float inv_zoom = (float)m_camera.get_inv_zoom();

    float top = 0.5f * (float)cnv_size.get_height() * inv_zoom;
    float left = -0.5f * (m_main_toolbar.get_width() + m_undoredo_toolbar.get_width()) * inv_zoom;

    m_main_toolbar.set_position(top, left);
    m_main_toolbar.render(*this);
}

void GLCanvas3D::_render_undoredo_toolbar() const
{
    if (!m_undoredo_toolbar.is_enabled())
        return;

    Size cnv_size = get_canvas_size();
    float inv_zoom = (float)m_camera.get_inv_zoom();

    float top = 0.5f * (float)cnv_size.get_height() * inv_zoom;
    float left = (m_main_toolbar.get_width() - 0.5f * (m_main_toolbar.get_width() + m_undoredo_toolbar.get_width())) * inv_zoom;
    m_undoredo_toolbar.set_position(top, left);
    m_undoredo_toolbar.render(*this);
}

void GLCanvas3D::_render_view_toolbar() const
{
#if ENABLE_RETINA_GL
//     m_view_toolbar.set_scale(m_retina_helper->get_scale_factor());
    const float scale = m_retina_helper->get_scale_factor() * wxGetApp().toolbar_icon_scale();
    m_view_toolbar.set_scale(scale); //! #ys_FIXME_experiment
#else
//     m_view_toolbar.set_scale(m_canvas->GetContentScaleFactor());
//     m_view_toolbar.set_scale(wxGetApp().em_unit()*0.1f);
    const float size = int(GLGizmosManager::Default_Icons_Size * wxGetApp().toolbar_icon_scale());
    m_view_toolbar.set_icons_size(size); //! #ys_FIXME_experiment
#endif // ENABLE_RETINA_GL

    Size cnv_size = get_canvas_size();
    float inv_zoom = (float)m_camera.get_inv_zoom();

    // places the toolbar on the bottom-left corner of the 3d scene
    float top = (-0.5f * (float)cnv_size.get_height() + m_view_toolbar.get_height()) * inv_zoom;
    float left = -0.5f * (float)cnv_size.get_width() * inv_zoom;
    m_view_toolbar.set_position(top, left);
    m_view_toolbar.render(*this);
}

#if ENABLE_SHOW_CAMERA_TARGET
void GLCanvas3D::_render_camera_target() const
{
    double half_length = 5.0;

    glsafe(::glDisable(GL_DEPTH_TEST));

    glsafe(::glLineWidth(2.0f));
    ::glBegin(GL_LINES);
    const Vec3d& target = m_camera.get_target();
    // draw line for x axis
    ::glColor3f(1.0f, 0.0f, 0.0f);
    ::glVertex3d(target(0) - half_length, target(1), target(2));
    ::glVertex3d(target(0) + half_length, target(1), target(2));
    // draw line for y axis
    ::glColor3f(0.0f, 1.0f, 0.0f);
    ::glVertex3d(target(0), target(1) - half_length, target(2));
    ::glVertex3d(target(0), target(1) + half_length, target(2));
    // draw line for z axis
    ::glColor3f(0.0f, 0.0f, 1.0f);
    ::glVertex3d(target(0), target(1), target(2) - half_length);
    ::glVertex3d(target(0), target(1), target(2) + half_length);
    glsafe(::glEnd());
}
#endif // ENABLE_SHOW_CAMERA_TARGET

void GLCanvas3D::_render_sla_slices() const
{
    if (!m_use_clipping_planes || wxGetApp().preset_bundle->printers.get_edited_preset().printer_technology() != ptSLA)
        return;

    const SLAPrint* print = this->sla_print();
    const PrintObjects& print_objects = print->objects();
    if (print_objects.empty())
        // nothing to render, return
        return;

    double clip_min_z = -m_clipping_planes[0].get_data()[3];
    double clip_max_z = m_clipping_planes[1].get_data()[3];
    for (unsigned int i = 0; i < (unsigned int)print_objects.size(); ++i)
    {
        const SLAPrintObject* obj = print_objects[i];

        if (!obj->is_step_done(slaposSliceSupports))
            continue;

        SlaCap::ObjectIdToTrianglesMap::iterator it_caps_bottom = m_sla_caps[0].triangles.find(i);
        SlaCap::ObjectIdToTrianglesMap::iterator it_caps_top    = m_sla_caps[1].triangles.find(i);
        {
			if (it_caps_bottom == m_sla_caps[0].triangles.end())
				it_caps_bottom = m_sla_caps[0].triangles.emplace(i, SlaCap::Triangles()).first;
            if (! m_sla_caps[0].matches(clip_min_z)) {
				m_sla_caps[0].z = clip_min_z;
                it_caps_bottom->second.object.clear();
                it_caps_bottom->second.supports.clear();
            }
            if (it_caps_top == m_sla_caps[1].triangles.end())
				it_caps_top = m_sla_caps[1].triangles.emplace(i, SlaCap::Triangles()).first;
            if (! m_sla_caps[1].matches(clip_max_z)) {
				m_sla_caps[1].z = clip_max_z;
                it_caps_top->second.object.clear();
                it_caps_top->second.supports.clear();
            }
        }
        Pointf3s &bottom_obj_triangles = it_caps_bottom->second.object;
        Pointf3s &bottom_sup_triangles = it_caps_bottom->second.supports;
        Pointf3s &top_obj_triangles    = it_caps_top->second.object;
        Pointf3s &top_sup_triangles    = it_caps_top->second.supports;

        if ((bottom_obj_triangles.empty() || bottom_sup_triangles.empty() || top_obj_triangles.empty() || top_sup_triangles.empty()) &&
            !obj->get_slice_index().empty())
        {
            double layer_height         = print->default_object_config().layer_height.value;
            double initial_layer_height = print->material_config().initial_layer_height.value;
            bool   left_handed          = obj->is_left_handed();

            coord_t key_zero = obj->get_slice_index().front().print_level();
            // Slice at the center of the slab starting at clip_min_z will be rendered for the lower plane.
            coord_t key_low  = coord_t((clip_min_z - initial_layer_height + layer_height) / SCALING_FACTOR) + key_zero;
            // Slice at the center of the slab ending at clip_max_z will be rendered for the upper plane.
            coord_t key_high = coord_t((clip_max_z - initial_layer_height) / SCALING_FACTOR) + key_zero;

            const SliceRecord& slice_low  = obj->closest_slice_to_print_level(key_low, coord_t(SCALED_EPSILON));
            const SliceRecord& slice_high = obj->closest_slice_to_print_level(key_high, coord_t(SCALED_EPSILON));

            // Offset to avoid OpenGL Z fighting between the object's horizontal surfaces and the triangluated surfaces of the cuts.
            double plane_shift_z = 0.002;

            if (slice_low.is_valid()) {
                const ExPolygons& obj_bottom = slice_low.get_slice(soModel);
                const ExPolygons& sup_bottom = slice_low.get_slice(soSupport);
                // calculate model bottom cap
                if (bottom_obj_triangles.empty() && !obj_bottom.empty())
                    bottom_obj_triangles = triangulate_expolygons_3d(obj_bottom, clip_min_z - plane_shift_z, ! left_handed);
                // calculate support bottom cap
                if (bottom_sup_triangles.empty() && !sup_bottom.empty())
                    bottom_sup_triangles = triangulate_expolygons_3d(sup_bottom, clip_min_z - plane_shift_z, ! left_handed);
            }

            if (slice_high.is_valid()) {
                const ExPolygons& obj_top = slice_high.get_slice(soModel);
                const ExPolygons& sup_top = slice_high.get_slice(soSupport);
                // calculate model top cap
                if (top_obj_triangles.empty() && !obj_top.empty())
                    top_obj_triangles = triangulate_expolygons_3d(obj_top, clip_max_z + plane_shift_z, left_handed);
                // calculate support top cap
                if (top_sup_triangles.empty() && !sup_top.empty())
                    top_sup_triangles = triangulate_expolygons_3d(sup_top, clip_max_z + plane_shift_z, left_handed);
            }
        }

        if (!bottom_obj_triangles.empty() || !top_obj_triangles.empty() || !bottom_sup_triangles.empty() || !top_sup_triangles.empty())
        {
			for (const SLAPrintObject::Instance& inst : obj->instances())
            {
                glsafe(::glPushMatrix());
                glsafe(::glTranslated(unscale<double>(inst.shift.x()), unscale<double>(inst.shift.y()), 0));
                glsafe(::glRotatef(Geometry::rad2deg(inst.rotation), 0.0, 0.0, 1.0));
				if (obj->is_left_handed())
                    // The polygons are mirrored by X.
                    glsafe(::glScalef(-1.0, 1.0, 1.0));
                glsafe(::glEnableClientState(GL_VERTEX_ARRAY));
                glsafe(::glColor3f(1.0f, 0.37f, 0.0f));
				if (!bottom_obj_triangles.empty()) {
                    glsafe(::glVertexPointer(3, GL_DOUBLE, 0, (GLdouble*)bottom_obj_triangles.front().data()));
                    glsafe(::glDrawArrays(GL_TRIANGLES, 0, bottom_obj_triangles.size()));
				}
				if (! top_obj_triangles.empty()) {
                    glsafe(::glVertexPointer(3, GL_DOUBLE, 0, (GLdouble*)top_obj_triangles.front().data()));
                    glsafe(::glDrawArrays(GL_TRIANGLES, 0, top_obj_triangles.size()));
				}
                glsafe(::glColor3f(1.0f, 0.0f, 0.37f));
				if (! bottom_sup_triangles.empty()) {
                    glsafe(::glVertexPointer(3, GL_DOUBLE, 0, (GLdouble*)bottom_sup_triangles.front().data()));
                    glsafe(::glDrawArrays(GL_TRIANGLES, 0, bottom_sup_triangles.size()));
				}
				if (! top_sup_triangles.empty()) {
                    glsafe(::glVertexPointer(3, GL_DOUBLE, 0, (GLdouble*)top_sup_triangles.front().data()));
                    glsafe(::glDrawArrays(GL_TRIANGLES, 0, top_sup_triangles.size()));
				}
                glsafe(::glDisableClientState(GL_VERTEX_ARRAY));
                glsafe(::glPopMatrix());
            }
        }
    }
}

void GLCanvas3D::_render_selection_sidebar_hints() const
{
    m_selection.render_sidebar_hints(m_sidebar_field, m_shader);
}

void GLCanvas3D::_update_volumes_hover_state() const
{
    for (GLVolume* v : m_volumes.volumes)
    {
        v->hover = GLVolume::HS_None;
    }

    if (m_hover_volume_idxs.empty())
        return;

    bool ctrl_pressed = wxGetKeyState(WXK_CONTROL); // additive select/deselect
    bool shift_pressed = wxGetKeyState(WXK_SHIFT);  // select by rectangle
    bool alt_pressed = wxGetKeyState(WXK_ALT);      // deselect by rectangle

    if (alt_pressed && (shift_pressed || ctrl_pressed))
    {
        // illegal combinations of keys
        m_hover_volume_idxs.clear();
        return;
    }

    bool selection_modifiers_only = m_selection.is_empty() || m_selection.is_any_modifier();

    bool hover_modifiers_only = true;
    for (int i : m_hover_volume_idxs)
    {
        if (!m_volumes.volumes[i]->is_modifier)
        {
            hover_modifiers_only = false;
            break;
        }
    }

    std::set<std::pair<int, int>> hover_instances;
    for (int i : m_hover_volume_idxs)
    {
        const GLVolume& v = *m_volumes.volumes[i];
        hover_instances.insert(std::make_pair(v.object_idx(), v.instance_idx()));
    }

    bool hover_from_single_instance = hover_instances.size() == 1;

    if (hover_modifiers_only && !hover_from_single_instance)
    {
        // do not allow to select volumes from different instances
        m_hover_volume_idxs.clear();
        return;
    }

    for (int i : m_hover_volume_idxs)
    {
        GLVolume& volume = *m_volumes.volumes[i];
        if (volume.hover != GLVolume::HS_None)
            continue;

        bool deselect = volume.selected && ((ctrl_pressed && !shift_pressed) || alt_pressed);
        // (volume->is_modifier && !selection_modifiers_only && !is_ctrl_pressed) -> allows hovering on selected modifiers belonging to selection of type Instance
        bool select = (!volume.selected || (volume.is_modifier && !selection_modifiers_only && !ctrl_pressed)) && !alt_pressed;

        if (select || deselect)
        {
            bool as_volume =
                volume.is_modifier && hover_from_single_instance && !ctrl_pressed &&
                (
                (!deselect) ||
                (deselect && !m_selection.is_single_full_instance() && (volume.object_idx() == m_selection.get_object_idx()) && (volume.instance_idx() == m_selection.get_instance_idx()))
                );

            if (as_volume)
            {
                if (deselect)
                    volume.hover = GLVolume::HS_Deselect;
                else
                    volume.hover = GLVolume::HS_Select;
            }
            else
            {
                int object_idx = volume.object_idx();
                int instance_idx = volume.instance_idx();

                for (GLVolume* v : m_volumes.volumes)
                {
                    if ((v->object_idx() == object_idx) && (v->instance_idx() == instance_idx))
                    {
                        if (deselect)
                            v->hover = GLVolume::HS_Deselect;
                        else
                            v->hover = GLVolume::HS_Select;
                    }
                }
            }
        }
    }
}

void GLCanvas3D::_perform_layer_editing_action(wxMouseEvent* evt)
{
    int object_idx_selected = m_layers_editing.last_object_id;
    if (object_idx_selected == -1)
        return;

    // A volume is selected. Test, whether hovering over a layer thickness bar.
    if (evt != nullptr)
    {
        const Rect& rect = LayersEditing::get_bar_rect_screen(*this);
        float b = rect.get_bottom();
        m_layers_editing.last_z = m_layers_editing.object_max_z() * (b - evt->GetY() - 1.0f) / (b - rect.get_top());
        m_layers_editing.last_action = 
            evt->ShiftDown() ? (evt->RightIsDown() ? LAYER_HEIGHT_EDIT_ACTION_SMOOTH : LAYER_HEIGHT_EDIT_ACTION_REDUCE) : 
                               (evt->RightIsDown() ? LAYER_HEIGHT_EDIT_ACTION_INCREASE : LAYER_HEIGHT_EDIT_ACTION_DECREASE);
    }

    m_layers_editing.adjust_layer_height_profile();
    _refresh_if_shown_on_screen();

    // Automatic action on mouse down with the same coordinate.
    _start_timer();
}

Vec3d GLCanvas3D::_mouse_to_3d(const Point& mouse_pos, float* z)
{
    if (m_canvas == nullptr)
        return Vec3d(DBL_MAX, DBL_MAX, DBL_MAX);


    const std::array<int, 4>& viewport = m_camera.get_viewport();
    const Transform3d& modelview_matrix = m_camera.get_view_matrix();
    const Transform3d& projection_matrix = m_camera.get_projection_matrix();

    GLint y = viewport[3] - (GLint)mouse_pos(1);
    GLfloat mouse_z;
    if (z == nullptr)
        glsafe(::glReadPixels((GLint)mouse_pos(0), y, 1, 1, GL_DEPTH_COMPONENT, GL_FLOAT, (void*)&mouse_z));
    else
        mouse_z = *z;

    GLdouble out_x, out_y, out_z;
    ::gluUnProject((GLdouble)mouse_pos(0), (GLdouble)y, (GLdouble)mouse_z, (GLdouble*)modelview_matrix.data(), (GLdouble*)projection_matrix.data(), (GLint*)viewport.data(), &out_x, &out_y, &out_z);
    return Vec3d((double)out_x, (double)out_y, (double)out_z);
}

Vec3d GLCanvas3D::_mouse_to_bed_3d(const Point& mouse_pos)
{
    return mouse_ray(mouse_pos).intersect_plane(0.0);
}

void GLCanvas3D::_start_timer()
{
    m_timer.Start(100, wxTIMER_CONTINUOUS);
}

void GLCanvas3D::_stop_timer()
{
    m_timer.Stop();
}

void GLCanvas3D::_load_print_toolpaths()
{
    const Print *print = this->fff_print();
    if (print == nullptr)
        return;

    if (!print->is_step_done(psSkirt) || !print->is_step_done(psBrim))
        return;

    if (!print->has_skirt() && (print->config().brim_width.value == 0))
        return;

    const float color[] = { 0.5f, 1.0f, 0.5f, 1.0f }; // greenish

    // number of skirt layers
    size_t total_layer_count = 0;
    for (const PrintObject* print_object : print->objects())
    {
        total_layer_count = std::max(total_layer_count, print_object->total_layer_count());
    }
    size_t skirt_height = print->has_infinite_skirt() ? total_layer_count : std::min<size_t>(print->config().skirt_height.value, total_layer_count);
    if ((skirt_height == 0) && (print->config().brim_width.value > 0))
        skirt_height = 1;

    // Get first skirt_height layers.
    //FIXME This code is fishy. It may not work for multiple objects with different layering due to variable layer height feature.
    // This is not critical as this is just an initial preview.
    const PrintObject* highest_object = *std::max_element(print->objects().begin(), print->objects().end(), [](auto l, auto r){ return l->layers().size() < r->layers().size(); });
    std::vector<float> print_zs;
    print_zs.reserve(skirt_height * 2);
    for (size_t i = 0; i < std::min(skirt_height, highest_object->layers().size()); ++ i)
        print_zs.emplace_back(float(highest_object->layers()[i]->print_z));
    // Only add skirt for the raft layers.
    for (size_t i = 0; i < std::min(skirt_height, std::min(highest_object->slicing_parameters().raft_layers(), highest_object->support_layers().size())); ++ i)
        print_zs.emplace_back(float(highest_object->support_layers()[i]->print_z));
    sort_remove_duplicates(print_zs);
    skirt_height = std::min(skirt_height, print_zs.size());
    print_zs.erase(print_zs.begin() + skirt_height, print_zs.end());

    GLVolume *volume = m_volumes.new_toolpath_volume(color, VERTEX_BUFFER_RESERVE_SIZE);
    for (size_t i = 0; i < skirt_height; ++ i) {
        volume->print_zs.emplace_back(print_zs[i]);
        volume->offsets.emplace_back(volume->indexed_vertex_array.quad_indices.size());
        volume->offsets.emplace_back(volume->indexed_vertex_array.triangle_indices.size());
        if (i == 0)
            _3DScene::extrusionentity_to_verts(print->brim(), print_zs[i], Point(0, 0), *volume);
        _3DScene::extrusionentity_to_verts(print->skirt(), print_zs[i], Point(0, 0), *volume);
        // Ensure that no volume grows over the limits. If the volume is too large, allocate a new one.
        if (volume->indexed_vertex_array.vertices_and_normals_interleaved.size() > MAX_VERTEX_BUFFER_SIZE) {
        	GLVolume &vol = *volume;
            volume = m_volumes.new_toolpath_volume(vol.color);
            reserve_new_volume_finalize_old_volume(*volume, vol, m_initialized);
    }
}
    volume->indexed_vertex_array.finalize_geometry(m_initialized);
}

void GLCanvas3D::_load_print_object_toolpaths(const PrintObject& print_object, const std::vector<std::string>& str_tool_colors, const std::vector<CustomGCode::Item>& color_print_values)
{
    std::vector<float> tool_colors = _parse_colors(str_tool_colors);

    struct Ctxt
    {
        const PrintInstances        *shifted_copies;
        std::vector<const Layer*>    layers;
        bool                         has_perimeters;
        bool                         has_infill;
        bool                         has_support;
        const std::vector<float>*    tool_colors;
        bool                         is_single_material_print;
        int                          extruders_cnt;
        const std::vector<CustomGCode::Item>*   color_print_values;

        static const float*          color_perimeters() { static float color[4] = { 1.0f, 1.0f, 0.0f, 1.f }; return color; } // yellow
        static const float*          color_infill() { static float color[4] = { 1.0f, 0.5f, 0.5f, 1.f }; return color; } // redish
        static const float*          color_support() { static float color[4] = { 0.5f, 1.0f, 0.5f, 1.f }; return color; } // greenish
        static const float*          color_pause_or_custom_code() { static float color[4] = { 0.5f, 0.5f, 0.5f, 1.f }; return color; } // gray

        // For cloring by a tool, return a parsed color.
        bool                         color_by_tool() const { return tool_colors != nullptr; }
        size_t                       number_tools()  const { return this->color_by_tool() ? tool_colors->size() / 4 : 0; }
        const float*                 color_tool(size_t tool) const { return tool_colors->data() + tool * 4; }

        // For coloring by a color_print(M600), return a parsed color.
        bool                         color_by_color_print() const { return color_print_values!=nullptr; }
        const size_t                 color_print_color_idx_by_layer_idx(const size_t layer_idx) const {
            const CustomGCode::Item value{layers[layer_idx]->print_z + EPSILON, "", 0, ""};
            auto it = std::lower_bound(color_print_values->begin(), color_print_values->end(), value);
            return (it - color_print_values->begin()) % number_tools();
        }

        const size_t                 color_print_color_idx_by_layer_idx_and_extruder(const size_t layer_idx, const int extruder) const
        {
            const coordf_t print_z = layers[layer_idx]->print_z;

            auto it = std::find_if(color_print_values->begin(), color_print_values->end(),
                [print_z](const CustomGCode::Item& code)
                { return fabs(code.print_z - print_z) < EPSILON; });
            if (it != color_print_values->end())
            {
                const std::string& code = it->gcode;
                // pause print or custom Gcode
<<<<<<< HEAD
                if (code == GCodeWriter::PausePrintCode ||
                    (code != ColorChangeCode && code != ExtruderChangeCode))
=======
                if (code == PausePrintCode || 
                    (code != ColorChangeCode && code != ToolChangeCode))
>>>>>>> d5bcddee
                    return number_tools()-1; // last color item is a gray color for pause print or custom G-code 

                // change tool (extruder) 
                if (code == ToolChangeCode)
                    return get_color_idx_for_tool_change(it, extruder);
                // change color for current extruder
                if (code == ColorChangeCode) {
                    int color_idx = get_color_idx_for_color_change(it, extruder);
                    if (color_idx >= 0)
                        return color_idx;
                }
            }

            const CustomGCode::Item value{print_z + EPSILON, "", 0, ""};
            it = std::lower_bound(color_print_values->begin(), color_print_values->end(), value);
            while (it != color_print_values->begin())
            {
                --it;
                // change color for current extruder
                if (it->gcode == ColorChangeCode) {
                    int color_idx = get_color_idx_for_color_change(it, extruder);
                    if (color_idx >= 0)
                        return color_idx;
                }
                // change tool (extruder) 
                if (it->gcode == ToolChangeCode)
                    return get_color_idx_for_tool_change(it, extruder);
            }

            return std::min<int>(extruders_cnt - 1, std::max<int>(extruder - 1, 0));;
        }

    private:
        int get_m600_color_idx(std::vector<CustomGCode::Item>::const_iterator it) const
        {
            int shift = 0;
            while (it != color_print_values->begin()) {
                --it;
                if (it->gcode == ColorChangeCode)
                    shift++;
            }
            return extruders_cnt + shift;
        }

        int get_color_idx_for_tool_change(std::vector<CustomGCode::Item>::const_iterator it, const int extruder) const
        {
            const int current_extruder = it->extruder == 0 ? extruder : it->extruder;
            if (number_tools() == extruders_cnt + 1) // there is no one "M600"
                return std::min<int>(extruders_cnt - 1, std::max<int>(current_extruder - 1, 0));

            auto it_n = it;
            while (it_n != color_print_values->begin()) {
                --it_n;
                if (it_n->gcode == ColorChangeCode && it_n->extruder == current_extruder)
                    return get_m600_color_idx(it_n);
            }

            return std::min<int>(extruders_cnt - 1, std::max<int>(current_extruder - 1, 0));
        }

        int get_color_idx_for_color_change(std::vector<CustomGCode::Item>::const_iterator it, const int extruder) const
        {
            if (extruders_cnt == 1)
                return get_m600_color_idx(it);

            auto it_n = it;
            bool is_tool_change = false;
            while (it_n != color_print_values->begin()) {
                --it_n;
                if (it_n->gcode == ToolChangeCode) {
                    is_tool_change = true;
                    if (it_n->extruder == it->extruder || (it_n->extruder == 0 && it->extruder == extruder))
                        return get_m600_color_idx(it);
                    break;
                }
            }
            if (!is_tool_change && it->extruder == extruder)
                return get_m600_color_idx(it);

            return -1;
        }

    } ctxt;

    ctxt.has_perimeters = print_object.is_step_done(posPerimeters);
    ctxt.has_infill = print_object.is_step_done(posInfill);
    ctxt.has_support = print_object.is_step_done(posSupportMaterial);
    ctxt.tool_colors = tool_colors.empty() ? nullptr : &tool_colors;
    ctxt.color_print_values = color_print_values.empty() ? nullptr : &color_print_values;
    ctxt.is_single_material_print = this->fff_print()->extruders().size()==1;
    ctxt.extruders_cnt = wxGetApp().extruders_edited_cnt();

    ctxt.shifted_copies = &print_object.instances();

    // order layers by print_z
    {
        size_t nlayers = 0;
        if (ctxt.has_perimeters || ctxt.has_infill)
            nlayers = print_object.layers().size();
        if (ctxt.has_support)
            nlayers += print_object.support_layers().size();
        ctxt.layers.reserve(nlayers);
    }
    if (ctxt.has_perimeters || ctxt.has_infill)
        for (const Layer *layer : print_object.layers())
            ctxt.layers.emplace_back(layer);
    if (ctxt.has_support)
        for (const Layer *layer : print_object.support_layers())
            ctxt.layers.emplace_back(layer);
    std::sort(ctxt.layers.begin(), ctxt.layers.end(), [](const Layer *l1, const Layer *l2) { return l1->print_z < l2->print_z; });

    // Maximum size of an allocation block: 32MB / sizeof(float)
    BOOST_LOG_TRIVIAL(debug) << "Loading print object toolpaths in parallel - start" << m_volumes.log_memory_info() << log_memory_info();

    const bool is_selected_separate_extruder = m_selected_extruder > 0 && ctxt.color_by_color_print();

    //FIXME Improve the heuristics for a grain size.
    size_t          grain_size = std::max(ctxt.layers.size() / 16, size_t(1));
    tbb::spin_mutex new_volume_mutex;
    auto            new_volume = [this, &new_volume_mutex](const float *color) -> GLVolume* {
    	// Allocate the volume before locking.
		GLVolume *volume = new GLVolume(color);
		volume->is_extrusion_path = true;
    	tbb::spin_mutex::scoped_lock lock;
    	// Lock by ROII, so if the emplace_back() fails, the lock will be released.
        lock.acquire(new_volume_mutex);
        m_volumes.volumes.emplace_back(volume);
        lock.release();
        return volume;
    };
    const size_t   volumes_cnt_initial = m_volumes.volumes.size();
    tbb::parallel_for(
        tbb::blocked_range<size_t>(0, ctxt.layers.size(), grain_size),
        [&ctxt, &new_volume, is_selected_separate_extruder, this](const tbb::blocked_range<size_t>& range) {
        GLVolumePtrs vols;
        std::vector<size_t>	color_print_layer_to_glvolume;
        auto                volume = [&ctxt, &vols, &color_print_layer_to_glvolume, &range](size_t layer_idx, int extruder, int feature) -> GLVolume& {
            return *vols[ctxt.color_by_color_print() ?
                ctxt.color_print_color_idx_by_layer_idx_and_extruder(layer_idx, extruder) :
				ctxt.color_by_tool() ? 
					std::min<int>(ctxt.number_tools() - 1, std::max<int>(extruder - 1, 0)) : 
					feature
				];
        };
        if (ctxt.color_by_color_print() || ctxt.color_by_tool()) {
            for (size_t i = 0; i < ctxt.number_tools(); ++i)
                vols.emplace_back(new_volume(ctxt.color_tool(i)));
        }
        else
            vols = { new_volume(ctxt.color_perimeters()), new_volume(ctxt.color_infill()), new_volume(ctxt.color_support()) };
        for (GLVolume *vol : vols)
			// Reserving number of vertices (3x position + 3x color)
        	vol->indexed_vertex_array.reserve(VERTEX_BUFFER_RESERVE_SIZE / 6);
        for (size_t idx_layer = range.begin(); idx_layer < range.end(); ++idx_layer) {
            const Layer *layer = ctxt.layers[idx_layer];

            if (is_selected_separate_extruder)
            {
                bool at_least_one_has_correct_extruder = false;
                for (const LayerRegion* layerm : layer->regions())
                {
                    if (layerm->slices().surfaces.empty())
                        continue;
                    const PrintRegionConfig& cfg = layerm->region()->config();
                    if (cfg.perimeter_extruder.value    == m_selected_extruder ||
                        cfg.infill_extruder.value       == m_selected_extruder ||
                        cfg.solid_infill_extruder.value == m_selected_extruder ) {
                        at_least_one_has_correct_extruder = true;
                        break;
                    }
                }
                if (!at_least_one_has_correct_extruder)
                    continue;
            }

            for (GLVolume *vol : vols)
                if (vol->print_zs.empty() || vol->print_zs.back() != layer->print_z) {
                    vol->print_zs.emplace_back(layer->print_z);
                    vol->offsets.emplace_back(vol->indexed_vertex_array.quad_indices.size());
                    vol->offsets.emplace_back(vol->indexed_vertex_array.triangle_indices.size());
                }
            for (const PrintInstance &instance : *ctxt.shifted_copies) {
                const Point &copy = instance.shift;
                for (const LayerRegion *layerm : layer->regions()) {
                    if (is_selected_separate_extruder)
                    {
                        const PrintRegionConfig& cfg = layerm->region()->config();
                        if (cfg.perimeter_extruder.value    != m_selected_extruder ||
                            cfg.infill_extruder.value       != m_selected_extruder ||
                            cfg.solid_infill_extruder.value != m_selected_extruder)
                            continue;
                    }
                    if (ctxt.has_perimeters)
                        _3DScene::extrusionentity_to_verts(layerm->perimeters, float(layer->print_z), copy,
                        	volume(idx_layer, layerm->region()->config().perimeter_extruder.value, 0));
                    if (ctxt.has_infill) {
                        for (const ExtrusionEntity *ee : layerm->fills.entities) {
                            // fill represents infill extrusions of a single island.
                            const auto *fill = dynamic_cast<const ExtrusionEntityCollection*>(ee);
                            if (fill != nullptr && !fill->entities.empty())
                                _3DScene::extrusionentity_to_verts(*fill, 
                                    float(layer->print_z), 
                                    copy,
	                                volume(idx_layer, 
                                        is_solid_infill(fill->entities.front()->role()) ?
                                        layerm->region()->config().solid_infill_extruder :
                                        layerm->region()->config().infill_extruder,
		                                1));
                        }
                    }
                }
                if (ctxt.has_support) {
                    const SupportLayer *support_layer = dynamic_cast<const SupportLayer*>(layer);
                    if (support_layer) {
                        for (const ExtrusionEntity *extrusion_entity : support_layer->support_fills.entities)
                            if (extrusion_entity != nullptr)
                                _3DScene::extrusionentity_to_verts(*extrusion_entity, float(layer->print_z), copy,
	                            volume(idx_layer, 
                            (extrusion_entity->role() == erSupportMaterial) ?
                            support_layer->object()->config().support_material_extruder :
                            support_layer->object()->config().support_material_interface_extruder,
		                            2));
                    }
                }
            }
            // Ensure that no volume grows over the limits. If the volume is too large, allocate a new one.
	        for (size_t i = 0; i < vols.size(); ++i) {
	            GLVolume &vol = *vols[i];
	            if (vol.indexed_vertex_array.vertices_and_normals_interleaved.size() > MAX_VERTEX_BUFFER_SIZE) {
	                vols[i] = new_volume(vol.color);
	                reserve_new_volume_finalize_old_volume(*vols[i], vol, false);
	            }
	        }
        }
        for (GLVolume *vol : vols)
        	// Ideally one would call vol->indexed_vertex_array.finalize() here to move the buffers to the OpenGL driver,
        	// but this code runs in parallel and the OpenGL driver is not thread safe.
            vol->indexed_vertex_array.shrink_to_fit();
    });

    BOOST_LOG_TRIVIAL(debug) << "Loading print object toolpaths in parallel - finalizing results" << m_volumes.log_memory_info() << log_memory_info();
    // Remove empty volumes from the newly added volumes.
    m_volumes.volumes.erase(
        std::remove_if(m_volumes.volumes.begin() + volumes_cnt_initial, m_volumes.volumes.end(),
        [](const GLVolume *volume) { return volume->empty(); }),
        m_volumes.volumes.end());
    for (size_t i = volumes_cnt_initial; i < m_volumes.volumes.size(); ++i)
        m_volumes.volumes[i]->indexed_vertex_array.finalize_geometry(m_initialized);

    BOOST_LOG_TRIVIAL(debug) << "Loading print object toolpaths in parallel - end" << m_volumes.log_memory_info() << log_memory_info();
}

void GLCanvas3D::_load_wipe_tower_toolpaths(const std::vector<std::string>& str_tool_colors)
{
    const Print *print = this->fff_print();
    if ((print == nullptr) || print->wipe_tower_data().tool_changes.empty())
        return;

    if (!print->is_step_done(psWipeTower))
        return;

    std::vector<float> tool_colors = _parse_colors(str_tool_colors);

    struct Ctxt
    {
        const Print                 *print;
        const std::vector<float>    *tool_colors;
        Vec2f                        wipe_tower_pos;
        float                        wipe_tower_angle;

        static const float*          color_support() { static float color[4] = { 0.5f, 1.0f, 0.5f, 1.f }; return color; } // greenish

        // For cloring by a tool, return a parsed color.
        bool                         color_by_tool() const { return tool_colors != nullptr; }
        size_t                       number_tools()  const { return this->color_by_tool() ? tool_colors->size() / 4 : 0; }
        const float*                 color_tool(size_t tool) const { return tool_colors->data() + tool * 4; }
        int                          volume_idx(int tool, int feature) const
        {
            return this->color_by_tool() ? std::min<int>(this->number_tools() - 1, std::max<int>(tool, 0)) : feature;
        }

        const std::vector<WipeTower::ToolChangeResult>& tool_change(size_t idx) {
            const auto &tool_changes = print->wipe_tower_data().tool_changes;
            return priming.empty() ?
                ((idx == tool_changes.size()) ? final : tool_changes[idx]) :
                ((idx == 0) ? priming : (idx == tool_changes.size() + 1) ? final : tool_changes[idx - 1]);
        }
        std::vector<WipeTower::ToolChangeResult> priming;
        std::vector<WipeTower::ToolChangeResult> final;
    } ctxt;

    ctxt.print = print;
    ctxt.tool_colors = tool_colors.empty() ? nullptr : &tool_colors;
    if (print->wipe_tower_data().priming && print->config().single_extruder_multi_material_priming)
        for (int i=0; i<(int)print->wipe_tower_data().priming.get()->size(); ++i)
            ctxt.priming.emplace_back(print->wipe_tower_data().priming.get()->at(i));
    if (print->wipe_tower_data().final_purge)
        ctxt.final.emplace_back(*print->wipe_tower_data().final_purge.get());

    ctxt.wipe_tower_angle = ctxt.print->config().wipe_tower_rotation_angle.value/180.f * PI;
    ctxt.wipe_tower_pos = Vec2f(ctxt.print->config().wipe_tower_x.value, ctxt.print->config().wipe_tower_y.value);

    BOOST_LOG_TRIVIAL(debug) << "Loading wipe tower toolpaths in parallel - start" << m_volumes.log_memory_info() << log_memory_info();

    //FIXME Improve the heuristics for a grain size.
    size_t          n_items = print->wipe_tower_data().tool_changes.size() + (ctxt.priming.empty() ? 0 : 1);
    size_t          grain_size = std::max(n_items / 128, size_t(1));
    tbb::spin_mutex new_volume_mutex;
    auto            new_volume = [this, &new_volume_mutex](const float *color) -> GLVolume* {
        auto *volume = new GLVolume(color);
		volume->is_extrusion_path = true;
        tbb::spin_mutex::scoped_lock lock;
        lock.acquire(new_volume_mutex);
        m_volumes.volumes.emplace_back(volume);
        lock.release();
        return volume;
    };
    const size_t   volumes_cnt_initial = m_volumes.volumes.size();
    std::vector<GLVolumeCollection> volumes_per_thread(n_items);
    tbb::parallel_for(
        tbb::blocked_range<size_t>(0, n_items, grain_size),
        [&ctxt, &new_volume](const tbb::blocked_range<size_t>& range) {
        // Bounding box of this slab of a wipe tower.
        GLVolumePtrs vols;
        if (ctxt.color_by_tool()) {
            for (size_t i = 0; i < ctxt.number_tools(); ++i)
                vols.emplace_back(new_volume(ctxt.color_tool(i)));
        }
        else
            vols = { new_volume(ctxt.color_support()) };
        for (GLVolume *volume : vols)
			// Reserving number of vertices (3x position + 3x color)
            volume->indexed_vertex_array.reserve(VERTEX_BUFFER_RESERVE_SIZE / 6);
        for (size_t idx_layer = range.begin(); idx_layer < range.end(); ++idx_layer) {
            const std::vector<WipeTower::ToolChangeResult> &layer = ctxt.tool_change(idx_layer);
            for (size_t i = 0; i < vols.size(); ++i) {
                GLVolume &vol = *vols[i];
                if (vol.print_zs.empty() || vol.print_zs.back() != layer.front().print_z) {
                    vol.print_zs.emplace_back(layer.front().print_z);
                    vol.offsets.emplace_back(vol.indexed_vertex_array.quad_indices.size());
                    vol.offsets.emplace_back(vol.indexed_vertex_array.triangle_indices.size());
                }
            }
            for (const WipeTower::ToolChangeResult &extrusions : layer) {
                for (size_t i = 1; i < extrusions.extrusions.size();) {
                    const WipeTower::Extrusion &e = extrusions.extrusions[i];
                    if (e.width == 0.) {
                        ++i;
                        continue;
                    }
                    size_t j = i + 1;
                    if (ctxt.color_by_tool())
                        for (; j < extrusions.extrusions.size() && extrusions.extrusions[j].tool == e.tool && extrusions.extrusions[j].width > 0.f; ++j);
                    else
                        for (; j < extrusions.extrusions.size() && extrusions.extrusions[j].width > 0.f; ++j);
                    size_t              n_lines = j - i;
                    Lines               lines;
                    std::vector<double> widths;
                    std::vector<double> heights;
                    lines.reserve(n_lines);
                    widths.reserve(n_lines);
                    heights.assign(n_lines, extrusions.layer_height);
                    WipeTower::Extrusion e_prev = extrusions.extrusions[i-1];

                    if (!extrusions.priming) { // wipe tower extrusions describe the wipe tower at the origin with no rotation
                        e_prev.pos = Eigen::Rotation2Df(ctxt.wipe_tower_angle) * e_prev.pos;
                        e_prev.pos += ctxt.wipe_tower_pos;
                    }

                    for (; i < j; ++i) {
                        WipeTower::Extrusion e = extrusions.extrusions[i];
                        assert(e.width > 0.f);
                        if (!extrusions.priming) {
                            e.pos = Eigen::Rotation2Df(ctxt.wipe_tower_angle) * e.pos;
                            e.pos += ctxt.wipe_tower_pos;
                        }

                        lines.emplace_back(Point::new_scale(e_prev.pos.x(), e_prev.pos.y()), Point::new_scale(e.pos.x(), e.pos.y()));
                        widths.emplace_back(e.width);

                        e_prev = e;
                    }
                    _3DScene::thick_lines_to_verts(lines, widths, heights, lines.front().a == lines.back().b, extrusions.print_z,
                        *vols[ctxt.volume_idx(e.tool, 0)]);
                }
            }
        }
        for (size_t i = 0; i < vols.size(); ++i) {
            GLVolume &vol = *vols[i];
            if (vol.indexed_vertex_array.vertices_and_normals_interleaved.size() > MAX_VERTEX_BUFFER_SIZE) {
                vols[i] = new_volume(vol.color);
                reserve_new_volume_finalize_old_volume(*vols[i], vol, false);
            }
        }
        for (GLVolume *vol : vols)
            vol->indexed_vertex_array.shrink_to_fit();
    });

    BOOST_LOG_TRIVIAL(debug) << "Loading wipe tower toolpaths in parallel - finalizing results" << m_volumes.log_memory_info() << log_memory_info();
    // Remove empty volumes from the newly added volumes.
    m_volumes.volumes.erase(
        std::remove_if(m_volumes.volumes.begin() + volumes_cnt_initial, m_volumes.volumes.end(),
        [](const GLVolume *volume) { return volume->empty(); }),
        m_volumes.volumes.end());
    for (size_t i = volumes_cnt_initial; i < m_volumes.volumes.size(); ++i)
        m_volumes.volumes[i]->indexed_vertex_array.finalize_geometry(m_initialized);

    BOOST_LOG_TRIVIAL(debug) << "Loading wipe tower toolpaths in parallel - end" << m_volumes.log_memory_info() << log_memory_info();
}

static inline int hex_digit_to_int(const char c)
{
    return
        (c >= '0' && c <= '9') ? int(c - '0') :
        (c >= 'A' && c <= 'F') ? int(c - 'A') + 10 :
        (c >= 'a' && c <= 'f') ? int(c - 'a') + 10 : -1;
}

void GLCanvas3D::_load_gcode_extrusion_paths(const GCodePreviewData& preview_data, const std::vector<float>& tool_colors)
{
    BOOST_LOG_TRIVIAL(debug) << "Loading G-code extrusion paths - start" << m_volumes.log_memory_info() << log_memory_info();

    // helper functions to select data in dependence of the extrusion view type
    struct Helper
    {
        static float path_filter(GCodePreviewData::Extrusion::EViewType type, const GCodePreviewData::Extrusion::Path& path)
        {
            switch (type)
            {
            case GCodePreviewData::Extrusion::FeatureType:
            	// The role here is used for coloring.
                return (float)path.extrusion_role;
            case GCodePreviewData::Extrusion::Height:
                return path.height;
            case GCodePreviewData::Extrusion::Width:
                return path.width;
            case GCodePreviewData::Extrusion::Feedrate:
                return path.feedrate;
            case GCodePreviewData::Extrusion::FanSpeed:
                return path.fan_speed;
            case GCodePreviewData::Extrusion::VolumetricRate:
                return path.feedrate * (float)path.mm3_per_mm;
            case GCodePreviewData::Extrusion::Tool:
            case GCodePreviewData::Extrusion::Filament:
                return (float)path.extruder_id;
            case GCodePreviewData::Extrusion::ColorPrint:
                return (float)path.cp_color_id;
            default:
                return 0.0f;
            }

            return 0.0f;
        }

        static Color path_color(const GCodePreviewData& data, const std::vector<float>& tool_colors, float value)
        {
            switch (data.extrusion.view_type)
            {
            case GCodePreviewData::Extrusion::FeatureType:
                return data.get_extrusion_role_color((ExtrusionRole)(int)value);
            case GCodePreviewData::Extrusion::Height:
                return data.get_height_color(value);
            case GCodePreviewData::Extrusion::Width:
                return data.get_width_color(value);
            case GCodePreviewData::Extrusion::Feedrate:
                return data.get_feedrate_color(value);
            case GCodePreviewData::Extrusion::FanSpeed:
                return data.get_fan_speed_color(value);
            case GCodePreviewData::Extrusion::VolumetricRate:
                return data.get_volumetric_rate_color(value);
            case GCodePreviewData::Extrusion::Tool:
            case GCodePreviewData::Extrusion::Filament:
            {
                Color color;
                ::memcpy((void*)color.rgba.data(), (const void*)(tool_colors.data() + (unsigned int)value * 4), 4 * sizeof(float));
                return color;
            }
            case GCodePreviewData::Extrusion::ColorPrint:
            {
                int color_cnt = (int)tool_colors.size() / 4;
                int val = value > color_cnt ? color_cnt - 1 : value;

                Color color;
                ::memcpy((void*)color.rgba.data(), (const void*)(tool_colors.data() + val * 4), 4 * sizeof(float));

                return color;
            }
            default:
                return Color{};
            }

            return Color{};
        }
    };

    size_t initial_volumes_count = m_volumes.volumes.size();
    size_t initial_volume_index_count = m_gcode_preview_volume_index.first_volumes.size();

    try 
        {
	    BOOST_LOG_TRIVIAL(debug) << "Loading G-code extrusion paths - create volumes" << m_volumes.log_memory_info() << log_memory_info();

	    // detects filters
	    size_t vertex_buffer_prealloc_size = 0;
	    std::vector<std::vector<std::pair<float, GLVolume*>>> roles_filters;
        {
		    std::vector<size_t> num_paths_per_role(size_t(erCount), 0);
    for (const GCodePreviewData::Extrusion::Layer& layer : preview_data.extrusion.layers)
		        for (const GCodePreviewData::Extrusion::Path &path : layer.paths)
		        	++ num_paths_per_role[size_t(path.extrusion_role)];
			std::vector<std::vector<float>> roles_values;
			roles_values.assign(size_t(erCount), std::vector<float>());
		    for (size_t i = 0; i < roles_values.size(); ++ i)
		    	roles_values[i].reserve(num_paths_per_role[i]);
		    for (const GCodePreviewData::Extrusion::Layer& layer : preview_data.extrusion.layers)
		        for (const GCodePreviewData::Extrusion::Path &path : layer.paths)
		        	roles_values[size_t(path.extrusion_role)].emplace_back(Helper::path_filter(preview_data.extrusion.view_type, path));
			roles_filters.reserve(size_t(erCount));
			size_t num_buffers = 0;
		    for (std::vector<float> &values : roles_values) {
		    	sort_remove_duplicates(values);
		    	num_buffers += values.size();
        }
		    if (num_buffers == 0)
    // nothing to render, return
        return;
		    vertex_buffer_prealloc_size = (uint64_t(num_buffers) * uint64_t(VERTEX_BUFFER_RESERVE_SIZE) < VERTEX_BUFFER_RESERVE_SIZE_SUM_MAX) ? 
	    		VERTEX_BUFFER_RESERVE_SIZE : next_highest_power_of_2(VERTEX_BUFFER_RESERVE_SIZE_SUM_MAX / num_buffers) / 2;
		    for (std::vector<float> &values : roles_values) {
		    	size_t role = &values - &roles_values.front();
				roles_filters.emplace_back();
		    	if (! values.empty()) {
		        	m_gcode_preview_volume_index.first_volumes.emplace_back(GCodePreviewVolumeIndex::Extrusion, role, (unsigned int)m_volumes.volumes.size());
					for (const float value : values)
<<<<<<< HEAD
						roles_filters.back().emplace_back(value, m_volumes.new_toolpath_volume(Helper::path_color(preview_data, tool_colors, value).rgba, vertex_buffer_prealloc_size));
            }
        }
    }
=======
						roles_filters.back().emplace_back(value, m_volumes.new_toolpath_volume(Helper::path_color(preview_data, tool_colors, value).rgba.data(), vertex_buffer_prealloc_size));
				}
			}
		}
>>>>>>> d5bcddee

    BOOST_LOG_TRIVIAL(debug) << "Loading G-code extrusion paths - populate volumes" << m_volumes.log_memory_info() << log_memory_info();

    // populates volumes
        const bool is_selected_separate_extruder = m_selected_extruder > 0 && preview_data.extrusion.view_type == GCodePreviewData::Extrusion::ColorPrint;
    for (const GCodePreviewData::Extrusion::Layer& layer : preview_data.extrusion.layers)
    {
			for (const GCodePreviewData::Extrusion::Path& path : layer.paths)
        {
                if (is_selected_separate_extruder && path.extruder_id != m_selected_extruder - 1)
                    continue;
				std::vector<std::pair<float, GLVolume*>> &filters = roles_filters[size_t(path.extrusion_role)];
				auto key = std::make_pair<float, GLVolume*>(Helper::path_filter(preview_data.extrusion.view_type, path), nullptr);
				auto it_filter = std::lower_bound(filters.begin(), filters.end(), key);
				assert(it_filter != filters.end() && key.first == it_filter->first);

				GLVolume& vol = *it_filter->second;
<<<<<<< HEAD
                vol.print_zs.push_back(layer.z);
                vol.offsets.push_back(vol.indexed_vertex_array.quad_indices.size());
                vol.offsets.push_back(vol.indexed_vertex_array.triangle_indices.size());
=======
				vol.print_zs.emplace_back(layer.z);
				vol.offsets.emplace_back(vol.indexed_vertex_array.quad_indices.size());
				vol.offsets.emplace_back(vol.indexed_vertex_array.triangle_indices.size());
>>>>>>> d5bcddee

				_3DScene::extrusionentity_to_verts(path.polyline, path.width, path.height, layer.z, vol);
			}
	            // Ensure that no volume grows over the limits. If the volume is too large, allocate a new one.
		    for (std::vector<std::pair<float, GLVolume*>> &filters : roles_filters) {
		    	unsigned int role = (unsigned int)(&filters - &roles_filters.front());
			    for (std::pair<float, GLVolume*> &filter : filters)
					if (filter.second->indexed_vertex_array.vertices_and_normals_interleaved.size() > MAX_VERTEX_BUFFER_SIZE) {
						if (m_gcode_preview_volume_index.first_volumes.back().type != GCodePreviewVolumeIndex::Extrusion || m_gcode_preview_volume_index.first_volumes.back().flag != role)
			        		m_gcode_preview_volume_index.first_volumes.emplace_back(GCodePreviewVolumeIndex::Extrusion, role, (unsigned int)m_volumes.volumes.size());
						GLVolume& vol = *filter.second;
						filter.second = m_volumes.new_toolpath_volume(vol.color);
						reserve_new_volume_finalize_old_volume(*filter.second, vol, m_initialized, vertex_buffer_prealloc_size);
					}
		    }
	    }

    // Finalize volumes and sends geometry to gpu
	    for (std::vector<std::pair<float, GLVolume*>> &filters : roles_filters)
		    for (std::pair<float, GLVolume*> &filter : filters)
	    		filter.second->indexed_vertex_array.finalize_geometry(m_initialized);

    BOOST_LOG_TRIVIAL(debug) << "Loading G-code extrusion paths - end" << m_volumes.log_memory_info() << log_memory_info();
}
	catch (const std::bad_alloc & /* err */)
{
        // an error occourred - restore to previous state and return
            GLVolumePtrs::iterator begin = m_volumes.volumes.begin() + initial_volumes_count;
            GLVolumePtrs::iterator end = m_volumes.volumes.end();
            for (GLVolumePtrs::iterator it = begin; it < end; ++it)
                delete *it;
            m_volumes.volumes.erase(begin, end);
        m_gcode_preview_volume_index.first_volumes.erase(m_gcode_preview_volume_index.first_volumes.begin() + initial_volume_index_count, m_gcode_preview_volume_index.first_volumes.end());
	    BOOST_LOG_TRIVIAL(debug) << "Loading G-code extrusion paths - failed on low memory" << m_volumes.log_memory_info() << log_memory_info();
        //FIXME rethrow bad_alloc?
        }
    }

template<typename TYPE, typename FUNC_VALUE, typename FUNC_COLOR>
inline void travel_paths_internal(
	// input
	const GCodePreviewData &preview_data, 
	// accessors
	FUNC_VALUE func_value, FUNC_COLOR func_color,
	// output
	GLVolumeCollection &volumes, bool gl_initialized)

        {
	// colors travels by type
	std::vector<std::pair<TYPE, GLVolume*>> by_type;
        {
		std::vector<TYPE> values;
		values.reserve(preview_data.travel.polylines.size());
    for (const GCodePreviewData::Travel::Polyline& polyline : preview_data.travel.polylines)
			values.emplace_back(func_value(polyline));
		sort_remove_duplicates(values);
		by_type.reserve(values.size());
		// creates a new volume for each feedrate
		for (TYPE type : values)
<<<<<<< HEAD
			by_type.emplace_back(type, volumes.new_nontoolpath_volume(func_color(type).rgba, VERTEX_BUFFER_RESERVE_SIZE));
    }
=======
			by_type.emplace_back(type, volumes.new_nontoolpath_volume(func_color(type).rgba.data(), VERTEX_BUFFER_RESERVE_SIZE));
	}
>>>>>>> d5bcddee

    // populates volumes
	std::pair<TYPE, GLVolume*> key(0.f, nullptr);
    for (const GCodePreviewData::Travel::Polyline& polyline : preview_data.travel.polylines)
    {
		key.first = func_value(polyline);
		auto it = std::lower_bound(by_type.begin(), by_type.end(), key, [](const std::pair<TYPE, GLVolume*>& l, const std::pair<TYPE, GLVolume*>& r) { return l.first < r.first; });
		assert(it != by_type.end() && it->first == func_value(polyline));

		GLVolume& vol = *it->second;
<<<<<<< HEAD
            vol.print_zs.push_back(unscale<double>(polyline.polyline.bounding_box().min(2)));
            vol.offsets.push_back(vol.indexed_vertex_array.quad_indices.size());
            vol.offsets.push_back(vol.indexed_vertex_array.triangle_indices.size());
=======
		vol.print_zs.emplace_back(unscale<double>(polyline.polyline.bounding_box().min(2)));
		vol.offsets.emplace_back(vol.indexed_vertex_array.quad_indices.size());
		vol.offsets.emplace_back(vol.indexed_vertex_array.triangle_indices.size());
>>>>>>> d5bcddee

            _3DScene::polyline3_to_verts(polyline.polyline, preview_data.travel.width, preview_data.travel.height, vol);

            // Ensure that no volume grows over the limits. If the volume is too large, allocate a new one.
            if (vol.indexed_vertex_array.vertices_and_normals_interleaved.size() > MAX_VERTEX_BUFFER_SIZE) {
			it->second = volumes.new_nontoolpath_volume(vol.color);
			reserve_new_volume_finalize_old_volume(*it->second, vol, gl_initialized);
		}
	}

	for (auto &feedrate : by_type)
		feedrate.second->finalize_geometry(gl_initialized);
}

void GLCanvas3D::_load_gcode_travel_paths(const GCodePreviewData& preview_data, const std::vector<float>& tool_colors)
{
    // nothing to render, return
	if (preview_data.travel.polylines.empty())
		return;

    size_t initial_volumes_count = m_volumes.volumes.size();
    size_t volume_index_allocated = false;

    try {
    	m_gcode_preview_volume_index.first_volumes.emplace_back(GCodePreviewVolumeIndex::Travel, 0, (unsigned int)initial_volumes_count);
    	volume_index_allocated = true;

	    switch (preview_data.extrusion.view_type)
{
	    case GCodePreviewData::Extrusion::Feedrate:
			travel_paths_internal<float>(preview_data,
				[](const GCodePreviewData::Travel::Polyline &polyline) { return polyline.feedrate; }, 
				[&preview_data](const float feedrate) -> const Color { return preview_data.get_feedrate_color(feedrate); },
				m_volumes, m_initialized);
	        break;
	    case GCodePreviewData::Extrusion::Tool:
	    	travel_paths_internal<unsigned int>(preview_data,
				[](const GCodePreviewData::Travel::Polyline &polyline) { return polyline.extruder_id; }, 
				[&tool_colors](const unsigned int extruder_id) -> const Color { assert((extruder_id + 1) * 4 <= tool_colors.size()); return Color(tool_colors.data() + extruder_id * 4); },
				m_volumes, m_initialized);
	        break;
	    default:
	    	travel_paths_internal<unsigned int>(preview_data,
				[](const GCodePreviewData::Travel::Polyline &polyline) { return polyline.type; }, 
				[&preview_data](const unsigned int type) -> const Color& { return preview_data.travel.type_colors[type]; },
				m_volumes, m_initialized);
	        break;
        }
	} catch (const std::bad_alloc & /* ex */) {
        // an error occourred - restore to previous state and return
        GLVolumePtrs::iterator begin = m_volumes.volumes.begin() + initial_volumes_count;
        GLVolumePtrs::iterator end   = m_volumes.volumes.end();
        for (GLVolumePtrs::iterator it = begin; it < end; ++it)
            delete *it;
        m_volumes.volumes.erase(begin, end);
        if (volume_index_allocated)
        	m_gcode_preview_volume_index.first_volumes.pop_back();
        //FIXME report the memory issue?
        }
    }

void GLCanvas3D::_load_fff_shells()
{
    size_t initial_volumes_count = m_volumes.volumes.size();
    m_gcode_preview_volume_index.first_volumes.emplace_back(GCodePreviewVolumeIndex::Shell, 0, (unsigned int)initial_volumes_count);

    const Print *print = this->fff_print();
    if (print->objects().empty())
        // nothing to render, return
        return;

    // adds objects' volumes 
    int object_id = 0;
    for (const PrintObject* obj : print->objects())
    {
        const ModelObject* model_obj = obj->model_object();

        std::vector<int> instance_ids(model_obj->instances.size());
        for (int i = 0; i < (int)model_obj->instances.size(); ++i)
        {
            instance_ids[i] = i;
        }

        m_volumes.load_object(model_obj, object_id, instance_ids, "object", m_initialized);

        ++object_id;
    }

    if (wxGetApp().preset_bundle->printers.get_edited_preset().printer_technology() == ptFFF) {
        // adds wipe tower's volume
        double max_z = print->objects()[0]->model_object()->get_model()->bounding_box().max(2);
        const PrintConfig& config = print->config();
        size_t extruders_count = config.nozzle_diameter.size();
        if ((extruders_count > 1) && config.wipe_tower && !config.complete_objects) {

            const DynamicPrintConfig &print_config  = wxGetApp().preset_bundle->prints.get_edited_preset().config;
            double layer_height                     = print_config.opt_float("layer_height");
            double first_layer_height               = print_config.get_abs_value("first_layer_height", layer_height);
            double nozzle_diameter                  = print->config().nozzle_diameter.values[0];
            float depth = print->wipe_tower_data(extruders_count, first_layer_height, nozzle_diameter).depth;
            float brim_width = print->wipe_tower_data(extruders_count, first_layer_height, nozzle_diameter).brim_width;

            m_volumes.load_wipe_tower_preview(1000, config.wipe_tower_x, config.wipe_tower_y, config.wipe_tower_width, depth, max_z, config.wipe_tower_rotation_angle,
                !print->is_step_done(psWipeTower), brim_width, m_initialized);
        }
    }
}

// While it looks like we can call 
// this->reload_scene(true, true)
// the two functions are quite different:
// 1) This function only loads objects, for which the step slaposSliceSupports already finished. Therefore objects outside of the print bed never load.
// 2) This function loads object mesh with the relative scaling correction (the "relative_correction" parameter) was applied,
// 	  therefore the mesh may be slightly larger or smaller than the mesh shown in the 3D scene.
void GLCanvas3D::_load_sla_shells()
{
    const SLAPrint* print = this->sla_print();
    if (print->objects().empty())
        // nothing to render, return
        return;

    auto add_volume = [this](const SLAPrintObject &object, int volume_id, const SLAPrintObject::Instance& instance,
        const TriangleMesh &mesh, const float color[4], bool outside_printer_detection_enabled) {
        m_volumes.volumes.emplace_back(new GLVolume(color));
        GLVolume& v = *m_volumes.volumes.back();
        v.indexed_vertex_array.load_mesh(mesh);
        v.indexed_vertex_array.finalize_geometry(this->m_initialized);
        v.shader_outside_printer_detection_enabled = outside_printer_detection_enabled;
        v.composite_id.volume_id = volume_id;
        v.set_instance_offset(unscale(instance.shift.x(), instance.shift.y(), 0));
        v.set_instance_rotation(Vec3d(0.0, 0.0, (double)instance.rotation));
        v.set_instance_mirror(X, object.is_left_handed() ? -1. : 1.);
        v.set_convex_hull(mesh.convex_hull_3d());
    };

    // adds objects' volumes 
    for (const SLAPrintObject* obj : print->objects())
        if (obj->is_step_done(slaposSliceSupports)) {
            unsigned int initial_volumes_count = (unsigned int)m_volumes.volumes.size();
            for (const SLAPrintObject::Instance& instance : obj->instances()) {
                add_volume(*obj, 0, instance, obj->get_mesh_to_print(), GLVolume::MODEL_COLOR[0], true);
                // Set the extruder_id and volume_id to achieve the same color as in the 3D scene when
                // through the update_volumes_colors_by_extruder() call.
                m_volumes.volumes.back()->extruder_id = obj->model_object()->volumes.front()->extruder_id();
                if (obj->is_step_done(slaposSupportTree) && obj->has_mesh(slaposSupportTree))
                    add_volume(*obj, -int(slaposSupportTree), instance, obj->support_mesh(), GLVolume::SLA_SUPPORT_COLOR, true);
                if (obj->is_step_done(slaposPad) && obj->has_mesh(slaposPad))
                    add_volume(*obj, -int(slaposPad), instance, obj->pad_mesh(), GLVolume::SLA_PAD_COLOR, false);
            }
            double shift_z = obj->get_current_elevation();
            for (unsigned int i = initial_volumes_count; i < m_volumes.volumes.size(); ++ i) {
                GLVolume& v = *m_volumes.volumes[i];
                // apply shift z
                v.set_sla_shift_z(shift_z);
            }
        }

    update_volumes_colors_by_extruder();
}

void GLCanvas3D::_update_gcode_volumes_visibility(const GCodePreviewData& preview_data)
{
    unsigned int size = (unsigned int)m_gcode_preview_volume_index.first_volumes.size();
    for (unsigned int i = 0; i < size; ++i)
    {
        GLVolumePtrs::iterator begin = m_volumes.volumes.begin() + m_gcode_preview_volume_index.first_volumes[i].id;
        GLVolumePtrs::iterator end = (i + 1 < size) ? m_volumes.volumes.begin() + m_gcode_preview_volume_index.first_volumes[i + 1].id : m_volumes.volumes.end();

        for (GLVolumePtrs::iterator it = begin; it != end; ++it)
        {
            GLVolume* volume = *it;

            switch (m_gcode_preview_volume_index.first_volumes[i].type)
            {
            case GCodePreviewVolumeIndex::Extrusion:
            {
                if ((ExtrusionRole)m_gcode_preview_volume_index.first_volumes[i].flag == erCustom)
                    volume->zoom_to_volumes = false;

                volume->is_active = preview_data.extrusion.is_role_flag_set((ExtrusionRole)m_gcode_preview_volume_index.first_volumes[i].flag);
                break;
            }
            case GCodePreviewVolumeIndex::Travel:
            {
                volume->is_active = preview_data.travel.is_visible;
                volume->zoom_to_volumes = false;
                break;
            }
            case GCodePreviewVolumeIndex::Retraction:
            {
                volume->is_active = preview_data.retraction.is_visible;
                volume->zoom_to_volumes = false;
                break;
            }
            case GCodePreviewVolumeIndex::Unretraction:
            {
                volume->is_active = preview_data.unretraction.is_visible;
                volume->zoom_to_volumes = false;
                break;
            }
            case GCodePreviewVolumeIndex::Shell:
            {
                volume->is_active = preview_data.shell.is_visible;
                volume->color[3] = 0.25f;
                volume->zoom_to_volumes = false;
                break;
            }
            default:
            {
                volume->is_active = false;
                volume->zoom_to_volumes = false;
                break;
            }
            }
        }
    }
}

void GLCanvas3D::_update_toolpath_volumes_outside_state()
{
    // tolerance to avoid false detection at bed edges
    static const double tolerance_x = 0.05;
    static const double tolerance_y = 0.05;

    BoundingBoxf3 print_volume;
    if (m_config != nullptr)
    {
        const ConfigOptionPoints* opt = dynamic_cast<const ConfigOptionPoints*>(m_config->option("bed_shape"));
        if (opt != nullptr)
        {
            BoundingBox bed_box_2D = get_extents(Polygon::new_scale(opt->values));
            print_volume = BoundingBoxf3(Vec3d(unscale<double>(bed_box_2D.min(0)) - tolerance_x, unscale<double>(bed_box_2D.min(1)) - tolerance_y, 0.0), Vec3d(unscale<double>(bed_box_2D.max(0)) + tolerance_x, unscale<double>(bed_box_2D.max(1)) + tolerance_y, m_config->opt_float("max_print_height")));
            // Allow the objects to protrude below the print bed
            print_volume.min(2) = -1e10;
        }
    }

    for (GLVolume* volume : m_volumes.volumes)
    {
        volume->is_outside = ((print_volume.radius() > 0.0) && volume->is_extrusion_path) ? !print_volume.contains(volume->bounding_box()) : false;
    }
}

void GLCanvas3D::_update_sla_shells_outside_state()
{
    // tolerance to avoid false detection at bed edges
    static const double tolerance_x = 0.05;
    static const double tolerance_y = 0.05;

    BoundingBoxf3 print_volume;
    if (m_config != nullptr)
    {
        const ConfigOptionPoints* opt = dynamic_cast<const ConfigOptionPoints*>(m_config->option("bed_shape"));
        if (opt != nullptr)
        {
            BoundingBox bed_box_2D = get_extents(Polygon::new_scale(opt->values));
            print_volume = BoundingBoxf3(Vec3d(unscale<double>(bed_box_2D.min(0)) - tolerance_x, unscale<double>(bed_box_2D.min(1)) - tolerance_y, 0.0), Vec3d(unscale<double>(bed_box_2D.max(0)) + tolerance_x, unscale<double>(bed_box_2D.max(1)) + tolerance_y, m_config->opt_float("max_print_height")));
            // Allow the objects to protrude below the print bed
            print_volume.min(2) = -1e10;
        }
    }

    for (GLVolume* volume : m_volumes.volumes)
    {
        volume->is_outside = ((print_volume.radius() > 0.0) && volume->shader_outside_printer_detection_enabled) ? !print_volume.contains(volume->transformed_convex_hull_bounding_box()) : false;
    }
}

void GLCanvas3D::_show_warning_texture_if_needed(WarningTexture::Warning warning)
{
    _set_current();
    _set_warning_texture(warning, _is_any_volume_outside());
    }

std::vector<float> GLCanvas3D::_parse_colors(const std::vector<std::string>& colors)
{
    static const float INV_255 = 1.0f / 255.0f;

    std::vector<float> output(colors.size() * 4, 1.0f);
    for (size_t i = 0; i < colors.size(); ++i)
    {
        const std::string& color = colors[i];
        const char* c = color.data() + 1;
        if ((color.size() == 7) && (color.front() == '#'))
        {
            for (size_t j = 0; j < 3; ++j)
            {
                int digit1 = hex_digit_to_int(*c++);
                int digit2 = hex_digit_to_int(*c++);
                if ((digit1 == -1) || (digit2 == -1))
                    break;

                output[i * 4 + j] = float(digit1 * 16 + digit2) * INV_255;
            }
        }
    }
    return output;
}

void GLCanvas3D::_generate_legend_texture(const GCodePreviewData& preview_data, const std::vector<float>& tool_colors)
{
    m_legend_texture.generate(preview_data, tool_colors, *this, true);
}

void GLCanvas3D::_set_warning_texture(WarningTexture::Warning warning, bool state)
{
    m_warning_texture.activate(warning, state, *this);
}

bool GLCanvas3D::_is_any_volume_outside() const
{
    for (const GLVolume* volume : m_volumes.volumes)
    {
        if ((volume != nullptr) && volume->is_outside)
            return true;
    }

    return false;
}

void GLCanvas3D::_update_selection_from_hover()
{
    bool ctrl_pressed = wxGetKeyState(WXK_CONTROL);

    if (m_hover_volume_idxs.empty())
    {
        if (!ctrl_pressed && (m_rectangle_selection.get_state() == GLSelectionRectangle::Select))
            m_selection.remove_all();

        return;
    }

    GLSelectionRectangle::EState state = m_rectangle_selection.get_state();

    bool hover_modifiers_only = true;
    for (int i : m_hover_volume_idxs)
    {
        if (!m_volumes.volumes[i]->is_modifier)
        {
            hover_modifiers_only = false;
            break;
        }
    }

    bool selection_changed = false;
    if (state == GLSelectionRectangle::Select)
    {
        bool contains_all = true;
        for (int i : m_hover_volume_idxs)
        {
            if (!m_selection.contains_volume((unsigned int)i))
            {
                contains_all = false;
                break;
            }
        }

        // the selection is going to be modified (Add)
        if (!contains_all)
        {
            wxGetApp().plater()->take_snapshot(_(L("Selection-Add from rectangle")));
            selection_changed = true;
        }
    }
    else
    {
        bool contains_any = false;
        for (int i : m_hover_volume_idxs)
        {
            if (m_selection.contains_volume((unsigned int)i))
            {
                contains_any = true;
                break;
            }
        }

        // the selection is going to be modified (Remove)
        if (contains_any)
        {
            wxGetApp().plater()->take_snapshot(_(L("Selection-Remove from rectangle")));
            selection_changed = true;
        }
    }

    if (!selection_changed)
        return;

    Plater::SuppressSnapshots suppress(wxGetApp().plater());

    if ((state == GLSelectionRectangle::Select) && !ctrl_pressed)
        m_selection.clear();

    for (int i : m_hover_volume_idxs)
    {
        if (state == GLSelectionRectangle::Select)
        {
            if (hover_modifiers_only)
            {
                const GLVolume& v = *m_volumes.volumes[i];
                m_selection.add_volume(v.object_idx(), v.volume_idx(), v.instance_idx(), false);
            }
            else
                m_selection.add(i, false);
        }
        else
            m_selection.remove(i);
    }

    if (m_selection.is_empty())
        m_gizmos.reset_all_states();
    else
        m_gizmos.refresh_on_off_state();

    m_gizmos.update_data();
    post_event(SimpleEvent(EVT_GLCANVAS_OBJECT_SELECT));
    m_dirty = true;
}

bool GLCanvas3D::_deactivate_undo_redo_toolbar_items()
{
    if (m_undoredo_toolbar.is_item_pressed("undo"))
    {
        m_undoredo_toolbar.force_right_action(m_undoredo_toolbar.get_item_id("undo"), *this);
        return true;
    }
    else if (m_undoredo_toolbar.is_item_pressed("redo"))
    {
        m_undoredo_toolbar.force_right_action(m_undoredo_toolbar.get_item_id("redo"), *this);
        return true;
    }

    return false;
}

const Print* GLCanvas3D::fff_print() const
{
    return (m_process == nullptr) ? nullptr : m_process->fff_print();
}

const SLAPrint* GLCanvas3D::sla_print() const
{
    return (m_process == nullptr) ? nullptr : m_process->sla_print();
}

void GLCanvas3D::WipeTowerInfo::apply_wipe_tower() const
{
    DynamicPrintConfig cfg;
    cfg.opt<ConfigOptionFloat>("wipe_tower_x", true)->value = m_pos(X);
    cfg.opt<ConfigOptionFloat>("wipe_tower_y", true)->value = m_pos(Y);
    cfg.opt<ConfigOptionFloat>("wipe_tower_rotation_angle", true)->value = (180./M_PI) * m_rotation;
    wxGetApp().get_tab(Preset::TYPE_PRINT)->load_config(cfg);
}

} // namespace GUI
} // namespace Slic3r<|MERGE_RESOLUTION|>--- conflicted
+++ resolved
@@ -10,6 +10,7 @@
 #if ENABLE_THUMBNAIL_GENERATOR
 #include "libslic3r/GCode/ThumbnailData.hpp"
 #endif // ENABLE_THUMBNAIL_GENERATOR
+#include "libslic3r/GCodeWriter.hpp"
 #include "libslic3r/Geometry.hpp"
 #include "libslic3r/ExtrusionEntity.hpp"
 #include "libslic3r/Utils.hpp"
@@ -2286,19 +2287,11 @@
                         // Consider the DONE step without a valid mesh as invalid for the purpose
                         // of mesh visualization.
                         state.step[istep].state = PrintStateBase::INVALID;
-<<<<<<< HEAD
-                    else
+                    else if (sla_steps[istep] != slaposDrillHoles)
     					for (const ModelInstance *model_instance : print_object->model_object()->instances)
     						// Only the instances, which are currently printable, will have the SLA support structures kept.
     						// The instances outside the print bed will have the GLVolumes of their support structures released.
     						if (model_instance->is_printable())
-=======
-                    else if (sla_steps[istep] != slaposDrillHoles)
-                        for (const ModelInstance* model_instance : print_object->model_object()->instances)
-                            // Only the instances, which are currently printable, will have the SLA support structures kept.
-                            // The instances outside the print bed will have the GLVolumes of their support structures released.
-                            if (model_instance->is_printable())
->>>>>>> d5bcddee
                                 aux_volume_state.emplace_back(state.step[istep].timestamp, model_instance->id());
                 }
 			}
@@ -2306,17 +2299,10 @@
         }
     }
     std::sort(model_volume_state.begin(), model_volume_state.end(), model_volume_state_lower);
-<<<<<<< HEAD
     std::sort(aux_volume_state  .begin(), aux_volume_state  .end(), model_volume_state_lower);
-    // Release all ModelVolume based GLVolumes not found in the current Model.
+    // Release all ModelVolume based GLVolumes not found in the current Model. Find the GLVolume of a hollowed mesh.
     for (size_t volume_id = 0; volume_id < m_volumes.volumes.size(); ++ volume_id) {
         GLVolume         *volume = m_volumes.volumes[volume_id];
-=======
-    std::sort(aux_volume_state.begin(), aux_volume_state.end(), model_volume_state_lower);
-    // Release all ModelVolume based GLVolumes not found in the current Model. Find the GLVolume of a hollowed mesh.
-    for (size_t volume_id = 0; volume_id < m_volumes.volumes.size(); ++volume_id) {
-        GLVolume* volume = m_volumes.volumes[volume_id];
->>>>>>> d5bcddee
         ModelVolumeState  key(volume);
         ModelVolumeState *mvs = nullptr;
         if (volume->volume_idx() < 0) {
@@ -3363,10 +3349,6 @@
 #ifdef SLIC3R_DEBUG_MOUSE_EVENTS
         printf((format_mouse_event_debug_message(evt) + " - Consumed by ImGUI\n").c_str());
 #endif /* SLIC3R_DEBUG_MOUSE_EVENTS */
-<<<<<<< HEAD
-            return;
-        }
-=======
         // do not return if dragging or tooltip not empty to allow for tooltip update
 #if ENABLE_CANVAS_TOOLTIP_USING_IMGUI
         if (!m_mouse.dragging && m_tooltip.is_empty())
@@ -3375,7 +3357,6 @@
 #endif // ENABLE_CANVAS_TOOLTIP_USING_IMGUI
             return;
     }
->>>>>>> d5bcddee
 
 #ifdef __WXMSW__
 	bool on_enter_workaround = false;
@@ -5774,13 +5755,8 @@
             {
                 const std::string& code = it->gcode;
                 // pause print or custom Gcode
-<<<<<<< HEAD
-                if (code == GCodeWriter::PausePrintCode ||
-                    (code != ColorChangeCode && code != ExtruderChangeCode))
-=======
-                if (code == PausePrintCode || 
+                if (code == Slic3r::GCodeWriter::PausePrintCode ||
                     (code != ColorChangeCode && code != ToolChangeCode))
->>>>>>> d5bcddee
                     return number_tools()-1; // last color item is a gray color for pause print or custom G-code 
 
                 // change tool (extruder) 
@@ -6315,17 +6291,10 @@
 		    	if (! values.empty()) {
 		        	m_gcode_preview_volume_index.first_volumes.emplace_back(GCodePreviewVolumeIndex::Extrusion, role, (unsigned int)m_volumes.volumes.size());
 					for (const float value : values)
-<<<<<<< HEAD
-						roles_filters.back().emplace_back(value, m_volumes.new_toolpath_volume(Helper::path_color(preview_data, tool_colors, value).rgba, vertex_buffer_prealloc_size));
-            }
-        }
-    }
-=======
 						roles_filters.back().emplace_back(value, m_volumes.new_toolpath_volume(Helper::path_color(preview_data, tool_colors, value).rgba.data(), vertex_buffer_prealloc_size));
-				}
-			}
-		}
->>>>>>> d5bcddee
+            }
+        }
+    }
 
     BOOST_LOG_TRIVIAL(debug) << "Loading G-code extrusion paths - populate volumes" << m_volumes.log_memory_info() << log_memory_info();
 
@@ -6343,19 +6312,13 @@
 				assert(it_filter != filters.end() && key.first == it_filter->first);
 
 				GLVolume& vol = *it_filter->second;
-<<<<<<< HEAD
-                vol.print_zs.push_back(layer.z);
-                vol.offsets.push_back(vol.indexed_vertex_array.quad_indices.size());
-                vol.offsets.push_back(vol.indexed_vertex_array.triangle_indices.size());
-=======
 				vol.print_zs.emplace_back(layer.z);
 				vol.offsets.emplace_back(vol.indexed_vertex_array.quad_indices.size());
 				vol.offsets.emplace_back(vol.indexed_vertex_array.triangle_indices.size());
->>>>>>> d5bcddee
 
 				_3DScene::extrusionentity_to_verts(path.polyline, path.width, path.height, layer.z, vol);
 			}
-	            // Ensure that no volume grows over the limits. If the volume is too large, allocate a new one.
+            // Ensure that no volume grows over the limits. If the volume is too large, allocate a new one.
 		    for (std::vector<std::pair<float, GLVolume*>> &filters : roles_filters) {
 		    	unsigned int role = (unsigned int)(&filters - &roles_filters.front());
 			    for (std::pair<float, GLVolume*> &filter : filters)
@@ -6369,21 +6332,21 @@
 		    }
 	    }
 
-    // Finalize volumes and sends geometry to gpu
+	    // Finalize volumes and sends geometry to gpu
 	    for (std::vector<std::pair<float, GLVolume*>> &filters : roles_filters)
 		    for (std::pair<float, GLVolume*> &filter : filters)
 	    		filter.second->indexed_vertex_array.finalize_geometry(m_initialized);
 
-    BOOST_LOG_TRIVIAL(debug) << "Loading G-code extrusion paths - end" << m_volumes.log_memory_info() << log_memory_info();
-}
+	    BOOST_LOG_TRIVIAL(debug) << "Loading G-code extrusion paths - end" << m_volumes.log_memory_info() << log_memory_info();
+	} 
 	catch (const std::bad_alloc & /* err */)
-{
+	{
         // an error occourred - restore to previous state and return
-            GLVolumePtrs::iterator begin = m_volumes.volumes.begin() + initial_volumes_count;
-            GLVolumePtrs::iterator end = m_volumes.volumes.end();
-            for (GLVolumePtrs::iterator it = begin; it < end; ++it)
-                delete *it;
-            m_volumes.volumes.erase(begin, end);
+        GLVolumePtrs::iterator begin = m_volumes.volumes.begin() + initial_volumes_count;
+        GLVolumePtrs::iterator end = m_volumes.volumes.end();
+        for (GLVolumePtrs::iterator it = begin; it < end; ++it)
+            delete *it;
+        m_volumes.volumes.erase(begin, end);
         m_gcode_preview_volume_index.first_volumes.erase(m_gcode_preview_volume_index.first_volumes.begin() + initial_volume_index_count, m_gcode_preview_volume_index.first_volumes.end());
 	    BOOST_LOG_TRIVIAL(debug) << "Loading G-code extrusion paths - failed on low memory" << m_volumes.log_memory_info() << log_memory_info();
         //FIXME rethrow bad_alloc?
@@ -6399,25 +6362,20 @@
 	// output
 	GLVolumeCollection &volumes, bool gl_initialized)
 
-        {
+{
 	// colors travels by type
 	std::vector<std::pair<TYPE, GLVolume*>> by_type;
-        {
+	{
 		std::vector<TYPE> values;
 		values.reserve(preview_data.travel.polylines.size());
-    for (const GCodePreviewData::Travel::Polyline& polyline : preview_data.travel.polylines)
+		for (const GCodePreviewData::Travel::Polyline& polyline : preview_data.travel.polylines)
 			values.emplace_back(func_value(polyline));
 		sort_remove_duplicates(values);
 		by_type.reserve(values.size());
 		// creates a new volume for each feedrate
 		for (TYPE type : values)
-<<<<<<< HEAD
-			by_type.emplace_back(type, volumes.new_nontoolpath_volume(func_color(type).rgba, VERTEX_BUFFER_RESERVE_SIZE));
-    }
-=======
 			by_type.emplace_back(type, volumes.new_nontoolpath_volume(func_color(type).rgba.data(), VERTEX_BUFFER_RESERVE_SIZE));
-	}
->>>>>>> d5bcddee
+    }
 
     // populates volumes
 	std::pair<TYPE, GLVolume*> key(0.f, nullptr);
@@ -6428,15 +6386,9 @@
 		assert(it != by_type.end() && it->first == func_value(polyline));
 
 		GLVolume& vol = *it->second;
-<<<<<<< HEAD
-            vol.print_zs.push_back(unscale<double>(polyline.polyline.bounding_box().min(2)));
-            vol.offsets.push_back(vol.indexed_vertex_array.quad_indices.size());
-            vol.offsets.push_back(vol.indexed_vertex_array.triangle_indices.size());
-=======
 		vol.print_zs.emplace_back(unscale<double>(polyline.polyline.bounding_box().min(2)));
 		vol.offsets.emplace_back(vol.indexed_vertex_array.quad_indices.size());
 		vol.offsets.emplace_back(vol.indexed_vertex_array.triangle_indices.size());
->>>>>>> d5bcddee
 
             _3DScene::polyline3_to_verts(polyline.polyline, preview_data.travel.width, preview_data.travel.height, vol);
 
