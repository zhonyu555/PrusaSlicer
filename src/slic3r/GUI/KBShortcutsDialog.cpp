--- conflicted
+++ resolved
@@ -74,22 +74,13 @@
     if (wxGetApp().is_editor()) {
         Shortcuts commands_shortcuts = {
             // File
-<<<<<<< HEAD
             { ctrl + "N", L("New project, clear platter") },
-            { ctrl + "O", L("Open project STL/OBJ/AMF/3MF with config, clear platter") },
-=======
-            { ctrl + "N", L("New project, clear plater") },
-            { ctrl + "O", L("Open project AMF/3MF with config, clear plater") },
->>>>>>> ec2f533e
+            { ctrl + "O", L("Open project AMF/3MF with config, clear platter") },
             { ctrl + "S", L("Save project (3mf)") },
             { ctrl + alt + "S", L("Save project as (3mf)") },
             { ctrl + "R", L("(Re)slice") },
             // File>Import
-<<<<<<< HEAD
-            { ctrl + "I", L("Import STL/OBJ/AMF/3MF without config, keep platter") },
-=======
-            { ctrl + "I", L("Import STL/3MF/STEP/OBJ/AMF without config, keep plater") },
->>>>>>> ec2f533e
+            { ctrl + "I", L("Import STL/3MF/STEP/OBJ/AMF without config, keep platter") },
             { ctrl + "L", L("Import Config from ini/amf/3mf/gcode") },
             { ctrl + alt + "L", L("Load Config from ini/amf/3mf/gcode and merge") },
             // File>Export
