--- conflicted
+++ resolved
@@ -191,11 +191,7 @@
     out << h2_start << "OpenGL installation" << h2_end << line_end;
     out << b_start << "GL version:   " << b_end << m_version << line_end;
 #if ENABLE_GL_CORE_PROFILE
-<<<<<<< HEAD
-    out << b_start << "Profile:      " << b_end << (GLEW_ARB_compatibility ? "Compatibility" : "Core") << line_end;
-=======
     out << b_start << "Profile:      " << b_end << (is_core_profile() ? "Core" : "Compatibility") << line_end;
->>>>>>> 3f9f52dc
 #endif // ENABLE_GL_CORE_PROFILE
     out << b_start << "Vendor:       " << b_end << m_vendor << line_end;
     out << b_start << "Renderer:     " << b_end << m_renderer << line_end;
