--- conflicted
+++ resolved
@@ -253,19 +253,15 @@
         bool valid_version = s_gl_info.is_version_greater_or_equal_to(2, 0);
         if (!valid_version) {
             // Complain about the OpenGL version.
-            wxString message = wxString::Format(
+            wxString message = format_wxstr(
                 _L( "%s requires OpenGL 2.0 capable graphics driver to run correctly, \n"
-                    "while OpenGL version %s, render %s, vendor %s was detected."),
-					SLIC3R_APP_NAME, s_gl_info.get_version(), s_gl_info.get_renderer(), s_gl_info.get_vendor());
+                    "while OpenGL version %1%, render %2%, vendor %3% was detected."),
+                    SLIC3R_APP_NAME, s_gl_info.get_version(), s_gl_info.get_renderer(), s_gl_info.get_vendor());
             message += "\n";
         	message += _L("You may need to update your graphics card driver.");
 #ifdef _WIN32
             message += "\n";
-<<<<<<< HEAD
-            message += wxString::Format(_L("As a workaround, you may run %s with a software rendered 3D graphics by running %s.exe with the --sw-renderer parameter."), SLIC3R_APP_NAME, SLIC3R_APP_CMD);
-=======
-            message += _L("As a workaround, you may run PrusaSlicer with a software rendered 3D graphics by running prusa-slicer.exe with the --sw-renderer parameter.");
->>>>>>> 215e845c
+            message += wxString::Format(_L("As a workaround, you may run %1% with a software rendered 3D graphics by running %2%.exe with the --sw-renderer parameter."), SLIC3R_APP_NAME, SLIC3R_APP_CMD);
 #endif
         	wxMessageBox(message, wxString(SLIC3R_APP_NAME " - ") + _L("Unsupported OpenGL version"), wxOK | wxICON_ERROR);
         }
