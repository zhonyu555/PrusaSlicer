#include "Preferences.hpp"
#include "OptionsGroup.hpp"
#include "GUI_App.hpp"
#include "Plater.hpp"
#include "I18N.hpp"
#include "libslic3r/AppConfig.hpp"

namespace Slic3r {
namespace GUI {

PreferencesDialog::PreferencesDialog(wxWindow* parent) : 
    DPIDialog(parent, wxID_ANY, _L("Preferences"), wxDefaultPosition, 
              wxDefaultSize, wxDEFAULT_DIALOG_STYLE)
{
#ifdef __WXOSX__
    isOSX = true;
#endif
	build();
}

void PreferencesDialog::build()
{
	auto app_config = get_app_config();
	m_optgroup_general = std::make_shared<ConfigOptionsGroup>(this, _L("General"));
	m_optgroup_general->title_width = 40;
	m_optgroup_general->m_on_change = [this](t_config_option_key opt_key, boost::any value) {
		if (opt_key == "default_action_on_close_application" || opt_key == "default_action_on_select_preset")
			m_values[opt_key] = boost::any_cast<bool>(value) ? "none" : "discard";
		else
		m_values[opt_key] = boost::any_cast<bool>(value) ? "1" : "0";
	};

	// TODO
//    $optgroup->append_single_option_line(Slic3r::GUI::OptionsGroup::Option->new(
//        opt_id = > 'version_check',
//        type = > 'bool',
//        label = > 'Check for updates',
//        tooltip = > 'If this is enabled, Slic3r will check for updates daily and display a reminder if a newer version is available.',
//        default = > $app_config->get("version_check") // 1,
//        readonly = > !wxTheApp->have_version_check,
//    ));

	bool is_editor = wxGetApp().is_editor();

	ConfigOptionDef def;
	Option option(def, "");
	if (is_editor) {
<<<<<<< HEAD
#endif // ENABLE_GCODE_VIEWER
	def.label = L("Remember output directory");
	def.type = coBool;
	def.tooltip = L("If this is enabled, Slic3r will prompt the last output directory "
					  "instead of the one containing the input files.");
    def.set_default_value(new ConfigOptionBool{ app_config->has("remember_output_path") ? app_config->get("remember_output_path") == "1" : true });
#if ENABLE_GCODE_VIEWER
		option = Option(def, "remember_output_path");
#else
    Option option(def, "remember_output_path");
#endif // ENABLE_GCODE_VIEWER
	m_optgroup_general->append_single_option_line(option);
=======
		def.label = L("Remember output directory");
		def.type = coBool;
		def.tooltip = L("If this is enabled, Slic3r will prompt the last output directory "
			"instead of the one containing the input files.");
		def.set_default_value(new ConfigOptionBool{ app_config->has("remember_output_path") ? app_config->get("remember_output_path") == "1" : true });
		option = Option(def, "remember_output_path");
		m_optgroup_general->append_single_option_line(option);
>>>>>>> 2e0e63fe

	def.label = L("Auto-center parts");
	def.type = coBool;
	def.tooltip = L("If this is enabled, Slic3r will auto-center objects "
					  "around the print bed center.");
	def.set_default_value(new ConfigOptionBool{ app_config->get("autocenter") == "1" });
		option = Option(def, "autocenter");
	m_optgroup_general->append_single_option_line(option);

	def.label = L("Background processing");
	def.type = coBool;
	def.tooltip = L("If this is enabled, Slic3r will pre-process objects as soon "
					  "as they\'re loaded in order to save time when exporting G-code.");
	def.set_default_value(new ConfigOptionBool{ app_config->get("background_processing") == "1" });
		option = Option(def, "background_processing");
	m_optgroup_general->append_single_option_line(option);

	// Please keep in sync with ConfigWizard
	def.label = L("Check for application updates");
	def.type = coBool;
	def.tooltip = L("If enabled, SuperSlicer will check for the new versions of itself online. When a new version becomes available a notification is displayed at the next application startup (never during program usage). This is only a notification mechanisms, no automatic installation is done.");
	def.set_default_value(new ConfigOptionBool(app_config->get("version_check") == "1"));
		option = Option(def, "version_check");
	m_optgroup_general->append_single_option_line(option);

	// Please keep in sync with ConfigWizard
	def.label = L("Export sources full pathnames to 3mf and amf");
	def.type = coBool;
	def.tooltip = L("If enabled, allows the Reload from disk command to automatically find and load the files when invoked.");
	def.set_default_value(new ConfigOptionBool(app_config->get("export_sources_full_pathnames") == "1"));
	option = Option(def, "export_sources_full_pathnames");
	m_optgroup_general->append_single_option_line(option);

	// Please keep in sync with ConfigWizard
	def.label = L("Update built-in Presets automatically");
	def.type = coBool;
	def.tooltip = L("If enabled, Slic3r downloads updates of built-in system presets in the background. These updates are downloaded into a separate temporary location. When a new preset version becomes available it is offered at application startup.");
	def.set_default_value(new ConfigOptionBool(app_config->get("preset_update") == "1"));
		option = Option(def, "preset_update");
	m_optgroup_general->append_single_option_line(option);

	def.label = L("Suppress \" - default - \" presets");
	def.type = coBool;
	def.tooltip = L("Suppress \" - default - \" presets in the Print / Filament / Printer "
					  "selections once there are any other valid presets available.");
	def.set_default_value(new ConfigOptionBool{ app_config->get("no_defaults") == "1" });
		option = Option(def, "no_defaults");
	m_optgroup_general->append_single_option_line(option);

	def.label = L("Show incompatible print and filament presets");
	def.type = coBool;
	def.tooltip = L("When checked, the print and filament presets are shown in the preset editor "
					  "even if they are marked as incompatible with the active printer");
	def.set_default_value(new ConfigOptionBool{ app_config->get("show_incompatible_presets") == "1" });
		option = Option(def, "show_incompatible_presets");
	m_optgroup_general->append_single_option_line(option);

	def.label = L("Main GUI always in expert mode");
	def.type = coBool;
	def.tooltip = L("If enabled, the gui will be in expert mode even if the simple or advanced mode is selected (but not the setting tabs).");
	def.set_default_value(new ConfigOptionBool{ app_config->get("objects_always_expert") == "1" });
	option = Option(def, "objects_always_expert");
	m_optgroup_general->append_single_option_line(option);

<<<<<<< HEAD
	def.label = L("Single Instance");
	def.type = coBool;
=======
		def.label = L("Show drop project dialog");
		def.type = coBool;
		def.tooltip = L("When checked, whenever dragging and dropping a project file on the application, shows a dialog asking to select the action to take on the file to load.");
		def.set_default_value(new ConfigOptionBool{ app_config->get("show_drop_project_dialog") == "1" });
		option = Option(def, "show_drop_project_dialog");
		m_optgroup_general->append_single_option_line(option);

		def.label = L("Single instance mode");
		def.type = coBool;
>>>>>>> 2e0e63fe
#if __APPLE__
	def.tooltip = L("On OSX there is always only one instance of app running by default. However it is allowed to run multiple instances of same app from the command line. In such case this settings will allow only one instance.");
#else
<<<<<<< HEAD
	def.tooltip = L("If this is enabled, when staring PrusaSlicer and another instance of same PrusaSlicer is running, that instance will be reactivated instead.");
#endif
	def.set_default_value(new ConfigOptionBool{ app_config->has("single_instance") ? app_config->get("single_instance") == "1" : false });
	option = Option(def, "single_instance");
	m_optgroup_general->append_single_option_line(option);
#if ENABLE_GCODE_VIEWER
=======
		def.tooltip = L("If this is enabled, when starting PrusaSlicer and another instance of the same PrusaSlicer is already running, that instance will be reactivated instead.");
#endif
		def.set_default_value(new ConfigOptionBool{ app_config->has("single_instance") ? app_config->get("single_instance") == "1" : false });
		option = Option(def, "single_instance");
		m_optgroup_general->append_single_option_line(option);
>>>>>>> 2e0e63fe
	}

#if __APPLE__
	def.label = L("Use Retina resolution for the 3D scene");
	def.type = coBool;
	def.tooltip = L("If enabled, the 3D scene will be rendered in Retina resolution. "
	                "If you are experiencing 3D performance problems, disabling this option may help.");
	def.set_default_value(new ConfigOptionBool{ app_config->get("use_retina_opengl") == "1" });
	option = Option (def, "use_retina_opengl");
	m_optgroup_general->append_single_option_line(option);
#endif
/*  // ysFIXME THis part is temporary commented
    // The using of inches is implemented just for object's size and position
    
	def.label = L("Use inches instead of millimeters");
	def.type = coBool;
	def.tooltip = L("Use inches instead of millimeters for the object's size");
	def.set_default_value(new ConfigOptionBool{ app_config->get("use_inches") == "1" });
	option = Option(def, "use_inches");
	m_optgroup_general->append_single_option_line(option);
*/

	def.label = L("Ask for unsaved changes when closing application");
	def.type = coBool;
	def.tooltip = L("When closing the application, always ask for unsaved changes");
	def.set_default_value(new ConfigOptionBool{ app_config->get("default_action_on_close_application") == "none" });
	option = Option(def, "default_action_on_close_application");
	m_optgroup_general->append_single_option_line(option);

	def.label = L("Ask for unsaved changes when selecting new preset");
	def.type = coBool;
	def.tooltip = L("Always ask for unsaved changes when selecting new preset");
	def.set_default_value(new ConfigOptionBool{ app_config->get("default_action_on_select_preset") == "none" });
	option = Option(def, "default_action_on_select_preset");
	m_optgroup_general->append_single_option_line(option);

    // Show/Hide splash screen
	def.label = L("Show splash screen");
	def.type = coBool;
	def.tooltip = L("Show splash screen");
	def.set_default_value(new ConfigOptionBool{ app_config->get("show_splash_screen") == "1" });
	option = Option(def, "show_splash_screen");
	m_optgroup_general->append_single_option_line(option);

	m_optgroup_general->activate();

	m_optgroup_paths = std::make_shared<ConfigOptionsGroup>(this, _(L("Paths")));
	m_optgroup_paths->title_width = 10;
	m_optgroup_paths->m_on_change = [this](t_config_option_key opt_key, boost::any value) {
		m_values[opt_key] = boost::any_cast<std::string>(value);
	};
	def.label = L("FreeCAD path");
	def.type = coString;
	def.tooltip = L("If it point to a valid freecad instance (the bin directory or the python executable), you can use the built-in python script to quickly generate geometry.");
	def.set_default_value(new ConfigOptionString{ app_config->get("freecad_path") });
	option = Option(def, "freecad_path");
	option.opt.full_width = true;
	m_optgroup_paths->append_single_option_line(option);

	m_optgroup_paths->activate();

	m_optgroup_camera = std::make_shared<ConfigOptionsGroup>(this, _L("Camera"));
	m_optgroup_camera->label_width = 40;
	m_optgroup_camera->m_on_change = [this](t_config_option_key opt_key, boost::any value) {
		m_values[opt_key] = boost::any_cast<bool>(value) ? "1" : "0";
	};

    def.label = L("Use perspective camera");
    def.type = coBool;
    def.tooltip = L("If enabled, use perspective camera. If not enabled, use orthographic camera.");
    def.set_default_value(new ConfigOptionBool{ app_config->get("use_perspective_camera") == "1" });
    option = Option(def, "use_perspective_camera");
    m_optgroup_camera->append_single_option_line(option);

	def.label = L("Use free camera");
	def.type = coBool;
	def.tooltip = L("If enabled, use free camera. If not enabled, use constrained camera.");
	def.set_default_value(new ConfigOptionBool(app_config->get("use_free_camera") == "1"));
	option = Option(def, "use_free_camera");
	m_optgroup_camera->append_single_option_line(option);

	def.label = L("Reverse direction of zoom with mouse wheel");
	def.type = coBool;
	def.tooltip = L("If enabled, reverses the direction of zoom with mouse wheel");
	def.set_default_value(new ConfigOptionBool(app_config->get("reverse_mouse_wheel_zoom") == "1"));
	option = Option(def, "reverse_mouse_wheel_zoom");
	m_optgroup_camera->append_single_option_line(option);

	m_optgroup_camera->activate();

	m_optgroup_gui = std::make_shared<ConfigOptionsGroup>(this, _L("GUI"));
	m_optgroup_gui->label_width = 40;
	m_optgroup_gui->m_on_change = [this](t_config_option_key opt_key, boost::any value) {
		m_values[opt_key] = boost::any_cast<bool>(value) ? "1" : "0";
		if (opt_key == "use_custom_toolbar_size") {
			m_icon_size_sizer->ShowItems(boost::any_cast<bool>(value));
			this->layout();
		}
	};

	if (is_editor) {
<<<<<<< HEAD
#endif // ENABLE_GCODE_VIEWER
	def.label = L("Show sidebar collapse/expand button");
	def.type = coBool;
	def.tooltip = L("If enabled, the button for the collapse sidebar will be appeared in top right corner of the 3D Scene");
	def.set_default_value(new ConfigOptionBool{ app_config->get("show_collapse_button") == "1" });
	option = Option(def, "show_collapse_button");
	m_optgroup_gui->append_single_option_line(option);

	def.label = L("Use custom size for toolbar icons");
	def.type = coBool;
	def.tooltip = L("If enabled, you can change size of toolbar icons manually.");
	def.set_default_value(new ConfigOptionBool{ app_config->get("use_custom_toolbar_size") == "1" });
	option = Option(def, "use_custom_toolbar_size");
	m_optgroup_gui->append_single_option_line(option);
#if ENABLE_GCODE_VIEWER
=======
		def.label = L("Show sidebar collapse/expand button");
		def.type = coBool;
		def.tooltip = L("If enabled, the button for the collapse sidebar will be appeared in top right corner of the 3D Scene");
		def.set_default_value(new ConfigOptionBool{ app_config->get("show_collapse_button") == "1" });
		option = Option(def, "show_collapse_button");
		m_optgroup_gui->append_single_option_line(option);

		def.label = L("Use custom size for toolbar icons");
		def.type = coBool;
		def.tooltip = L("If enabled, you can change size of toolbar icons manually.");
		def.set_default_value(new ConfigOptionBool{ app_config->get("use_custom_toolbar_size") == "1" });
		option = Option(def, "use_custom_toolbar_size");
		m_optgroup_gui->append_single_option_line(option);
>>>>>>> 2e0e63fe
	}

	def.label = L("Sequential slider applied only to top layer");
	def.type = coBool;
	def.tooltip = L("If enabled, changes made using the sequential slider, in preview, apply only to gcode top layer. "
					"If disabled, changes made using the sequential slider, in preview, apply to the whole gcode.");
	def.set_default_value(new ConfigOptionBool{ app_config->get("seq_top_layer_only") == "1" });
	option = Option(def, "seq_top_layer_only");
	m_optgroup_gui->append_single_option_line(option);

	def.label = L("Suppress to open hyperlink in browser");
	def.type = coBool;
	def.tooltip = L("If enabled, the descriptions of configuration parameters in settings tabs woldn't work as hyperlinks. "
					"If disabled, the descriptions of configuration parameters in settings tabs will work as hyperlinks.");
	def.set_default_value(new ConfigOptionBool{ app_config->get("suppress_hyperlinks") == "1" });
	option = Option(def, "suppress_hyperlinks");
	m_optgroup_gui->append_single_option_line(option);

	m_optgroup_gui->activate();

	if (is_editor) {
<<<<<<< HEAD
#endif // ENABLE_GCODE_VIEWER
	create_icon_size_slider();
	m_icon_size_sizer->ShowItems(app_config->get("use_custom_toolbar_size") == "1");

	create_settings_mode_widget();
#if ENABLE_GCODE_VIEWER
=======
		create_icon_size_slider();
		m_icon_size_sizer->ShowItems(app_config->get("use_custom_toolbar_size") == "1");

		create_settings_mode_widget();
>>>>>>> 2e0e63fe
	}

	if (is_editor) {
#if ENABLE_ENVIRONMENT_MAP
		m_optgroup_render = std::make_shared<ConfigOptionsGroup>(this, _L("Render"));
	m_optgroup_render->label_width = 40;
	m_optgroup_render->m_on_change = [this](t_config_option_key opt_key, boost::any value) {
		m_values[opt_key] = boost::any_cast<bool>(value) ? "1" : "0";
	};

	def.label = L("Use environment map");
	def.type = coBool;
	def.tooltip = L("If enabled, renders object using the environment map.");
	def.set_default_value(new ConfigOptionBool{ app_config->get("use_environment_map") == "1" });
	option = Option(def, "use_environment_map");
	m_optgroup_render->append_single_option_line(option);

	m_optgroup_render->activate();
#endif // ENABLE_ENVIRONMENT_MAP
	}

	auto sizer = new wxBoxSizer(wxVERTICAL);
	sizer->Add(m_optgroup_general->sizer, 0, wxEXPAND | wxBOTTOM | wxLEFT | wxRIGHT, 10);
	sizer->Add(m_optgroup_paths->sizer, 0, wxEXPAND | wxBOTTOM | wxLEFT | wxRIGHT, 10);
	sizer->Add(m_optgroup_camera->sizer, 0, wxEXPAND | wxBOTTOM | wxLEFT | wxRIGHT, 10); 
	sizer->Add(m_optgroup_gui->sizer, 0, wxEXPAND | wxBOTTOM | wxLEFT | wxRIGHT, 10);
#if ENABLE_ENVIRONMENT_MAP
	if (m_optgroup_render != nullptr)
<<<<<<< HEAD
#endif // ENABLE_GCODE_VIEWER
	sizer->Add(m_optgroup_render->sizer, 0, wxEXPAND | wxBOTTOM | wxLEFT | wxRIGHT, 10);
=======
		sizer->Add(m_optgroup_render->sizer, 0, wxEXPAND | wxBOTTOM | wxLEFT | wxRIGHT, 10);
>>>>>>> 2e0e63fe
#endif // ENABLE_ENVIRONMENT_MAP

    SetFont(wxGetApp().normal_font());

	auto buttons = CreateStdDialogButtonSizer(wxOK | wxCANCEL);
	wxButton* btn = static_cast<wxButton*>(FindWindowById(wxID_OK, this));
	btn->Bind(wxEVT_BUTTON, [this](wxCommandEvent&) { accept(); });
	sizer->Add(buttons, 0, wxALIGN_CENTER_HORIZONTAL | wxBOTTOM, 5);

	SetSizer(sizer);
	sizer->SetSizeHints(this);
}

void PreferencesDialog::accept()
{
    if (m_values.find("no_defaults") != m_values.end()) {
        warning_catcher(this, wxString::Format(_L("You need to restart %s to make the changes effective."), SLIC3R_APP_NAME));
	}

	auto app_config = get_app_config();

	m_seq_top_layer_only_changed = false;
	if (auto it = m_values.find("seq_top_layer_only"); it != m_values.end())
		m_seq_top_layer_only_changed = app_config->get("seq_top_layer_only") != it->second;

	m_settings_layout_changed = false;
	for (const std::string& key : {"old_settings_layout_mode",
								   "new_settings_layout_mode",
								   "dlg_settings_layout_mode" })
	{
	    auto it = m_values.find(key);
	    if (it != m_values.end() && app_config->get(key) != it->second) {
			m_settings_layout_changed = true;
			break;
	}
	}

	for (const std::string& key : {"default_action_on_close_application", "default_action_on_select_preset"})
	{
	    auto it = m_values.find(key);
		if (it != m_values.end() && it->second != "none" && app_config->get(key) != "none")
			m_values.erase(it); // we shouldn't change value, if some of those parameters was selected, and then deselected
	}

	for (std::map<std::string, std::string>::iterator it = m_values.begin(); it != m_values.end(); ++it)
		app_config->set(it->first, it->second);

	app_config->save();
	EndModal(wxID_OK);

	if (m_settings_layout_changed)
		;// application will be recreated after Preference dialog will be destroyed
	else
	// Nothify the UI to update itself from the ini file.
    wxGetApp().update_ui_from_settings();
}

void PreferencesDialog::on_dpi_changed(const wxRect &suggested_rect)
{
    m_optgroup_general->msw_rescale();
    m_optgroup_camera->msw_rescale();
    m_optgroup_gui->msw_rescale();

    msw_buttons_rescale(this, em_unit(), { wxID_OK, wxID_CANCEL });

    layout();
}

void PreferencesDialog::layout()
{
    const int em = em_unit();

    SetMinSize(wxSize(47 * em, 28 * em));
    Fit();

    Refresh();
}

void PreferencesDialog::create_icon_size_slider()
{
    const auto app_config = get_app_config();

    const int em = em_unit();

    m_icon_size_sizer = new wxBoxSizer(wxHORIZONTAL);

    wxWindow* parent = m_optgroup_gui->ctrl_parent();

    if (isOSX)
        // For correct rendering of the slider and value label under OSX
        // we should use system default background
        parent->SetBackgroundStyle(wxBG_STYLE_ERASE);

    auto label = new wxStaticText(parent, wxID_ANY, _L("Icon size in a respect to the default size") + " (%) :");

    m_icon_size_sizer->Add(label, 0, wxALIGN_CENTER_VERTICAL| wxRIGHT | (isOSX ? 0 : wxLEFT), em);

    const int def_val = atoi(app_config->get("custom_toolbar_size").c_str());

    long style = wxSL_HORIZONTAL;
    if (!isOSX)
        style |= wxSL_LABELS | wxSL_AUTOTICKS;

    auto slider = new wxSlider(parent, wxID_ANY, def_val, 30, 100, 
                               wxDefaultPosition, wxDefaultSize, style);

    slider->SetTickFreq(10);
    slider->SetPageSize(10);
    slider->SetToolTip(_L("Select toolbar icon size in respect to the default one."));

    m_icon_size_sizer->Add(slider, 1, wxEXPAND);

    wxStaticText* val_label{ nullptr };
    if (isOSX) {
        val_label = new wxStaticText(parent, wxID_ANY, wxString::Format("%d", def_val));
        m_icon_size_sizer->Add(val_label, 0, wxALIGN_CENTER_VERTICAL | wxLEFT, em);
    }

    slider->Bind(wxEVT_SLIDER, ([this, slider, val_label](wxCommandEvent e) {
        auto val = slider->GetValue();
        m_values["custom_toolbar_size"] = (boost::format("%d") % val).str();

        if (val_label)
            val_label->SetLabelText(wxString::Format("%d", val));
    }), slider->GetId());

    for (wxWindow* win : std::vector<wxWindow*>{ slider, label, val_label }) {
        if (!win) continue;         
        win->SetFont(wxGetApp().normal_font());

        if (isOSX) continue; // under OSX we use wxBG_STYLE_ERASE
        win->SetBackgroundStyle(wxBG_STYLE_PAINT);
    }

    m_optgroup_gui->sizer->Add(m_icon_size_sizer, 0, wxEXPAND | wxALL, em);
}

void PreferencesDialog::create_settings_mode_widget()
{
	wxString choices[] = {	_L("Old regular layout with the tab bar"),
							_L("New layout, access via settings button in the top menu"),
							_L("Settings in non-modal window")		};

	auto app_config = get_app_config();
	int selection = app_config->get("old_settings_layout_mode") == "1" ? 0 :
	                app_config->get("new_settings_layout_mode") == "1" ? 1 :
	                app_config->get("dlg_settings_layout_mode") == "1" ? 2 : 0;

	wxWindow* parent = m_optgroup_gui->ctrl_parent();

	m_layout_mode_box = new wxRadioBox(parent, wxID_ANY, _L("Layout Options"), wxDefaultPosition, wxDefaultSize, WXSIZEOF(choices), choices,
		3, wxRA_SPECIFY_ROWS);
	m_layout_mode_box->SetFont(wxGetApp().normal_font());
	m_layout_mode_box->SetSelection(selection);

	m_layout_mode_box->Bind(wxEVT_RADIOBOX, [this](wxCommandEvent& e) {
		int selection = e.GetSelection();

		m_values["old_settings_layout_mode"] = boost::any_cast<bool>(selection == 0) ? "1" : "0";
		m_values["new_settings_layout_mode"] = boost::any_cast<bool>(selection == 1) ? "1" : "0";
		m_values["dlg_settings_layout_mode"] = boost::any_cast<bool>(selection == 2) ? "1" : "0";
	});

	auto sizer = new wxBoxSizer(wxHORIZONTAL);
	sizer->Add(m_layout_mode_box, 1, wxALIGN_CENTER_VERTICAL);

	m_optgroup_gui->sizer->Add(sizer, 0, wxEXPAND);
}


} // GUI
} // Slic3r<|MERGE_RESOLUTION|>--- conflicted
+++ resolved
@@ -45,28 +45,13 @@
 	ConfigOptionDef def;
 	Option option(def, "");
 	if (is_editor) {
-<<<<<<< HEAD
-#endif // ENABLE_GCODE_VIEWER
 	def.label = L("Remember output directory");
 	def.type = coBool;
 	def.tooltip = L("If this is enabled, Slic3r will prompt the last output directory "
 					  "instead of the one containing the input files.");
     def.set_default_value(new ConfigOptionBool{ app_config->has("remember_output_path") ? app_config->get("remember_output_path") == "1" : true });
-#if ENABLE_GCODE_VIEWER
 		option = Option(def, "remember_output_path");
-#else
-    Option option(def, "remember_output_path");
-#endif // ENABLE_GCODE_VIEWER
-	m_optgroup_general->append_single_option_line(option);
-=======
-		def.label = L("Remember output directory");
-		def.type = coBool;
-		def.tooltip = L("If this is enabled, Slic3r will prompt the last output directory "
-			"instead of the one containing the input files.");
-		def.set_default_value(new ConfigOptionBool{ app_config->has("remember_output_path") ? app_config->get("remember_output_path") == "1" : true });
-		option = Option(def, "remember_output_path");
-		m_optgroup_general->append_single_option_line(option);
->>>>>>> 2e0e63fe
+	m_optgroup_general->append_single_option_line(option);
 
 	def.label = L("Auto-center parts");
 	def.type = coBool;
@@ -131,10 +116,6 @@
 	option = Option(def, "objects_always_expert");
 	m_optgroup_general->append_single_option_line(option);
 
-<<<<<<< HEAD
-	def.label = L("Single Instance");
-	def.type = coBool;
-=======
 		def.label = L("Show drop project dialog");
 		def.type = coBool;
 		def.tooltip = L("When checked, whenever dragging and dropping a project file on the application, shows a dialog asking to select the action to take on the file to load.");
@@ -144,24 +125,14 @@
 
 		def.label = L("Single instance mode");
 		def.type = coBool;
->>>>>>> 2e0e63fe
 #if __APPLE__
 	def.tooltip = L("On OSX there is always only one instance of app running by default. However it is allowed to run multiple instances of same app from the command line. In such case this settings will allow only one instance.");
 #else
-<<<<<<< HEAD
-	def.tooltip = L("If this is enabled, when staring PrusaSlicer and another instance of same PrusaSlicer is running, that instance will be reactivated instead.");
+		def.tooltip = L("If this is enabled, when starting PrusaSlicer and another instance of the same PrusaSlicer is already running, that instance will be reactivated instead.");
 #endif
 	def.set_default_value(new ConfigOptionBool{ app_config->has("single_instance") ? app_config->get("single_instance") == "1" : false });
 	option = Option(def, "single_instance");
 	m_optgroup_general->append_single_option_line(option);
-#if ENABLE_GCODE_VIEWER
-=======
-		def.tooltip = L("If this is enabled, when starting PrusaSlicer and another instance of the same PrusaSlicer is already running, that instance will be reactivated instead.");
-#endif
-		def.set_default_value(new ConfigOptionBool{ app_config->has("single_instance") ? app_config->get("single_instance") == "1" : false });
-		option = Option(def, "single_instance");
-		m_optgroup_general->append_single_option_line(option);
->>>>>>> 2e0e63fe
 	}
 
 #if __APPLE__
@@ -263,8 +234,6 @@
 	};
 
 	if (is_editor) {
-<<<<<<< HEAD
-#endif // ENABLE_GCODE_VIEWER
 	def.label = L("Show sidebar collapse/expand button");
 	def.type = coBool;
 	def.tooltip = L("If enabled, the button for the collapse sidebar will be appeared in top right corner of the 3D Scene");
@@ -278,22 +247,6 @@
 	def.set_default_value(new ConfigOptionBool{ app_config->get("use_custom_toolbar_size") == "1" });
 	option = Option(def, "use_custom_toolbar_size");
 	m_optgroup_gui->append_single_option_line(option);
-#if ENABLE_GCODE_VIEWER
-=======
-		def.label = L("Show sidebar collapse/expand button");
-		def.type = coBool;
-		def.tooltip = L("If enabled, the button for the collapse sidebar will be appeared in top right corner of the 3D Scene");
-		def.set_default_value(new ConfigOptionBool{ app_config->get("show_collapse_button") == "1" });
-		option = Option(def, "show_collapse_button");
-		m_optgroup_gui->append_single_option_line(option);
-
-		def.label = L("Use custom size for toolbar icons");
-		def.type = coBool;
-		def.tooltip = L("If enabled, you can change size of toolbar icons manually.");
-		def.set_default_value(new ConfigOptionBool{ app_config->get("use_custom_toolbar_size") == "1" });
-		option = Option(def, "use_custom_toolbar_size");
-		m_optgroup_gui->append_single_option_line(option);
->>>>>>> 2e0e63fe
 	}
 
 	def.label = L("Sequential slider applied only to top layer");
@@ -315,19 +268,10 @@
 	m_optgroup_gui->activate();
 
 	if (is_editor) {
-<<<<<<< HEAD
-#endif // ENABLE_GCODE_VIEWER
 	create_icon_size_slider();
 	m_icon_size_sizer->ShowItems(app_config->get("use_custom_toolbar_size") == "1");
 
 	create_settings_mode_widget();
-#if ENABLE_GCODE_VIEWER
-=======
-		create_icon_size_slider();
-		m_icon_size_sizer->ShowItems(app_config->get("use_custom_toolbar_size") == "1");
-
-		create_settings_mode_widget();
->>>>>>> 2e0e63fe
 	}
 
 	if (is_editor) {
@@ -356,12 +300,7 @@
 	sizer->Add(m_optgroup_gui->sizer, 0, wxEXPAND | wxBOTTOM | wxLEFT | wxRIGHT, 10);
 #if ENABLE_ENVIRONMENT_MAP
 	if (m_optgroup_render != nullptr)
-<<<<<<< HEAD
-#endif // ENABLE_GCODE_VIEWER
 	sizer->Add(m_optgroup_render->sizer, 0, wxEXPAND | wxBOTTOM | wxLEFT | wxRIGHT, 10);
-=======
-		sizer->Add(m_optgroup_render->sizer, 0, wxEXPAND | wxBOTTOM | wxLEFT | wxRIGHT, 10);
->>>>>>> 2e0e63fe
 #endif // ENABLE_ENVIRONMENT_MAP
 
     SetFont(wxGetApp().normal_font());
