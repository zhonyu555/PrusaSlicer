#include "Preferences.hpp"
#include "OptionsGroup.hpp"
#include "GUI_App.hpp"
#include "Plater.hpp"
#include "I18N.hpp"
#include "libslic3r/AppConfig.hpp"

namespace Slic3r {
namespace GUI {

PreferencesDialog::PreferencesDialog(wxWindow* parent) : 
    DPIDialog(parent, wxID_ANY, _L("Preferences"), wxDefaultPosition, 
              wxDefaultSize, wxDEFAULT_DIALOG_STYLE)
{
#ifdef __WXOSX__
    isOSX = true;
#endif
	build();
}

void PreferencesDialog::build()
{
	auto app_config = get_app_config();
<<<<<<< HEAD
	m_optgroup_general = std::make_shared<ConfigOptionsGroup>(this, _(L("General")));
	m_optgroup_general->title_width = 40;
=======
	m_optgroup_general = std::make_shared<ConfigOptionsGroup>(this, _L("General"));
	m_optgroup_general->label_width = 40;
>>>>>>> bb79966d
	m_optgroup_general->m_on_change = [this](t_config_option_key opt_key, boost::any value) {
		if (opt_key == "default_action_on_close_application" || opt_key == "default_action_on_select_preset")
			m_values[opt_key] = boost::any_cast<bool>(value) ? "none" : "discard";
		else
		    m_values[opt_key] = boost::any_cast<bool>(value) ? "1" : "0";
	};

	// TODO
//    $optgroup->append_single_option_line(Slic3r::GUI::OptionsGroup::Option->new(
//        opt_id = > 'version_check',
//        type = > 'bool',
//        label = > 'Check for updates',
//        tooltip = > 'If this is enabled, Slic3r will check for updates daily and display a reminder if a newer version is available.',
//        default = > $app_config->get("version_check") // 1,
//        readonly = > !wxTheApp->have_version_check,
//    ));

<<<<<<< HEAD
	ConfigOptionDef def;
	def.label = L("Remember output directory");
	def.type = coBool;
	def.tooltip = L("If this is enabled, Slic3r will prompt the last output directory "
					  "instead of the one containing the input files.");
    def.set_default_value(new ConfigOptionBool{ app_config->has("remember_output_path") ? app_config->get("remember_output_path") == "1" : true });
    Option option(def, "remember_output_path");
	m_optgroup_general->append_single_option_line(option);

	def.label = L("Auto-center parts");
	def.type = coBool;
	def.tooltip = L("If this is enabled, Slic3r will auto-center objects "
					  "around the print bed center.");
	def.set_default_value(new ConfigOptionBool{ app_config->get("autocenter") == "1" });
	option = Option (def,"autocenter");
	m_optgroup_general->append_single_option_line(option);

	def.label = L("Background processing");
	def.type = coBool;
	def.tooltip = L("If this is enabled, Slic3r will pre-process objects as soon "
					  "as they\'re loaded in order to save time when exporting G-code.");
	def.set_default_value(new ConfigOptionBool{ app_config->get("background_processing") == "1" });
	option = Option (def,"background_processing");
	m_optgroup_general->append_single_option_line(option);

	// Please keep in sync with ConfigWizard
	def.label = L("Check for application updates");
	def.type = coBool;
	def.tooltip = L("If enabled, SuperSlicer will check for the new versions of itself online. When a new version becomes available a notification is displayed at the next application startup (never during program usage). This is only a notification mechanisms, no automatic installation is done.");
	def.set_default_value(new ConfigOptionBool(app_config->get("version_check") == "0"));
	option = Option (def, "version_check");
	m_optgroup_general->append_single_option_line(option);

	// Please keep in sync with ConfigWizard
	def.label = L("Export sources full pathnames to 3mf and amf");
	def.type = coBool;
	def.tooltip = L("If enabled, allows the Reload from disk command to automatically find and load the files when invoked.");
	def.set_default_value(new ConfigOptionBool(app_config->get("export_sources_full_pathnames") == "1"));
	option = Option(def, "export_sources_full_pathnames");
	m_optgroup_general->append_single_option_line(option);

	// Please keep in sync with ConfigWizard
	def.label = L("Update built-in Presets automatically");
	def.type = coBool;
	def.tooltip = L("If enabled, Slic3r downloads updates of built-in system presets in the background. These updates are downloaded into a separate temporary location. When a new preset version becomes available it is offered at application startup.");
	def.set_default_value(new ConfigOptionBool(app_config->get("preset_update") == "0"));
	option = Option (def, "preset_update");
	m_optgroup_general->append_single_option_line(option);

	def.label = L("Suppress \" - default - \" presets");
	def.type = coBool;
	def.tooltip = L("Suppress \" - default - \" presets in the Print / Filament / Printer "
					  "selections once there are any other valid presets available.");
	def.set_default_value(new ConfigOptionBool{ app_config->get("no_defaults") == "1" });
	option = Option (def,"no_defaults");
	m_optgroup_general->append_single_option_line(option);

	def.label = L("Show incompatible print and filament presets");
	def.type = coBool;
	def.tooltip = L("When checked, the print and filament presets are shown in the preset editor "
					  "even if they are marked as incompatible with the active printer");
	def.set_default_value(new ConfigOptionBool{ app_config->get("show_incompatible_presets") == "1" });
	option = Option (def,"show_incompatible_presets");
	m_optgroup_general->append_single_option_line(option);

    def.label = L("Main GUI always in expert mode");
    def.type = coBool;
    def.tooltip = L("If enabled, the gui will be in expert mode even if the simple or advanced mode is selected (but not the setting tabs).");
    def.set_default_value(new ConfigOptionBool{ app_config->get("objects_always_expert") == "1" });
    option = Option(def, "objects_always_expert");
    m_optgroup_general->append_single_option_line(option);

	m_optgroup_paths = std::make_shared<ConfigOptionsGroup>(this, _(L("General")));
	m_optgroup_paths->title_width = 10;
	m_optgroup_paths->m_on_change = [this](t_config_option_key opt_key, boost::any value) {
		m_values[opt_key] = boost::any_cast<std::string>(value);
	};
	def.label = L("FreeCAD path");
	def.type = coString;
	def.tooltip = L("If it point to a valid freecad instance (the bin directory or the python executable), you can use the built-in python script to quickly generate geometry.");
	def.set_default_value(new ConfigOptionString{ app_config->get("freecad_path") });
	option = Option(def, "freecad_path");
	option.opt.full_width = true;
	m_optgroup_paths->append_single_option_line(option);

	def.label = L("Single Instance");
	def.type = coBool;
=======
#if ENABLE_GCODE_VIEWER
	bool is_editor = wxGetApp().is_editor();
#endif // ENABLE_GCODE_VIEWER

	ConfigOptionDef def;
#if ENABLE_GCODE_VIEWER
	Option option(def, "");
	if (is_editor) {
#endif // ENABLE_GCODE_VIEWER
		def.label = L("Remember output directory");
		def.type = coBool;
		def.tooltip = L("If this is enabled, Slic3r will prompt the last output directory "
			"instead of the one containing the input files.");
		def.set_default_value(new ConfigOptionBool{ app_config->has("remember_output_path") ? app_config->get("remember_output_path") == "1" : true });
#if ENABLE_GCODE_VIEWER
		option = Option(def, "remember_output_path");
#else
		Option option(def, "remember_output_path");
#endif // ENABLE_GCODE_VIEWER
		m_optgroup_general->append_single_option_line(option);

		def.label = L("Auto-center parts");
		def.type = coBool;
		def.tooltip = L("If this is enabled, Slic3r will auto-center objects "
			"around the print bed center.");
		def.set_default_value(new ConfigOptionBool{ app_config->get("autocenter") == "1" });
		option = Option(def, "autocenter");
		m_optgroup_general->append_single_option_line(option);

		def.label = L("Background processing");
		def.type = coBool;
		def.tooltip = L("If this is enabled, Slic3r will pre-process objects as soon "
			"as they\'re loaded in order to save time when exporting G-code.");
		def.set_default_value(new ConfigOptionBool{ app_config->get("background_processing") == "1" });
		option = Option(def, "background_processing");
		m_optgroup_general->append_single_option_line(option);

		// Please keep in sync with ConfigWizard
		def.label = L("Check for application updates");
		def.type = coBool;
		def.tooltip = L("If enabled, PrusaSlicer will check for the new versions of itself online. When a new version becomes available a notification is displayed at the next application startup (never during program usage). This is only a notification mechanisms, no automatic installation is done.");
		def.set_default_value(new ConfigOptionBool(app_config->get("version_check") == "1"));
		option = Option(def, "version_check");
		m_optgroup_general->append_single_option_line(option);

		// Please keep in sync with ConfigWizard
		def.label = L("Export sources full pathnames to 3mf and amf");
		def.type = coBool;
		def.tooltip = L("If enabled, allows the Reload from disk command to automatically find and load the files when invoked.");
		def.set_default_value(new ConfigOptionBool(app_config->get("export_sources_full_pathnames") == "1"));
		option = Option(def, "export_sources_full_pathnames");
		m_optgroup_general->append_single_option_line(option);

		// Please keep in sync with ConfigWizard
		def.label = L("Update built-in Presets automatically");
		def.type = coBool;
		def.tooltip = L("If enabled, Slic3r downloads updates of built-in system presets in the background. These updates are downloaded into a separate temporary location. When a new preset version becomes available it is offered at application startup.");
		def.set_default_value(new ConfigOptionBool(app_config->get("preset_update") == "1"));
		option = Option(def, "preset_update");
		m_optgroup_general->append_single_option_line(option);

		def.label = L("Suppress \" - default - \" presets");
		def.type = coBool;
		def.tooltip = L("Suppress \" - default - \" presets in the Print / Filament / Printer "
			"selections once there are any other valid presets available.");
		def.set_default_value(new ConfigOptionBool{ app_config->get("no_defaults") == "1" });
		option = Option(def, "no_defaults");
		m_optgroup_general->append_single_option_line(option);

		def.label = L("Show incompatible print and filament presets");
		def.type = coBool;
		def.tooltip = L("When checked, the print and filament presets are shown in the preset editor "
			"even if they are marked as incompatible with the active printer");
		def.set_default_value(new ConfigOptionBool{ app_config->get("show_incompatible_presets") == "1" });
		option = Option(def, "show_incompatible_presets");
		m_optgroup_general->append_single_option_line(option);

		def.label = L("Single Instance");
		def.type = coBool;
>>>>>>> bb79966d
#if __APPLE__
		def.tooltip = L("On OSX there is always only one instance of app running by default. However it is allowed to run multiple instances of same app from the command line. In such case this settings will allow only one instance.");
#else
		def.tooltip = L("If this is enabled, when staring PrusaSlicer and another instance of same PrusaSlicer is running, that instance will be reactivated instead.");
#endif
		def.set_default_value(new ConfigOptionBool{ app_config->has("single_instance") ? app_config->get("single_instance") == "1" : false });
		option = Option(def, "single_instance");
		m_optgroup_general->append_single_option_line(option);
#if ENABLE_GCODE_VIEWER
	}
#endif // ENABLE_GCODE_VIEWER

#if __APPLE__
	def.label = L("Use Retina resolution for the 3D scene");
	def.type = coBool;
	def.tooltip = L("If enabled, the 3D scene will be rendered in Retina resolution. "
	                "If you are experiencing 3D performance problems, disabling this option may help.");
	def.set_default_value(new ConfigOptionBool{ app_config->get("use_retina_opengl") == "1" });
	option = Option (def, "use_retina_opengl");
	m_optgroup_general->append_single_option_line(option);
#endif
/*  // ysFIXME THis part is temporary commented
    // The using of inches is implemented just for object's size and position
    
	def.label = L("Use inches instead of millimeters");
	def.type = coBool;
	def.tooltip = L("Use inches instead of millimeters for the object's size");
	def.set_default_value(new ConfigOptionBool{ app_config->get("use_inches") == "1" });
	option = Option(def, "use_inches");
	m_optgroup_general->append_single_option_line(option);
*/

	def.label = L("Ask for unsaved changes when closing application");
	def.type = coBool;
	def.tooltip = L("Always ask for unsaved changes when closing application");
	def.set_default_value(new ConfigOptionBool{ app_config->get("default_action_on_close_application") == "none" });
	option = Option(def, "default_action_on_close_application");
	m_optgroup_general->append_single_option_line(option);

	def.label = L("Ask for unsaved changes when selecting new preset");
	def.type = coBool;
	def.tooltip = L("Always ask for unsaved changes when selecting new preset");
	def.set_default_value(new ConfigOptionBool{ app_config->get("default_action_on_select_preset") == "none" });
	option = Option(def, "default_action_on_select_preset");
	m_optgroup_general->append_single_option_line(option);

    // Show/Hide splash screen
	def.label = L("Show splash screen");
	def.type = coBool;
	def.tooltip = L("Show splash screen");
	def.set_default_value(new ConfigOptionBool{ app_config->get("show_splash_screen") == "1" });
	option = Option(def, "show_splash_screen");
	m_optgroup_general->append_single_option_line(option);

	m_optgroup_general->activate();

	m_optgroup_camera = std::make_shared<ConfigOptionsGroup>(this, _L("Camera"));
	m_optgroup_camera->label_width = 40;
	m_optgroup_camera->m_on_change = [this](t_config_option_key opt_key, boost::any value) {
		m_values[opt_key] = boost::any_cast<bool>(value) ? "1" : "0";
	};

    def.label = L("Use perspective camera");
    def.type = coBool;
    def.tooltip = L("If enabled, use perspective camera. If not enabled, use orthographic camera.");
    def.set_default_value(new ConfigOptionBool{ app_config->get("use_perspective_camera") == "1" });
    option = Option(def, "use_perspective_camera");
    m_optgroup_camera->append_single_option_line(option);

	def.label = L("Use free camera");
	def.type = coBool;
	def.tooltip = L("If enabled, use free camera. If not enabled, use constrained camera.");
	def.set_default_value(new ConfigOptionBool(app_config->get("use_free_camera") == "1"));
	option = Option(def, "use_free_camera");
	m_optgroup_camera->append_single_option_line(option);

	m_optgroup_camera->activate();

	m_optgroup_gui = std::make_shared<ConfigOptionsGroup>(this, _L("GUI"));
	m_optgroup_gui->label_width = 40;
	m_optgroup_gui->m_on_change = [this](t_config_option_key opt_key, boost::any value) {
		m_values[opt_key] = boost::any_cast<bool>(value) ? "1" : "0";
		if (opt_key == "use_custom_toolbar_size") {
			m_icon_size_sizer->ShowItems(boost::any_cast<bool>(value));
			this->layout();
		}
	};

#if ENABLE_GCODE_VIEWER
	if (is_editor) {
#endif // ENABLE_GCODE_VIEWER
		def.label = L("Show sidebar collapse/expand button");
		def.type = coBool;
		def.tooltip = L("If enabled, the button for the collapse sidebar will be appeared in top right corner of the 3D Scene");
		def.set_default_value(new ConfigOptionBool{ app_config->get("show_collapse_button") == "1" });
		option = Option(def, "show_collapse_button");
		m_optgroup_gui->append_single_option_line(option);

		def.label = L("Use custom size for toolbar icons");
		def.type = coBool;
		def.tooltip = L("If enabled, you can change size of toolbar icons manually.");
		def.set_default_value(new ConfigOptionBool{ app_config->get("use_custom_toolbar_size") == "1" });
		option = Option(def, "use_custom_toolbar_size");
		m_optgroup_gui->append_single_option_line(option);
#if ENABLE_GCODE_VIEWER
	}
#endif // ENABLE_GCODE_VIEWER

	def.label = L("Sequential slider applied only to top layer");
	def.type = coBool;
	def.tooltip = L("If enabled, changes made using the sequential slider, in preview, apply only to gcode top layer, "
					"if disabled, changes made using the sequential slider, in preview, apply to the whole gcode.");
	def.set_default_value(new ConfigOptionBool{ app_config->get("seq_top_layer_only") == "1" });
	option = Option(def, "seq_top_layer_only");
	m_optgroup_gui->append_single_option_line(option);

	m_optgroup_gui->activate();

#if ENABLE_GCODE_VIEWER
	if (is_editor) {
#endif // ENABLE_GCODE_VIEWER
		create_icon_size_slider();
		m_icon_size_sizer->ShowItems(app_config->get("use_custom_toolbar_size") == "1");

		create_settings_mode_widget();
#if ENABLE_GCODE_VIEWER
	}
#endif // ENABLE_GCODE_VIEWER

#if ENABLE_GCODE_VIEWER
	if (is_editor) {
#endif // ENABLE_GCODE_VIEWER
#if ENABLE_ENVIRONMENT_MAP
		m_optgroup_render = std::make_shared<ConfigOptionsGroup>(this, _L("Render"));
		m_optgroup_render->label_width = 40;
		m_optgroup_render->m_on_change = [this](t_config_option_key opt_key, boost::any value) {
			m_values[opt_key] = boost::any_cast<bool>(value) ? "1" : "0";
		};

		def.label = L("Use environment map");
		def.type = coBool;
		def.tooltip = L("If enabled, renders object using the environment map.");
		def.set_default_value(new ConfigOptionBool{ app_config->get("use_environment_map") == "1" });
		option = Option(def, "use_environment_map");
		m_optgroup_render->append_single_option_line(option);

		m_optgroup_render->activate();
#endif // ENABLE_ENVIRONMENT_MAP
#if ENABLE_GCODE_VIEWER
	}
#endif // ENABLE_GCODE_VIEWER

	auto sizer = new wxBoxSizer(wxVERTICAL);
	sizer->Add(m_optgroup_general->sizer, 0, wxEXPAND | wxBOTTOM | wxLEFT | wxRIGHT, 10);
	sizer->Add(m_optgroup_paths->sizer, 0, wxEXPAND | wxBOTTOM | wxLEFT | wxRIGHT, 10);
	sizer->Add(m_optgroup_camera->sizer, 0, wxEXPAND | wxBOTTOM | wxLEFT | wxRIGHT, 10); 
	sizer->Add(m_optgroup_gui->sizer, 0, wxEXPAND | wxBOTTOM | wxLEFT | wxRIGHT, 10);
#if ENABLE_ENVIRONMENT_MAP
#if ENABLE_GCODE_VIEWER
	if (m_optgroup_render != nullptr)
#endif // ENABLE_GCODE_VIEWER
		sizer->Add(m_optgroup_render->sizer, 0, wxEXPAND | wxBOTTOM | wxLEFT | wxRIGHT, 10);
#endif // ENABLE_ENVIRONMENT_MAP

    SetFont(wxGetApp().normal_font());

	auto buttons = CreateStdDialogButtonSizer(wxOK | wxCANCEL);
	wxButton* btn = static_cast<wxButton*>(FindWindowById(wxID_OK, this));
	btn->Bind(wxEVT_BUTTON, [this](wxCommandEvent&) { accept(); });
	sizer->Add(buttons, 0, wxALIGN_CENTER_HORIZONTAL | wxBOTTOM, 5);

	SetSizer(sizer);
	sizer->SetSizeHints(this);
}

void PreferencesDialog::accept()
{
    if (m_values.find("no_defaults") != m_values.end()) {
        warning_catcher(this, wxString::Format(_L("You need to restart %s to make the changes effective."), SLIC3R_APP_NAME));
	}

	auto app_config = get_app_config();

	m_seq_top_layer_only_changed = false;
	if (auto it = m_values.find("seq_top_layer_only"); it != m_values.end())
		m_seq_top_layer_only_changed = app_config->get("seq_top_layer_only") != it->second;

	m_settings_layout_changed = false;
	for (const std::string& key : {"old_settings_layout_mode",
								   "new_settings_layout_mode",
								   "dlg_settings_layout_mode" })
	{
	    auto it = m_values.find(key);
	    if (it != m_values.end() && app_config->get(key) != it->second) {
			m_settings_layout_changed = true;
			break;
	}
	}

	for (const std::string& key : {"default_action_on_close_application", "default_action_on_select_preset"})
	{
	    auto it = m_values.find(key);
		if (it != m_values.end() && it->second != "none" && app_config->get(key) != "none")
			m_values.erase(it); // we shouldn't change value, if some of those parameters was selected, and then deselected
	}

	for (std::map<std::string, std::string>::iterator it = m_values.begin(); it != m_values.end(); ++it)
		app_config->set(it->first, it->second);

	app_config->save();
	EndModal(wxID_OK);

	if (m_settings_layout_changed)
		;// application will be recreated after Preference dialog will be destroyed
	else
	// Nothify the UI to update itself from the ini file.
    wxGetApp().update_ui_from_settings();
}

void PreferencesDialog::on_dpi_changed(const wxRect &suggested_rect)
{
    m_optgroup_general->msw_rescale();
    m_optgroup_camera->msw_rescale();
    m_optgroup_gui->msw_rescale();

    msw_buttons_rescale(this, em_unit(), { wxID_OK, wxID_CANCEL });

    layout();
}

void PreferencesDialog::layout()
{
    const int em = em_unit();

    SetMinSize(wxSize(47 * em, 28 * em));
    Fit();

    Refresh();
}

void PreferencesDialog::create_icon_size_slider()
{
    const auto app_config = get_app_config();

    const int em = em_unit();

    m_icon_size_sizer = new wxBoxSizer(wxHORIZONTAL);

    wxWindow* parent = m_optgroup_gui->ctrl_parent();

    if (isOSX)
        // For correct rendering of the slider and value label under OSX
        // we should use system default background
        parent->SetBackgroundStyle(wxBG_STYLE_ERASE);

    auto label = new wxStaticText(parent, wxID_ANY, _L("Icon size in a respect to the default size") + " (%) :");

    m_icon_size_sizer->Add(label, 0, wxALIGN_CENTER_VERTICAL| wxRIGHT | (isOSX ? 0 : wxLEFT), em);

    const int def_val = atoi(app_config->get("custom_toolbar_size").c_str());

    long style = wxSL_HORIZONTAL;
    if (!isOSX)
        style |= wxSL_LABELS | wxSL_AUTOTICKS;

    auto slider = new wxSlider(parent, wxID_ANY, def_val, 30, 100, 
                               wxDefaultPosition, wxDefaultSize, style);

    slider->SetTickFreq(10);
    slider->SetPageSize(10);
    slider->SetToolTip(_L("Select toolbar icon size in respect to the default one."));

    m_icon_size_sizer->Add(slider, 1, wxEXPAND);

    wxStaticText* val_label{ nullptr };
    if (isOSX) {
        val_label = new wxStaticText(parent, wxID_ANY, wxString::Format("%d", def_val));
        m_icon_size_sizer->Add(val_label, 0, wxALIGN_CENTER_VERTICAL | wxLEFT, em);
    }

    slider->Bind(wxEVT_SLIDER, ([this, slider, val_label](wxCommandEvent e) {
        auto val = slider->GetValue();
        m_values["custom_toolbar_size"] = (boost::format("%d") % val).str();

        if (val_label)
            val_label->SetLabelText(wxString::Format("%d", val));
    }), slider->GetId());

    for (wxWindow* win : std::vector<wxWindow*>{ slider, label, val_label }) {
        if (!win) continue;         
        win->SetFont(wxGetApp().normal_font());

        if (isOSX) continue; // under OSX we use wxBG_STYLE_ERASE
        win->SetBackgroundStyle(wxBG_STYLE_PAINT);
    }

    m_optgroup_gui->sizer->Add(m_icon_size_sizer, 0, wxEXPAND | wxALL, em);
}

void PreferencesDialog::create_settings_mode_widget()
{
	wxString choices[] = {	_L("Old regular layout with the tab bar"),
							_L("New layout without the tab bar on the plater"),
							_L("Settings will be shown in the non-modal dialog")		};

	auto app_config = get_app_config();
	int selection = app_config->get("old_settings_layout_mode") == "1" ? 0 :
	                app_config->get("new_settings_layout_mode") == "1" ? 1 :
	                app_config->get("dlg_settings_layout_mode") == "1" ? 2 : 0;

	wxWindow* parent = m_optgroup_gui->ctrl_parent();

	m_layout_mode_box = new wxRadioBox(parent, wxID_ANY, _L("Settings layout mode"), wxDefaultPosition, wxDefaultSize, WXSIZEOF(choices), choices,
		3, wxRA_SPECIFY_ROWS);
	m_layout_mode_box->SetFont(wxGetApp().normal_font());
	m_layout_mode_box->SetSelection(selection);

	m_layout_mode_box->Bind(wxEVT_RADIOBOX, [this](wxCommandEvent& e) {
		int selection = e.GetSelection();

		m_values["old_settings_layout_mode"] = boost::any_cast<bool>(selection == 0) ? "1" : "0";
		m_values["new_settings_layout_mode"] = boost::any_cast<bool>(selection == 1) ? "1" : "0";
		m_values["dlg_settings_layout_mode"] = boost::any_cast<bool>(selection == 2) ? "1" : "0";
	});

	auto sizer = new wxBoxSizer(wxHORIZONTAL);
	sizer->Add(m_layout_mode_box, 1, wxALIGN_CENTER_VERTICAL);

	m_optgroup_gui->sizer->Add(sizer, 0, wxEXPAND);
}


} // GUI
} // Slic3r<|MERGE_RESOLUTION|>--- conflicted
+++ resolved
@@ -21,18 +21,13 @@
 void PreferencesDialog::build()
 {
 	auto app_config = get_app_config();
-<<<<<<< HEAD
-	m_optgroup_general = std::make_shared<ConfigOptionsGroup>(this, _(L("General")));
+	m_optgroup_general = std::make_shared<ConfigOptionsGroup>(this, _L("General"));
 	m_optgroup_general->title_width = 40;
-=======
-	m_optgroup_general = std::make_shared<ConfigOptionsGroup>(this, _L("General"));
-	m_optgroup_general->label_width = 40;
->>>>>>> bb79966d
 	m_optgroup_general->m_on_change = [this](t_config_option_key opt_key, boost::any value) {
 		if (opt_key == "default_action_on_close_application" || opt_key == "default_action_on_select_preset")
 			m_values[opt_key] = boost::any_cast<bool>(value) ? "none" : "discard";
 		else
-		    m_values[opt_key] = boost::any_cast<bool>(value) ? "1" : "0";
+		m_values[opt_key] = boost::any_cast<bool>(value) ? "1" : "0";
 	};
 
 	// TODO
@@ -45,14 +40,25 @@
 //        readonly = > !wxTheApp->have_version_check,
 //    ));
 
-<<<<<<< HEAD
+#if ENABLE_GCODE_VIEWER
+	bool is_editor = wxGetApp().is_editor();
+#endif // ENABLE_GCODE_VIEWER
+
 	ConfigOptionDef def;
+#if ENABLE_GCODE_VIEWER
+	Option option(def, "");
+	if (is_editor) {
+#endif // ENABLE_GCODE_VIEWER
 	def.label = L("Remember output directory");
 	def.type = coBool;
 	def.tooltip = L("If this is enabled, Slic3r will prompt the last output directory "
 					  "instead of the one containing the input files.");
     def.set_default_value(new ConfigOptionBool{ app_config->has("remember_output_path") ? app_config->get("remember_output_path") == "1" : true });
+#if ENABLE_GCODE_VIEWER
+		option = Option(def, "remember_output_path");
+#else
     Option option(def, "remember_output_path");
+#endif // ENABLE_GCODE_VIEWER
 	m_optgroup_general->append_single_option_line(option);
 
 	def.label = L("Auto-center parts");
@@ -60,7 +66,7 @@
 	def.tooltip = L("If this is enabled, Slic3r will auto-center objects "
 					  "around the print bed center.");
 	def.set_default_value(new ConfigOptionBool{ app_config->get("autocenter") == "1" });
-	option = Option (def,"autocenter");
+		option = Option(def, "autocenter");
 	m_optgroup_general->append_single_option_line(option);
 
 	def.label = L("Background processing");
@@ -68,7 +74,7 @@
 	def.tooltip = L("If this is enabled, Slic3r will pre-process objects as soon "
 					  "as they\'re loaded in order to save time when exporting G-code.");
 	def.set_default_value(new ConfigOptionBool{ app_config->get("background_processing") == "1" });
-	option = Option (def,"background_processing");
+		option = Option(def, "background_processing");
 	m_optgroup_general->append_single_option_line(option);
 
 	// Please keep in sync with ConfigWizard
@@ -76,7 +82,7 @@
 	def.type = coBool;
 	def.tooltip = L("If enabled, SuperSlicer will check for the new versions of itself online. When a new version becomes available a notification is displayed at the next application startup (never during program usage). This is only a notification mechanisms, no automatic installation is done.");
 	def.set_default_value(new ConfigOptionBool(app_config->get("version_check") == "0"));
-	option = Option (def, "version_check");
+		option = Option(def, "version_check");
 	m_optgroup_general->append_single_option_line(option);
 
 	// Please keep in sync with ConfigWizard
@@ -92,7 +98,7 @@
 	def.type = coBool;
 	def.tooltip = L("If enabled, Slic3r downloads updates of built-in system presets in the background. These updates are downloaded into a separate temporary location. When a new preset version becomes available it is offered at application startup.");
 	def.set_default_value(new ConfigOptionBool(app_config->get("preset_update") == "0"));
-	option = Option (def, "preset_update");
+		option = Option(def, "preset_update");
 	m_optgroup_general->append_single_option_line(option);
 
 	def.label = L("Suppress \" - default - \" presets");
@@ -100,7 +106,7 @@
 	def.tooltip = L("Suppress \" - default - \" presets in the Print / Filament / Printer "
 					  "selections once there are any other valid presets available.");
 	def.set_default_value(new ConfigOptionBool{ app_config->get("no_defaults") == "1" });
-	option = Option (def,"no_defaults");
+		option = Option(def, "no_defaults");
 	m_optgroup_general->append_single_option_line(option);
 
 	def.label = L("Show incompatible print and filament presets");
@@ -108,7 +114,7 @@
 	def.tooltip = L("When checked, the print and filament presets are shown in the preset editor "
 					  "even if they are marked as incompatible with the active printer");
 	def.set_default_value(new ConfigOptionBool{ app_config->get("show_incompatible_presets") == "1" });
-	option = Option (def,"show_incompatible_presets");
+		option = Option(def, "show_incompatible_presets");
 	m_optgroup_general->append_single_option_line(option);
 
     def.label = L("Main GUI always in expert mode");
@@ -133,95 +139,14 @@
 
 	def.label = L("Single Instance");
 	def.type = coBool;
-=======
-#if ENABLE_GCODE_VIEWER
-	bool is_editor = wxGetApp().is_editor();
-#endif // ENABLE_GCODE_VIEWER
-
-	ConfigOptionDef def;
-#if ENABLE_GCODE_VIEWER
-	Option option(def, "");
-	if (is_editor) {
-#endif // ENABLE_GCODE_VIEWER
-		def.label = L("Remember output directory");
-		def.type = coBool;
-		def.tooltip = L("If this is enabled, Slic3r will prompt the last output directory "
-			"instead of the one containing the input files.");
-		def.set_default_value(new ConfigOptionBool{ app_config->has("remember_output_path") ? app_config->get("remember_output_path") == "1" : true });
-#if ENABLE_GCODE_VIEWER
-		option = Option(def, "remember_output_path");
+#if __APPLE__
+	def.tooltip = L("On OSX there is always only one instance of app running by default. However it is allowed to run multiple instances of same app from the command line. In such case this settings will allow only one instance.");
 #else
-		Option option(def, "remember_output_path");
-#endif // ENABLE_GCODE_VIEWER
-		m_optgroup_general->append_single_option_line(option);
-
-		def.label = L("Auto-center parts");
-		def.type = coBool;
-		def.tooltip = L("If this is enabled, Slic3r will auto-center objects "
-			"around the print bed center.");
-		def.set_default_value(new ConfigOptionBool{ app_config->get("autocenter") == "1" });
-		option = Option(def, "autocenter");
-		m_optgroup_general->append_single_option_line(option);
-
-		def.label = L("Background processing");
-		def.type = coBool;
-		def.tooltip = L("If this is enabled, Slic3r will pre-process objects as soon "
-			"as they\'re loaded in order to save time when exporting G-code.");
-		def.set_default_value(new ConfigOptionBool{ app_config->get("background_processing") == "1" });
-		option = Option(def, "background_processing");
-		m_optgroup_general->append_single_option_line(option);
-
-		// Please keep in sync with ConfigWizard
-		def.label = L("Check for application updates");
-		def.type = coBool;
-		def.tooltip = L("If enabled, PrusaSlicer will check for the new versions of itself online. When a new version becomes available a notification is displayed at the next application startup (never during program usage). This is only a notification mechanisms, no automatic installation is done.");
-		def.set_default_value(new ConfigOptionBool(app_config->get("version_check") == "1"));
-		option = Option(def, "version_check");
-		m_optgroup_general->append_single_option_line(option);
-
-		// Please keep in sync with ConfigWizard
-		def.label = L("Export sources full pathnames to 3mf and amf");
-		def.type = coBool;
-		def.tooltip = L("If enabled, allows the Reload from disk command to automatically find and load the files when invoked.");
-		def.set_default_value(new ConfigOptionBool(app_config->get("export_sources_full_pathnames") == "1"));
-		option = Option(def, "export_sources_full_pathnames");
-		m_optgroup_general->append_single_option_line(option);
-
-		// Please keep in sync with ConfigWizard
-		def.label = L("Update built-in Presets automatically");
-		def.type = coBool;
-		def.tooltip = L("If enabled, Slic3r downloads updates of built-in system presets in the background. These updates are downloaded into a separate temporary location. When a new preset version becomes available it is offered at application startup.");
-		def.set_default_value(new ConfigOptionBool(app_config->get("preset_update") == "1"));
-		option = Option(def, "preset_update");
-		m_optgroup_general->append_single_option_line(option);
-
-		def.label = L("Suppress \" - default - \" presets");
-		def.type = coBool;
-		def.tooltip = L("Suppress \" - default - \" presets in the Print / Filament / Printer "
-			"selections once there are any other valid presets available.");
-		def.set_default_value(new ConfigOptionBool{ app_config->get("no_defaults") == "1" });
-		option = Option(def, "no_defaults");
-		m_optgroup_general->append_single_option_line(option);
-
-		def.label = L("Show incompatible print and filament presets");
-		def.type = coBool;
-		def.tooltip = L("When checked, the print and filament presets are shown in the preset editor "
-			"even if they are marked as incompatible with the active printer");
-		def.set_default_value(new ConfigOptionBool{ app_config->get("show_incompatible_presets") == "1" });
-		option = Option(def, "show_incompatible_presets");
-		m_optgroup_general->append_single_option_line(option);
-
-		def.label = L("Single Instance");
-		def.type = coBool;
->>>>>>> bb79966d
-#if __APPLE__
-		def.tooltip = L("On OSX there is always only one instance of app running by default. However it is allowed to run multiple instances of same app from the command line. In such case this settings will allow only one instance.");
-#else
-		def.tooltip = L("If this is enabled, when staring PrusaSlicer and another instance of same PrusaSlicer is running, that instance will be reactivated instead.");
+	def.tooltip = L("If this is enabled, when staring PrusaSlicer and another instance of same PrusaSlicer is running, that instance will be reactivated instead.");
 #endif
-		def.set_default_value(new ConfigOptionBool{ app_config->has("single_instance") ? app_config->get("single_instance") == "1" : false });
-		option = Option(def, "single_instance");
-		m_optgroup_general->append_single_option_line(option);
+	def.set_default_value(new ConfigOptionBool{ app_config->has("single_instance") ? app_config->get("single_instance") == "1" : false });
+	option = Option(def, "single_instance");
+	m_optgroup_general->append_single_option_line(option);
 #if ENABLE_GCODE_VIEWER
 	}
 #endif // ENABLE_GCODE_VIEWER
@@ -305,19 +230,19 @@
 #if ENABLE_GCODE_VIEWER
 	if (is_editor) {
 #endif // ENABLE_GCODE_VIEWER
-		def.label = L("Show sidebar collapse/expand button");
-		def.type = coBool;
-		def.tooltip = L("If enabled, the button for the collapse sidebar will be appeared in top right corner of the 3D Scene");
-		def.set_default_value(new ConfigOptionBool{ app_config->get("show_collapse_button") == "1" });
-		option = Option(def, "show_collapse_button");
-		m_optgroup_gui->append_single_option_line(option);
-
-		def.label = L("Use custom size for toolbar icons");
-		def.type = coBool;
-		def.tooltip = L("If enabled, you can change size of toolbar icons manually.");
-		def.set_default_value(new ConfigOptionBool{ app_config->get("use_custom_toolbar_size") == "1" });
-		option = Option(def, "use_custom_toolbar_size");
-		m_optgroup_gui->append_single_option_line(option);
+	def.label = L("Show sidebar collapse/expand button");
+	def.type = coBool;
+	def.tooltip = L("If enabled, the button for the collapse sidebar will be appeared in top right corner of the 3D Scene");
+	def.set_default_value(new ConfigOptionBool{ app_config->get("show_collapse_button") == "1" });
+	option = Option(def, "show_collapse_button");
+	m_optgroup_gui->append_single_option_line(option);
+
+	def.label = L("Use custom size for toolbar icons");
+	def.type = coBool;
+	def.tooltip = L("If enabled, you can change size of toolbar icons manually.");
+	def.set_default_value(new ConfigOptionBool{ app_config->get("use_custom_toolbar_size") == "1" });
+	option = Option(def, "use_custom_toolbar_size");
+	m_optgroup_gui->append_single_option_line(option);
 #if ENABLE_GCODE_VIEWER
 	}
 #endif // ENABLE_GCODE_VIEWER
@@ -335,10 +260,10 @@
 #if ENABLE_GCODE_VIEWER
 	if (is_editor) {
 #endif // ENABLE_GCODE_VIEWER
-		create_icon_size_slider();
-		m_icon_size_sizer->ShowItems(app_config->get("use_custom_toolbar_size") == "1");
-
-		create_settings_mode_widget();
+	create_icon_size_slider();
+	m_icon_size_sizer->ShowItems(app_config->get("use_custom_toolbar_size") == "1");
+
+	create_settings_mode_widget();
 #if ENABLE_GCODE_VIEWER
 	}
 #endif // ENABLE_GCODE_VIEWER
@@ -348,19 +273,19 @@
 #endif // ENABLE_GCODE_VIEWER
 #if ENABLE_ENVIRONMENT_MAP
 		m_optgroup_render = std::make_shared<ConfigOptionsGroup>(this, _L("Render"));
-		m_optgroup_render->label_width = 40;
-		m_optgroup_render->m_on_change = [this](t_config_option_key opt_key, boost::any value) {
-			m_values[opt_key] = boost::any_cast<bool>(value) ? "1" : "0";
-		};
-
-		def.label = L("Use environment map");
-		def.type = coBool;
-		def.tooltip = L("If enabled, renders object using the environment map.");
-		def.set_default_value(new ConfigOptionBool{ app_config->get("use_environment_map") == "1" });
-		option = Option(def, "use_environment_map");
-		m_optgroup_render->append_single_option_line(option);
-
-		m_optgroup_render->activate();
+	m_optgroup_render->label_width = 40;
+	m_optgroup_render->m_on_change = [this](t_config_option_key opt_key, boost::any value) {
+		m_values[opt_key] = boost::any_cast<bool>(value) ? "1" : "0";
+	};
+
+	def.label = L("Use environment map");
+	def.type = coBool;
+	def.tooltip = L("If enabled, renders object using the environment map.");
+	def.set_default_value(new ConfigOptionBool{ app_config->get("use_environment_map") == "1" });
+	option = Option(def, "use_environment_map");
+	m_optgroup_render->append_single_option_line(option);
+
+	m_optgroup_render->activate();
 #endif // ENABLE_ENVIRONMENT_MAP
 #if ENABLE_GCODE_VIEWER
 	}
@@ -375,7 +300,7 @@
 #if ENABLE_GCODE_VIEWER
 	if (m_optgroup_render != nullptr)
 #endif // ENABLE_GCODE_VIEWER
-		sizer->Add(m_optgroup_render->sizer, 0, wxEXPAND | wxBOTTOM | wxLEFT | wxRIGHT, 10);
+	sizer->Add(m_optgroup_render->sizer, 0, wxEXPAND | wxBOTTOM | wxLEFT | wxRIGHT, 10);
 #endif // ENABLE_ENVIRONMENT_MAP
 
     SetFont(wxGetApp().normal_font());
