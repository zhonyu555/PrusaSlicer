--- conflicted
+++ resolved
@@ -88,13 +88,8 @@
         int sel = m_import_dropdown->GetSelection();
         return Sel(std::min(int(Sel::modelOnly), std::max(0, sel)));
     }
-<<<<<<< HEAD
-    
+
     Vec2i32 get_marchsq_windowsize() const
-=======
-
-    Vec2i get_marchsq_windowsize() const
->>>>>>> 215e845c
     {
         enum { Accurate, Balanced, Fast};
 
@@ -120,27 +115,16 @@
 
     Sel sel = Sel::modelAndProfile;
 
-<<<<<<< HEAD
-    TriangleMesh        mesh;
-    DynamicPrintConfig  profile;
-    wxString            path;
-    Vec2i32             win = {2, 2};
-    std::string         err;
-    ConfigSubstitutions config_substitutions;
-
-    priv(Plater *plt): plater{plt} {}
-=======
     indexed_triangle_set mesh;
     DynamicPrintConfig   profile;
     wxString             path;
-    Vec2i                win = {2, 2};
+    Vec2i32              win = {2, 2};
     std::string          err;
     ConfigSubstitutions config_substitutions;
 
     ImportDlg           import_dlg;
 
     priv(Plater *plt) : plater{plt}, import_dlg{plt} {}
->>>>>>> 215e845c
 };
 
 SLAImportJob::SLAImportJob(std::shared_ptr<ProgressIndicator> pri, Plater *plater)
@@ -163,15 +147,8 @@
     try {
         switch (p->sel) {
         case Sel::modelAndProfile:
-<<<<<<< HEAD
-            p->config_substitutions = import_sla_archive(path, p->win, p->mesh, p->profile, progr);
-            break;
-        case Sel::modelOnly:
-            p->config_substitutions = import_sla_archive(path, p->win, p->mesh, progr);
-=======
         case Sel::modelOnly:
             p->config_substitutions = import_sla_archive(path, p->win, p->mesh, p->profile, progr);
->>>>>>> 215e845c
             break;
         case Sel::profileOnly:
             p->config_substitutions = import_sla_archive(path, p->profile);
@@ -204,15 +181,10 @@
     if (p->import_dlg.ShowModal() == wxID_OK) {
         auto path = p->import_dlg.get_path();
         auto nm = wxFileName(path);
-<<<<<<< HEAD
-        p->path = !nm.Exists(wxFILE_EXISTS_REGULAR) ? "" : path.ToUTF8();
-        p->sel  = dlg.get_selection();
-        p->win  = dlg.get_marchsq_windowsize();
-=======
         p->path = !nm.Exists(wxFILE_EXISTS_REGULAR) ? "" : nm.GetFullPath();
         p->sel  = p->import_dlg.get_selection();
         p->win  = p->import_dlg.get_marchsq_windowsize();
->>>>>>> 215e845c
+        p->config_substitutions.clear();
         p->config_substitutions.clear();
     } else {
         p->path = "";
