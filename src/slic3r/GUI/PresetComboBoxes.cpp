#include "PresetComboBoxes.hpp"

#include <cstddef>
#include <vector>
#include <string>
#include <boost/algorithm/string.hpp>

#include <wx/sizer.h>
#include <wx/stattext.h>
#include <wx/textctrl.h>
#include <wx/button.h>
#include <wx/statbox.h>
#include <wx/colordlg.h>
#include <wx/wupdlock.h>
#include <wx/menu.h>
#include <wx/odcombo.h>
#include <wx/listbook.h>

#ifdef _WIN32
#include <wx/msw/dcclient.h>
#include <wx/msw/private.h>
#endif

#include "libslic3r/libslic3r.h"
#include "libslic3r/PrintConfig.hpp"
#include "libslic3r/PresetBundle.hpp"

#include "GUI.hpp"
#include "GUI_App.hpp"
#include "Plater.hpp"
#include "MainFrame.hpp"
#include "format.hpp"
#include "Tab.hpp"
#include "ConfigWizard.hpp"
#include "../Utils/ASCIIFolding.hpp"
#include "../Utils/FixModelByWin10.hpp"
#include "../Utils/UndoRedo.hpp"
#include "BitmapCache.hpp"
#include "PhysicalPrinterDialog.hpp"
#include "SavePresetDialog.hpp"
#include "MsgDialog.hpp"

// A workaround for a set of issues related to text fitting into gtk widgets:
// See e.g.: https://github.com/prusa3d/PrusaSlicer/issues/4584
#if defined(__WXGTK20__) || defined(__WXGTK3__)
    #include <glib-2.0/glib-object.h>
    #include <pango-1.0/pango/pango-layout.h>
    #include <gtk/gtk.h>
#endif

using Slic3r::GUI::format_wxstr;

namespace Slic3r {
namespace GUI {

#define BORDER_W 10

// ---------------------------------
// ***  PresetComboBox  ***
// ---------------------------------

/* For PresetComboBox we use bitmaps that are created from images that are already scaled appropriately for Retina
 * (Contrary to the intuition, the `scale` argument for Bitmap's constructor doesn't mean
 * "please scale this to such and such" but rather
 * "the wxImage is already sized for backing scale such and such". )
 * Unfortunately, the constructor changes the size of wxBitmap too.
 * Thus We need to use unscaled size value for bitmaps that we use
 * to avoid scaled size of control items.
 * For this purpose control drawing methods and
 * control size calculation methods (virtual) are overridden.
 **/

PresetComboBox::PresetComboBox(wxWindow* parent, Preset::Type preset_type, const wxSize& size, PresetBundle* preset_bundle/* = nullptr*/) :
    BitmapComboBox(parent, wxID_ANY, wxEmptyString, wxDefaultPosition, size, 0, nullptr, wxCB_READONLY),
    m_type(preset_type),
    m_last_selected(wxNOT_FOUND),
    m_em_unit(em_unit(this)),
    m_preset_bundle(preset_bundle ? preset_bundle : wxGetApp().preset_bundle)
{
    switch (m_type)
    {
    case Preset::TYPE_FFF_PRINT: {
        m_collection = &m_preset_bundle->fff_prints;
        m_main_bitmap_name = "cog";
        break;
    }
    case Preset::TYPE_FFF_FILAMENT: {
        m_collection = &m_preset_bundle->filaments;
        m_main_bitmap_name = "spool";
        break;
    }
    case Preset::TYPE_SLA_PRINT: {
        m_collection = &m_preset_bundle->sla_prints;
        m_main_bitmap_name = "cog";
        break;
    }
    case Preset::TYPE_SLA_MATERIAL: {
        m_collection = &m_preset_bundle->sla_materials;
        m_main_bitmap_name = "resin";
        break;
    }
    case Preset::TYPE_PRINTER: {
        m_collection = &m_preset_bundle->printers;
        m_main_bitmap_name = "printer";
        break;
    }
    default: break;
    }

    m_bitmapCompatible   = ScalableBitmap(this, "flag_green");
    m_bitmapIncompatible = ScalableBitmap(this, "flag_red");

    // parameters for an icon's drawing
    fill_width_height();

    Bind(wxEVT_MOUSEWHEEL, [this](wxMouseEvent& e) {
        if (m_suppress_change)
            e.StopPropagation();
        else
            e.Skip();
    });
    Bind(wxEVT_COMBOBOX_DROPDOWN, [this](wxCommandEvent&) { m_suppress_change = false; });
    Bind(wxEVT_COMBOBOX_CLOSEUP,  [this](wxCommandEvent&) { m_suppress_change = true;  });

<<<<<<< HEAD
    Bind(wxEVT_COMBOBOX, [this](wxCommandEvent& evt) {
        // see https://github.com/prusa3d/PrusaSlicer/issues/3889
        // Under OSX: in case of use of a same names written in different case (like "ENDER" and "Ender")
        // m_presets_choice->GetSelection() will return first item, because search in PopupListCtrl is case-insensitive.
        // So, use GetSelection() from event parameter 
        auto selected_item = evt.GetSelection();

        //protected as selected_item is often at a weird value
        if (selected_item < this->GetCount() && selected_item >= 0) {
            auto marker = reinterpret_cast<Marker>(this->GetClientData(selected_item));
            if (marker >= LABEL_ITEM_DISABLED && marker < LABEL_ITEM_MAX)
                this->SetSelection(this->m_last_selected);
            else if (on_selection_changed && (m_last_selected != selected_item || m_collection->current_is_dirty())) {
                m_last_selected = selected_item;
                on_selection_changed(selected_item);
                evt.StopPropagation();
            }
        }
        evt.Skip();
    });
=======
    Bind(wxEVT_COMBOBOX, &PresetComboBox::OnSelect, this);
}

void PresetComboBox::OnSelect(wxCommandEvent& evt)
{
    // see https://github.com/prusa3d/PrusaSlicer/issues/3889
    // Under OSX: in case of use of a same names written in different case (like "ENDER" and "Ender")
    // m_presets_choice->GetSelection() will return first item, because search in PopupListCtrl is case-insensitive.
    // So, use GetSelection() from event parameter 
    auto selected_item = evt.GetSelection();

    auto marker = reinterpret_cast<Marker>(this->GetClientData(selected_item));
    if (marker >= LABEL_ITEM_DISABLED && marker < LABEL_ITEM_MAX)
        this->SetSelection(m_last_selected);
    else if (on_selection_changed && (m_last_selected != selected_item || m_collection->current_is_dirty())) {
        m_last_selected = selected_item;
        on_selection_changed(selected_item);
        evt.StopPropagation();
    }
    evt.Skip();
>>>>>>> 215e845c
}

PresetComboBox::~PresetComboBox()
{
}

BitmapCache& PresetComboBox::bitmap_cache()
{
    static BitmapCache bmps;
    return bmps;
}

void PresetComboBox::set_label_marker(int item, LabelItemType label_item_type)
{
    this->SetClientData(item, (void*)label_item_type);
}

bool PresetComboBox::set_printer_technology(PrinterTechnology pt)
{
    if (printer_technology != pt) {
        printer_technology = pt;
        return true;
    }
    return false;
}

void PresetComboBox::invalidate_selection()
{
    m_last_selected = INT_MAX; // this value means that no one item is selected
}

void PresetComboBox::validate_selection(bool predicate/*=false*/)
{
    if (predicate ||
        // just in case: mark m_last_selected as a first added element
        m_last_selected == INT_MAX)
        m_last_selected = GetCount() - 1;
}

void PresetComboBox::update_selection()
{
    /* If selected_preset_item is still equal to INT_MAX, it means that
     * there is no presets added to the list.
     * So, select last combobox item ("Add/Remove preset")
     */
    validate_selection();

    SetSelection(m_last_selected);
#ifdef __WXMSW__
    // From the Windows 2004 the tooltip for preset combobox doesn't work after next call of SetTooltip()
    // (There was an issue, when tooltip doesn't appears after changing of the preset selection)
    // But this workaround seems to work: We should to kill tooltip and than set new tooltip value
    SetToolTip(NULL);
#endif
    SetToolTip(GetString(m_last_selected));

// A workaround for a set of issues related to text fitting into gtk widgets:
// See e.g.: https://github.com/prusa3d/PrusaSlicer/issues/4584
#if defined(__WXGTK20__) || defined(__WXGTK3__)
    GList* cells = gtk_cell_layout_get_cells(GTK_CELL_LAYOUT(m_widget));

    // 'cells' contains the GtkCellRendererPixBuf for the icon,
    // 'cells->next' contains GtkCellRendererText for the text we need to ellipsize
    if (!cells || !cells->next) return;

    auto cell = static_cast<GtkCellRendererText *>(cells->next->data);

    if (!cell) return;

    g_object_set(G_OBJECT(cell), "ellipsize", PANGO_ELLIPSIZE_END, (char*)NULL);

    // Only the list of cells must be freed, the renderer isn't ours to free
    g_list_free(cells);
#endif
}

static std::string suffix(const Preset& preset)
{
    return (preset.is_dirty ? Preset::suffix_modified() : "");
}

static std::string suffix(Preset* preset)
{
    return (preset->is_dirty ? Preset::suffix_modified() : "");
}

wxString PresetComboBox::get_preset_name(const Preset & preset)
{
    return from_u8(preset.name/* + suffix(preset)*/);
}

void PresetComboBox::update(std::string select_preset_name)
{
    Freeze();
    Clear();
    invalidate_selection();

    const std::deque<Preset>& presets = m_collection->get_presets();

    std::map<wxString, std::pair<wxBitmap*, bool>>  nonsys_presets;
    std::map<wxString, wxBitmap*>                   incomp_presets;

    wxString selected = "";
    if (!presets.front().is_visible)
        set_label_marker(Append(separator(L("System presets")), wxNullBitmap));

    for (size_t i = presets.front().is_visible ? 0 : m_collection->num_default_presets(); i < presets.size(); ++i)
    {
        const Preset& preset = presets[i];
        if (!m_show_all && (!preset.is_visible || !preset.is_compatible))
            continue;

        // marker used for disable incompatible printer models for the selected physical printer
        bool is_enabled = m_type == Preset::TYPE_PRINTER && printer_technology != ptAny ? preset.printer_technology() == printer_technology : true;
        if (select_preset_name.empty() && is_enabled)
            select_preset_name = preset.name;

        std::string   bitmap_key = "cb";
        if (m_type == Preset::TYPE_PRINTER) {
            bitmap_key += "_printer";
            if (preset.printer_technology() == ptSLA)
                bitmap_key += "_sla";
        }
        std::string main_icon_name = m_type == Preset::TYPE_PRINTER && preset.printer_technology() == ptSLA ? "sla_printer" : m_main_bitmap_name;

        wxBitmap* bmp = get_bmp(bitmap_key, main_icon_name, "lock_closed", is_enabled, preset.is_compatible, preset.is_system || preset.is_default);
        assert(bmp);

        if (!is_enabled)
            incomp_presets.emplace(get_preset_name(preset), bmp);
        else if (preset.is_default || preset.is_system)
        {
            Append(get_preset_name(preset), *bmp);
            validate_selection(preset.name == select_preset_name);
        }
        else
        {
            nonsys_presets.emplace(get_preset_name(preset), std::pair<wxBitmap*, bool>(bmp, is_enabled));
            if (preset.name == select_preset_name || (select_preset_name.empty() && is_enabled))
                selected = get_preset_name(preset);
        }
        if (i + 1 == m_collection->num_default_presets())
            set_label_marker(Append(separator(L("System presets")), wxNullBitmap));
    }
    if (!nonsys_presets.empty())
    {
        set_label_marker(Append(separator(L("User presets")), wxNullBitmap));
        for (std::map<wxString, std::pair<wxBitmap*, bool>>::iterator it = nonsys_presets.begin(); it != nonsys_presets.end(); ++it) {
            int item_id = Append(it->first, *it->second.first);
            bool is_enabled = it->second.second;
            if (!is_enabled)
                set_label_marker(item_id, LABEL_ITEM_DISABLED);
            validate_selection(it->first == selected);
        }
    }
    if (!incomp_presets.empty())
    {
        set_label_marker(Append(separator(L("Incompatible presets")), wxNullBitmap));
        for (std::map<wxString, wxBitmap*>::iterator it = incomp_presets.begin(); it != incomp_presets.end(); ++it) {
            set_label_marker(Append(it->first, *it->second), LABEL_ITEM_DISABLED);
        }
    }

    update_selection();
    Thaw();
}

void PresetComboBox::edit_physical_printer()
{
    if (!m_preset_bundle->physical_printers.has_selection())
        return;

    PhysicalPrinterDialog dlg(this->GetParent(),this->GetString(this->GetSelection()));
    if (dlg.ShowModal() == wxID_OK)
        update();
}

void PresetComboBox::add_physical_printer()
{
    if (PhysicalPrinterDialog(this->GetParent(), wxEmptyString).ShowModal() == wxID_OK)
        update();
}

bool PresetComboBox::del_physical_printer(const wxString& note_string/* = wxEmptyString*/)
{
    const std::string& printer_name = m_preset_bundle->physical_printers.get_selected_full_printer_name();
    if (printer_name.empty())
        return false;

    wxString msg;
    if (!note_string.IsEmpty())
        msg += note_string + "\n";
    msg += format_wxstr(_L("Are you sure you want to delete \"%1%\" printer?"), printer_name);

    //if (wxMessageDialog(this, msg, _L("Delete Physical Printer"), wxYES_NO | wxNO_DEFAULT | wxICON_QUESTION).ShowModal() != wxID_YES)
    if (MessageDialog(this, msg, _L("Delete Physical Printer"), wxYES_NO | wxNO_DEFAULT | wxICON_QUESTION).ShowModal() != wxID_YES)
        return false;

    m_preset_bundle->physical_printers.delete_selected_printer();

    this->update();

    if (dynamic_cast<PlaterPresetComboBox*>(this) != nullptr)
        wxGetApp().get_tab(m_type)->update_preset_choice();
    else if (dynamic_cast<TabPresetComboBox*>(this) != nullptr)
    {
        wxGetApp().get_tab(m_type)->update_btns_enabling();
        wxGetApp().plater()->sidebar().update_presets(m_type);
    }

    return true;
}

void PresetComboBox::show_all(bool show_all)
{
    m_show_all = show_all;
    update();
}

void PresetComboBox::update()
{
    this->update(into_u8(this->GetString(this->GetSelection())));
}

void PresetComboBox::update_from_bundle()
{
    this->update(m_collection->get_selected_preset().name);
}

void PresetComboBox::msw_rescale()
{
    m_em_unit = em_unit(this);

    m_bitmapIncompatible.msw_rescale();
    m_bitmapCompatible.msw_rescale();

    // parameters for an icon's drawing
    fill_width_height();

    // update the control to redraw the icons
    update();
}

void PresetComboBox::sys_color_changed()
{
    wxGetApp().UpdateDarkUI(this);
    msw_rescale();
}

void PresetComboBox::fill_width_height()
{
    // To avoid asserts, each added bitmap to wxBitmapCombobox should be the same size, so
    // set a bitmap's height to m_bitmapCompatible->GetHeight() and norm_icon_width to m_bitmapCompatible->GetWidth()
    icon_height     = m_bitmapCompatible.GetBmpHeight();
    norm_icon_width = m_bitmapCompatible.GetBmpWidth();

    /* It's supposed that standard size of an icon is 16px*16px for 100% scaled display.
    * So set sizes for solid_colored icons used for filament preset
    * and scale them in respect to em_unit value
    */
    const float scale_f = (float)m_em_unit * 0.1f;

    thin_icon_width = lroundf(8 * scale_f);          // analogue to 8px;
    wide_icon_width = norm_icon_width + thin_icon_width;

<<<<<<< HEAD
    space_icon_width = lroundf(2 * scale_f);
    thin_space_icon_width = 2 * space_icon_width;
    wide_space_icon_width = thin_icon_width + space_icon_width - thin_space_icon_width;//3 * space_icon_width;
=======
    space_icon_width      = lroundf(2 * scale_f);
    thin_space_icon_width = lroundf(4 * scale_f);
    wide_space_icon_width = lroundf(6 * scale_f);
>>>>>>> 215e845c
}

wxString PresetComboBox::separator(const std::string& label)
{
    return wxString::FromUTF8(separator_head()) + _(label) + wxString::FromUTF8(separator_tail());
}

wxBitmap* PresetComboBox::get_bmp(  std::string bitmap_key, bool wide_icons, const std::string& main_icon_name, 
                                    bool is_compatible/* = true*/, bool is_system/* = false*/, bool is_single_bar/* = false*/,
                                    const std::string& filament_rgb/* = ""*/, const std::string& extruder_rgb/* = ""*/, const std::string& material_rgb/* = ""*/)
{
    // If the filament preset is not compatible and there is a "red flag" icon loaded, show it left
    // to the filament color image.
    if (wide_icons)
        bitmap_key += is_compatible ? ",cmpt" : ",ncmpt";

    bitmap_key += is_system ? ",syst" : ",nsyst";
    bitmap_key += ",h" + std::to_string(icon_height);
    bool dark_mode = wxGetApp().dark_mode();
    if (dark_mode)
        bitmap_key += ",dark";
    bitmap_key += material_rgb;

    wxBitmap* bmp = bitmap_cache().find(bitmap_key);
    if (bmp == nullptr) {
        // Create the bitmap with color bars.
        std::vector<wxBitmap> bmps;
        if (wide_icons)
            // Paint a red flag for incompatible presets.
            bmps.emplace_back(is_compatible ? bitmap_cache().mkclear(norm_icon_width, icon_height) : m_bitmapIncompatible.bmp());

        if (m_type == Preset::TYPE_FFF_FILAMENT && !filament_rgb.empty())
        {
            unsigned char rgb[3];
            // Paint the color bars.
            bitmap_cache().parse_color(filament_rgb, rgb);
            bmps.emplace_back(bitmap_cache().mksolid(is_single_bar ? wide_icon_width : norm_icon_width, icon_height, rgb, false, 1, dark_mode));
            if (!is_single_bar) {
                bitmap_cache().parse_color(extruder_rgb, rgb);
                bmps.emplace_back(bitmap_cache().mksolid(thin_icon_width, icon_height, rgb, false, 1, dark_mode));
            }
            // Paint a lock at the system presets.
            bmps.emplace_back(bitmap_cache().mkclear(space_icon_width, icon_height));
        }
        else
        {
            // Paint the color bars.
            bmps.emplace_back(bitmap_cache().mkclear(thin_space_icon_width, icon_height));
            if (m_type == Preset::TYPE_SLA_MATERIAL)
                bmps.emplace_back(create_scaled_bitmap(main_icon_name, this, 16, false, material_rgb));
            else
                bmps.emplace_back(create_scaled_bitmap(main_icon_name));
            // Paint a lock at the system presets.
            bmps.emplace_back(bitmap_cache().mkclear(wide_space_icon_width, icon_height));
        }
        bmps.emplace_back(is_system ? create_scaled_bitmap("lock_closed") : bitmap_cache().mkclear(norm_icon_width, icon_height));
        bmp = bitmap_cache().insert(bitmap_key, bmps);
    }

    return bmp;
}

wxBitmap* PresetComboBox::get_bmp(  std::string bitmap_key, const std::string& main_icon_name, const std::string& next_icon_name,
                                    bool is_enabled/* = true*/, bool is_compatible/* = true*/, bool is_system/* = false*/)
{
    bitmap_key += !is_enabled ? "_disabled" : "";
    bitmap_key += is_compatible ? ",cmpt" : ",ncmpt";
    bitmap_key += is_system ? ",syst" : ",nsyst";
    bitmap_key += ",h" + std::to_string(icon_height);
    if (wxGetApp().dark_mode())
        bitmap_key += ",dark";

    wxBitmap* bmp = bitmap_cache().find(bitmap_key);
    if (bmp == nullptr) {
        // Create the bitmap with color bars.
        std::vector<wxBitmap> bmps;
        bmps.emplace_back(m_type == Preset::TYPE_PRINTER ? create_scaled_bitmap(main_icon_name, this, 16, !is_enabled) : 
                          is_compatible ? m_bitmapCompatible.bmp() : m_bitmapIncompatible.bmp());
        // Paint a lock at the system presets.
        bmps.emplace_back(is_system ? create_scaled_bitmap(next_icon_name, this, 16, !is_enabled) : bitmap_cache().mkclear(norm_icon_width, icon_height));
        bmp = bitmap_cache().insert(bitmap_key, bmps);
    }

    return bmp;
}

bool PresetComboBox::is_selected_physical_printer()
{
    auto selected_item = this->GetSelection();
    if (selected_item >= this->GetCount() || selected_item < 0)
        std::cout << "qfohadfh \n";
    auto marker = reinterpret_cast<Marker>(this->GetClientData(selected_item));
    return marker == LABEL_ITEM_PHYSICAL_PRINTER;
}

bool PresetComboBox::selection_is_changed_according_to_physical_printers()
{
    if (m_type != Preset::TYPE_PRINTER || !is_selected_physical_printer())
        return false;

    PhysicalPrinterCollection& physical_printers = m_preset_bundle->physical_printers;

    std::string selected_string = this->GetString(this->GetSelection()).ToUTF8().data();

    std::string old_printer_full_name, old_printer_preset;
    if (physical_printers.has_selection()) {
        old_printer_full_name = physical_printers.get_selected_full_printer_name();
        old_printer_preset = physical_printers.get_selected_printer_preset_name();
    }
    else
        old_printer_preset = m_collection->get_edited_preset().name;
    // Select related printer preset on the Printer Settings Tab 
    physical_printers.select_printer(selected_string);
    std::string preset_name = physical_printers.get_selected_printer_preset_name();

    // if new preset wasn't selected, there is no need to call update preset selection
    if (old_printer_preset == preset_name) {
        // we need just to update according Plater<->Tab PresetComboBox 
        if (dynamic_cast<PlaterPresetComboBox*>(this)!=nullptr) {
            wxGetApp().get_tab(m_type)->update_preset_choice();
            // Synchronize config.ini with the current selections.
            m_preset_bundle->export_selections(*wxGetApp().app_config);
        }
        else if (dynamic_cast<TabPresetComboBox*>(this)!=nullptr)
            wxGetApp().sidebar().update_presets(m_type);

        this->update();
        return true;
    }

    Tab* tab = wxGetApp().get_tab(Preset::TYPE_PRINTER);
    if (tab)
        tab->select_preset(preset_name, false, old_printer_full_name);
    return true;
}

// ---------------------------------
// ***  PlaterPresetComboBox  ***
// ---------------------------------

PlaterPresetComboBox::PlaterPresetComboBox(wxWindow *parent, Preset::Type preset_type) :
    PresetComboBox(parent, preset_type, wxSize(15 * wxGetApp().em_unit(), -1))
{
<<<<<<< HEAD
    Bind(wxEVT_COMBOBOX, [this](wxCommandEvent &evt) {
        auto selected_item = evt.GetSelection();

        if (selected_item >= this->GetCount() || selected_item < 0)
            std::cout << "qfoshiofh \n";
        auto marker = reinterpret_cast<Marker>(this->GetClientData(selected_item));
        if (marker >= LABEL_ITEM_MARKER && marker < LABEL_ITEM_MAX) {
            this->SetSelection(this->m_last_selected);
            evt.StopPropagation();
            if (marker == LABEL_ITEM_WIZARD_PRINTERS)
                show_add_menu();
            else
            {
                ConfigWizard::StartPage sp = ConfigWizard::SP_WELCOME;
                switch (marker) {
                case LABEL_ITEM_WIZARD_FILAMENTS: sp = ConfigWizard::SP_FILAMENTS; break;
                case LABEL_ITEM_WIZARD_MATERIALS: sp = ConfigWizard::SP_MATERIALS; break;
                default: break;
                }
                wxTheApp->CallAfter([sp]() { wxGetApp().run_wizard(ConfigWizard::RR_USER, sp); });
            }
        } else if (marker == LABEL_ITEM_PHYSICAL_PRINTER || this->m_last_selected != selected_item || m_collection->current_is_dirty() ) {
            this->m_last_selected = selected_item;
            evt.SetInt(this->m_type);
            evt.Skip();
        } else {
            evt.StopPropagation();
        }
    });

    if (m_type == Preset::TYPE_FFF_FILAMENT)
=======
    if (m_type == Preset::TYPE_FILAMENT)
>>>>>>> 215e845c
    {
        Bind(wxEVT_LEFT_DOWN, [this](wxMouseEvent &event) {
            const Preset* selected_preset = m_collection->find_preset(m_preset_bundle->filament_presets[m_extruder_idx]);
            // Wide icons are shown if the currently selected preset is not compatible with the current printer,
            // and red flag is drown in front of the selected preset.
            bool          wide_icons = selected_preset && !selected_preset->is_compatible;
            float scale = m_em_unit*0.1f;

            int shifl_Left = wide_icons ? int(scale * 16 + 0.5) : 0;
#if defined(wxBITMAPCOMBOBOX_OWNERDRAWN_BASED)
            shifl_Left  += int(scale * 4 + 0.5f); // IMAGE_SPACING_RIGHT = 4 for wxBitmapComboBox -> Space left of image
#endif
            int icon_right_pos = shifl_Left + int(scale * (24+4) + 0.5);
            int mouse_pos = event.GetLogicalPosition(wxClientDC(this)).x;
            if (mouse_pos < shifl_Left || mouse_pos > icon_right_pos ) {
                // Let the combo box process the mouse click.
                event.Skip();
                return;
            }

            // Swallow the mouse click and open the color picker.
            change_extruder_color();
        });
    }

    edit_btn = new ScalableButton(parent, wxID_ANY, "cog");
    edit_btn->SetToolTip(_L("Click to edit preset"));

    edit_btn->Bind(wxEVT_BUTTON, [this](wxCommandEvent)
    {
        // In a case of a physical printer, for its editing open PhysicalPrinterDialog
        if (m_type == Preset::TYPE_PRINTER
#ifdef __linux__
            // To edit extruder color from the sidebar
            || m_type == Preset::TYPE_FILAMENT
#endif //__linux__
            )
            show_edit_menu();
        else
            switch_to_tab();
    });
}

PlaterPresetComboBox::~PlaterPresetComboBox()
{
    if (edit_btn)
        edit_btn->Destroy();
}

static void run_wizard(ConfigWizard::StartPage sp)
{
    wxGetApp().run_wizard(ConfigWizard::RR_USER, sp);
}

void PlaterPresetComboBox::OnSelect(wxCommandEvent &evt)
{
    auto selected_item = evt.GetSelection();

    auto marker = reinterpret_cast<Marker>(this->GetClientData(selected_item));
    if (marker >= LABEL_ITEM_MARKER && marker < LABEL_ITEM_MAX) {
        this->SetSelection(m_last_selected);
        evt.StopPropagation();
        if (marker == LABEL_ITEM_MARKER)
            return;
        if (marker == LABEL_ITEM_WIZARD_PRINTERS)
            show_add_menu();
        else {
            ConfigWizard::StartPage sp = ConfigWizard::SP_WELCOME;
            switch (marker) {
            case LABEL_ITEM_WIZARD_FILAMENTS: sp = ConfigWizard::SP_FILAMENTS; break;
            case LABEL_ITEM_WIZARD_MATERIALS: sp = ConfigWizard::SP_MATERIALS; break;
            default: break;
            }
            wxTheApp->CallAfter([sp]() { run_wizard(sp); });
        }
        return;
    }
    else if (marker == LABEL_ITEM_PHYSICAL_PRINTER || m_last_selected != selected_item || m_collection->current_is_dirty())
        m_last_selected = selected_item;
        
    evt.Skip();
}

void PlaterPresetComboBox::switch_to_tab()
{
    Tab* tab = wxGetApp().get_tab(m_type);
    if (!tab)
        return;

<<<<<<< HEAD
        /* In a case of a multi-material printing, for editing another Filament Preset
         * it's needed to select this preset for the "Filament settings" Tab
         */
        if (m_type == Preset::TYPE_FFF_FILAMENT && wxGetApp().extruders_edited_cnt() > 1)
=======
    if (int page_id = wxGetApp().tab_panel()->FindPage(tab); page_id != wxNOT_FOUND)
    {
        wxGetApp().tab_panel()->SetSelection(page_id);
        // Switch to Settings NotePad
        wxGetApp().mainframe->select_tab();

        //In a case of a multi-material printing, for editing another Filament Preset
        //it's needed to select this preset for the "Filament settings" Tab
        if (m_type == Preset::TYPE_FILAMENT && wxGetApp().extruders_edited_cnt() > 1)
>>>>>>> 215e845c
        {
            const std::string& selected_preset = GetString(GetSelection()).ToUTF8().data();
            // Call select_preset() only if there is new preset and not just modified
            if (!boost::algorithm::ends_with(selected_preset, Preset::suffix_modified()))
            {
                const std::string& preset_name = wxGetApp().preset_bundle->filaments.get_preset_name_by_alias(selected_preset);
                wxGetApp().get_tab(m_type)->select_preset(preset_name);
            }
        }
    }
}

void PlaterPresetComboBox::change_extruder_color()
{
    // get current color
    DynamicPrintConfig* cfg = wxGetApp().get_tab(Preset::TYPE_PRINTER)->get_config();
    auto colors = static_cast<ConfigOptionStrings*>(cfg->option("extruder_colour")->clone());
    wxColour clr(colors->values[m_extruder_idx]);
    if (!clr.IsOk())
        clr = wxColour(0, 0, 0); // Don't set alfa to transparence

    auto data = new wxColourData();
    data->SetChooseFull(1);
    data->SetColour(clr);

    wxColourDialog dialog(this, data);
    dialog.CenterOnParent();
    if (dialog.ShowModal() == wxID_OK)
    {
        colors->values[m_extruder_idx] = dialog.GetColourData().GetColour().GetAsString(wxC2S_HTML_SYNTAX).ToStdString();

        DynamicPrintConfig cfg_new = *cfg;
        cfg_new.set_key_value("extruder_colour", colors);

<<<<<<< HEAD
    wxGetApp().tab_panel()->SetSelection(page_id);
    // Switch to Settings NotePad
    if(m_type == Preset::Type::TYPE_FFF_PRINT || m_type == Preset::Type::TYPE_SLA_PRINT)
        wxGetApp().mainframe->select_tab(MainFrame::ETabType::PrintSettings);
    else if (m_type == Preset::Type::TYPE_FFF_FILAMENT || m_type == Preset::Type::TYPE_SLA_MATERIAL)
        wxGetApp().mainframe->select_tab(MainFrame::ETabType::FilamentSettings);
    else if (m_type == Preset::Type::TYPE_PRINTER)
        wxGetApp().mainframe->select_tab(MainFrame::ETabType::PrinterSettings);
    else
        wxGetApp().mainframe->select_tab(MainFrame::ETabType::LastSettings);
    return true;
=======
        wxGetApp().get_tab(Preset::TYPE_PRINTER)->load_config(cfg_new);
        this->update();
        wxGetApp().plater()->on_config_change(cfg_new);
    }
>>>>>>> 215e845c
}

void PlaterPresetComboBox::show_add_menu()
{
    wxMenu* menu = new wxMenu();

    append_menu_item(menu, wxID_ANY, _L("Add/Remove presets"), "",
        [](wxCommandEvent&) {
            wxTheApp->CallAfter([]() { run_wizard(ConfigWizard::SP_PRINTERS); });
        }, "edit_uni", menu, []() { return true; }, wxGetApp().plater());

    append_menu_item(menu, wxID_ANY, _L("Add physical printer"), "",
        [this](wxCommandEvent&) {
            PhysicalPrinterDialog dlg(this->GetParent(), wxEmptyString);
            if (dlg.ShowModal() == wxID_OK)
                update();
        }, "edit_uni", menu, []() { return true; }, wxGetApp().plater());

    wxGetApp().plater()->PopupMenu(menu);
}

void PlaterPresetComboBox::show_edit_menu()
{
    wxMenu* menu = new wxMenu();

    append_menu_item(menu, wxID_ANY, _L("Edit preset"), "",
        [this](wxCommandEvent&) { this->switch_to_tab(); }, "cog", menu, []() { return true; }, wxGetApp().plater());

#ifdef __linux__
    // To edit extruder color from the sidebar
    if (m_type == Preset::TYPE_FILAMENT) {
        append_menu_item(menu, wxID_ANY, _L("Change extruder color"), "",
            [this](wxCommandEvent&) { this->change_extruder_color(); }, "funnel", menu, []() { return true; }, wxGetApp().plater());
        wxGetApp().plater()->PopupMenu(menu);
        return;
    }
#endif //__linux__

    if (this->is_selected_physical_printer()) {
        append_menu_item(menu, wxID_ANY, _L("Edit physical printer"), "",
            [this](wxCommandEvent&) { this->edit_physical_printer(); }, "cog", menu, []() { return true; }, wxGetApp().plater());

        append_menu_item(menu, wxID_ANY, _L("Delete physical printer"), "",
            [this](wxCommandEvent&) { this->del_physical_printer(); }, "cross", menu, []() { return true; }, wxGetApp().plater());
    }
    else
        append_menu_item(menu, wxID_ANY, _L("Add/Remove presets"), "",
            [](wxCommandEvent&) {
                wxTheApp->CallAfter([]() { run_wizard(ConfigWizard::SP_PRINTERS); });
            }, "edit_uni", menu, []() { return true; }, wxGetApp().plater());

    append_menu_item(menu, wxID_ANY, _L("Add physical printer"), "",
        [this](wxCommandEvent&) { this->add_physical_printer(); }, "edit_uni", menu, []() { return true; }, wxGetApp().plater());

    wxGetApp().plater()->PopupMenu(menu);
}

wxString PlaterPresetComboBox::get_preset_name(const Preset& preset)
{
    std::string name = preset.alias.empty() ? preset.name : preset.alias;
    return from_u8(name + suffix(preset));
}

// Only the compatible presets are shown.
// If an incompatible preset is selected, it is shown as well.
void PlaterPresetComboBox::update()
{
    if (m_type == Preset::TYPE_FFF_FILAMENT &&
        (m_preset_bundle->printers.get_edited_preset().printer_technology() == ptSLA ||
        m_preset_bundle->filament_presets.size() <= (size_t)m_extruder_idx) )
        return;

    // Otherwise fill in the list from scratch.
    this->Freeze();
    this->Clear();
    invalidate_selection();

    const Preset* selected_filament_preset = nullptr;
    std::string extruder_color;
    if (m_type == Preset::TYPE_FFF_FILAMENT)
    {
        unsigned char rgb[3];
        extruder_color = m_preset_bundle->printers.get_edited_preset().config.opt_string("extruder_colour", (unsigned int)m_extruder_idx);
        if (!bitmap_cache().parse_color(extruder_color, rgb))
            // Extruder color is not defined.
            extruder_color.clear();
        selected_filament_preset = m_collection->find_preset(m_preset_bundle->filament_presets[m_extruder_idx]);
        assert(selected_filament_preset);
    }

    bool has_selection = m_collection->get_selected_idx() != size_t(-1);
    const Preset* selected_preset = m_type == Preset::TYPE_FFF_FILAMENT ? selected_filament_preset : has_selection ? &m_collection->get_selected_preset() : nullptr;
    // Show wide icons if the currently selected preset is not compatible with the current printer,
    // and draw a red flag in front of the selected preset.
    bool wide_icons = selected_preset && !selected_preset->is_compatible;

    std::map<wxString, wxBitmap*> nonsys_presets;

    wxString selected_user_preset;
    wxString tooltip;
    const std::deque<Preset>& presets = m_collection->get_presets();

    if (!presets.front().is_visible)
        this->set_label_marker(this->Append(separator(L("System presets")), wxNullBitmap));

    for (size_t i = presets.front().is_visible ? 0 : m_collection->num_default_presets(); i < presets.size(); ++i) 
    {
        const Preset& preset = presets[i];
        bool is_selected =  m_type == Preset::TYPE_FFF_FILAMENT ?
                            m_preset_bundle->filament_presets[m_extruder_idx] == preset.name :
                            // The case, when some physical printer is selected
                            m_type == Preset::TYPE_PRINTER && m_preset_bundle->physical_printers.has_selection() ? false :
                            i == m_collection->get_selected_idx();

        if (!preset.is_visible || (!preset.is_compatible && !is_selected))
            continue;

        std::string bitmap_key, filament_rgb, extruder_rgb, material_rgb;
        std::string bitmap_type_name = bitmap_key = m_type == Preset::TYPE_PRINTER && preset.printer_technology() == ptSLA ? "sla_printer" : m_main_bitmap_name;

        bool single_bar = false;
        if (m_type == Preset::TYPE_FFF_FILAMENT)
        {
            // Assign an extruder color to the selected item if the extruder color is defined.
            filament_rgb = is_selected ? selected_filament_preset->config.opt_string("filament_colour", 0) : 
                                         preset.config.opt_string("filament_colour", 0);
            extruder_rgb = (is_selected && !extruder_color.empty()) ? extruder_color : filament_rgb;
            single_bar = filament_rgb == extruder_rgb;

            bitmap_key += single_bar ? filament_rgb : filament_rgb + extruder_rgb;
        }
        else if (m_type == Preset::TYPE_SLA_MATERIAL) {
            material_rgb = is_selected ? m_preset_bundle->sla_materials.get_edited_preset().config.opt_string("material_colour") : preset.config.opt_string("material_colour");
            if (material_rgb.empty())
                material_rgb = print_config_def.get("material_colour")->get_default_value<ConfigOptionString>()->value;
        }

        wxBitmap* bmp = get_bmp(bitmap_key, wide_icons, bitmap_type_name, 
                                preset.is_compatible, preset.is_system || preset.is_default, 
                                single_bar, filament_rgb, extruder_rgb, material_rgb);
        assert(bmp);

        const std::string name = preset.alias.empty() ? preset.name : preset.alias;
        if (preset.is_default || preset.is_system) {
            Append(get_preset_name(preset), *bmp);
            validate_selection(is_selected);
            if (is_selected)
                tooltip = from_u8(preset.name);
        }
        else
        {
            nonsys_presets.emplace(get_preset_name(preset), bmp);
            if (is_selected) {
                selected_user_preset = get_preset_name(preset);
                tooltip = from_u8(preset.name);
            }
        }
        if (i + 1 == m_collection->num_default_presets())
            set_label_marker(Append(separator(L("System presets")), wxNullBitmap));
    }
    if (!nonsys_presets.empty())
    {
        set_label_marker(Append(separator(L("User presets")), wxNullBitmap));
        for (std::map<wxString, wxBitmap*>::iterator it = nonsys_presets.begin(); it != nonsys_presets.end(); ++it) {
            Append(it->first, *it->second);
            validate_selection(it->first == selected_user_preset);
        }
    }

    if (m_type == Preset::TYPE_PRINTER)
    {
        // add Physical printers, if any exists
        if (!m_preset_bundle->physical_printers.empty()) {
            set_label_marker(Append(separator(L("Physical printers")), wxNullBitmap));
            const PhysicalPrinterCollection& ph_printers = m_preset_bundle->physical_printers;

            for (PhysicalPrinterCollection::ConstIterator it = ph_printers.begin(); it != ph_printers.end(); ++it) {
                for (const std::string& preset_name : it->get_preset_names()) {
                    Preset* preset = m_collection->find_preset(preset_name);
                    if (!preset || !preset->is_visible)
                        continue;
                    std::string main_icon_name, bitmap_key = main_icon_name = preset->printer_technology() == ptSLA ? "sla_printer" : m_main_bitmap_name;
                    wxBitmap* bmp = get_bmp(main_icon_name, wide_icons, main_icon_name);
                    assert(bmp);

                    set_label_marker(Append(from_u8(it->get_full_name(preset_name) + suffix(preset)), *bmp), LABEL_ITEM_PHYSICAL_PRINTER);
                    validate_selection(ph_printers.is_selected(it, preset_name));
                }
            }
        }
    }

    if (m_type == Preset::TYPE_PRINTER || m_type == Preset::TYPE_FFF_FILAMENT || m_type == Preset::TYPE_SLA_MATERIAL) {
        wxBitmap* bmp = get_bmp("edit_preset_list", wide_icons, "edit_uni");
        assert(bmp);

        if (m_type == Preset::TYPE_FFF_FILAMENT)
            set_label_marker(Append(separator(L("Add/Remove filaments")), *bmp), LABEL_ITEM_WIZARD_FILAMENTS);
        else if (m_type == Preset::TYPE_SLA_MATERIAL)
            set_label_marker(Append(separator(L("Add/Remove materials")), *bmp), LABEL_ITEM_WIZARD_MATERIALS);
        else
            set_label_marker(Append(separator(L("Add/Remove printers")), *bmp), LABEL_ITEM_WIZARD_PRINTERS);
    }

    update_selection();
    Thaw();

    if (!tooltip.IsEmpty()) {
#ifdef __WXMSW__
        // From the Windows 2004 the tooltip for preset combobox doesn't work after next call of SetTooltip()
        // (There was an issue, when tooltip doesn't appears after changing of the preset selection)
        // But this workaround seems to work: We should to kill tooltip and than set new tooltip value
        // See, https://groups.google.com/g/wx-users/c/mOEe3fgHrzk
        SetToolTip(NULL);
#endif
        SetToolTip(tooltip);
    }

#ifdef __WXMSW__
    // Use this part of code just on Windows to avoid of some layout issues on Linux
    // see https://github.com/prusa3d/PrusaSlicer/issues/5163 and https://github.com/prusa3d/PrusaSlicer/issues/5505
    // Update control min size after rescale (changed Display DPI under MSW)
    if (GetMinWidth() != 20 * m_em_unit)
        SetMinSize(wxSize(20 * m_em_unit, GetSize().GetHeight()));
#endif //__WXMSW__
}

void PlaterPresetComboBox::msw_rescale()
{
    PresetComboBox::msw_rescale();
    edit_btn->msw_rescale();
}


// ---------------------------------
// ***  TabPresetComboBox  ***
// ---------------------------------

TabPresetComboBox::TabPresetComboBox(wxWindow* parent, Preset::Type preset_type) :
    PresetComboBox(parent, preset_type, wxSize(35 * wxGetApp().em_unit(), -1))
{
<<<<<<< HEAD
    Bind(wxEVT_COMBOBOX, [this](wxCommandEvent& evt) {
        // see https://github.com/prusa3d/PrusaSlicer/issues/3889
        // Under OSX: in case of use of a same names written in different case (like "ENDER" and "Ender")
        // m_presets_choice->GetSelection() will return first item, because search in PopupListCtrl is case-insensitive.
        // So, use GetSelection() from event parameter 
        auto selected_item = evt.GetSelection();
        if (selected_item >= this->GetCount() || selected_item < 0)
            std::cout << "qfoazfhasuiofh \n";
        auto marker = reinterpret_cast<Marker>(this->GetClientData(selected_item));
        if (marker >= LABEL_ITEM_DISABLED && marker < LABEL_ITEM_MAX) {
            this->SetSelection(this->m_last_selected);
            if (marker == LABEL_ITEM_WIZARD_PRINTERS)
                wxTheApp->CallAfter([this]() {
                wxGetApp().run_wizard(ConfigWizard::RR_USER, ConfigWizard::SP_PRINTERS);

                // update combobox if its parent is a PhysicalPrinterDialog
                PhysicalPrinterDialog* parent = dynamic_cast<PhysicalPrinterDialog*>(this->GetParent());
                if (parent != nullptr)
                    update();
            });
        }
        else if (on_selection_changed && (m_last_selected != selected_item || m_collection->current_is_dirty()) ) {
            m_last_selected = selected_item;
            on_selection_changed(selected_item);
        }
=======
}
>>>>>>> 215e845c

void TabPresetComboBox::OnSelect(wxCommandEvent &evt)
{
    // see https://github.com/prusa3d/PrusaSlicer/issues/3889
    // Under OSX: in case of use of a same names written in different case (like "ENDER" and "Ender")
    // m_presets_choice->GetSelection() will return first item, because search in PopupListCtrl is case-insensitive.
    // So, use GetSelection() from event parameter 
    auto selected_item = evt.GetSelection();

    auto marker = reinterpret_cast<Marker>(this->GetClientData(selected_item));
    if (marker >= LABEL_ITEM_DISABLED && marker < LABEL_ITEM_MAX) {
        this->SetSelection(m_last_selected);
        if (marker == LABEL_ITEM_WIZARD_PRINTERS)
            wxTheApp->CallAfter([this]() {
            run_wizard(ConfigWizard::SP_PRINTERS);

            // update combobox if its parent is a PhysicalPrinterDialog
            PhysicalPrinterDialog* parent = dynamic_cast<PhysicalPrinterDialog*>(this->GetParent());
            if (parent != nullptr)
                update();
        });
    }
    else if (on_selection_changed && (m_last_selected != selected_item || m_collection->current_is_dirty())) {
        m_last_selected = selected_item;
        on_selection_changed(selected_item);
    }

    evt.StopPropagation();
#ifdef __WXMSW__
    // From the Win 2004 preset combobox lose a focus after change the preset selection
    // and that is why the up/down arrow doesn't work properly
    // (see https://github.com/prusa3d/PrusaSlicer/issues/5531 ).
    // So, set the focus to the combobox explicitly
    this->SetFocus();
#endif
}

wxString TabPresetComboBox::get_preset_name(const Preset& preset)
{
    return from_u8(preset.name + suffix(preset));
}

// Update the choice UI from the list of presets.
// If show_incompatible, all presets are shown, otherwise only the compatible presets are shown.
// If an incompatible preset is selected, it is shown as well.
void TabPresetComboBox::update()
{
    Freeze();
    Clear();
    invalidate_selection();

    const std::deque<Preset>& presets = m_collection->get_presets();

    std::map<wxString, std::pair<wxBitmap*, bool>> nonsys_presets;
    wxString selected = "";
    if (!presets.front().is_visible)
        set_label_marker(Append(separator(L("System presets")), wxNullBitmap));
    size_t idx_selected = m_collection->get_selected_idx();

    if (m_type == Preset::TYPE_PRINTER && m_preset_bundle->physical_printers.has_selection()) {
        std::string sel_preset_name = m_preset_bundle->physical_printers.get_selected_printer_preset_name();
        Preset* preset = m_collection->find_preset(sel_preset_name);
        if (!preset)
            m_preset_bundle->physical_printers.unselect_printer();
    }

    for (size_t i = presets.front().is_visible ? 0 : m_collection->num_default_presets(); i < presets.size(); ++i)
    {
        const Preset& preset = presets[i];
        if (!preset.is_visible || (!show_incompatible && !preset.is_compatible && i != idx_selected))
            continue;
        
        // marker used for disable incompatible printer models for the selected physical printer
        bool is_enabled = true;

        std::string bitmap_key = "tab";
        if (m_type == Preset::TYPE_PRINTER) {
            bitmap_key += "_printer";
            if (preset.printer_technology() == ptSLA)
                bitmap_key += "_sla";
        }
        std::string main_icon_name = m_type == Preset::TYPE_PRINTER && preset.printer_technology() == ptSLA ? "sla_printer" : m_main_bitmap_name;

        wxBitmap* bmp = get_bmp(bitmap_key, main_icon_name, "lock_closed", is_enabled, preset.is_compatible, preset.is_system || preset.is_default);
        assert(bmp);

        if (preset.is_default || preset.is_system) {
            int item_id = Append(get_preset_name(preset), *bmp);
            if (!is_enabled)
                set_label_marker(item_id, LABEL_ITEM_DISABLED);
            validate_selection(i == idx_selected);
        }
        else
        {
            std::pair<wxBitmap*, bool> pair(bmp, is_enabled);
            nonsys_presets.emplace(get_preset_name(preset), std::pair<wxBitmap*, bool>(bmp, is_enabled));
            if (i == idx_selected)
                selected = get_preset_name(preset);
        }
        if (i + 1 == m_collection->num_default_presets())
            set_label_marker(Append(separator(L("System presets")), wxNullBitmap));
    }
    if (!nonsys_presets.empty())
    {
        set_label_marker(Append(separator(L("User presets")), wxNullBitmap));
        for (std::map<wxString, std::pair<wxBitmap*, bool>>::iterator it = nonsys_presets.begin(); it != nonsys_presets.end(); ++it) {
            int item_id = Append(it->first, *it->second.first);
            bool is_enabled = it->second.second;
            if (!is_enabled)
                set_label_marker(item_id, LABEL_ITEM_DISABLED);
            validate_selection(it->first == selected);
        }
    }

    if (m_type == Preset::TYPE_PRINTER)
    {
        // add Physical printers, if any exists
        if (!m_preset_bundle->physical_printers.empty()) {
            set_label_marker(Append(separator(L("Physical printers")), wxNullBitmap));
            const PhysicalPrinterCollection& ph_printers = m_preset_bundle->physical_printers;

            for (PhysicalPrinterCollection::ConstIterator it = ph_printers.begin(); it != ph_printers.end(); ++it) {
                for (const std::string& preset_name : it->get_preset_names()) {
                    Preset* preset = m_collection->find_preset(preset_name);
                    if (!preset || !preset->is_visible)
                        continue;
                    std::string main_icon_name = preset->printer_technology() == ptSLA ? "sla_printer" : m_main_bitmap_name;

                    wxBitmap* bmp = get_bmp(main_icon_name, main_icon_name, "", true, true, false);
                    assert(bmp);

                    set_label_marker(Append(from_u8(it->get_full_name(preset_name) + suffix(preset)), *bmp), LABEL_ITEM_PHYSICAL_PRINTER);
                    validate_selection(ph_printers.is_selected(it, preset_name));
                }
            }
        }

        // add "Add/Remove printers" item
        std::string icon_name = "edit_uni";
        wxBitmap* bmp = get_bmp("edit_preset_list, tab,", icon_name, "");
        assert(bmp);

        set_label_marker(Append(separator(L("Add/Remove printers")), *bmp), LABEL_ITEM_WIZARD_PRINTERS);
    }

    update_selection();
    Thaw();
}

void TabPresetComboBox::msw_rescale()
{
    PresetComboBox::msw_rescale();
    wxSize sz = wxSize(35 * m_em_unit, -1);
    SetMinSize(sz);
    SetSize(sz);
}

void TabPresetComboBox::update_dirty()
{
    // 1) Update the dirty flag of the current preset.
    m_collection->update_dirty();

    // 2) Update the labels.
    wxWindowUpdateLocker noUpdates(this);
    for (unsigned int ui_id = 0; ui_id < GetCount(); ++ui_id) {
        auto marker = reinterpret_cast<Marker>(this->GetClientData(ui_id));
        if (marker >= LABEL_ITEM_MARKER)
            continue;

        std::string   old_label = GetString(ui_id).utf8_str().data();
        std::string   preset_name = Preset::remove_suffix_modified(old_label);
        std::string   ph_printer_name;

        if (marker == LABEL_ITEM_PHYSICAL_PRINTER) {
            ph_printer_name = PhysicalPrinter::get_short_name(preset_name);
            preset_name = PhysicalPrinter::get_preset_name(preset_name);
        }
            
        Preset* preset = m_collection->find_preset(preset_name, false);
        if (preset) {
            std::string new_label = preset->name + suffix(preset);

            if (marker == LABEL_ITEM_PHYSICAL_PRINTER)
                new_label = ph_printer_name + PhysicalPrinter::separator() + new_label;

            if (old_label != new_label)
                SetString(ui_id, from_u8(new_label));
        }
    }
#ifdef __APPLE__
    // wxWidgets on OSX do not upload the text of the combo box line automatically.
    // Force it to update by re-selecting.
    SetSelection(GetSelection());
#endif /* __APPLE __ */
}

}}    // namespace Slic3r::GUI<|MERGE_RESOLUTION|>--- conflicted
+++ resolved
@@ -122,8 +122,11 @@
     Bind(wxEVT_COMBOBOX_DROPDOWN, [this](wxCommandEvent&) { m_suppress_change = false; });
     Bind(wxEVT_COMBOBOX_CLOSEUP,  [this](wxCommandEvent&) { m_suppress_change = true;  });
 
-<<<<<<< HEAD
-    Bind(wxEVT_COMBOBOX, [this](wxCommandEvent& evt) {
+    Bind(wxEVT_COMBOBOX, &PresetComboBox::OnSelect, this);
+}
+
+void PresetComboBox::OnSelect(wxCommandEvent& evt)
+{
         // see https://github.com/prusa3d/PrusaSlicer/issues/3889
         // Under OSX: in case of use of a same names written in different case (like "ENDER" and "Ender")
         // m_presets_choice->GetSelection() will return first item, because search in PopupListCtrl is case-insensitive.
@@ -134,7 +137,7 @@
         if (selected_item < this->GetCount() && selected_item >= 0) {
             auto marker = reinterpret_cast<Marker>(this->GetClientData(selected_item));
             if (marker >= LABEL_ITEM_DISABLED && marker < LABEL_ITEM_MAX)
-                this->SetSelection(this->m_last_selected);
+                this->SetSelection(m_last_selected);
             else if (on_selection_changed && (m_last_selected != selected_item || m_collection->current_is_dirty())) {
                 m_last_selected = selected_item;
                 on_selection_changed(selected_item);
@@ -142,29 +145,6 @@
             }
         }
         evt.Skip();
-    });
-=======
-    Bind(wxEVT_COMBOBOX, &PresetComboBox::OnSelect, this);
-}
-
-void PresetComboBox::OnSelect(wxCommandEvent& evt)
-{
-    // see https://github.com/prusa3d/PrusaSlicer/issues/3889
-    // Under OSX: in case of use of a same names written in different case (like "ENDER" and "Ender")
-    // m_presets_choice->GetSelection() will return first item, because search in PopupListCtrl is case-insensitive.
-    // So, use GetSelection() from event parameter 
-    auto selected_item = evt.GetSelection();
-
-    auto marker = reinterpret_cast<Marker>(this->GetClientData(selected_item));
-    if (marker >= LABEL_ITEM_DISABLED && marker < LABEL_ITEM_MAX)
-        this->SetSelection(m_last_selected);
-    else if (on_selection_changed && (m_last_selected != selected_item || m_collection->current_is_dirty())) {
-        m_last_selected = selected_item;
-        on_selection_changed(selected_item);
-        evt.StopPropagation();
-    }
-    evt.Skip();
->>>>>>> 215e845c
 }
 
 PresetComboBox::~PresetComboBox()
@@ -430,15 +410,9 @@
     thin_icon_width = lroundf(8 * scale_f);          // analogue to 8px;
     wide_icon_width = norm_icon_width + thin_icon_width;
 
-<<<<<<< HEAD
     space_icon_width = lroundf(2 * scale_f);
     thin_space_icon_width = 2 * space_icon_width;
     wide_space_icon_width = thin_icon_width + space_icon_width - thin_space_icon_width;//3 * space_icon_width;
-=======
-    space_icon_width      = lroundf(2 * scale_f);
-    thin_space_icon_width = lroundf(4 * scale_f);
-    wide_space_icon_width = lroundf(6 * scale_f);
->>>>>>> 215e845c
 }
 
 wxString PresetComboBox::separator(const std::string& label)
@@ -490,7 +464,7 @@
             if (m_type == Preset::TYPE_SLA_MATERIAL)
                 bmps.emplace_back(create_scaled_bitmap(main_icon_name, this, 16, false, material_rgb));
             else
-                bmps.emplace_back(create_scaled_bitmap(main_icon_name));
+            bmps.emplace_back(create_scaled_bitmap(main_icon_name));
             // Paint a lock at the system presets.
             bmps.emplace_back(bitmap_cache().mkclear(wide_space_icon_width, icon_height));
         }
@@ -582,41 +556,7 @@
 PlaterPresetComboBox::PlaterPresetComboBox(wxWindow *parent, Preset::Type preset_type) :
     PresetComboBox(parent, preset_type, wxSize(15 * wxGetApp().em_unit(), -1))
 {
-<<<<<<< HEAD
-    Bind(wxEVT_COMBOBOX, [this](wxCommandEvent &evt) {
-        auto selected_item = evt.GetSelection();
-
-        if (selected_item >= this->GetCount() || selected_item < 0)
-            std::cout << "qfoshiofh \n";
-        auto marker = reinterpret_cast<Marker>(this->GetClientData(selected_item));
-        if (marker >= LABEL_ITEM_MARKER && marker < LABEL_ITEM_MAX) {
-            this->SetSelection(this->m_last_selected);
-            evt.StopPropagation();
-            if (marker == LABEL_ITEM_WIZARD_PRINTERS)
-                show_add_menu();
-            else
-            {
-                ConfigWizard::StartPage sp = ConfigWizard::SP_WELCOME;
-                switch (marker) {
-                case LABEL_ITEM_WIZARD_FILAMENTS: sp = ConfigWizard::SP_FILAMENTS; break;
-                case LABEL_ITEM_WIZARD_MATERIALS: sp = ConfigWizard::SP_MATERIALS; break;
-                default: break;
-                }
-                wxTheApp->CallAfter([sp]() { wxGetApp().run_wizard(ConfigWizard::RR_USER, sp); });
-            }
-        } else if (marker == LABEL_ITEM_PHYSICAL_PRINTER || this->m_last_selected != selected_item || m_collection->current_is_dirty() ) {
-            this->m_last_selected = selected_item;
-            evt.SetInt(this->m_type);
-            evt.Skip();
-        } else {
-            evt.StopPropagation();
-        }
-    });
-
     if (m_type == Preset::TYPE_FFF_FILAMENT)
-=======
-    if (m_type == Preset::TYPE_FILAMENT)
->>>>>>> 215e845c
     {
         Bind(wxEVT_LEFT_DOWN, [this](wxMouseEvent &event) {
             const Preset* selected_preset = m_collection->find_preset(m_preset_bundle->filament_presets[m_extruder_idx]);
@@ -640,7 +580,7 @@
             // Swallow the mouse click and open the color picker.
             change_extruder_color();
         });
-    }
+        }
 
     edit_btn = new ScalableButton(parent, wxID_ANY, "cog");
     edit_btn->SetToolTip(_L("Click to edit preset"));
@@ -651,7 +591,7 @@
         if (m_type == Preset::TYPE_PRINTER
 #ifdef __linux__
             // To edit extruder color from the sidebar
-            || m_type == Preset::TYPE_FILAMENT
+            || m_type == Preset::TYPE_FFF_FILAMENT
 #endif //__linux__
             )
             show_edit_menu();
@@ -669,36 +609,38 @@
 static void run_wizard(ConfigWizard::StartPage sp)
 {
     wxGetApp().run_wizard(ConfigWizard::RR_USER, sp);
-}
+    }
 
 void PlaterPresetComboBox::OnSelect(wxCommandEvent &evt)
 {
-    auto selected_item = evt.GetSelection();
-
-    auto marker = reinterpret_cast<Marker>(this->GetClientData(selected_item));
-    if (marker >= LABEL_ITEM_MARKER && marker < LABEL_ITEM_MAX) {
+        auto selected_item = evt.GetSelection();
+
+        if (selected_item >= this->GetCount() || selected_item < 0)
+            std::cout << "qfoshiofh \n";
+        auto marker = reinterpret_cast<Marker>(this->GetClientData(selected_item));
+        if (marker >= LABEL_ITEM_MARKER && marker < LABEL_ITEM_MAX) {
         this->SetSelection(m_last_selected);
-        evt.StopPropagation();
+            evt.StopPropagation();
         if (marker == LABEL_ITEM_MARKER)
             return;
-        if (marker == LABEL_ITEM_WIZARD_PRINTERS)
-            show_add_menu();
+            if (marker == LABEL_ITEM_WIZARD_PRINTERS)
+                show_add_menu();
         else {
-            ConfigWizard::StartPage sp = ConfigWizard::SP_WELCOME;
-            switch (marker) {
-            case LABEL_ITEM_WIZARD_FILAMENTS: sp = ConfigWizard::SP_FILAMENTS; break;
-            case LABEL_ITEM_WIZARD_MATERIALS: sp = ConfigWizard::SP_MATERIALS; break;
-            default: break;
+                ConfigWizard::StartPage sp = ConfigWizard::SP_WELCOME;
+                switch (marker) {
+                case LABEL_ITEM_WIZARD_FILAMENTS: sp = ConfigWizard::SP_FILAMENTS; break;
+                case LABEL_ITEM_WIZARD_MATERIALS: sp = ConfigWizard::SP_MATERIALS; break;
+                default: break;
+                }
+            wxTheApp->CallAfter([sp]() { run_wizard(sp); });
             }
-            wxTheApp->CallAfter([sp]() { run_wizard(sp); });
-        }
         return;
     }
     else if (marker == LABEL_ITEM_PHYSICAL_PRINTER || m_last_selected != selected_item || m_collection->current_is_dirty())
         m_last_selected = selected_item;
         
-    evt.Skip();
-}
+            evt.Skip();
+        }
 
 void PlaterPresetComboBox::switch_to_tab()
 {
@@ -706,22 +648,22 @@
     if (!tab)
         return;
 
-<<<<<<< HEAD
-        /* In a case of a multi-material printing, for editing another Filament Preset
-         * it's needed to select this preset for the "Filament settings" Tab
-         */
-        if (m_type == Preset::TYPE_FFF_FILAMENT && wxGetApp().extruders_edited_cnt() > 1)
-=======
     if (int page_id = wxGetApp().tab_panel()->FindPage(tab); page_id != wxNOT_FOUND)
     {
         wxGetApp().tab_panel()->SetSelection(page_id);
         // Switch to Settings NotePad
-        wxGetApp().mainframe->select_tab();
+        if (m_type == Preset::Type::TYPE_FFF_PRINT || m_type == Preset::Type::TYPE_SLA_PRINT)
+            wxGetApp().mainframe->select_tab(MainFrame::ETabType::PrintSettings);
+        else if (m_type == Preset::Type::TYPE_FFF_FILAMENT || m_type == Preset::Type::TYPE_SLA_MATERIAL)
+            wxGetApp().mainframe->select_tab(MainFrame::ETabType::FilamentSettings);
+        else if (m_type == Preset::Type::TYPE_PRINTER)
+            wxGetApp().mainframe->select_tab(MainFrame::ETabType::PrinterSettings);
+        else
+            wxGetApp().mainframe->select_tab(MainFrame::ETabType::LastSettings);
 
         //In a case of a multi-material printing, for editing another Filament Preset
         //it's needed to select this preset for the "Filament settings" Tab
-        if (m_type == Preset::TYPE_FILAMENT && wxGetApp().extruders_edited_cnt() > 1)
->>>>>>> 215e845c
+        if (m_type == Preset::TYPE_FFF_FILAMENT && wxGetApp().extruders_edited_cnt() > 1)
         {
             const std::string& selected_preset = GetString(GetSelection()).ToUTF8().data();
             // Call select_preset() only if there is new preset and not just modified
@@ -736,45 +678,31 @@
 
 void PlaterPresetComboBox::change_extruder_color()
 {
-    // get current color
-    DynamicPrintConfig* cfg = wxGetApp().get_tab(Preset::TYPE_PRINTER)->get_config();
-    auto colors = static_cast<ConfigOptionStrings*>(cfg->option("extruder_colour")->clone());
-    wxColour clr(colors->values[m_extruder_idx]);
-    if (!clr.IsOk())
-        clr = wxColour(0, 0, 0); // Don't set alfa to transparence
-
-    auto data = new wxColourData();
-    data->SetChooseFull(1);
-    data->SetColour(clr);
-
-    wxColourDialog dialog(this, data);
-    dialog.CenterOnParent();
-    if (dialog.ShowModal() == wxID_OK)
-    {
-        colors->values[m_extruder_idx] = dialog.GetColourData().GetColour().GetAsString(wxC2S_HTML_SYNTAX).ToStdString();
-
-        DynamicPrintConfig cfg_new = *cfg;
-        cfg_new.set_key_value("extruder_colour", colors);
-
-<<<<<<< HEAD
-    wxGetApp().tab_panel()->SetSelection(page_id);
-    // Switch to Settings NotePad
-    if(m_type == Preset::Type::TYPE_FFF_PRINT || m_type == Preset::Type::TYPE_SLA_PRINT)
-        wxGetApp().mainframe->select_tab(MainFrame::ETabType::PrintSettings);
-    else if (m_type == Preset::Type::TYPE_FFF_FILAMENT || m_type == Preset::Type::TYPE_SLA_MATERIAL)
-        wxGetApp().mainframe->select_tab(MainFrame::ETabType::FilamentSettings);
-    else if (m_type == Preset::Type::TYPE_PRINTER)
-        wxGetApp().mainframe->select_tab(MainFrame::ETabType::PrinterSettings);
-    else
-        wxGetApp().mainframe->select_tab(MainFrame::ETabType::LastSettings);
-    return true;
-=======
-        wxGetApp().get_tab(Preset::TYPE_PRINTER)->load_config(cfg_new);
-        this->update();
-        wxGetApp().plater()->on_config_change(cfg_new);
-    }
->>>>>>> 215e845c
-}
+            // get current color
+            DynamicPrintConfig* cfg = wxGetApp().get_tab(Preset::TYPE_PRINTER)->get_config();
+            auto colors = static_cast<ConfigOptionStrings*>(cfg->option("extruder_colour")->clone());
+            wxColour clr(colors->values[m_extruder_idx]);
+            if (!clr.IsOk())
+                clr = wxColour(0,0,0); // Don't set alfa to transparence
+
+            auto data = new wxColourData();
+            data->SetChooseFull(1);
+            data->SetColour(clr);
+
+            wxColourDialog dialog(this, data);
+            dialog.CenterOnParent();
+            if (dialog.ShowModal() == wxID_OK)
+            {
+                colors->values[m_extruder_idx] = dialog.GetColourData().GetColour().GetAsString(wxC2S_HTML_SYNTAX).ToStdString();
+
+                DynamicPrintConfig cfg_new = *cfg;
+                cfg_new.set_key_value("extruder_colour", colors);
+
+                wxGetApp().get_tab(Preset::TYPE_PRINTER)->load_config(cfg_new);
+                this->update();
+                wxGetApp().plater()->on_config_change(cfg_new);
+            }
+    }
 
 void PlaterPresetComboBox::show_add_menu()
 {
@@ -1015,8 +943,10 @@
 TabPresetComboBox::TabPresetComboBox(wxWindow* parent, Preset::Type preset_type) :
     PresetComboBox(parent, preset_type, wxSize(35 * wxGetApp().em_unit(), -1))
 {
-<<<<<<< HEAD
-    Bind(wxEVT_COMBOBOX, [this](wxCommandEvent& evt) {
+}
+
+void TabPresetComboBox::OnSelect(wxCommandEvent &evt)
+{
         // see https://github.com/prusa3d/PrusaSlicer/issues/3889
         // Under OSX: in case of use of a same names written in different case (like "ENDER" and "Ender")
         // m_presets_choice->GetSelection() will return first item, because search in PopupListCtrl is case-insensitive.
@@ -1026,10 +956,10 @@
             std::cout << "qfoazfhasuiofh \n";
         auto marker = reinterpret_cast<Marker>(this->GetClientData(selected_item));
         if (marker >= LABEL_ITEM_DISABLED && marker < LABEL_ITEM_MAX) {
-            this->SetSelection(this->m_last_selected);
+        this->SetSelection(m_last_selected);
             if (marker == LABEL_ITEM_WIZARD_PRINTERS)
                 wxTheApp->CallAfter([this]() {
-                wxGetApp().run_wizard(ConfigWizard::RR_USER, ConfigWizard::SP_PRINTERS);
+            run_wizard(ConfigWizard::SP_PRINTERS);
 
                 // update combobox if its parent is a PhysicalPrinterDialog
                 PhysicalPrinterDialog* parent = dynamic_cast<PhysicalPrinterDialog*>(this->GetParent());
@@ -1041,44 +971,15 @@
             m_last_selected = selected_item;
             on_selection_changed(selected_item);
         }
-=======
-}
->>>>>>> 215e845c
-
-void TabPresetComboBox::OnSelect(wxCommandEvent &evt)
-{
-    // see https://github.com/prusa3d/PrusaSlicer/issues/3889
-    // Under OSX: in case of use of a same names written in different case (like "ENDER" and "Ender")
-    // m_presets_choice->GetSelection() will return first item, because search in PopupListCtrl is case-insensitive.
-    // So, use GetSelection() from event parameter 
-    auto selected_item = evt.GetSelection();
-
-    auto marker = reinterpret_cast<Marker>(this->GetClientData(selected_item));
-    if (marker >= LABEL_ITEM_DISABLED && marker < LABEL_ITEM_MAX) {
-        this->SetSelection(m_last_selected);
-        if (marker == LABEL_ITEM_WIZARD_PRINTERS)
-            wxTheApp->CallAfter([this]() {
-            run_wizard(ConfigWizard::SP_PRINTERS);
-
-            // update combobox if its parent is a PhysicalPrinterDialog
-            PhysicalPrinterDialog* parent = dynamic_cast<PhysicalPrinterDialog*>(this->GetParent());
-            if (parent != nullptr)
-                update();
-        });
-    }
-    else if (on_selection_changed && (m_last_selected != selected_item || m_collection->current_is_dirty())) {
-        m_last_selected = selected_item;
-        on_selection_changed(selected_item);
-    }
-
-    evt.StopPropagation();
+
+        evt.StopPropagation();
 #ifdef __WXMSW__
-    // From the Win 2004 preset combobox lose a focus after change the preset selection
-    // and that is why the up/down arrow doesn't work properly
-    // (see https://github.com/prusa3d/PrusaSlicer/issues/5531 ).
-    // So, set the focus to the combobox explicitly
-    this->SetFocus();
-#endif
+        // From the Win 2004 preset combobox lose a focus after change the preset selection
+        // and that is why the up/down arrow doesn't work properly
+        // (see https://github.com/prusa3d/PrusaSlicer/issues/5531 ).
+        // So, set the focus to the combobox explicitly
+        this->SetFocus();
+#endif    
 }
 
 wxString TabPresetComboBox::get_preset_name(const Preset& preset)
