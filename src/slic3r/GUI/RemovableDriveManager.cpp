--- conflicted
+++ resolved
@@ -235,11 +235,7 @@
 
 #else
 
-<<<<<<< HEAD
-	if (platform_flavor() == PlatformFlavor::LinuxOnChromium) {
-=======
    	if (platform_flavor() == PlatformFlavor::LinuxOnChromium) {
->>>>>>> 215e845c
 	    // ChromeOS specific: search /mnt/chromeos/removable/* folder
 		search_for_drives_internal::search_path("/mnt/chromeos/removable/*", "/mnt/chromeos/removable", current_drives);
    	} else {
@@ -247,11 +243,7 @@
 		search_for_drives_internal::search_path("/media/*", "/media", current_drives);
 
 		//search_path("/Volumes/*", "/Volumes");
-<<<<<<< HEAD
-	    std::string path(std::getenv("USER"));
-=======
 		std::string path = wxGetUserId().ToUTF8().data();
->>>>>>> 215e845c
 		std::string pp(path);
 
 		//search /media/USERNAME/* folder
@@ -460,11 +452,7 @@
 
 	RemovableDriveManager::RemovableDrivesStatus out;
 	{
-<<<<<<< HEAD
-		tbb::mutex::scoped_lock lock(m_drives_mutex);
-=======
 		std::scoped_lock<std::mutex> lock(m_drives_mutex);
->>>>>>> 215e845c
 		out.has_eject = 
 			// Cannot control eject on Chromium.
 			platform_flavor() != PlatformFlavor::LinuxOnChromium &&
