--- conflicted
+++ resolved
@@ -208,25 +208,16 @@
 		}
     }
 
-<<<<<<< HEAD
-    if (!custom_ctrl && m_show_modified_btns) {
-        custom_ctrl = new OG_CustomCtrl((wxWindow*)this->stb, this);
-        sizer->Add(custom_ctrl, 0, wxEXPAND | wxALL, wxOSX || !staticbox ? 0 : 5);
-    }
-
     const std::vector<Option>& option_set = line.get_options();
-=======
-	auto option_set = line.get_options();
-	bool is_legend_line = option_set.front().opt.gui_type == "legend";
+    bool is_legend_line = option_set.front().opt.gui_type == "legend";
 
     if (!custom_ctrl && m_use_custom_ctrl) {
         custom_ctrl = new OG_CustomCtrl(is_legend_line ? this->parent() : (wxWindow*)this->stb, this);
-		if (is_legend_line)
-			sizer->Add(custom_ctrl, 0, wxEXPAND | wxLEFT, wxOSX ? 0 : 10);
-		else
-            sizer->Add(custom_ctrl, 0, wxEXPAND | wxALL, wxOSX || !staticbox ? 0 : 5);
-    }
->>>>>>> 2e0e63fe
+        if (is_legend_line)
+            sizer->Add(custom_ctrl, 0, wxEXPAND | wxLEFT, wxOSX ? 0 : 10);
+        else
+        sizer->Add(custom_ctrl, 0, wxEXPAND | wxALL, wxOSX || !staticbox ? 0 : 5);
+    }
 
 	// Set sidetext width for a better alignment of options in line
 	// "m_show_modified_btns==true" means that options groups are in tabs
@@ -255,21 +246,12 @@
     if (custom_ctrl)
         m_use_custom_ctrl_as_parent = true;
 
-<<<<<<< HEAD
     // if we have an extra column, build it
-    if (extra_column && !m_show_modified_btns)
+	if (extra_column)
     {
         m_extra_column_item_ptrs.push_back(extra_column(this->ctrl_parent(), line));
         grid_sizer->Add(m_extra_column_item_ptrs.back(), 0, wxALIGN_CENTER_VERTICAL | wxRIGHT, 3);
     }
-=======
-	// if we have an extra column, build it
-	if (extra_column)
-	{
-		m_extra_column_item_ptrs.push_back(extra_column(this->ctrl_parent(), line));
-		grid_sizer->Add(m_extra_column_item_ptrs.back(), 0, wxALIGN_CENTER_VERTICAL | wxRIGHT, 3);
-	}
->>>>>>> 2e0e63fe
 
     // Build a label if we have it
     wxStaticText* label=nullptr;
