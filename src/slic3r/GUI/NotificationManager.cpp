#include "NotificationManager.hpp"

#include "GUI_App.hpp"
#include "GUI.hpp"
#include "Plater.hpp"
#include "GLCanvas3D.hpp"
#include "ImGuiWrapper.hpp"

#include "libslic3r/AppConfig.hpp"

#include "wxExtensions.hpp"

#include <boost/algorithm/string.hpp>
#include <boost/log/trivial.hpp>
#include <boost/bind/placeholders.hpp>

#include <iostream>

#include <wx/glcanvas.h>

static constexpr float GAP_WIDTH = 10.0f;
static constexpr float SPACE_RIGHT_PANEL = 10.0f;

namespace Slic3r {
namespace GUI {

wxDEFINE_EVENT(EVT_EJECT_DRIVE_NOTIFICAION_CLICKED, EjectDriveNotificationClickedEvent);
wxDEFINE_EVENT(EVT_EXPORT_GCODE_NOTIFICAION_CLICKED, ExportGcodeNotificationClickedEvent);
wxDEFINE_EVENT(EVT_PRESET_UPDATE_AVAILABLE_CLICKED, PresetUpdateAvailableClickedEvent);

namespace Notifications_Internal{
	ImFont* add_default_font(float pixel_size)
	{
		ImGuiIO& io = ImGui::GetIO();
		ImFontConfig config;
		config.SizePixels = pixel_size;
		config.OversampleH = config.OversampleV = 1;
		config.PixelSnapH = true;
		ImFont* font = io.Fonts->AddFontDefault(&config);
		return font;
	}

	static inline void push_style_color(ImGuiCol idx, const ImVec4& col, bool fading_out, float current_fade_opacity)
	{
		if (fading_out)
			ImGui::PushStyleColor(idx, ImVec4(col.x, col.y, col.z, col.w * current_fade_opacity));
		else
			ImGui::PushStyleColor(idx, col);
	}

	void open_folder(const std::string& path)
	{
		// Code taken from desktop_open_datadir_folder()

		// Execute command to open a file explorer, platform dependent.
		// FIXME: The const_casts aren't needed in wxWidgets 3.1, remove them when we upgrade.

#ifdef _WIN32
		const wxString widepath = from_u8(path);
		const wchar_t* argv[] = { L"explorer", widepath.GetData(), nullptr };
		::wxExecute(const_cast<wchar_t**>(argv), wxEXEC_ASYNC, nullptr);
#elif __APPLE__
		const char* argv[] = { "open", path.data(), nullptr };
		::wxExecute(const_cast<char**>(argv), wxEXEC_ASYNC, nullptr);
#else
		const char* argv[] = { "xdg-open", path.data(), nullptr };

		// Check if we're running in an AppImage container, if so, we need to remove AppImage's env vars,
		// because they may mess up the environment expected by the file manager.
		// Mostly this is about LD_LIBRARY_PATH, but we remove a few more too for good measure.
		if (wxGetEnv("APPIMAGE", nullptr)) {
			// We're running from AppImage
			wxEnvVariableHashMap env_vars;
			wxGetEnvMap(&env_vars);

			env_vars.erase("APPIMAGE");
			env_vars.erase("APPDIR");
			env_vars.erase("LD_LIBRARY_PATH");
			env_vars.erase("LD_PRELOAD");
			env_vars.erase("UNION_PRELOAD");

			wxExecuteEnv exec_env;
			exec_env.env = std::move(env_vars);

			wxString owd;
			if (wxGetEnv("OWD", &owd)) {
				// This is the original work directory from which the AppImage image was run,
				// set it as CWD for the child process:
				exec_env.cwd = std::move(owd);
			}

			::wxExecute(const_cast<char**>(argv), wxEXEC_ASYNC, nullptr, &exec_env);
		}
		else {
			// Looks like we're NOT running from AppImage, we'll make no changes to the environment.
			::wxExecute(const_cast<char**>(argv), wxEXEC_ASYNC, nullptr, nullptr);
		}
#endif
	}
}

#if 1
// Reuse ImGUI Windows.
int NotificationManager::NotificationIDProvider::allocate_id() 
{
	int id;
	if (m_released_ids.empty())
		id = ++m_next_id;
	else {
		id = m_released_ids.back();
		m_released_ids.pop_back();
	}
	return id;
}
void NotificationManager::NotificationIDProvider::release_id(int id) 
{
	m_released_ids.push_back(id);
}
#else
// Don't reuse ImGUI Windows, allocate a new ID every time.
int NotificationManager::NotificationIDProvider::allocate_id() { return ++ m_next_id; }
void NotificationManager::NotificationIDProvider::release_id(int) {}
#endif

//------PopNotification--------
NotificationManager::PopNotification::PopNotification(const NotificationData &n, NotificationIDProvider &id_provider, wxEvtHandler* evt_handler) :
	  m_data                (n)
	, m_id_provider   		(id_provider)
	, m_remaining_time      (n.duration)
	, m_last_remaining_time (n.duration)
	, m_counting_down       (n.duration != 0)
	, m_text1               (n.text1)
    , m_hypertext           (n.hypertext)
    , m_text2               (n.text2)
	, m_evt_handler         (evt_handler)
{
	//init();
}
NotificationManager::PopNotification::RenderResult NotificationManager::PopNotification::render(GLCanvas3D& canvas, const float& initial_y, bool move_from_overlay, float overlay_width)
{
	if (!m_initialized) {
		init();
	}
	if (m_finished)
		return RenderResult::Finished;
	if (m_close_pending) {
		// request of extra frame will be done in caller function by ret val ClosePending
		m_finished = true;
		return RenderResult::ClosePending;
	}
	if (m_hidden) {
		m_top_y = initial_y - GAP_WIDTH;
		return RenderResult::Static;
	}
	RenderResult    ret_val = m_counting_down ? RenderResult::Countdown : RenderResult::Static;
	Size            cnv_size = canvas.get_canvas_size();
	ImGuiWrapper&   imgui = *wxGetApp().imgui();
	bool            shown = true;
	ImVec2          mouse_pos = ImGui::GetMousePos();
	float           right_gap = SPACE_RIGHT_PANEL + (move_from_overlay ? overlay_width + m_line_height * 5 : 0);

	if (m_line_height != ImGui::CalcTextSize("A").y)
		init();
	
	set_next_window_size(imgui);

	//top y of window
	m_top_y = initial_y + m_window_height;
	//top right position

	ImVec2 win_pos(1.0f * (float)cnv_size.get_width() - right_gap, 1.0f * (float)cnv_size.get_height() - m_top_y);
	imgui.set_next_window_pos(win_pos.x, win_pos.y, ImGuiCond_Always, 1.0f, 0.0f);
	imgui.set_next_window_size(m_window_width, m_window_height, ImGuiCond_Always);
	
	//find if hovered
	if (mouse_pos.x < win_pos.x && mouse_pos.x > win_pos.x - m_window_width && mouse_pos.y > win_pos.y&& mouse_pos.y < win_pos.y + m_window_height)
	{
		ImGui::SetNextWindowFocus();
		ret_val = RenderResult::Hovered;
		//reset fading
		m_fading_out = false;
		m_current_fade_opacity = 1.f;
		m_remaining_time = m_data.duration;
		m_countdown_frame = 0;
	}

	if (m_counting_down && m_remaining_time < 0)
		m_close_pending = true;

	if (m_close_pending) {
		// request of extra frame will be done in caller function by ret val ClosePending
		m_finished = true;
		return RenderResult::ClosePending;
	}

	// color change based on fading out
	bool fading_pop = false;
	if (m_fading_out) {
		if (!m_paused)
			m_current_fade_opacity -= 1.f / ((m_fading_time + 1.f) * 60.f);
		Notifications_Internal::push_style_color(ImGuiCol_WindowBg, ImGui::GetStyleColorVec4(ImGuiCol_WindowBg), m_fading_out, m_current_fade_opacity);
		Notifications_Internal::push_style_color(ImGuiCol_Text, ImGui::GetStyleColorVec4(ImGuiCol_Text), m_fading_out, m_current_fade_opacity);
		fading_pop = true;
	}
	// background color
	if (m_is_gray) {
		ImVec4 backcolor(0.7f, 0.7f, 0.7f, 0.5f);
		Notifications_Internal::push_style_color(ImGuiCol_WindowBg, backcolor, m_fading_out, m_current_fade_opacity);
	} else if (m_data.level == NotificationLevel::ErrorNotification) {
		ImVec4 backcolor = ImGui::GetStyleColorVec4(ImGuiCol_WindowBg);
		backcolor.x += 0.3f;
		Notifications_Internal::push_style_color(ImGuiCol_WindowBg, backcolor, m_fading_out, m_current_fade_opacity);
	} else if (m_data.level == NotificationLevel::WarningNotification) {
		ImVec4 backcolor = ImGui::GetStyleColorVec4(ImGuiCol_WindowBg);
		backcolor.x += 0.3f;
		backcolor.y += 0.15f;
		Notifications_Internal::push_style_color(ImGuiCol_WindowBg, backcolor, m_fading_out, m_current_fade_opacity);
	}

	//name of window - probably indentifies window and is shown so last_end add whitespaces according to id
	if (! m_id)
		m_id = m_id_provider.allocate_id();
	std::string name;
	{
		// Create a unique ImGUI window name. The name may be recycled using a name of an already released notification.
		char buf[32];
		sprintf(buf, "!!Ntfctn%d", m_id);
		name = buf;
	}
	if (imgui.begin(name, &shown, ImGuiWindowFlags_NoCollapse | ImGuiWindowFlags_NoTitleBar | ImGuiWindowFlags_NoMove | ImGuiWindowFlags_NoResize | ImGuiWindowFlags_NoScrollbar )) {
		if (shown) {
			
			ImVec2 win_size = ImGui::GetWindowSize();
			
			
			//FIXME: dont forget to us this for texts
			//GUI::format(_utf8(L()));
			
			/*
			//countdown numbers
			ImGui::SetCursorPosX(15);
			ImGui::SetCursorPosY(15);
			imgui.text(std::to_string(m_remaining_time).c_str());
			*/
			if(m_counting_down)
				render_countdown(imgui, win_size.x, win_size.y, win_pos.x, win_pos.y);
			render_left_sign(imgui);
			render_text(imgui, win_size.x, win_size.y, win_pos.x, win_pos.y);
			render_close_button(imgui, win_size.x, win_size.y, win_pos.x, win_pos.y);
			m_minimize_b_visible = false;
			if (m_multiline && m_lines_count > 3)
				render_minimize_button(imgui, win_pos.x, win_pos.y);
		} else {
			// the user clicked on the [X] button ( ImGuiWindowFlags_NoTitleBar means theres no [X] button)
			m_close_pending = true;
			canvas.set_as_dirty();
		}
	}
	imgui.end();
	
	if (fading_pop) {
		ImGui::PopStyleColor();
		ImGui::PopStyleColor();
	}
	if (m_is_gray)
		ImGui::PopStyleColor();
	else if (m_data.level == NotificationLevel::ErrorNotification)
		ImGui::PopStyleColor();
	else if (m_data.level == NotificationLevel::WarningNotification)
		ImGui::PopStyleColor();
	return ret_val;
}
void NotificationManager::PopNotification::count_spaces()
{
	//determine line width 
	m_line_height = ImGui::CalcTextSize("A").y;

	m_left_indentation = m_line_height;
	if (m_data.level == NotificationLevel::ErrorNotification || m_data.level == NotificationLevel::WarningNotification) {
		std::string text;
		text = (m_data.level == NotificationLevel::ErrorNotification ? ImGui::ErrorMarker : ImGui::WarningMarker);
		float picture_width = ImGui::CalcTextSize(text.c_str()).x;
		m_left_indentation = picture_width + m_line_height / 2;
	}
	m_window_width_offset = m_left_indentation + m_line_height * 3.f;
	m_window_width = m_line_height * 25;
}
void NotificationManager::PopNotification::init()
{
	std::string text          = m_text1 + " " + m_hypertext;
	int         last_end      = 0;
	            m_lines_count = 0;

	count_spaces();
	
	// count lines
	m_endlines.clear();
	while (last_end < text.length() - 1)
	{
		int next_hard_end = text.find_first_of('\n', last_end);
		if (next_hard_end > 0 && ImGui::CalcTextSize(text.substr(last_end, next_hard_end - last_end).c_str()).x < m_window_width - m_window_width_offset) {
			//next line is ended by '/n'
			m_endlines.push_back(next_hard_end);
			last_end = next_hard_end + 1;
		} else {
			// find next suitable endline
			if (ImGui::CalcTextSize(text.substr(last_end).c_str()).x >= m_window_width - m_window_width_offset) {
				// more than one line till end
				int next_space = text.find_first_of(' ', last_end);
				if (next_space > 0) {
					int next_space_candidate = text.find_first_of(' ', next_space + 1);
					while (next_space_candidate > 0 && ImGui::CalcTextSize(text.substr(last_end, next_space_candidate - last_end).c_str()).x < m_window_width - m_window_width_offset) {
						next_space = next_space_candidate;
						next_space_candidate = text.find_first_of(' ', next_space + 1);
					}
					// when one word longer than line.
					if (ImGui::CalcTextSize(text.substr(last_end, next_space - last_end).c_str()).x > m_window_width - m_window_width_offset) {
						float width_of_a = ImGui::CalcTextSize("a").x;
						int letter_count = (int)((m_window_width - m_window_width_offset) / width_of_a);
						while (last_end + letter_count < text.size() && ImGui::CalcTextSize(text.substr(last_end, letter_count).c_str()).x < m_window_width - m_window_width_offset) {
							letter_count++;
						}
						m_endlines.push_back(last_end + letter_count);
						last_end += letter_count;
					} else {
						m_endlines.push_back(next_space);
						last_end = next_space + 1;
					}
				}
			}
			else {
				m_endlines.push_back(text.length());
				last_end = text.length();
			}

		}
		m_lines_count++;
	}
	if (m_lines_count == 3)
		m_multiline = true;
	m_initialized = true;
}
void NotificationManager::PopNotification::set_next_window_size(ImGuiWrapper& imgui)
{ 
	m_window_height = m_multiline ?
		m_lines_count * m_line_height :
		2 * m_line_height;
	m_window_height += 1 * m_line_height; // top and bottom
}

void NotificationManager::PopNotification::render_text(ImGuiWrapper& imgui, const float win_size_x, const float win_size_y, const float win_pos_x, const float win_pos_y)
{
	ImVec2      win_size(win_size_x, win_size_y);
	ImVec2      win_pos(win_pos_x, win_pos_y);
	float       x_offset = m_left_indentation;
	std::string fulltext = m_text1 + m_hypertext; //+ m_text2;
	ImVec2      text_size = ImGui::CalcTextSize(fulltext.c_str());
	// text posistions are calculated by lines count
	// large texts has "more" button or are displayed whole
	// smaller texts are divided as one liners and two liners
	if (m_lines_count > 2) {
		if (m_multiline) {
			
			int last_end = 0;
			float starting_y = m_line_height/2;//10;
			float shift_y = m_line_height;// -m_line_height / 20;
			for (size_t i = 0; i < m_lines_count; i++) {
			    std::string line = m_text1.substr(last_end , m_endlines[i] - last_end);
				if(i < m_lines_count - 1)
					last_end = m_endlines[i] + (m_text1[m_endlines[i]] == '\n' || m_text1[m_endlines[i]] == ' ' ? 1 : 0);
				ImGui::SetCursorPosX(x_offset);
				ImGui::SetCursorPosY(starting_y + i * shift_y);
				imgui.text(line.c_str());
			}
			//hyperlink text
			if (!m_hypertext.empty())
			{
				render_hypertext(imgui, x_offset + ImGui::CalcTextSize(m_text1.substr(m_endlines[m_lines_count - 2] + 1, m_endlines[m_lines_count - 1] - m_endlines[m_lines_count - 2] - 1).c_str()).x, starting_y + (m_lines_count - 1) * shift_y, m_hypertext);
			}
			
			
		} else {
			// line1
			ImGui::SetCursorPosX(x_offset);
			ImGui::SetCursorPosY(win_size.y / 2 - win_size.y / 6 - m_line_height / 2);
			imgui.text(m_text1.substr(0, m_endlines[0]).c_str());
			// line2
			std::string line = m_text1.substr(m_endlines[0] + (m_text1[m_endlines[0]] == '\n' || m_text1[m_endlines[0]] == ' ' ? 1 : 0), m_endlines[1] - m_endlines[0] - (m_text1[m_endlines[0]] == '\n' || m_text1[m_endlines[0]] == ' ' ? 1 : 0));
			if (ImGui::CalcTextSize(line.c_str()).x > m_window_width - m_window_width_offset - ImGui::CalcTextSize((".." + _u8L("More")).c_str()).x)
			{
				line = line.substr(0, line.length() - 6);
				line += "..";
			}else
				line += "  ";
			ImGui::SetCursorPosX(x_offset);
			ImGui::SetCursorPosY(win_size.y / 2 + win_size.y / 6 - m_line_height / 2);
			imgui.text(line.c_str());
			// "More" hypertext
			render_hypertext(imgui, x_offset + ImGui::CalcTextSize(line.c_str()).x, win_size.y / 2 + win_size.y / 6 - m_line_height / 2, _u8L("More"), true);
		}
	} else {
		//text 1
		float cursor_y = win_size.y / 2 - text_size.y / 2;
		float cursor_x = x_offset;
		if(m_lines_count > 1) {
			// line1
			ImGui::SetCursorPosX(x_offset);
			ImGui::SetCursorPosY(win_size.y / 2 - win_size.y / 6 - m_line_height / 2);
			imgui.text(m_text1.substr(0, m_endlines[0]).c_str());
			// line2
			std::string line = m_text1.substr(m_endlines[0] + (m_text1[m_endlines[0]] == '\n' || m_text1[m_endlines[0]] == ' ' ? 1 : 0));
			cursor_y = win_size.y / 2 + win_size.y / 6 - m_line_height / 2;
			ImGui::SetCursorPosX(x_offset);
			ImGui::SetCursorPosY(cursor_y);
			imgui.text(line.c_str());
			cursor_x = x_offset + ImGui::CalcTextSize(line.c_str()).x;
		} else {
			ImGui::SetCursorPosX(x_offset);
			ImGui::SetCursorPosY(cursor_y);
			imgui.text(m_text1.c_str());
			cursor_x = x_offset + ImGui::CalcTextSize(m_text1.c_str()).x;
		}
		//hyperlink text
		if (!m_hypertext.empty())
		{
			render_hypertext(imgui, cursor_x + 4, cursor_y, m_hypertext);
		}

		//notification text 2
		//text 2 is suposed to be after the hyperlink - currently it is not used
		/*
		if (!m_text2.empty())
		{
			ImVec2 part_size = ImGui::CalcTextSize(m_hypertext.c_str());
			ImGui::SetCursorPosX(win_size.x / 2 + text_size.x / 2 - part_size.x + 8 - x_offset);
			ImGui::SetCursorPosY(cursor_y);
			imgui.text(m_text2.c_str());
		}
		*/
	}
}

void NotificationManager::PopNotification::render_hypertext(ImGuiWrapper& imgui, const float text_x, const float text_y, const std::string text, bool more)
{
	//invisible button
	ImVec2 part_size = ImGui::CalcTextSize(text.c_str());
	ImGui::SetCursorPosX(text_x -4);
	ImGui::SetCursorPosY(text_y -5);
	ImGui::PushStyleColor(ImGuiCol_Button, ImVec4(.0f, .0f, .0f, .0f));
	ImGui::PushStyleColor(ImGuiCol_ButtonHovered, ImVec4(.0f, .0f, .0f, .0f));
	ImGui::PushStyleColor(ImGuiCol_ButtonActive, ImVec4(.0f, .0f, .0f, .0f));
	if (imgui.button("   ", part_size.x + 6, part_size.y + 10))
	{
		if (more)
		{
			m_multiline = true;
			set_next_window_size(imgui);
		}
		else {
			m_close_pending = on_text_click();
		}
	}
	ImGui::PopStyleColor();
	ImGui::PopStyleColor();
	ImGui::PopStyleColor();

	//hover color
	ImVec4 orange_color = ImVec4(.99f, .313f, .0f, 1.0f);//ImGui::GetStyleColorVec4(ImGuiCol_Button);
	if (ImGui::IsItemHovered(ImGuiHoveredFlags_RectOnly))
		orange_color.y += 0.2f;

	//text
	Notifications_Internal::push_style_color(ImGuiCol_Text, orange_color, m_fading_out, m_current_fade_opacity);
	ImGui::SetCursorPosX(text_x);
	ImGui::SetCursorPosY(text_y);
	imgui.text(text.c_str());
	ImGui::PopStyleColor();

	//underline
	ImVec2 lineEnd = ImGui::GetItemRectMax();
	lineEnd.y -= 2;
	ImVec2 lineStart = lineEnd;
	lineStart.x = ImGui::GetItemRectMin().x;
	ImGui::GetWindowDrawList()->AddLine(lineStart, lineEnd, IM_COL32((int)(orange_color.x * 255), (int)(orange_color.y * 255), (int)(orange_color.z * 255), (int)(orange_color.w * 255.f * (m_fading_out ? m_current_fade_opacity : 1.f))));

}

void NotificationManager::PopNotification::render_close_button(ImGuiWrapper& imgui, const float win_size_x, const float win_size_y, const float win_pos_x, const float win_pos_y)
{
	ImVec2 win_size(win_size_x, win_size_y);
	ImVec2 win_pos(win_pos_x, win_pos_y); 
	ImVec4 orange_color = ImGui::GetStyleColorVec4(ImGuiCol_Button);
	orange_color.w = 0.8f;
	ImGui::PushStyleColor(ImGuiCol_Button, ImVec4(.0f, .0f, .0f, .0f));
	ImGui::PushStyleColor(ImGuiCol_ButtonHovered, ImVec4(.0f, .0f, .0f, .0f));
	Notifications_Internal::push_style_color(ImGuiCol_Text, ImVec4(1.f, 1.f, 1.f, 1.f), m_fading_out, m_current_fade_opacity);
	Notifications_Internal::push_style_color(ImGuiCol_TextSelectedBg, ImVec4(0, .75f, .75f, 1.f), m_fading_out, m_current_fade_opacity);
	ImGui::PushStyleColor(ImGuiCol_ButtonActive, ImVec4(.0f, .0f, .0f, .0f));


	//button - if part if treggered
	std::string button_text;
	button_text = ImGui::CloseNotifButton;
	
	if (ImGui::IsMouseHoveringRect(ImVec2(win_pos.x - win_size.x / 10.f, win_pos.y),
		                           ImVec2(win_pos.x, win_pos.y + win_size.y - ( m_minimize_b_visible ? 2 * m_line_height : 0)),
		                           true))
	{
		button_text = ImGui::CloseNotifHoverButton;
	}
	ImVec2 button_pic_size = ImGui::CalcTextSize(button_text.c_str());
	ImVec2 button_size(button_pic_size.x * 1.25f, button_pic_size.y * 1.25f);
	ImGui::SetCursorPosX(win_size.x - m_line_height * 2.75f);
	ImGui::SetCursorPosY(win_size.y / 2 - button_size.y);
	if (imgui.button(button_text.c_str(), button_size.x, button_size.y))
	{
		m_close_pending = true;
	}

	//invisible large button
	ImGui::SetCursorPosX(win_size.x - m_line_height * 2.35f);
	ImGui::SetCursorPosY(0);
	if (imgui.button(" ", m_line_height * 2.125, win_size.y - ( m_minimize_b_visible ? 2 * m_line_height : 0)))
	{
		m_close_pending = true;
	}
	ImGui::PopStyleColor();
	ImGui::PopStyleColor();
	ImGui::PopStyleColor();
	ImGui::PopStyleColor();
	ImGui::PopStyleColor();
}
void NotificationManager::PopNotification::render_countdown(ImGuiWrapper& imgui, const float win_size_x, const float win_size_y, const float win_pos_x, const float win_pos_y)
{
	/*
	ImVec2 win_size(win_size_x, win_size_y);
	ImVec2 win_pos(win_pos_x, win_pos_y);
	
	//countdown dots
	std::string dot_text;
	dot_text = m_remaining_time <= (float)m_data.duration / 4 * 3 ? ImGui::TimerDotEmptyMarker : ImGui::TimerDotMarker;
	ImGui::SetCursorPosX(win_size.x - m_line_height);
	//ImGui::SetCursorPosY(win_size.y / 2 - 24);
	ImGui::SetCursorPosY(0);
	imgui.text(dot_text.c_str());

	dot_text = m_remaining_time < m_data.duration / 2 ? ImGui::TimerDotEmptyMarker : ImGui::TimerDotMarker;
	ImGui::SetCursorPosX(win_size.x - m_line_height);
	//ImGui::SetCursorPosY(win_size.y / 2 - 9);
	ImGui::SetCursorPosY(win_size.y / 2 - m_line_height / 2);
	imgui.text(dot_text.c_str());

	dot_text = m_remaining_time <= m_data.duration / 4 ? ImGui::TimerDotEmptyMarker : ImGui::TimerDotMarker;
	ImGui::SetCursorPosX(win_size.x - m_line_height);
	//ImGui::SetCursorPosY(win_size.y / 2 + 6);
	ImGui::SetCursorPosY(win_size.y - m_line_height);
	imgui.text(dot_text.c_str());
	*/
	if (!m_fading_out && m_remaining_time <= m_data.duration / 4) {
		m_fading_out = true;
		m_fading_time = m_remaining_time;
	}
	
	if (m_last_remaining_time != m_remaining_time) {
		m_last_remaining_time = m_remaining_time;
		m_countdown_frame = 0;
	}
	/*
	//countdown line
	ImVec4 orange_color = ImGui::GetStyleColorVec4(ImGuiCol_Button);
	float  invisible_length = ((float)(m_data.duration - m_remaining_time) / (float)m_data.duration * win_size_x);
	invisible_length -= win_size_x / ((float)m_data.duration * 60.f) * (60 - m_countdown_frame);
	ImVec2 lineEnd = ImVec2(win_pos_x - invisible_length, win_pos_y + win_size_y - 5);
	ImVec2 lineStart = ImVec2(win_pos_x - win_size_x, win_pos_y + win_size_y - 5);
	ImGui::GetWindowDrawList()->AddLine(lineStart, lineEnd, IM_COL32((int)(orange_color.x * 255), (int)(orange_color.y * 255), (int)(orange_color.z * 255), (int)(orange_color.picture_width * 255.f * (m_fading_out ? m_current_fade_opacity : 1.f))), 2.f);
	if (!m_paused)
		m_countdown_frame++;
		*/
}
void NotificationManager::PopNotification::render_left_sign(ImGuiWrapper& imgui)
{
	if (m_data.level == NotificationLevel::ErrorNotification || m_data.level == NotificationLevel::WarningNotification) {
		std::string text;
		text = (m_data.level == NotificationLevel::ErrorNotification ? ImGui::ErrorMarker : ImGui::WarningMarker);
		ImGui::SetCursorPosX(m_line_height / 3);
		ImGui::SetCursorPosY(m_window_height / 2 - m_line_height);
		imgui.text(text.c_str());
	} 
}
void NotificationManager::PopNotification::render_minimize_button(ImGuiWrapper& imgui, const float win_pos_x, const float win_pos_y)
{
	ImGui::PushStyleColor(ImGuiCol_Button, ImVec4(.0f, .0f, .0f, .0f));
	ImGui::PushStyleColor(ImGuiCol_ButtonHovered, ImVec4(.0f, .0f, .0f, .0f));
	Notifications_Internal::push_style_color(ImGuiCol_ButtonActive, ImGui::GetStyleColorVec4(ImGuiCol_WindowBg), m_fading_out, m_current_fade_opacity);
	Notifications_Internal::push_style_color(ImGuiCol_Text, ImVec4(1.f, 1.f, 1.f, 1.f), m_fading_out, m_current_fade_opacity);
	Notifications_Internal::push_style_color(ImGuiCol_TextSelectedBg, ImVec4(0, .75f, .75f, 1.f), m_fading_out, m_current_fade_opacity);

	
	//button - if part if treggered
	std::string button_text;
	button_text = ImGui::MinimalizeButton;
	if (ImGui::IsMouseHoveringRect(ImVec2(win_pos_x - m_window_width / 10.f, win_pos_y + m_window_height - 2 * m_line_height + 1),
		ImVec2(win_pos_x, win_pos_y + m_window_height),
		true)) 
	{
		button_text = ImGui::MinimalizeHoverButton;
	}
	ImVec2 button_pic_size = ImGui::CalcTextSize(button_text.c_str());
	ImVec2 button_size(button_pic_size.x * 1.25f, button_pic_size.y * 1.25f);
	ImGui::SetCursorPosX(m_window_width - m_line_height * 1.8f);
	ImGui::SetCursorPosY(m_window_height - button_size.y - 5);
	if (imgui.button(button_text.c_str(), button_size.x, button_size.y))
	{
		m_multiline = false;
	}
	
	ImGui::PopStyleColor();
	ImGui::PopStyleColor();
	ImGui::PopStyleColor();
	ImGui::PopStyleColor();
	ImGui::PopStyleColor();
	m_minimize_b_visible = true;
}
bool NotificationManager::PopNotification::on_text_click()
{
<<<<<<< HEAD
	bool ret = true;
	switch (m_data.type) {
	case NotificationType::SlicingComplete :
		//wxGetApp().plater()->export_gcode(false);
		assert(m_evt_handler != nullptr);
		if (m_evt_handler != nullptr)
			wxPostEvent(m_evt_handler, ExportGcodeNotificationClickedEvent(EVT_EXPORT_GCODE_NOTIFICAION_CLICKED));
		break;
	case NotificationType::PresetUpdateAvailable :
		//wxGetApp().plater()->export_gcode(false);
		assert(m_evt_handler != nullptr);
		if (m_evt_handler != nullptr)
			wxPostEvent(m_evt_handler, PresetUpdateAvailableClickedEvent(EVT_PRESET_UPDATE_AVAILABLE_CLICKED));
		break;
	case NotificationType::NewAppAvailable:
		wxLaunchDefaultBrowser("https://github.com/supermerill/SuperSlicer/releases/tag/" + Slic3r::GUI::get_app_config()->get("version_online"));
		break;
	default:
		break;
	}
	return ret;
=======
	if(m_data.callback != nullptr)
		return m_data.callback(m_evt_handler);
	return false;
>>>>>>> 2e0e63fe
}
void NotificationManager::PopNotification::update(const NotificationData& n)
{
	m_text1          = n.text1;
	m_hypertext      = n.hypertext;
    m_text2          = n.text2;
	init();
}
bool NotificationManager::PopNotification::compare_text(const std::string& text)
{
	std::string t1(m_text1);
	std::string t2(text);
	t1.erase(std::remove_if(t1.begin(), t1.end(), ::isspace), t1.end());
	t2.erase(std::remove_if(t2.begin(), t2.end(), ::isspace), t2.end());
	if (t1.compare(t2) == 0)
		return true;
	return false;
}

NotificationManager::SlicingCompleteLargeNotification::SlicingCompleteLargeNotification(const NotificationData& n, NotificationIDProvider& id_provider, wxEvtHandler* evt_handler, bool large) :
	  NotificationManager::PopNotification(n, id_provider, evt_handler)
{
	set_large(large);
}
void NotificationManager::SlicingCompleteLargeNotification::render_text(ImGuiWrapper& imgui, const float win_size_x, const float win_size_y, const float win_pos_x, const float win_pos_y)
{
	if (!m_is_large)
		PopNotification::render_text(imgui, win_size_x, win_size_y, win_pos_x, win_pos_y);
	else {
		ImVec2 win_size(win_size_x, win_size_y);
		ImVec2 win_pos(win_pos_x, win_pos_y);

		ImVec2 text1_size = ImGui::CalcTextSize(m_text1.c_str());
		float x_offset = m_left_indentation;
		std::string fulltext = m_text1 + m_hypertext + m_text2;
		ImVec2 text_size = ImGui::CalcTextSize(fulltext.c_str());
		float cursor_y = win_size.y / 2 - text_size.y / 2;
		if (m_has_print_info) {
			x_offset = 20;
			cursor_y = win_size.y / 2 + win_size.y / 6 - text_size.y / 2;
			ImGui::SetCursorPosX(x_offset);
			ImGui::SetCursorPosY(cursor_y);
			imgui.text(m_print_info.c_str());
			cursor_y = win_size.y / 2 - win_size.y / 6 - text_size.y / 2;
		}
		ImGui::SetCursorPosX(x_offset);
		ImGui::SetCursorPosY(cursor_y);
		imgui.text(m_text1.c_str());

		render_hypertext(imgui, x_offset + text1_size.x + 4, cursor_y, m_hypertext);
	}
}
void NotificationManager::SlicingCompleteLargeNotification::set_print_info(const std::string &info)
{
	m_print_info = info;
	m_has_print_info = true;
	if (m_is_large)
		m_lines_count = 2;
}
void NotificationManager::SlicingCompleteLargeNotification::set_large(bool l)
{
	m_is_large = l;
	m_counting_down = !l;
	m_hypertext = l ? _u8L("Export G-Code.") : std::string();
	m_hidden = !l;
}
//---------------ExportFinishedNotification-----------
void NotificationManager::ExportFinishedNotification::count_spaces()
{
	//determine line width 
	m_line_height = ImGui::CalcTextSize("A").y;

	m_left_indentation = m_line_height;
	if (m_data.level == NotificationLevel::ErrorNotification || m_data.level == NotificationLevel::WarningNotification) {
		std::string text;
		text = (m_data.level == NotificationLevel::ErrorNotification ? ImGui::ErrorMarker : ImGui::WarningMarker);
		float picture_width = ImGui::CalcTextSize(text.c_str()).x;
		m_left_indentation = picture_width + m_line_height / 2;
	}
	//TODO count this properly
	m_window_width_offset = m_left_indentation + m_line_height * (m_to_removable ? 6.f : 3.f);
	m_window_width = m_line_height * 25;
}

void NotificationManager::ExportFinishedNotification::render_text(ImGuiWrapper& imgui, const float win_size_x, const float win_size_y, const float win_pos_x, const float win_pos_y)
{
	
	ImVec2      win_size(win_size_x, win_size_y);
	ImVec2      win_pos(win_pos_x, win_pos_y);
	float       x_offset = m_left_indentation;
	std::string fulltext = m_text1 + m_hypertext; //+ m_text2;
	ImVec2      text_size = ImGui::CalcTextSize(fulltext.c_str());
	// Lines are always at least two and m_multiline is always true for ExportFinishedNotification.
	// First line has "Export Finished" text and than hyper text open folder.
	// Following lines are path to gcode.
	int last_end = 0;
	float starting_y = m_line_height / 2;//10;
	float shift_y = m_line_height;// -m_line_height / 20;
	for (size_t i = 0; i < m_lines_count; i++) {
		std::string line = m_text1.substr(last_end, m_endlines[i] - last_end);
		if (i < m_lines_count - 1)
			last_end = m_endlines[i] + (m_text1[m_endlines[i]] == '\n' || m_text1[m_endlines[i]] == ' ' ? 1 : 0);
		ImGui::SetCursorPosX(x_offset);
		ImGui::SetCursorPosY(starting_y + i * shift_y);
		imgui.text(line.c_str());
		//hyperlink text
		if ( i == 0 )  {
			render_hypertext(imgui, x_offset + ImGui::CalcTextSize(m_text1.substr(0, last_end).c_str()).x + ImGui::CalcTextSize("   ").x, starting_y, _u8L("Open Folder."));
		}
	}

}

void NotificationManager::ExportFinishedNotification::render_close_button(ImGuiWrapper& imgui, const float win_size_x, const float win_size_y, const float win_pos_x, const float win_pos_y)
{
	PopNotification::render_close_button(imgui, win_size_x, win_size_y, win_pos_x, win_pos_y);
	if(m_to_removable)
		render_eject_button(imgui, win_size_x, win_size_y, win_pos_x, win_pos_y);
}

void NotificationManager::ExportFinishedNotification::render_eject_button(ImGuiWrapper& imgui, const float win_size_x, const float win_size_y, const float win_pos_x, const float win_pos_y)
{
	ImVec2 win_size(win_size_x, win_size_y);
	ImVec2 win_pos(win_pos_x, win_pos_y);
	ImVec4 orange_color = ImGui::GetStyleColorVec4(ImGuiCol_Button);
	orange_color.w = 0.8f;
	ImGui::PushStyleColor(ImGuiCol_Button, ImVec4(.0f, .0f, .0f, .0f));
	ImGui::PushStyleColor(ImGuiCol_ButtonHovered, ImVec4(.0f, .0f, .0f, .0f));
	Notifications_Internal::push_style_color(ImGuiCol_Text, ImVec4(1.f, 1.f, 1.f, 1.f), m_fading_out, m_current_fade_opacity);
	Notifications_Internal::push_style_color(ImGuiCol_TextSelectedBg, ImVec4(0, .75f, .75f, 1.f), m_fading_out, m_current_fade_opacity);
	ImGui::PushStyleColor(ImGuiCol_ButtonActive, ImVec4(.0f, .0f, .0f, .0f));

	std::string button_text;
	button_text = ImGui::EjectButton;
	
    if (ImGui::IsMouseHoveringRect(ImVec2(win_pos.x - m_line_height * 5.f, win_pos.y),
		ImVec2(win_pos.x - m_line_height * 2.5f, win_pos.y + win_size.y),
		true))
	{
		button_text = ImGui::EjectHoverButton;
		// tooltip
		long time_now = wxGetLocalTime();
		if (m_hover_time > 0 && m_hover_time < time_now) {
			ImGui::PushStyleColor(ImGuiCol_PopupBg, ImGuiWrapper::COL_WINDOW_BACKGROUND);
			ImGui::BeginTooltip();
			imgui.text(_u8L("Eject drive"));
			ImGui::EndTooltip();
			ImGui::PopStyleColor();
		} 
		if (m_hover_time == 0)
			m_hover_time = time_now;
	} else 
		m_hover_time = 0;

	ImVec2 button_pic_size = ImGui::CalcTextSize(button_text.c_str());
	ImVec2 button_size(button_pic_size.x * 1.25f, button_pic_size.y * 1.25f);
	ImGui::SetCursorPosX(win_size.x - m_line_height * 5.0f);
	ImGui::SetCursorPosY(win_size.y / 2 - button_size.y);
	if (imgui.button(button_text.c_str(), button_size.x, button_size.y))
	{
		assert(m_evt_handler != nullptr);
		if (m_evt_handler != nullptr)
			wxPostEvent(m_evt_handler, EjectDriveNotificationClickedEvent(EVT_EJECT_DRIVE_NOTIFICAION_CLICKED));
		m_close_pending = true;
	}

	//invisible large button
	ImGui::SetCursorPosX(win_size.x - m_line_height * 4.625f);
	ImGui::SetCursorPosY(0);
	if (imgui.button("  ", m_line_height * 2.f, win_size.y))
	{
		assert(m_evt_handler != nullptr);
		if (m_evt_handler != nullptr)
			wxPostEvent(m_evt_handler, EjectDriveNotificationClickedEvent(EVT_EJECT_DRIVE_NOTIFICAION_CLICKED));
		m_close_pending = true;
	}
	ImGui::PopStyleColor();
	ImGui::PopStyleColor();
	ImGui::PopStyleColor();
	ImGui::PopStyleColor();
	ImGui::PopStyleColor();
}
bool NotificationManager::ExportFinishedNotification::on_text_click()
{
	Notifications_Internal::open_folder(m_export_dir_path);
	return false;
}
//------ProgressBar----------------
void NotificationManager::ProgressBarNotification::init()
{
	PopNotification::init();
	m_lines_count++;
	m_endlines.push_back(m_endlines.back());
}
void NotificationManager::ProgressBarNotification::render_text(ImGuiWrapper& imgui, const float win_size_x, const float win_size_y, const float win_pos_x, const float win_pos_y)
{
	PopNotification::render_text(imgui, win_size_x, win_size_y, win_pos_x, win_pos_y);
	render_bar(imgui, win_size_x, win_size_y, win_pos_x, win_pos_y);
}
void NotificationManager::ProgressBarNotification::render_bar(ImGuiWrapper& imgui, const float win_size_x, const float win_size_y, const float win_pos_x, const float win_pos_y)
{
	float bar_y = win_size_y / 2 - win_size_y / 6 + m_line_height;
	ImVec4 orange_color = ImVec4(.99f, .313f, .0f, 1.0f);
	float  invisible_length = 0;//((float)(m_data.duration - m_remaining_time) / (float)m_data.duration * win_size_x);
	//invisible_length -= win_size_x / ((float)m_data.duration * 60.f) * (60 - m_countdown_frame);
	ImVec2 lineEnd = ImVec2(win_pos_x - invisible_length - m_window_width_offset, win_pos_y + win_size_y/2 + m_line_height / 2);
	ImVec2 lineStart = ImVec2(win_pos_x - win_size_x + m_left_indentation, win_pos_y + win_size_y/2 + m_line_height / 2);
	ImGui::GetWindowDrawList()->AddLine(lineStart, lineEnd, IM_COL32((int)(orange_color.x * 255), (int)(orange_color.y * 255), (int)(orange_color.z * 255), (1.0f * 255.f)), m_line_height * 0.7f);
	/*
	//countdown line
	ImVec4 orange_color = ImGui::GetStyleColorVec4(ImGuiCol_Button);
	float  invisible_length = ((float)(m_data.duration - m_remaining_time) / (float)m_data.duration * win_size_x);
	invisible_length -= win_size_x / ((float)m_data.duration * 60.f) * (60 - m_countdown_frame);
	ImVec2 lineEnd = ImVec2(win_pos_x - invisible_length, win_pos_y + win_size_y - 5);
	ImVec2 lineStart = ImVec2(win_pos_x - win_size_x, win_pos_y + win_size_y - 5);
	ImGui::GetWindowDrawList()->AddLine(lineStart, lineEnd, IM_COL32((int)(orange_color.x * 255), (int)(orange_color.y * 255), (int)(orange_color.z * 255), (int)(orange_color.picture_width * 255.f * (m_fading_out ? m_current_fade_opacity : 1.f))), 2.f);
	if (!m_paused)
		m_countdown_frame++;
		*/
}
//------NotificationManager--------
NotificationManager::NotificationManager(wxEvtHandler* evt_handler) :
	m_evt_handler(evt_handler)
{
}
void NotificationManager::push_notification(const NotificationType type, GLCanvas3D& canvas, int timestamp)
{
	auto it = std::find_if(basic_notifications.begin(), basic_notifications.end(),
		boost::bind(&NotificationData::type, boost::placeholders::_1) == type);
	assert(it != basic_notifications.end());
	if (it != basic_notifications.end())
		push_notification_data( *it, canvas, timestamp);
}
void NotificationManager::push_notification(const std::string& text, GLCanvas3D& canvas, int timestamp)
{
	push_notification_data({ NotificationType::CustomNotification, NotificationLevel::RegularNotification, 10, text }, canvas, timestamp );
}
void NotificationManager::push_notification(const std::string& text, NotificationManager::NotificationLevel level, GLCanvas3D& canvas, int timestamp)
{
	int duration = 0;
	switch (level) {
	case NotificationLevel::RegularNotification: 	duration = 10; break;
	case NotificationLevel::ErrorNotification: 		break;
	case NotificationLevel::ImportantNotification: 	break;
	default:
		assert(false);
		return;
	}
	push_notification_data({ NotificationType::CustomNotification, level, duration, text }, canvas, timestamp);
}
void NotificationManager::push_slicing_error_notification(const std::string& text, GLCanvas3D& canvas)
{
	set_all_slicing_errors_gray(false);
	push_notification_data({ NotificationType::SlicingError, NotificationLevel::ErrorNotification, 0,  _u8L("ERROR:") + "\n" + text }, canvas, 0);
	close_notification_of_type(NotificationType::SlicingComplete);
}
void NotificationManager::push_slicing_warning_notification(const std::string& text, bool gray, GLCanvas3D& canvas, ObjectID oid, int warning_step)
{
	NotificationData data { NotificationType::SlicingWarning, NotificationLevel::WarningNotification, 0,  _u8L("WARNING:") + "\n" + text };

	auto notification = std::make_unique<NotificationManager::SlicingWarningNotification>(data, m_id_provider, m_evt_handler);
	notification->object_id = oid;
	notification->warning_step = warning_step;
	if (push_notification_data(std::move(notification), canvas, 0)) {
		m_pop_notifications.back()->set_gray(gray);
	}
}
void NotificationManager::push_plater_error_notification(const std::string& text, GLCanvas3D& canvas)
{
	push_notification_data({ NotificationType::PlaterError, NotificationLevel::ErrorNotification, 0,  _u8L("ERROR:") + "\n" + text }, canvas, 0);
}
void NotificationManager::push_plater_warning_notification(const std::string& text, GLCanvas3D& canvas)
{
	push_notification_data({ NotificationType::PlaterWarning, NotificationLevel::WarningNotification, 0,  _u8L("WARNING:") + "\n" + text }, canvas, 0);
	// dissaper if in preview
	set_in_preview(m_in_preview);
}
void NotificationManager::close_plater_error_notification(const std::string& text)
{
	for (std::unique_ptr<PopNotification> &notification : m_pop_notifications) {
		if (notification->get_type() == NotificationType::PlaterError && notification->compare_text(_u8L("ERROR:") + "\n" + text)) {
			notification->close();
		}
	}
}
void NotificationManager::close_plater_warning_notification(const std::string& text)
{
	for (std::unique_ptr<PopNotification> &notification : m_pop_notifications) {
		if (notification->get_type() == NotificationType::PlaterWarning && notification->compare_text(_u8L("WARNING:") + "\n" + text)) {
			notification->close();
		}
	}
}
void NotificationManager::set_all_slicing_errors_gray(bool g)
{
	for (std::unique_ptr<PopNotification> &notification : m_pop_notifications) {
		if (notification->get_type() == NotificationType::SlicingError) {
			notification->set_gray(g);
		}
	}
}
void NotificationManager::set_all_slicing_warnings_gray(bool g)
{
	for (std::unique_ptr<PopNotification> &notification : m_pop_notifications) {
		if (notification->get_type() == NotificationType::SlicingWarning) {
			notification->set_gray(g);
		}
	}
}
/*
void NotificationManager::set_slicing_warning_gray(const std::string& text, bool g)
{
	for (std::unique_ptr<PopNotification> &notification : m_pop_notifications) {
		if (notification->get_type() == NotificationType::SlicingWarning && notification->compare_text(text)) {
			notification->set_gray(g);
		}
	}
}
*/
void NotificationManager::close_slicing_errors_and_warnings()
{
	for (std::unique_ptr<PopNotification> &notification : m_pop_notifications) {
		if (notification->get_type() == NotificationType::SlicingError || notification->get_type() == NotificationType::SlicingWarning) {
			notification->close();
		}
	}
}
void NotificationManager::push_slicing_complete_notification(GLCanvas3D& canvas, int timestamp, bool large)
{
	std::string hypertext;
	int         time = 10;
    if (has_slicing_error_notification())
        return;
	if (large) {
		hypertext = _u8L("Export G-Code.");
		time = 0;
	}
	NotificationData data{ NotificationType::SlicingComplete, NotificationLevel::RegularNotification, time,  _u8L("Slicing finished."), hypertext, [](wxEvtHandler* evnthndlr){
		if (evnthndlr != nullptr) wxPostEvent(evnthndlr, ExportGcodeNotificationClickedEvent(EVT_EXPORT_GCODE_NOTIFICAION_CLICKED)); return true; } };
	push_notification_data(std::make_unique<NotificationManager::SlicingCompleteLargeNotification>(data, m_id_provider, m_evt_handler, large),
		canvas, timestamp);
}
void NotificationManager::set_slicing_complete_print_time(const std::string &info)
{
	for (std::unique_ptr<PopNotification> &notification : m_pop_notifications) {
		if (notification->get_type() == NotificationType::SlicingComplete) {
			dynamic_cast<SlicingCompleteLargeNotification*>(notification.get())->set_print_info(info);
			break;
		}
	}
}
void NotificationManager::set_slicing_complete_large(bool large)
{
	for (std::unique_ptr<PopNotification> &notification : m_pop_notifications) {
		if (notification->get_type() == NotificationType::SlicingComplete) {
			dynamic_cast<SlicingCompleteLargeNotification*>(notification.get())->set_large(large);
			break;
		}
	}
}
void NotificationManager::close_notification_of_type(const NotificationType type)
{
	for (std::unique_ptr<PopNotification> &notification : m_pop_notifications) {
		if (notification->get_type() == type) {
			notification->close();
		}
	}
}
void NotificationManager::remove_slicing_warnings_of_released_objects(const std::vector<ObjectID>& living_oids)
{
	for (std::unique_ptr<PopNotification> &notification : m_pop_notifications)
		if (notification->get_type() == NotificationType::SlicingWarning) {
			if (! std::binary_search(living_oids.begin(), living_oids.end(),
				static_cast<SlicingWarningNotification*>(notification.get())->object_id))
				notification->close();
		}
}
void NotificationManager::push_exporting_finished_notification(GLCanvas3D& canvas, std::string path, std::string dir_path, bool on_removable)
{
	close_notification_of_type(NotificationType::ExportFinished);
	NotificationData data{ NotificationType::ExportFinished, NotificationLevel::RegularNotification, 0,  _u8L("Exporting finished.") +"\n"+ path };
	push_notification_data(std::make_unique<NotificationManager::ExportFinishedNotification>(data, m_id_provider, m_evt_handler, on_removable, path, dir_path),
		canvas, 0);
}
void  NotificationManager::push_progress_bar_notification(const std::string& text, GLCanvas3D& canvas, float percentage)
{
	NotificationData data{ NotificationType::ProgressBar, NotificationLevel::ProgressBarNotification, 0, text };
	push_notification_data(std::make_unique<NotificationManager::ProgressBarNotification>(data, m_id_provider, m_evt_handler, 0),canvas, 0);
}
void NotificationManager::set_progress_bar_percentage(const std::string& text, float percentage, GLCanvas3D& canvas)
{
	bool found = false;
	for (std::unique_ptr<PopNotification>& notification : m_pop_notifications) {
		if (notification->get_type() == NotificationType::ProgressBar && notification->compare_text(text)) {
			dynamic_cast<ProgressBarNotification*>(notification.get())->set_percentage(percentage);
			canvas.request_extra_frame();
			found = true;
		}
	}
	if (!found) {
		push_progress_bar_notification(text, canvas, percentage);
	}
}
bool NotificationManager::push_notification_data(const NotificationData &notification_data,  GLCanvas3D& canvas, int timestamp)
{
	return push_notification_data(std::make_unique<PopNotification>(notification_data, m_id_provider, m_evt_handler), canvas, timestamp);
}
bool NotificationManager::push_notification_data(std::unique_ptr<NotificationManager::PopNotification> notification, GLCanvas3D& canvas, int timestamp)
{
	// if timestamped notif, push only new one
	if (timestamp != 0) {
		if (m_used_timestamps.find(timestamp) == m_used_timestamps.end()) {
			m_used_timestamps.insert(timestamp);
		} else {
			return false;
		}
	}
	if (this->activate_existing(notification.get())) {
		m_pop_notifications.back()->update(notification->get_data());
		canvas.request_extra_frame();
		return false;
	} else {
		m_pop_notifications.emplace_back(std::move(notification));
		canvas.request_extra_frame();
		return true;
	}
}
void NotificationManager::render_notifications(GLCanvas3D& canvas, float overlay_width)
{
	float    last_x = 0.0f;
	float    current_height = 0.0f;
	bool     request_next_frame = false;
	bool     render_main = false;
	bool     hovered = false;
	sort_notifications();
	// iterate thru notifications and render them / erease them
	for (auto it = m_pop_notifications.begin(); it != m_pop_notifications.end();) { 
		if ((*it)->get_finished()) {
			it = m_pop_notifications.erase(it);
		} else {
			(*it)->set_paused(m_hovered);
			PopNotification::RenderResult res = (*it)->render(canvas, last_x, m_move_from_overlay && !m_in_preview, overlay_width);
			if (res != PopNotification::RenderResult::Finished) {
				last_x = (*it)->get_top() + GAP_WIDTH;
				current_height = std::max(current_height, (*it)->get_current_top());
				render_main = true;
			}
			if (res == PopNotification::RenderResult::Countdown || res == PopNotification::RenderResult::ClosePending || res == PopNotification::RenderResult::Finished)
				request_next_frame = true;
			if (res == PopNotification::RenderResult::Hovered)
				hovered = true;
			++it;
		}
	}
	m_hovered = hovered;

	//actualizate timers and request frame if needed
	wxWindow* p = dynamic_cast<wxWindow*> (wxGetApp().plater());
	while (p->GetParent())
		p = p->GetParent();
	wxTopLevelWindow* top_level_wnd = dynamic_cast<wxTopLevelWindow*>(p);
	if (!top_level_wnd->IsActive())
		return;

	{
		// Control the fade-out.
		// time in seconds
		long now = wxGetLocalTime();
		// Pausing fade-out when the mouse is over some notification.
		if (!m_hovered && m_last_time < now)
		{
			if (now - m_last_time == 1)
			{
				for (auto &notification : m_pop_notifications)
				{
					notification->substract_remaining_time();
				}
			}
			m_last_time = now;
		}
	}

	if (request_next_frame)
		//FIXME this is very expensive for fade-out control.
		// If any of the notifications is fading out, 100% of the CPU/GPU is consumed.
		canvas.request_extra_frame();
}

void NotificationManager::sort_notifications()
{
	// Stable sorting, so that the order of equal ranges is stable.
	std::stable_sort(m_pop_notifications.begin(), m_pop_notifications.end(), [](const std::unique_ptr<PopNotification> &n1, const std::unique_ptr<PopNotification> &n2) {
		int n1l = (int)n1->get_data().level;
		int n2l = (int)n2->get_data().level;
		if (n1l == n2l && n1->get_is_gray() && !n2->get_is_gray())
			return true;
		return (n1l < n2l);
		});
}

bool NotificationManager::activate_existing(const NotificationManager::PopNotification* notification)
{
	NotificationType   new_type = notification->get_type();
	const std::string &new_text = notification->get_data().text1;
	for (auto it = m_pop_notifications.begin(); it != m_pop_notifications.end(); ++it) {
		if ((*it)->get_type() == new_type && !(*it)->get_finished()) {
			if (new_type == NotificationType::CustomNotification || new_type == NotificationType::PlaterWarning) {
				if (!(*it)->compare_text(new_text))
					continue;
			} else if (new_type == NotificationType::SlicingWarning) {
				auto w1 = dynamic_cast<const SlicingWarningNotification*>(notification);
				auto w2 = dynamic_cast<const SlicingWarningNotification*>(it->get());
				if (w1 != nullptr && w2 != nullptr) {
					if (!(*it)->compare_text(new_text) || w1->object_id != w2->object_id) {
						continue;
					}
				} else {
					continue;
				}
			}

			if (it != m_pop_notifications.end() - 1)
				std::rotate(it, it + 1, m_pop_notifications.end());
			return true;
		}
	}
	return false;
}

void NotificationManager::set_in_preview(bool preview)
{ 
    m_in_preview = preview;
    for (std::unique_ptr<PopNotification> &notification : m_pop_notifications) {
        if (notification->get_type() == NotificationType::PlaterWarning) 
            notification->hide(preview);     
    }
}

bool NotificationManager::has_slicing_error_notification()
{
	return std::any_of(m_pop_notifications.begin(), m_pop_notifications.end(), [](auto &n) {
    	return n->get_type() == NotificationType::SlicingError;
    });
}

void NotificationManager::new_export_began(bool on_removable)
{
	close_notification_of_type(NotificationType::ExportFinished);
	// If we want to hold information of ejecting removable on later export finished notifications
	/*
	for (std::unique_ptr<PopNotification>& notification : m_pop_notifications) {
		if (notification->get_type() == NotificationType::ExportToRemovableFinished) {
			if (!on_removable) {
				const NotificationData old_data = notification->get_data();
				notification->update( {old_data.type, old_data.level ,old_data.duration, std::string(), old_data.hypertext} );
			} else {
				notification->close();
			}
			return;
		}
	}
	*/
}
void NotificationManager::device_ejected()
{
	for (std::unique_ptr<PopNotification>& notification : m_pop_notifications) {
		if (notification->get_type() == NotificationType::ExportFinished && dynamic_cast<ExportFinishedNotification*>(notification.get())->m_to_removable)
			notification->close();
	}
}

}//namespace GUI
}//namespace Slic3r<|MERGE_RESOLUTION|>--- conflicted
+++ resolved
@@ -623,34 +623,10 @@
 }
 bool NotificationManager::PopNotification::on_text_click()
 {
-<<<<<<< HEAD
-	bool ret = true;
-	switch (m_data.type) {
-	case NotificationType::SlicingComplete :
-		//wxGetApp().plater()->export_gcode(false);
-		assert(m_evt_handler != nullptr);
-		if (m_evt_handler != nullptr)
-			wxPostEvent(m_evt_handler, ExportGcodeNotificationClickedEvent(EVT_EXPORT_GCODE_NOTIFICAION_CLICKED));
-		break;
-	case NotificationType::PresetUpdateAvailable :
-		//wxGetApp().plater()->export_gcode(false);
-		assert(m_evt_handler != nullptr);
-		if (m_evt_handler != nullptr)
-			wxPostEvent(m_evt_handler, PresetUpdateAvailableClickedEvent(EVT_PRESET_UPDATE_AVAILABLE_CLICKED));
-		break;
-	case NotificationType::NewAppAvailable:
-		wxLaunchDefaultBrowser("https://github.com/supermerill/SuperSlicer/releases/tag/" + Slic3r::GUI::get_app_config()->get("version_online"));
-		break;
-	default:
-		break;
-	}
-	return ret;
-=======
 	if(m_data.callback != nullptr)
 		return m_data.callback(m_evt_handler);
 	return false;
->>>>>>> 2e0e63fe
-}
+	}
 void NotificationManager::PopNotification::update(const NotificationData& n)
 {
 	m_text1          = n.text1;
