#ifndef slic3r_GUI_ObjectList_hpp_
#define slic3r_GUI_ObjectList_hpp_

#include <map>
#include <vector>
#include <set>

#include <wx/bitmap.h>
#include <wx/dataview.h>
#include <wx/menu.h>

#include "Event.hpp"
#include "wxExtensions.hpp"
#include "ObjectDataViewModel.hpp"

#include "libslic3r/PrintConfig.hpp"

class wxBoxSizer;
class wxBitmapComboBox;
class wxMenuItem;
class MenuWithSeparators;

namespace Slic3r {
class ConfigOptionsGroup;
class DynamicPrintConfig;
class ModelConfig;
class ModelObject;
class ModelVolume;
class TriangleMesh;
enum class ModelVolumeType : int;

// FIXME: broken build on mac os because of this is missing:
typedef std::vector<std::string>                    t_config_option_keys;
typedef std::vector<ModelVolume*>                   ModelVolumePtrs;
typedef double                                      coordf_t;
typedef std::pair<coordf_t, coordf_t>               t_layer_height_range;
typedef std::map<t_layer_height_range, ModelConfig> t_layer_config_ranges;

<<<<<<< HEAD
typedef std::map<OptionCategory, std::vector<std::string>> SettingsBundle;

//				  category ->		vector 			 ( option	;  label )
typedef std::map< OptionCategory, std::vector< std::pair<std::string, std::string> > > settings_menu_hierarchy;

typedef std::vector<ModelVolume*> ModelVolumePtrs;

typedef double                                       coordf_t;
typedef std::pair<coordf_t, coordf_t>                t_layer_height_range;
typedef std::map<t_layer_height_range, ModelConfig>  t_layer_config_ranges;
=======
// Manifold mesh may contain self-intersections, so we want to always allow fixing the mesh.
#define FIX_THROUGH_NETFABB_ALWAYS 1
>>>>>>> 215e845c

namespace GUI {

wxDECLARE_EVENT(EVT_OBJ_LIST_OBJECT_SELECT, SimpleEvent);
class BitmapComboBox;

struct ItemForDelete
{
    ItemType    type;
    int         obj_idx; 
    int         sub_obj_idx;

    ItemForDelete(ItemType type, int obj_idx, int sub_obj_idx)
        : type(type), obj_idx(obj_idx), sub_obj_idx(sub_obj_idx)
    {}

    bool operator==(const ItemForDelete& r) const 
    {
        return (type == r.type && obj_idx == r.obj_idx && sub_obj_idx == r.sub_obj_idx);
    }

    bool operator<(const ItemForDelete& r) const
    {
        if (obj_idx != r.obj_idx)
            return (obj_idx < r.obj_idx);
        return (sub_obj_idx < r.sub_obj_idx);
    }
};

struct MeshErrorsInfo 
{
    wxString    tooltip;
    std::string warning_icon_name;
};

class ObjectList : public wxDataViewCtrl
{
public:
    enum SELECTION_MODE
    {
        smUndef     = 0,
        smVolume    = 1,
        smInstance  = 2,
        smLayer     = 4,
        smSettings  = 8,  // used for undo/redo
        smLayerRoot = 16, // used for undo/redo
    };

    struct Clipboard
    {
        void reset() {
            m_type = itUndef; 
            m_layer_config_ranges_cache .clear();
            m_config_cache.clear();
        }
        bool        empty()    const { return m_type == itUndef; }
        ItemType    get_type() const { return m_type; }
        void        set_type(ItemType type) { m_type = type; }

        t_layer_config_ranges&  get_ranges_cache() { return m_layer_config_ranges_cache; }
        DynamicPrintConfig&     get_config_cache() { return m_config_cache; }

    private:
        ItemType                m_type {itUndef};
        t_layer_config_ranges   m_layer_config_ranges_cache;
        DynamicPrintConfig      m_config_cache;
    };

private:
    SELECTION_MODE  m_selection_mode {smUndef};
    int             m_selected_layers_range_idx {-1};

    Clipboard       m_clipboard;

    struct dragged_item_data
    {
        void init(const int obj_idx, const int subobj_idx, const ItemType type) {
            m_obj_idx = obj_idx;
            m_type = type;
            if (m_type&itVolume)
                m_vol_idx = subobj_idx;
            else
                m_inst_idxs.insert(subobj_idx);
        }

        void init(const int obj_idx, const ItemType type) {
            m_obj_idx = obj_idx;
            m_type = type;
        }

        void clear() {
            m_obj_idx = -1;
            m_vol_idx = -1;
            m_inst_idxs.clear();
            m_type = itUndef;
        }

        int obj_idx() const  { return m_obj_idx; }
        int sub_obj_idx() const  { return m_vol_idx; }
        ItemType type() const { return m_type; }
        std::set<int>& inst_idxs() { return m_inst_idxs; }

    private:
        int m_obj_idx = -1;
        int m_vol_idx = -1;
        std::set<int> m_inst_idxs{};
        ItemType m_type = itUndef;

    } m_dragged_data;

    wxBoxSizer          *m_sizer {nullptr};
<<<<<<< HEAD
    wxWindow            *m_parent {nullptr};

    ScalableBitmap	    m_bmp_modifiermesh;
    ScalableBitmap	    m_bmp_solidmesh;
    ScalableBitmap	    m_bmp_support_enforcer;
    ScalableBitmap	    m_bmp_support_blocker;
    ScalableBitmap      m_bmp_seam_position;
    ScalableBitmap	    m_bmp_manifold_warning;
    ScalableBitmap	    m_bmp_cog;

    MenuWithSeparators  m_menu_object;
    MenuWithSeparators  m_menu_part;
    MenuWithSeparators  m_menu_sla_object;
    MenuWithSeparators  m_menu_instance;
    MenuWithSeparators  m_menu_layer;
    MenuWithSeparators  m_menu_default;
    wxMenuItem* m_menu_item_settings { nullptr };
    wxMenuItem* m_menu_item_split_instances { nullptr };
=======
>>>>>>> 215e845c

    ObjectDataViewModel         *m_objects_model{ nullptr };
    ModelConfig                 *m_config {nullptr};
    std::vector<ModelObject*>   *m_objects{ nullptr };

    BitmapComboBox              *m_extruder_editor { nullptr };

    std::vector<wxBitmap*>      m_bmp_vector;

    int			m_selected_object_id = -1;
    bool		m_prevent_list_events = false;		// We use this flag to avoid circular event handling Select() 
                                                    // happens to fire a wxEVT_LIST_ITEM_SELECTED on OSX, whose event handler 
                                                    // calls this method again and again and again

    bool        m_prevent_update_extruder_in_config = false; // We use this flag to avoid updating of the extruder value in config 
                                                             // during updating of the extruder count.

    bool        m_prevent_canvas_selection_update = false; // This flag prevents changing selection on the canvas. See function
                                                           // update_settings_items - updating canvas selection is undesirable,
                                                           // because it would turn off the gizmos (mainly a problem for the SLA gizmo)

    wxDataViewItem m_last_selected_item {nullptr};
#ifdef __WXMSW__
    // Workaround for entering the column editing mode on Windows. Simulate keyboard enter when another column of the active line is selected.
    int 	    m_last_selected_column = -1;
#endif /* __MSW__ */

#if 0
    SettingsFactory::Bundle m_freq_settings_fff;
    SettingsFactory::Bundle m_freq_settings_sla;
#endif

    size_t    m_items_count { size_t(-1) };

    inline void ensure_current_item_visible()
    {
        if (const auto &item = this->GetCurrentItem())
            this->EnsureVisible(item);
    }

public:
    ObjectList(wxWindow* parent);
    ~ObjectList();

    void set_min_height();
<<<<<<< HEAD

    std::map<OptionCategory, wxBitmap> CATEGORY_ICON;
=======
    void update_min_height();
>>>>>>> 215e845c

    ObjectDataViewModel*        GetModel() const    { return m_objects_model; }
    ModelConfig*                config() const      { return m_config; }
    std::vector<ModelObject*>*  objects() const     { return m_objects; }

    ModelObject*                object(const int obj_idx) const ;

    void                create_objects_ctrl();
    void                update_objects_list_extruder_column(size_t extruders_count);
    void                update_extruder_colors();
    // show/hide "Extruder" column for Objects List
    void                set_extruder_column_hidden(const bool hide) const;
    // update extruder in current config
    void                update_extruder_in_config(const wxDataViewItem& item);
    // update changed name in the object model
    void                update_name_in_model(const wxDataViewItem& item) const;
    void                update_name_in_list(int obj_idx, int vol_idx) const;
    void                update_extruder_values_for_items(const size_t max_extruder);

    // Get obj_idx and vol_idx values for the selected (by default) or an adjusted item
    void                get_selected_item_indexes(int& obj_idx, int& vol_idx, const wxDataViewItem& item = wxDataViewItem(0));
    void                get_selection_indexes(std::vector<int>& obj_idxs, std::vector<int>& vol_idxs);
    // Get count of errors in the mesh
    int                 get_repaired_errors_count(const int obj_idx, const int vol_idx = -1) const;
    // Get list of errors in the mesh and name of the warning icon 
    // Return value is a pair <Tooltip, warning_icon_name>, used for the tooltip and related warning icon
    // Function without parameters is for a call from Manipulation panel, 
    // when we don't know parameters of selected item 
    MeshErrorsInfo      get_mesh_errors_info(const int obj_idx, const int vol_idx = -1, wxString* sidebar_info = nullptr) const;
    MeshErrorsInfo      get_mesh_errors_info(wxString* sidebar_info = nullptr);
    void                set_tooltip_for_item(const wxPoint& pt);

    void                selection_changed();
    void                show_context_menu(const bool evt_context_menu);
    void                extruder_editing();
#ifndef __WXOSX__
    void                key_event(wxKeyEvent& event);
#endif /* __WXOSX__ */

    void                copy();
    void                paste();
    bool                copy_to_clipboard();
    bool                paste_from_clipboard();
    void                undo();
    void                redo();
    void                increase_instances();
    void                decrease_instances();

    void                add_category_to_settings_from_selection(const std::vector< std::pair<std::string, bool> >& category_options, wxDataViewItem item);
    void                add_category_to_settings_from_frequent(const std::vector<std::string>& category_options, wxDataViewItem item);
    void                show_settings(const wxDataViewItem settings_item);
    bool                is_instance_or_object_selected();

    void                load_subobject(ModelVolumeType type, bool from_galery = false);
    // ! ysFIXME - delete commented code after testing and rename "load_modifier" to something common
    //void                load_part(ModelObject& model_object, std::vector<ModelVolume*>& added_volumes, ModelVolumeType type, bool from_galery = false);
    void                load_modifier(const wxArrayString& input_files, ModelObject& model_object, std::vector<ModelVolume*>& added_volumes, ModelVolumeType type, bool from_galery = false);
    void                load_generic_subobject(const std::string& type_name, const ModelVolumeType type);
    void                load_shape_object(const std::string &type_name);
    void                load_shape_object_from_gallery();
    void                load_shape_object_from_gallery(const wxArrayString& input_files);
    void                load_mesh_object(const TriangleMesh &mesh, const wxString &name, bool center = true);
    void                del_object(const int obj_idx);
    void                del_subobject_item(wxDataViewItem& item);
    void                del_settings_from_config(const wxDataViewItem& parent_item);
    void                del_instances_from_object(const int obj_idx);
    void                del_layer_from_object(const int obj_idx, const t_layer_height_range& layer_range);
    void                del_layers_from_object(const int obj_idx);
    bool                del_subobject_from_object(const int obj_idx, const int idx, const int type);
    void                del_info_item(const int obj_idx, InfoItemType type);
    void                split();
    void                merge(bool to_multipart_object);
    void                layers_editing();

    wxDataViewItem      add_layer_root_item(const wxDataViewItem obj_item);
    wxDataViewItem      add_settings_item(wxDataViewItem parent_item, const DynamicPrintConfig* config);

    DynamicPrintConfig  get_default_layer_config(const int obj_idx);
    bool                get_volume_by_item(const wxDataViewItem& item, ModelVolume*& volume);
    bool                is_splittable(bool to_objects);
    bool                selected_instances_of_same_object();
    bool                can_split_instances();
    bool                can_merge_to_multipart_object() const;
    bool                can_merge_to_single_object() const;

    wxPoint             get_mouse_position_in_control() const { return wxGetMousePosition() - this->GetScreenPosition(); }
    wxBoxSizer*         get_sizer() {return  m_sizer;}
    int                 get_selected_obj_idx() const;
    ModelConfig&        get_item_config(const wxDataViewItem& item) const;

    void                changed_object(const int obj_idx = -1) const;
    void                part_selection_changed();

    // Add object to the list
    void add_object_to_list(size_t obj_idx, bool call_selection_changed = true);
    // Delete object from the list
    void delete_object_from_list();
    void delete_object_from_list(const size_t obj_idx);
    void delete_volume_from_list(const size_t obj_idx, const size_t vol_idx);
    void delete_instance_from_list(const size_t obj_idx, const size_t inst_idx);
    void delete_from_model_and_list(const ItemType type, const int obj_idx, const int sub_obj_idx);
    void delete_from_model_and_list(const std::vector<ItemForDelete>& items_for_delete);
    // Delete all objects from the list
    void delete_all_objects_from_list();
    // Increase instances count
    void increase_object_instances(const size_t obj_idx, const size_t num);
    // Decrease instances count
    void decrease_object_instances(const size_t obj_idx, const size_t num);

    // #ys_FIXME_to_delete
    // Unselect all objects in the list on c++ side
    void unselect_objects();
    // Select object item in the ObjectList, when some gizmo is activated
    // "is_msr_gizmo" indicates if Move/Scale/Rotate gizmo was activated
    void select_object_item(bool is_msr_gizmo);

    // Remove objects/sub-object from the list
    void remove();
    void del_layer_range(const t_layer_height_range& range);
    // Add a new layer height after the current range if possible.
    // The current range is shortened and the new range is entered after the shortened current range if it fits.
    // If no range fits after the current range, then no range is inserted.
    // The layer range panel is updated even if this function does not change the layer ranges, as the panel update
    // may have been postponed from the "kill focus" event of a text field, if the focus was lost for the "add layer" button.
    // Rather providing the range by a value than by a reference, so that the memory referenced cannot be invalidated.
    void add_layer_range_after_current(const t_layer_height_range current_range);
    wxString can_add_new_range_after_current( t_layer_height_range current_range);
    void add_layer_item (const t_layer_height_range& range, 
                         const wxDataViewItem layers_item, 
                         const int layer_idx = -1);
    bool edit_layer_range(const t_layer_height_range& range, coordf_t layer_height);
    // This function may be called when a text field loses focus for a "add layer" or "remove layer" button.
    // In that case we don't want to destroy the panel with that "add layer" or "remove layer" buttons, as some messages
    // are already planned for them and destroying these widgets leads to crashes at least on OSX.
    // In that case the "add layer" or "remove layer" button handlers are responsible for always rebuilding the panel
    // even if the "add layer" or "remove layer" buttons did not update the layer spans or layer heights.
    bool edit_layer_range(const t_layer_height_range& range, 
                          const t_layer_height_range& new_range,
                          // Don't destroy the panel with the "add layer" or "remove layer" buttons.
                          bool suppress_ui_update = false);

    void init_objects();
    bool multiple_selection() const ;
    bool is_selected(const ItemType type) const;
    int  get_selected_layers_range_idx() const;
    void set_selected_layers_range_idx(const int range_idx) { m_selected_layers_range_idx = range_idx; }
    void set_selection_mode(SELECTION_MODE mode) { m_selection_mode = mode; }
    void update_selections();
    void update_selections_on_canvas();
    void select_item(const wxDataViewItem& item);
    void select_item(std::function<wxDataViewItem()> get_item);
    void select_items(const wxDataViewItemArray& sels);
    void select_all();
    void select_item_all_children();
    void update_selection_mode();
    bool check_last_selection(wxString& msg_str);
    // correct current selections to avoid of the possible conflicts
    void fix_multiselection_conflicts();

    ModelVolume* get_selected_model_volume();
    void change_part_type();

    void last_volume_is_deleted(const int obj_idx);
    void update_and_show_object_settings_item();
    void update_settings_item_and_selection(wxDataViewItem item, wxDataViewItemArray& selections);
    void update_object_list_by_printer_technology();
    void update_info_items(size_t obj_idx, wxDataViewItemArray* selections = nullptr, bool added_object = false);

    void instances_to_separated_object(const int obj_idx, const std::set<int>& inst_idx);
    void instances_to_separated_objects(const int obj_idx);
    void split_instances();
    void rename_item();
    void fix_through_netfabb();
    void simplify();
    void update_item_error_icon(const int obj_idx, int vol_idx) const ;

    void copy_layers_to_clipboard();
    void paste_layers_into_list();
    void copy_settings_to_clipboard();
    void paste_settings_into_list();
    bool clipboard_is_empty() const { return m_clipboard.empty(); } 
    void paste_volumes_into_list(int obj_idx, const ModelVolumePtrs& volumes);
    void paste_objects_into_list(const std::vector<size_t>& object_idxs);

    void msw_rescale();
    void sys_color_changed();

    void update_after_undo_redo();
    //update printable state for item from objects model
    void update_printable_state(int obj_idx, int instance_idx);
    void toggle_printable_state();

    void set_extruder_for_selected_items(const int extruder) const ;
    wxDataViewItemArray reorder_volumes_and_get_selection(int obj_idx, std::function<bool(const ModelVolume*)> add_to_selection = nullptr);
    void apply_volumes_order();
    bool has_paint_on_segmentation();

private:
#ifdef __WXOSX__
//    void OnChar(wxKeyEvent& event);
#endif /* __WXOSX__ */
    void OnContextMenu(wxDataViewEvent &event);
    void list_manipulation(const wxPoint& mouse_pos, bool evt_context_menu = false);

    void OnBeginDrag(wxDataViewEvent &event);
    void OnDropPossible(wxDataViewEvent &event);
    void OnDrop(wxDataViewEvent &event);
    bool can_drop(const wxDataViewItem& item) const ;

    void ItemValueChanged(wxDataViewEvent &event);
#ifdef __WXMSW__
    // Workaround for entering the column editing mode on Windows. Simulate keyboard enter when another column of the active line is selected.
	void OnEditingStarted(wxDataViewEvent &event);
#endif /* __WXMSW__ */
    void OnEditingDone(wxDataViewEvent &event);
};


}}

#endif //slic3r_GUI_ObjectList_hpp_<|MERGE_RESOLUTION|>--- conflicted
+++ resolved
@@ -36,21 +36,8 @@
 typedef std::pair<coordf_t, coordf_t>               t_layer_height_range;
 typedef std::map<t_layer_height_range, ModelConfig> t_layer_config_ranges;
 
-<<<<<<< HEAD
-typedef std::map<OptionCategory, std::vector<std::string>> SettingsBundle;
-
-//				  category ->		vector 			 ( option	;  label )
-typedef std::map< OptionCategory, std::vector< std::pair<std::string, std::string> > > settings_menu_hierarchy;
-
-typedef std::vector<ModelVolume*> ModelVolumePtrs;
-
-typedef double                                       coordf_t;
-typedef std::pair<coordf_t, coordf_t>                t_layer_height_range;
-typedef std::map<t_layer_height_range, ModelConfig>  t_layer_config_ranges;
-=======
 // Manifold mesh may contain self-intersections, so we want to always allow fixing the mesh.
 #define FIX_THROUGH_NETFABB_ALWAYS 1
->>>>>>> 215e845c
 
 namespace GUI {
 
@@ -162,27 +149,6 @@
     } m_dragged_data;
 
     wxBoxSizer          *m_sizer {nullptr};
-<<<<<<< HEAD
-    wxWindow            *m_parent {nullptr};
-
-    ScalableBitmap	    m_bmp_modifiermesh;
-    ScalableBitmap	    m_bmp_solidmesh;
-    ScalableBitmap	    m_bmp_support_enforcer;
-    ScalableBitmap	    m_bmp_support_blocker;
-    ScalableBitmap      m_bmp_seam_position;
-    ScalableBitmap	    m_bmp_manifold_warning;
-    ScalableBitmap	    m_bmp_cog;
-
-    MenuWithSeparators  m_menu_object;
-    MenuWithSeparators  m_menu_part;
-    MenuWithSeparators  m_menu_sla_object;
-    MenuWithSeparators  m_menu_instance;
-    MenuWithSeparators  m_menu_layer;
-    MenuWithSeparators  m_menu_default;
-    wxMenuItem* m_menu_item_settings { nullptr };
-    wxMenuItem* m_menu_item_split_instances { nullptr };
-=======
->>>>>>> 215e845c
 
     ObjectDataViewModel         *m_objects_model{ nullptr };
     ModelConfig                 *m_config {nullptr};
@@ -228,12 +194,7 @@
     ~ObjectList();
 
     void set_min_height();
-<<<<<<< HEAD
-
-    std::map<OptionCategory, wxBitmap> CATEGORY_ICON;
-=======
     void update_min_height();
->>>>>>> 215e845c
 
     ObjectDataViewModel*        GetModel() const    { return m_objects_model; }
     ModelConfig*                config() const      { return m_config; }
