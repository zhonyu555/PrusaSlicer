#include "OG_CustomCtrl.hpp"
#include "OptionsGroup.hpp"
#include "Plater.hpp"
#include "GUI_App.hpp"
#include "libslic3r/AppConfig.hpp"

#include <wx/utils.h>
#include <boost/algorithm/string/split.hpp>
#include "libslic3r/Utils.hpp"
#include "I18N.hpp"
#include "format.hpp"

namespace Slic3r { namespace GUI {

static bool is_point_in_rect(const wxPoint& pt, const wxRect& rect)
{
    return  rect.GetLeft() <= pt.x && pt.x <= rect.GetRight() &&
            rect.GetTop() <= pt.y && pt.y <= rect.GetBottom();
}

static wxSize get_bitmap_size(const wxBitmap& bmp)
{
#ifdef __APPLE__
    return bmp.GetScaledSize();
#else
    return bmp.GetSize();
#endif
}

static wxString get_url(const wxString& path_end, bool get_default = false) 
{
    if (path_end.IsEmpty())
        return wxEmptyString;

    wxString language = wxGetApp().app_config->get("translation_language");
    wxString lang_marker = language.IsEmpty() ? "en" : language.BeforeFirst('_');

    return wxString("https://help.prusa3d.com/") + lang_marker + "/article/" + path_end;
}

OG_CustomCtrl::OG_CustomCtrl(   wxWindow*            parent,
                                OptionsGroup*        og,
                                const wxPoint&       pos /* = wxDefaultPosition*/,
                                const wxSize&        size/* = wxDefaultSize*/,
                                const wxValidator&   val /* = wxDefaultValidator*/,
                                const wxString&      name/* = wxEmptyString*/) :
    wxPanel(parent, wxID_ANY, pos, size, /*wxWANTS_CHARS |*/ wxBORDER_NONE | wxTAB_TRAVERSAL),
    opt_group(og)
{
    if (!wxOSX)
        SetDoubleBuffered(true);// SetDoubleBuffered exists on Win and Linux/GTK, but is missing on OSX

    m_font      = wxGetApp().normal_font();
    m_em_unit   = em_unit(m_parent);
    m_v_gap     = lround(1.0 * m_em_unit);
    m_h_gap     = lround(0.2 * m_em_unit);

    m_bmp_mode_sz       = get_bitmap_size(create_scaled_bitmap("mode_simple", this, wxOSX ? 10 : 12));
    m_bmp_blinking_sz   = get_bitmap_size(create_scaled_bitmap("search_blink", this));

    init_ctrl_lines();// from og.lines()

    this->Bind(wxEVT_PAINT,     &OG_CustomCtrl::OnPaint, this);
    this->Bind(wxEVT_MOTION,    &OG_CustomCtrl::OnMotion, this);
    this->Bind(wxEVT_LEFT_DOWN, &OG_CustomCtrl::OnLeftDown, this);
    this->Bind(wxEVT_LEAVE_WINDOW, &OG_CustomCtrl::OnLeaveWin, this);
}

void OG_CustomCtrl::init_ctrl_lines()
{
    const std::vector<Line>& og_lines = opt_group->get_lines();
    for (const Line& line : og_lines)
    {
        if (line.full_width && (
            // description line
            line.widget != nullptr ||
            // description line with widget (button)
            !line.get_extra_widgets().empty())
            )
            continue;

        const std::vector<Option>& option_set = line.get_options();
        wxCoord height;

        // if we have a single option with no label, no sidetext just add it directly to sizer
        if (option_set.size() == 1 && opt_group->title_width == 0 && option_set.front().opt.full_width &&
            option_set.front().opt.label.empty() &&
            option_set.front().opt.sidetext.size() == 0 && option_set.front().side_widget == nullptr &&
            line.get_extra_widgets().size() == 0)
        {
            height = m_bmp_blinking_sz.GetHeight() + m_v_gap;
            ctrl_lines.emplace_back(CtrlLine(height, this, line, true));
        }
<<<<<<< HEAD
        else if (opt_group->title_width != 0 && !line.label.IsEmpty())
=======
        else if (opt_group->label_width != 0 && (!line.label.IsEmpty() || option_set.front().opt.gui_type == "legend") )
>>>>>>> 2e0e63fe
        {
            wxSize label_sz = GetTextExtent(line.label);
            height = label_sz.y * (label_sz.GetWidth() > int(opt_group->title_width * m_em_unit) ? 2 : 1) + m_v_gap;
            ctrl_lines.emplace_back(CtrlLine(height, this, line));
        }
        else
            int i = 0;
    }
}

int OG_CustomCtrl::get_height(const Line& line)
{
    for (auto ctrl_line : ctrl_lines)
        if (&ctrl_line.og_line == &line)
            return ctrl_line.height;
        
    return 0;
}

wxPoint OG_CustomCtrl::get_pos(const Line& line, Field* field_in/* = nullptr*/)
{
    wxCoord v_pos = 0;
    wxCoord h_pos = 0;

    auto correct_line_height = [](int& line_height, wxWindow* win)
    {
        int win_height = win->GetSize().GetHeight();
        if (line_height < win_height)
            line_height = win_height;
    };

    for (CtrlLine& ctrl_line : ctrl_lines) {
        if (&ctrl_line.og_line == &line)
        {
            h_pos = m_bmp_mode_sz.GetWidth() + m_h_gap;
            if (line.near_label_widget_win) {
                wxSize near_label_widget_sz = line.near_label_widget_win->GetSize();
                if (field_in)
                    h_pos += near_label_widget_sz.GetWidth() + m_h_gap;
                else
                    break;
            }

            wxString label = line.label;
<<<<<<< HEAD
            if (opt_group->title_width != 0 && !label.IsEmpty())
                h_pos += opt_group->title_width * m_em_unit + m_h_gap;
=======
            if (opt_group->label_width != 0)
                h_pos += opt_group->label_width * m_em_unit + m_h_gap;
>>>>>>> 2e0e63fe

            int blinking_button_width = m_bmp_blinking_sz.GetWidth() + m_h_gap;

            if (line.widget) {
                h_pos += blinking_button_width;

                for (auto child : line.widget_sizer->GetChildren())
                    if (child->IsWindow())
                        correct_line_height(ctrl_line.height, child->GetWindow());
                break;
            }

            // If we have a single option with no sidetext
            const std::vector<Option>& option_set = line.get_options();
            if (option_set.size() == 1 && option_set.front().opt.sidetext.size() == 0 &&
                option_set.front().opt.label.empty() &&
                option_set.front().side_widget == nullptr && line.get_extra_widgets().size() == 0)
            {
                h_pos += 2 * blinking_button_width;
                Field* field = opt_group->get_field(option_set.front().opt_id);
                correct_line_height(ctrl_line.height, field->getWindow());
                break;
            }

            for (size_t i = 0; i < option_set.size(); ++i) {
                if (i >= ctrl_line.is_visible.size() || !ctrl_line.is_visible[i])
                    continue;
                const Option& opt = option_set[i];
                Field* field = opt_group->get_field(opt.opt_id);
                correct_line_height(ctrl_line.height, field->getWindow());

                ConfigOptionDef option = opt.opt;
                // add label if any
                if (!option.label.empty()) {
                    std::string opt_label = (option.label.empty() || option.label.back() != '_') ? option.label : option.label.substr(0, option.label.size() - 1);
                    //!            To correct translation by context have to use wxGETTEXT_IN_CONTEXT macro from wxWidget 3.1.1
<<<<<<< HEAD
                    label = (opt_label == L_CONTEXT("Top", "Layers") || opt_label == L_CONTEXT("Bottom", "Layers")) ?
                        _CTX(opt_label, "Layers") : _(opt_label);
                    bool no_dots = label.empty() || option.label.back() == '_';
                    if (!no_dots)
                        label += ":";

                    if (!label.empty()) {
                        wxPaintDC dc(this);
                        dc.SetFont(m_font);
                        if (option.label_width >= 0) {
                            if (option.label_width != 0) {
                                h_pos += option.label_width * m_em_unit;
                            } else {
                                h_pos += dc.GetMultiLineTextExtent(label).x;
                            }
                        } else {
                            if (opt_group->label_width > 0) {
                                h_pos += opt_group->label_width * m_em_unit;
                            } else {
                                h_pos += dc.GetMultiLineTextExtent(label).x;
                            }
                        }
                        h_pos += m_h_gap;
                    }
                }                
                h_pos += 2 * blinking_button_width;
                
                if (field == field_in)
                    break;
                if (field->getSizer()) {
                    for (auto child : field->getSizer()->GetChildren()) {
                        if (child->IsWindow() && child->IsShown()) {
                            wxSize  sz = child->GetWindow()->GetSize();
                            h_pos += sz.x + m_h_gap;
                        }
                    }
                } else
                    h_pos += field->getWindow()->GetSize().x;
=======
                    label = (option.label == L_CONTEXT("Top", "Layers") || option.label == L_CONTEXT("Bottom", "Layers")) ?
                        _CTX(option.label, "Layers") : _(option.label);
                    label += ":";

                    wxCoord label_w, label_h;
#ifdef __WXMSW__
                    // when we use 2 monitors with different DPIs, GetTextExtent() return value for the primary display
                    // so, use dc.GetMultiLineTextExtent on Windows 
                    wxPaintDC dc(this);
                    dc.SetFont(m_font);
                    dc.GetMultiLineTextExtent(label, &label_w, &label_h);
#else
                    GetTextExtent(label, &label_w, &label_h, 0, 0, &m_font);
#endif //__WXMSW__
                    h_pos += label_w + 1 + m_h_gap;
                }                
                h_pos += (opt.opt.gui_type == "legend" ? 1 : 3) * blinking_button_width;
                
                if (field == field_in)
                    break;
                if (opt.opt.gui_type == "legend")
                    h_pos += 2 * blinking_button_width;

                h_pos += field->getWindow()->GetSize().x;
>>>>>>> 2e0e63fe

                if (option_set.size() == 1 && option_set.front().opt.full_width)
                    break;

                // add sidetext if any
                if ((!option.sidetext.empty() || opt_group->sidetext_width > 0 || option.sidetext_width > 0) && option.sidetext_width != 0)
                    h_pos += (option.sidetext_width > 0 ? option.sidetext_width : opt_group->sidetext_width)* m_em_unit + m_h_gap;

                if (opt.opt_id != option_set.back().opt_id) //! istead of (opt != option_set.back())
                    h_pos += lround(0.6 * m_em_unit);
            }
            break;
        }
        if (ctrl_line.is_line_visible)
            v_pos += ctrl_line.height;
    }

    return wxPoint(h_pos, v_pos);
}


void OG_CustomCtrl::OnPaint(wxPaintEvent&)
{
    // case, when custom controll is destroyed but doesn't deleted from the evet loop
    if(!this->opt_group->custom_ctrl)
        return;

    wxPaintDC dc(this);
    dc.SetFont(m_font);

    wxCoord v_pos = 0;
    for (CtrlLine& line : ctrl_lines) {
        if (!line.is_line_visible)
            continue;
        line.render(dc, v_pos);
        v_pos += line.height;
    }
}

void OG_CustomCtrl::OnMotion(wxMouseEvent& event)
{
    const wxPoint pos = event.GetLogicalPosition(wxClientDC(this));
    wxString tooltip;

    wxString language = wxGetApp().app_config->get("translation_language");

    bool suppress_hyperlinks = get_app_config()->get("suppress_hyperlinks") == "1";

    for (CtrlLine& line : ctrl_lines) {
        line.is_focused = is_point_in_rect(pos, line.rect_label);
        if (line.is_focused) {
            if (!suppress_hyperlinks && !line.og_line.label_path.empty())
                tooltip = get_url(line.og_line.label_path) +"\n\n";
            tooltip += line.og_line.label_tooltip;
            break;
        }

        for (size_t opt_idx = 0; opt_idx < line.rects_undo_icon.size(); opt_idx++)
            if (is_point_in_rect(pos, line.rects_undo_icon[opt_idx])) {
                const std::vector<Option>& option_set = line.og_line.get_options();
                Field* field = opt_group->get_field(option_set[opt_idx].opt_id);
                if (field)
                    tooltip = *field->undo_tooltip();
                break;
            }
        for (size_t opt_idx = 0; opt_idx < line.rects_undo_to_sys_icon.size(); opt_idx++)
            if (is_point_in_rect(pos, line.rects_undo_to_sys_icon[opt_idx])) {
                const std::vector<Option>& option_set = line.og_line.get_options();
                Field* field = opt_group->get_field(option_set[opt_idx].opt_id);
                if (field)
                    tooltip = *field->undo_to_sys_tooltip();
                break;
            }
        if (!tooltip.IsEmpty())
            break;
    }

    // Set tooltips with information for each icon
    this->SetToolTip(tooltip);

    Refresh();
    Update();
    event.Skip();
}

void OG_CustomCtrl::OnLeftDown(wxMouseEvent& event)
{
    const wxPoint pos = event.GetLogicalPosition(wxClientDC(this));

    for (const CtrlLine& line : ctrl_lines) {
        if (line.launch_browser())
            return;
        for (size_t opt_idx = 0; opt_idx < line.rects_undo_icon.size(); opt_idx++)
            if (is_point_in_rect(pos, line.rects_undo_icon[opt_idx])) {
                const std::vector<Option>& option_set = line.og_line.get_options();
                Field* field = opt_group->get_field(option_set[opt_idx].opt_id);
                if (field)
                    field->on_back_to_initial_value();
                event.Skip();
                return;
            }
        for (size_t opt_idx = 0; opt_idx < line.rects_undo_to_sys_icon.size(); opt_idx++)
            if (is_point_in_rect(pos, line.rects_undo_to_sys_icon[opt_idx])) {
                const std::vector<Option>& option_set = line.og_line.get_options();
                Field* field = opt_group->get_field(option_set[opt_idx].opt_id);
                if (field)
                    field->on_back_to_sys_value();
                event.Skip();
                return;
            }
    }

}

void OG_CustomCtrl::OnLeaveWin(wxMouseEvent& event)
{
    for (CtrlLine& line : ctrl_lines)
        line.is_focused = false;

    Refresh();
    Update();
    event.Skip();
}

bool OG_CustomCtrl::update_visibility(ConfigOptionMode mode)
{
    wxCoord    v_pos = 0;

    size_t invisible_lines = 0;
    for (CtrlLine& line : ctrl_lines) {
        line.update_visibility(mode);
        if (line.is_line_visible)
            v_pos += (wxCoord)line.height;
        else
            invisible_lines++;
    }    

    this->SetMinSize(wxSize(wxDefaultCoord, v_pos));

    return invisible_lines != ctrl_lines.size();
}

void OG_CustomCtrl::correct_window_position(wxWindow* win, const Line& line, Field* field/* = nullptr*/)
{
    wxPoint pos = get_pos(line, field);
    int line_height = get_height(line);
    pos.y += std::max(0, int(0.5 * (line_height - win->GetSize().y)));
    win->SetPosition(pos);
};

void OG_CustomCtrl::correct_widgets_position(wxSizer* widget, const Line& line, Field* field/* = nullptr*/) {
    auto children = widget->GetChildren();
    wxPoint line_pos = get_pos(line, field);
    int line_height = get_height(line);
    for (auto child : children) {
        if (child->IsWindow() && child->IsShown()) {
            wxPoint pos = line_pos;
            wxSize  sz = child->GetWindow()->GetSize();
            pos.y += std::max(0, int(0.5 * (line_height - sz.y)));
            child->GetWindow()->SetPosition(pos);
            line_pos.x += sz.x + m_h_gap;
        }
    }
};

void OG_CustomCtrl::msw_rescale()
{
    m_font      = wxGetApp().normal_font();
    m_em_unit   = em_unit(m_parent);
    m_v_gap     = lround(1.0 * m_em_unit);
    m_h_gap     = lround(0.2 * m_em_unit);

    m_bmp_mode_sz = create_scaled_bitmap("mode_simple", this, wxOSX ? 10 : 12).GetSize();
    m_bmp_blinking_sz = create_scaled_bitmap("search_blink", this).GetSize();

    wxCoord    v_pos = 0;
    for (CtrlLine& line : ctrl_lines) {
        line.msw_rescale();
        if (line.is_line_visible) {
            v_pos += (wxCoord)line.height;
        }
    }
    this->SetMinSize(wxSize(wxDefaultCoord, v_pos));

    GetParent()->Layout();
}

void OG_CustomCtrl::sys_color_changed()
{
    msw_rescale();
}

OG_CustomCtrl::CtrlLine::CtrlLine(  wxCoord         height,
                                    OG_CustomCtrl*  ctrl,
                                    const Line&     og_line,
                                    bool            draw_just_act_buttons /* = false*/):
    height(height),
    ctrl(ctrl),
    og_line(og_line),
    draw_just_act_buttons(draw_just_act_buttons)
{

    for (size_t i = 0; i < og_line.get_options().size(); i++) {
        rects_undo_icon.emplace_back(wxRect());
        rects_undo_to_sys_icon.emplace_back(wxRect());
    }
}

void OG_CustomCtrl::CtrlLine::correct_items_positions()
{
    if (draw_just_act_buttons || !is_line_visible)
        return;

    if (og_line.near_label_widget_win)
        ctrl->correct_window_position(og_line.near_label_widget_win, og_line);
    if (og_line.widget_sizer)
        ctrl->correct_widgets_position(og_line.widget_sizer, og_line);
    if (og_line.extra_widget_sizer)
        ctrl->correct_widgets_position(og_line.extra_widget_sizer, og_line);

    const std::vector<Option>& option_set = og_line.get_options();
    for (auto opt : option_set) {
        Field* field = ctrl->opt_group->get_field(opt.opt_id);
        if (!field)
            continue;
        if (field->getSizer())
            ctrl->correct_widgets_position(field->getSizer(), og_line, field);
        else if (field->getWindow())
            ctrl->correct_window_position(field->getWindow(), og_line, field);
    }
}

void OG_CustomCtrl::CtrlLine::msw_rescale()
{
    // if we have a single option with no label, no sidetext
    if (draw_just_act_buttons)
        height = get_bitmap_size(create_scaled_bitmap("empty")).GetHeight();

    if (ctrl->opt_group->title_width != 0 && !og_line.label.IsEmpty()) {
        wxSize label_sz = ctrl->GetTextExtent(og_line.label);
        height = label_sz.y * (label_sz.GetWidth() > int(ctrl->opt_group->title_width * ctrl->m_em_unit) ? 2 : 1) + ctrl->m_v_gap;
    }

    correct_items_positions();
}

void OG_CustomCtrl::CtrlLine::update_visibility(ConfigOptionMode mode)
{
    const std::vector<Option>& option_set = og_line.get_options();

    ConfigOptionMode line_mode = option_set.front().opt.mode;
    for (const Option& opt : option_set)
        if (opt.opt.mode < line_mode)
            line_mode = opt.opt.mode;
    is_line_visible = line_mode <= mode;

    if (draw_just_act_buttons)
        return;

    if (og_line.near_label_widget_win)
        og_line.near_label_widget_win->Show(is_line_visible);
    if (og_line.widget_sizer)
        og_line.widget_sizer->ShowItems(is_line_visible);
    if (og_line.extra_widget_sizer)
        og_line.extra_widget_sizer->ShowItems(is_line_visible);

    is_visible.clear();
    for (const Option& opt : option_set) {
        Field* field = ctrl->opt_group->get_field(opt.opt_id);
        is_visible.push_back(opt.opt.mode <= mode);
        if (!field)
            continue;

        if (field->getSizer()) {
            auto children = field->getSizer()->GetChildren();
            for (auto child : children)
                if (child->IsWindow())
                    child->GetWindow()->Show(is_visible.back());
            field->getSizer()->Show(is_visible.back());
        }
        else if (field->getWindow())
            field->getWindow()->Show(is_visible.back());
    }

    correct_items_positions();
}

void OG_CustomCtrl::CtrlLine::render(wxDC& dc, wxCoord v_pos)
{
    Field* field = ctrl->opt_group->get_field(og_line.get_options().front().opt_id);

    bool suppress_hyperlinks = get_app_config()->get("suppress_hyperlinks") == "1";
    if (draw_just_act_buttons) {
        if (field)
            draw_act_bmps(dc, wxPoint(0, v_pos), field->undo_to_sys_bitmap()->bmp(), field->undo_bitmap()->bmp(), field->blink());
        return;
    }

    wxCoord h_pos = draw_mode_bmp(dc, v_pos);

    if (og_line.near_label_widget_win)
        h_pos += og_line.near_label_widget_win->GetSize().x + ctrl->m_h_gap;

    const std::vector<Option>& option_set = og_line.get_options();

    bool is_url_string = false;
    if (ctrl->opt_group->title_width != 0 && !og_line.label.IsEmpty()) {
        const wxColour* text_clr = (option_set.size() == 1 && field ? field->label_color() : og_line.full_Label_color);
<<<<<<< HEAD
        is_url_string = !og_line.label_path.IsEmpty();
        wxString opt_label = (og_line.label.empty() || og_line.label.Last() != '_') ? og_line.label : og_line.label.substr(0, og_line.label.size() - 1);
        bool no_dots = og_line.label.empty() || og_line.label.Last() == '_';
        h_pos = draw_text(dc, wxPoint(h_pos, v_pos), (no_dots ? opt_label : opt_label + ':'), text_clr, ctrl->opt_group->title_width * ctrl->m_em_unit, is_url_string);
=======
        is_url_string = !suppress_hyperlinks && !og_line.label_path.IsEmpty();
        h_pos = draw_text(dc, wxPoint(h_pos, v_pos), label + ":", text_clr, ctrl->opt_group->label_width * ctrl->m_em_unit, is_url_string);
>>>>>>> 2e0e63fe
    }

    // If there's a widget, build it and set result to the correct position.
    if (og_line.widget != nullptr) {
        draw_blinking_bmp(dc, wxPoint(h_pos, v_pos), og_line.blink);
        return;
    }

    // If we're here, we have more than one option or a single option with sidetext
    // so we need a horizontal sizer to arrange these things

    // If we have a single option with no sidetext just add it directly to the grid sizer
    if (option_set.size() == 1 && option_set.front().opt.sidetext.size() == 0 &&
        option_set.front().opt.label.empty() &&
        option_set.front().side_widget == nullptr && og_line.get_extra_widgets().size() == 0)
    {
        if (field && field->undo_to_sys_bitmap())
<<<<<<< HEAD
            h_pos = draw_act_bmps(dc, wxPoint(h_pos, v_pos), field->undo_to_sys_bitmap()->bmp(), field->undo_bitmap()->bmp(), field->blink());
        h_pos += ctrl->m_h_gap;
        //check for full_width width
        if (option_set.front().opt.full_width) {
            if (field->getWindow())
                field->getWindow()->SetSize(this->ctrl->GetSize().x - h_pos, -1);
        }
=======
            h_pos = draw_act_bmps(dc, wxPoint(h_pos, v_pos), field->undo_to_sys_bitmap()->bmp(), field->undo_bitmap()->bmp(), field->blink()) + ctrl->m_h_gap;
        // update width for full_width fields
        if (option_set.front().opt.full_width && field->getWindow())
            field->getWindow()->SetSize(ctrl->GetSize().x - h_pos, -1);
>>>>>>> 2e0e63fe
        return;
    }

    size_t bmp_rect_id = 0;
    for (size_t i = 0; i < option_set.size(); ++i) {
        if (i >= is_visible.size() || !is_visible[i])
            continue;
        const Option& opt = option_set[i];
        field = ctrl->opt_group->get_field(opt.opt_id);
        ConfigOptionDef option = opt.opt;
        // add label if any
        if (!option.label.empty()) {
            std::string opt_label = (option.label.empty() || option.label.back() != '_') ? option.label : option.label.substr(0, option.label.size() - 1);
            //!            To correct translation by context have to use wxGETTEXT_IN_CONTEXT macro from wxWidget 3.1.1
<<<<<<< HEAD
            wxString label = (opt_label == L_CONTEXT("Top", "Layers") || opt_label == L_CONTEXT("Bottom", "Layers")) ?
                _CTX(opt_label, "Layers") : _(opt_label);
            bool no_dots = label.empty() || option.label.back() == '_';
            if (!no_dots)
                label += ":";
            if (!label.empty()) {
                int width = ctrl->opt_group->sublabel_width * ctrl->m_em_unit;
                if (option.label_width >= 0) {
                    if (option.label_width != 0) {
                        width = option.label_width * ctrl->m_em_unit;
                    }
                } else {
                    if (ctrl->opt_group->label_width > 0) {
                        width = ctrl->opt_group->label_width * ctrl->m_em_unit;
                    }
                }

                if (is_url_string)
                    is_url_string = false;
                else if (opt == option_set.front())
                    is_url_string = !og_line.label_path.IsEmpty();
                h_pos = draw_text(dc, wxPoint(h_pos, v_pos), label, field ? field->label_color() : nullptr, width, is_url_string, true);
            }
=======
            label = (option.label == L_CONTEXT("Top", "Layers") || option.label == L_CONTEXT("Bottom", "Layers")) ?
                    _CTX(option.label, "Layers") : _(option.label);
            label += ":";

            if (is_url_string)
                is_url_string = false;
            else if(opt == option_set.front())
                is_url_string = !suppress_hyperlinks && !og_line.label_path.IsEmpty();
            h_pos = draw_text(dc, wxPoint(h_pos, v_pos), label, field ? field->label_color() : nullptr, ctrl->opt_group->sublabel_width * ctrl->m_em_unit, is_url_string);
>>>>>>> 2e0e63fe
        }

        if (field && field->undo_to_sys_bitmap()) {
            h_pos = draw_act_bmps(dc, wxPoint(h_pos, v_pos), field->undo_to_sys_bitmap()->bmp(), field->undo_bitmap()->bmp(), field->blink(), bmp_rect_id++);
            if (field->getSizer())
            {
                auto children = field->getSizer()->GetChildren();
                for (auto child : children)
                    if (child->IsWindow())
                        h_pos += child->GetWindow()->GetSize().x + ctrl->m_h_gap;
            }
            else if (field->getWindow())
                h_pos += field->getWindow()->GetSize().x + ctrl->m_h_gap;
        }

        // add field
        if (option_set.size() == 1 && option_set.front().opt.full_width)
            break;

        // add sidetext if any
        if ( (!option.sidetext.empty() || ctrl->opt_group->sidetext_width > 0 || option.sidetext_width > 0 ) && option.sidetext_width != 0)
            h_pos = draw_text(dc, wxPoint(h_pos, v_pos), _(option.sidetext), nullptr, (option.sidetext_width > 0 ? option.sidetext_width : ctrl->opt_group->sidetext_width ) * ctrl->m_em_unit);

        if (opt.opt_id != option_set.back().opt_id) //! istead of (opt != option_set.back())
            h_pos += lround(0.6 * ctrl->m_em_unit);
    }
}

wxCoord OG_CustomCtrl::CtrlLine::draw_mode_bmp(wxDC& dc, wxCoord v_pos)
{
    ConfigOptionMode mode = og_line.get_options()[0].opt.mode;
    const std::string& bmp_name = mode == ConfigOptionMode::comSimple   ? "mode_simple" :
                                  mode == ConfigOptionMode::comAdvanced ? "mode_advanced" : "mode_expert";
    wxBitmap bmp = create_scaled_bitmap(bmp_name, ctrl, wxOSX ? 10 : 12);
    wxCoord y_draw = v_pos + lround((height - get_bitmap_size(bmp).GetHeight()) / 2);

    if (og_line.get_options().front().opt.gui_type != "legend")
        dc.DrawBitmap(bmp, 0, y_draw);

    return get_bitmap_size(bmp).GetWidth() + ctrl->m_h_gap;
}

wxCoord    OG_CustomCtrl::CtrlLine::draw_text(wxDC& dc, wxPoint pos, const wxString& text, const wxColour* color, int width, bool is_url/* = false*/, bool align_right/* = false*/)
{
    wxString multiline_text;
    if (width > 0 && dc.GetTextExtent(text).x > width) {
        multiline_text = text;

        size_t idx = size_t(-1);
        for (size_t i = 0; i < multiline_text.Len(); i++)
        {
            if (multiline_text[i] == ' ')
            {
                if (dc.GetTextExtent(multiline_text.SubString(0, i)).x < width)
                    idx = i;
                else {
                    if (idx != size_t(-1))
                        multiline_text[idx] = '\n';
                    else
                        multiline_text[i] = '\n';
                    break;
                }
            }
        }

        if (idx != size_t(-1))
            multiline_text[idx] = '\n';
    }

    if (!text.IsEmpty()) {
        const wxString& out_text = multiline_text.IsEmpty() ? text : multiline_text;
        wxCoord text_width, text_height;
        dc.GetMultiLineTextExtent(out_text, &text_width, &text_height);

        pos.y = pos.y + lround((height - text_height) / 2);
<<<<<<< HEAD
        wxPoint draw_pos = pos;
        if (align_right && width > 0)
            draw_pos.x += width - text_width;
        if (width > 0 && is_url)
            rect_label = wxRect(draw_pos, wxSize(text_width, text_height));
=======
        if (width > 0)
            rect_label = wxRect(pos, wxSize(text_width, text_height));
>>>>>>> 2e0e63fe

        wxColour old_clr = dc.GetTextForeground();
        wxFont old_font = dc.GetFont();
        if (is_focused && is_url)
        // temporary workaround for the OSX because of strange Bold font behavior on BigSerf
#ifdef __APPLE__
            dc.SetFont(old_font.Underlined());
#else
            dc.SetFont(old_font.Bold().Underlined());
#endif            
        dc.SetTextForeground(color ? *color : wxSystemSettings::GetColour(wxSYS_COLOUR_WINDOWTEXT));
        dc.DrawText(out_text, draw_pos);
        dc.SetTextForeground(old_clr);
        dc.SetFont(old_font);

        if (width < 1)
            width = text_width;
    }

    return pos.x + width + ctrl->m_h_gap;
}

wxPoint OG_CustomCtrl::CtrlLine::draw_blinking_bmp(wxDC& dc, wxPoint pos, bool is_blinking)
{
    wxBitmap bmp_blinking = create_scaled_bitmap(is_blinking ? "search_blink" : "empty", ctrl);
    wxCoord h_pos = pos.x;
    wxCoord v_pos = pos.y + lround((height - get_bitmap_size(bmp_blinking).GetHeight()) / 2);

    int bmp_dim = get_bitmap_size(bmp_blinking).GetWidth();

    dc.DrawBitmap(bmp_blinking, h_pos, v_pos);


    h_pos += bmp_dim + ctrl->m_h_gap;
    return wxPoint(h_pos, v_pos);
}

wxCoord OG_CustomCtrl::CtrlLine::draw_act_bmps(wxDC& dc, wxPoint pos, const wxBitmap& bmp_undo_to_sys, const wxBitmap& bmp_undo, bool is_blinking, size_t rect_id)
{
<<<<<<< HEAD
=======
    pos = draw_blinking_bmp(dc, pos, is_blinking);
>>>>>>> 2e0e63fe
    wxCoord h_pos = pos.x;
    wxCoord v_pos = pos.y + height / 2 - this->ctrl->m_bmp_blinking_sz.GetHeight() / 2;

    dc.DrawBitmap(bmp_undo_to_sys, h_pos, v_pos);

    int bmp_dim = get_bitmap_size(bmp_undo_to_sys).GetWidth();
    rects_undo_to_sys_icon[rect_id] = wxRect(h_pos, v_pos, bmp_dim, bmp_dim);

    h_pos += bmp_dim + ctrl->m_h_gap;
    dc.DrawBitmap(bmp_undo, h_pos, v_pos);

    bmp_dim = get_bitmap_size(bmp_undo).GetWidth();
    rects_undo_icon[rect_id] = wxRect(h_pos, v_pos, bmp_dim, bmp_dim);

    if(is_blinking)
        draw_blinking_bmp(dc, wxPoint(h_pos, v_pos), is_blinking, rect_id);

    h_pos += bmp_dim + ctrl->m_h_gap;

    if (is_blinking)
        draw_blinking_bmp(dc, wxPoint(h_pos, v_pos), is_blinking, rect_id);

    return h_pos;
}

bool OG_CustomCtrl::CtrlLine::launch_browser() const
{
    if (get_app_config()->get("suppress_hyperlinks").empty()) {
        wxString preferences_item = _L("Suppress to open hyperlink in browser");
        wxString msg =
            _L("PrusaSlicer will remember your action.") + "\n" +
            _L("You will not be asked about it again on label hovering.") + "\n\n" +
            format_wxstr(_L("Visit \"Preferences\" and check \"%1%\"\nto changes your choise."), preferences_item) + "\n\n" +
            _L("Should we suppress to use hyperlinks in PrusaSlicer?");

        wxMessageDialog dialog(nullptr, msg, _L("PrusaSlicer: Don't ask me again"), wxYES | wxNO | wxICON_INFORMATION);
        get_app_config()->set("suppress_hyperlinks", dialog.ShowModal() == wxID_YES ? "1" : "0");
    }

    return get_app_config()->get("suppress_hyperlinks") == "0" && is_focused && !og_line.label_path.IsEmpty() && wxLaunchDefaultBrowser(get_url(og_line.label_path));
}


} // GUI
} // Slic3r<|MERGE_RESOLUTION|>--- conflicted
+++ resolved
@@ -91,11 +91,7 @@
             height = m_bmp_blinking_sz.GetHeight() + m_v_gap;
             ctrl_lines.emplace_back(CtrlLine(height, this, line, true));
         }
-<<<<<<< HEAD
-        else if (opt_group->title_width != 0 && !line.label.IsEmpty())
-=======
-        else if (opt_group->label_width != 0 && (!line.label.IsEmpty() || option_set.front().opt.gui_type == "legend") )
->>>>>>> 2e0e63fe
+        else if (opt_group->title_width != 0 && (!line.label.IsEmpty() || option_set.front().opt.gui_type == "legend") )
         {
             wxSize label_sz = GetTextExtent(line.label);
             height = label_sz.y * (label_sz.GetWidth() > int(opt_group->title_width * m_em_unit) ? 2 : 1) + m_v_gap;
@@ -140,13 +136,8 @@
             }
 
             wxString label = line.label;
-<<<<<<< HEAD
-            if (opt_group->title_width != 0 && !label.IsEmpty())
+            if (opt_group->title_width != 0)
                 h_pos += opt_group->title_width * m_em_unit + m_h_gap;
-=======
-            if (opt_group->label_width != 0)
-                h_pos += opt_group->label_width * m_em_unit + m_h_gap;
->>>>>>> 2e0e63fe
 
             int blinking_button_width = m_bmp_blinking_sz.GetWidth() + m_h_gap;
 
@@ -183,7 +174,6 @@
                 if (!option.label.empty()) {
                     std::string opt_label = (option.label.empty() || option.label.back() != '_') ? option.label : option.label.substr(0, option.label.size() - 1);
                     //!            To correct translation by context have to use wxGETTEXT_IN_CONTEXT macro from wxWidget 3.1.1
-<<<<<<< HEAD
                     label = (opt_label == L_CONTEXT("Top", "Layers") || opt_label == L_CONTEXT("Bottom", "Layers")) ?
                         _CTX(opt_label, "Layers") : _(opt_label);
                     bool no_dots = label.empty() || option.label.back() == '_';
@@ -191,21 +181,44 @@
                         label += ":";
 
                     if (!label.empty()) {
+                        wxCoord label_w, label_h;
+#ifdef __WXMSW__
+                        // when we use 2 monitors with different DPIs, GetTextExtent() return value for the primary display
+                        // so, use dc.GetMultiLineTextExtent on Windows 
                         wxPaintDC dc(this);
                         dc.SetFont(m_font);
                         if (option.label_width >= 0) {
                             if (option.label_width != 0) {
                                 h_pos += option.label_width * m_em_unit;
                             } else {
-                                h_pos += dc.GetMultiLineTextExtent(label).x;
+                                dc.GetMultiLineTextExtent(label, &label_w, &label_h);
+                                h_pos += label_w;
                             }
                         } else {
                             if (opt_group->label_width > 0) {
                                 h_pos += opt_group->label_width * m_em_unit;
                             } else {
-                                h_pos += dc.GetMultiLineTextExtent(label).x;
+                                dc.GetMultiLineTextExtent(label, &label_w, &label_h);
+                                h_pos += label_w;
                             }
                         }
+#else
+                        if (option.label_width >= 0) {
+                            if (option.label_width != 0) {
+                                h_pos += option.label_width * m_em_unit;
+                            } else {
+                                GetTextExtent(label, &label_w, &label_h, 0, 0, &m_font);
+                                h_pos += label_w;
+                            }
+                        } else {
+                            if (opt_group->label_width > 0) {
+                                h_pos += opt_group->label_width * m_em_unit;
+                            } else {
+                                GetTextExtent(label, &label_w, &label_h, 0, 0, &m_font);
+                                h_pos += label_w;
+                            }
+                        }
+#endif //__WXMSW__
                         h_pos += m_h_gap;
                     }
                 }                
@@ -213,7 +226,9 @@
                 
                 if (field == field_in)
                     break;
-                if (field->getSizer()) {
+
+                if (opt.opt.gui_type == "legend")
+                    h_pos += 2 * blinking_button_width;                if (field->getSizer()) {
                     for (auto child : field->getSizer()->GetChildren()) {
                         if (child->IsWindow() && child->IsShown()) {
                             wxSize  sz = child->GetWindow()->GetSize();
@@ -222,32 +237,6 @@
                     }
                 } else
                     h_pos += field->getWindow()->GetSize().x;
-=======
-                    label = (option.label == L_CONTEXT("Top", "Layers") || option.label == L_CONTEXT("Bottom", "Layers")) ?
-                        _CTX(option.label, "Layers") : _(option.label);
-                    label += ":";
-
-                    wxCoord label_w, label_h;
-#ifdef __WXMSW__
-                    // when we use 2 monitors with different DPIs, GetTextExtent() return value for the primary display
-                    // so, use dc.GetMultiLineTextExtent on Windows 
-                    wxPaintDC dc(this);
-                    dc.SetFont(m_font);
-                    dc.GetMultiLineTextExtent(label, &label_w, &label_h);
-#else
-                    GetTextExtent(label, &label_w, &label_h, 0, 0, &m_font);
-#endif //__WXMSW__
-                    h_pos += label_w + 1 + m_h_gap;
-                }                
-                h_pos += (opt.opt.gui_type == "legend" ? 1 : 3) * blinking_button_width;
-                
-                if (field == field_in)
-                    break;
-                if (opt.opt.gui_type == "legend")
-                    h_pos += 2 * blinking_button_width;
-
-                h_pos += field->getWindow()->GetSize().x;
->>>>>>> 2e0e63fe
 
                 if (option_set.size() == 1 && option_set.front().opt.full_width)
                     break;
@@ -490,7 +479,7 @@
         wxSize label_sz = ctrl->GetTextExtent(og_line.label);
         height = label_sz.y * (label_sz.GetWidth() > int(ctrl->opt_group->title_width * ctrl->m_em_unit) ? 2 : 1) + ctrl->m_v_gap;
     }
-
+    
     correct_items_positions();
 }
 
@@ -556,15 +545,10 @@
     bool is_url_string = false;
     if (ctrl->opt_group->title_width != 0 && !og_line.label.IsEmpty()) {
         const wxColour* text_clr = (option_set.size() == 1 && field ? field->label_color() : og_line.full_Label_color);
-<<<<<<< HEAD
-        is_url_string = !og_line.label_path.IsEmpty();
+        is_url_string = !suppress_hyperlinks && !og_line.label_path.IsEmpty();
         wxString opt_label = (og_line.label.empty() || og_line.label.Last() != '_') ? og_line.label : og_line.label.substr(0, og_line.label.size() - 1);
         bool no_dots = og_line.label.empty() || og_line.label.Last() == '_';
         h_pos = draw_text(dc, wxPoint(h_pos, v_pos), (no_dots ? opt_label : opt_label + ':'), text_clr, ctrl->opt_group->title_width * ctrl->m_em_unit, is_url_string);
-=======
-        is_url_string = !suppress_hyperlinks && !og_line.label_path.IsEmpty();
-        h_pos = draw_text(dc, wxPoint(h_pos, v_pos), label + ":", text_clr, ctrl->opt_group->label_width * ctrl->m_em_unit, is_url_string);
->>>>>>> 2e0e63fe
     }
 
     // If there's a widget, build it and set result to the correct position.
@@ -582,20 +566,10 @@
         option_set.front().side_widget == nullptr && og_line.get_extra_widgets().size() == 0)
     {
         if (field && field->undo_to_sys_bitmap())
-<<<<<<< HEAD
-            h_pos = draw_act_bmps(dc, wxPoint(h_pos, v_pos), field->undo_to_sys_bitmap()->bmp(), field->undo_bitmap()->bmp(), field->blink());
-        h_pos += ctrl->m_h_gap;
-        //check for full_width width
-        if (option_set.front().opt.full_width) {
-            if (field->getWindow())
-                field->getWindow()->SetSize(this->ctrl->GetSize().x - h_pos, -1);
-        }
-=======
             h_pos = draw_act_bmps(dc, wxPoint(h_pos, v_pos), field->undo_to_sys_bitmap()->bmp(), field->undo_bitmap()->bmp(), field->blink()) + ctrl->m_h_gap;
         // update width for full_width fields
         if (option_set.front().opt.full_width && field->getWindow())
             field->getWindow()->SetSize(ctrl->GetSize().x - h_pos, -1);
->>>>>>> 2e0e63fe
         return;
     }
 
@@ -610,7 +584,6 @@
         if (!option.label.empty()) {
             std::string opt_label = (option.label.empty() || option.label.back() != '_') ? option.label : option.label.substr(0, option.label.size() - 1);
             //!            To correct translation by context have to use wxGETTEXT_IN_CONTEXT macro from wxWidget 3.1.1
-<<<<<<< HEAD
             wxString label = (opt_label == L_CONTEXT("Top", "Layers") || opt_label == L_CONTEXT("Bottom", "Layers")) ?
                 _CTX(opt_label, "Layers") : _(opt_label);
             bool no_dots = label.empty() || option.label.back() == '_';
@@ -631,20 +604,9 @@
                 if (is_url_string)
                     is_url_string = false;
                 else if (opt == option_set.front())
-                    is_url_string = !og_line.label_path.IsEmpty();
+                is_url_string = !suppress_hyperlinks && !og_line.label_path.IsEmpty();
                 h_pos = draw_text(dc, wxPoint(h_pos, v_pos), label, field ? field->label_color() : nullptr, width, is_url_string, true);
             }
-=======
-            label = (option.label == L_CONTEXT("Top", "Layers") || option.label == L_CONTEXT("Bottom", "Layers")) ?
-                    _CTX(option.label, "Layers") : _(option.label);
-            label += ":";
-
-            if (is_url_string)
-                is_url_string = false;
-            else if(opt == option_set.front())
-                is_url_string = !suppress_hyperlinks && !og_line.label_path.IsEmpty();
-            h_pos = draw_text(dc, wxPoint(h_pos, v_pos), label, field ? field->label_color() : nullptr, ctrl->opt_group->sublabel_width * ctrl->m_em_unit, is_url_string);
->>>>>>> 2e0e63fe
         }
 
         if (field && field->undo_to_sys_bitmap()) {
@@ -682,7 +644,7 @@
     wxCoord y_draw = v_pos + lround((height - get_bitmap_size(bmp).GetHeight()) / 2);
 
     if (og_line.get_options().front().opt.gui_type != "legend")
-        dc.DrawBitmap(bmp, 0, y_draw);
+    dc.DrawBitmap(bmp, 0, y_draw);
 
     return get_bitmap_size(bmp).GetWidth() + ctrl->m_h_gap;
 }
@@ -720,16 +682,11 @@
         dc.GetMultiLineTextExtent(out_text, &text_width, &text_height);
 
         pos.y = pos.y + lround((height - text_height) / 2);
-<<<<<<< HEAD
         wxPoint draw_pos = pos;
         if (align_right && width > 0)
             draw_pos.x += width - text_width;
-        if (width > 0 && is_url)
+        if (width > 0)
             rect_label = wxRect(draw_pos, wxSize(text_width, text_height));
-=======
-        if (width > 0)
-            rect_label = wxRect(pos, wxSize(text_width, text_height));
->>>>>>> 2e0e63fe
 
         wxColour old_clr = dc.GetTextForeground();
         wxFont old_font = dc.GetFont();
@@ -769,10 +726,6 @@
 
 wxCoord OG_CustomCtrl::CtrlLine::draw_act_bmps(wxDC& dc, wxPoint pos, const wxBitmap& bmp_undo_to_sys, const wxBitmap& bmp_undo, bool is_blinking, size_t rect_id)
 {
-<<<<<<< HEAD
-=======
-    pos = draw_blinking_bmp(dc, pos, is_blinking);
->>>>>>> 2e0e63fe
     wxCoord h_pos = pos.x;
     wxCoord v_pos = pos.y + height / 2 - this->ctrl->m_bmp_blinking_sz.GetHeight() / 2;
 
@@ -788,12 +741,12 @@
     rects_undo_icon[rect_id] = wxRect(h_pos, v_pos, bmp_dim, bmp_dim);
 
     if(is_blinking)
-        draw_blinking_bmp(dc, wxPoint(h_pos, v_pos), is_blinking, rect_id);
+        draw_blinking_bmp(dc, wxPoint(h_pos, v_pos), is_blinking);
 
     h_pos += bmp_dim + ctrl->m_h_gap;
 
     if (is_blinking)
-        draw_blinking_bmp(dc, wxPoint(h_pos, v_pos), is_blinking, rect_id);
+        draw_blinking_bmp(dc, wxPoint(h_pos, v_pos), is_blinking);
 
     return h_pos;
 }
@@ -810,7 +763,7 @@
 
         wxMessageDialog dialog(nullptr, msg, _L("PrusaSlicer: Don't ask me again"), wxYES | wxNO | wxICON_INFORMATION);
         get_app_config()->set("suppress_hyperlinks", dialog.ShowModal() == wxID_YES ? "1" : "0");
-    }
+}
 
     return get_app_config()->get("suppress_hyperlinks") == "0" && is_focused && !og_line.label_path.IsEmpty() && wxLaunchDefaultBrowser(get_url(og_line.label_path));
 }
