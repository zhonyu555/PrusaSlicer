--- conflicted
+++ resolved
@@ -518,7 +518,6 @@
         if (m_printhost_test_btn)
             m_printhost_test_btn->Enable(host->can_test());
 
-<<<<<<< HEAD
         if (m_printhost_browse_btn)
             m_printhost_browse_btn->Enable(host->has_auto_discovery());
 
@@ -526,9 +525,6 @@
 
         m_optgroup->show_field("printhost_port", supports_multiple_printers);
     }
-=======
-    update_printhost_buttons();
->>>>>>> 2e0e63fe
 
     this->Layout();
 }
