--- conflicted
+++ resolved
@@ -527,11 +527,7 @@
         update_host_type(printer_change);
         const auto opt = m_config->option<ConfigOptionEnum<PrintHostType>>("host_type");
         m_optgroup->show_field("host_type");
-<<<<<<< HEAD
         if (opt && opt->value == htPrusaLink)
-=======
-        if (opt->value == htPrusaLink)
->>>>>>> 215e845c
         {
             m_optgroup->show_field("printhost_authorization_type");
             AuthorizationType auth_type = m_config->option<ConfigOptionEnum<AuthorizationType>>("printhost_authorization_type")->value;
@@ -546,7 +542,6 @@
             supports_multiple_printers = opt && opt->value == htRepetier;
         }
         
-<<<<<<< HEAD
 
         // hide api key for klipper
         if (opt && opt->value == htKlipper) {
@@ -558,8 +553,6 @@
             m_optgroup->hide_field("printhost_apikey");
             m_optgroup->hide_field("printhost_cafile");
         }
-=======
->>>>>>> 215e845c
     }
     else {
         m_optgroup->set_value("host_type", int(PrintHostType::htOctoPrint), false);
@@ -600,18 +593,6 @@
         std::string preset_name = prstft->get_preset_name();
         if (Preset* preset = wxGetApp().preset_bundle->printers.find_preset(preset_name)) {
             std::string model_id = preset->config.opt_string("printer_model");
-<<<<<<< HEAD
-            if (preset->vendor && preset->vendor->name == "Prusa Research") {
-                const std::vector<VendorProfile::PrinterModel>& models = preset->vendor->models;
-                auto it = std::find_if(models.begin(), models.end(),
-                    [model_id](const VendorProfile::PrinterModel& model) { return model.id == model_id; });
-                if (it != models.end() && it->family == "MK3")
-                    continue;
-            } else if (!preset->vendor && model_id.rfind("MK3", 0) == 0) {
-                continue;
-            }
-            
-=======
             auto model_supports_prusalink = [](const std::string &model) {
                 return model.size() >= 3 &&
                     ((boost::starts_with(model, "MK") && model[2] > '2' && model[2] <= '9') ||
@@ -627,7 +608,6 @@
                 }
             } else if (model_supports_prusalink(model_id))
                 continue;
->>>>>>> 215e845c
         }
         all_presets_are_from_mk3_family = false;
         break;
@@ -710,7 +690,6 @@
 
 void PhysicalPrinterDialog::OnOK(wxEvent& event)
 {
-    BOOST_LOG_TRIVIAL(info) << "begin of pysical update";
     wxString printer_name = m_printer_name->GetValue();
     if (printer_name.IsEmpty()) {
         warning_catcher(this, _L("The supplied name is empty. It can't be saved."));
@@ -734,14 +713,11 @@
             return;
 
         m_printer.name = existing->name;
-        BOOST_LOG_TRIVIAL(info) << "Using existing name";
-    }
-
-    BOOST_LOG_TRIVIAL(info) << "Adding physical to all presets";
+    }
+
     std::set<std::string> repeat_presets;
     m_printer.reset_presets();
     for (PresetForPrinter* preset : m_presets) {
-        BOOST_LOG_TRIVIAL(info) << "check repeat preset " << preset->get_preset_name() << " : " << (!m_printer.add_preset(preset->get_preset_name()));
         if (!m_printer.add_preset(preset->get_preset_name()))
             repeat_presets.emplace(preset->get_preset_name());
     }
@@ -766,22 +742,18 @@
             return;
     }
 
-    BOOST_LOG_TRIVIAL(info) << "check rename";
     std::string renamed_from;
     // temporary save previous printer name if it was edited
     if (m_printer.name != into_u8(m_default_name) &&
         m_printer.name != into_u8(printer_name))
         renamed_from = m_printer.name;
 
-    BOOST_LOG_TRIVIAL(info) << "update printer name, if it was changed, to "<< printer_name;
     //update printer name, if it was changed
     m_printer.set_name(into_u8(printer_name));
 
-    BOOST_LOG_TRIVIAL(info) << "save new physical printer";
     // save new physical printer
     printers.save_printer(m_printer, renamed_from);
 
-    BOOST_LOG_TRIVIAL(info) << "refresh preset list on Printer Settings Tab";
     if (m_printer.preset_names.find(printers.get_selected_printer_preset_name()) == m_printer.preset_names.end()) {
         // select first preset for this printer
         printers.select_printer(m_printer);
@@ -791,7 +763,6 @@
     else
         wxGetApp().get_tab(Preset::TYPE_PRINTER)->update_preset_choice();
 
-    BOOST_LOG_TRIVIAL(info) << "end of pysical update";
     event.Skip();
 }
 
