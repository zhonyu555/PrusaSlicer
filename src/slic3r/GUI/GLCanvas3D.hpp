#ifndef slic3r_GLCanvas3D_hpp_
#define slic3r_GLCanvas3D_hpp_

#include <stddef.h>
#include <memory>

#include "libslic3r/Technologies.hpp"
#include "3DScene.hpp"
#include "GLToolbar.hpp"
#include "Event.hpp"

#include <float.h>

#include <wx/timer.h>

class wxWindow;
class wxSizeEvent;
class wxIdleEvent;
class wxKeyEvent;
class wxMouseEvent;
class wxTimerEvent;
class wxPaintEvent;
class wxGLCanvas;

// Support for Retina OpenGL on Mac OS
#define ENABLE_RETINA_GL __APPLE__

class GLUquadric;
typedef class GLUquadric GLUquadricObj;

namespace Slic3r {

class GLShader;
class ExPolygon;
class BackgroundSlicingProcess;
class GCodePreviewData;
struct SlicingParameters;
enum LayerHeightEditActionType : unsigned int;

namespace GUI {

class GLGizmoBase;

#if ENABLE_RETINA_GL
class RetinaHelper;
#endif

class GeometryBuffer
{
    std::vector<float> m_vertices;
    std::vector<float> m_tex_coords;

public:
    bool set_from_triangles(const Polygons& triangles, float z, bool generate_tex_coords);
    bool set_from_lines(const Lines& lines, float z);

    const float* get_vertices() const;
    const float* get_tex_coords() const;

    unsigned int get_vertices_count() const;
};

class Size
{
    int m_width;
    int m_height;
    float m_scale_factor;

public:
    Size();
    Size(int width, int height, float scale_factor = 1.0);

    int get_width() const;
    void set_width(int width);

    int get_height() const;
    void set_height(int height);

    int get_scale_factor() const;
    void set_scale_factor(int height);
};

class Rect
{
    float m_left;
    float m_top;
    float m_right;
    float m_bottom;

public:
    Rect();
    Rect(float left, float top, float right, float bottom);

    float get_left() const;
    void set_left(float left);

    float get_top() const;
    void set_top(float top);

    float get_right() const;
    void set_right(float right);

    float get_bottom() const;
    void set_bottom(float bottom);

    float get_width() const { return m_right - m_left; }
    float get_height() const { return m_top - m_bottom; }
};

wxDECLARE_EVENT(EVT_GLCANVAS_OBJECT_SELECT, SimpleEvent);

using Vec2dEvent = Event<Vec2d>;
template <size_t N> using Vec2dsEvent = ArrayEvent<Vec2d, N>;

using Vec3dEvent = Event<Vec3d>;
template <size_t N> using Vec3dsEvent = ArrayEvent<Vec3d, N>;

wxDECLARE_EVENT(EVT_GLCANVAS_INIT, SimpleEvent);
wxDECLARE_EVENT(EVT_GLCANVAS_SCHEDULE_BACKGROUND_PROCESS, SimpleEvent);
wxDECLARE_EVENT(EVT_GLCANVAS_VIEWPORT_CHANGED, SimpleEvent);
wxDECLARE_EVENT(EVT_GLCANVAS_RIGHT_CLICK, Vec2dEvent);
wxDECLARE_EVENT(EVT_GLCANVAS_REMOVE_OBJECT, SimpleEvent);
wxDECLARE_EVENT(EVT_GLCANVAS_ARRANGE, SimpleEvent);
wxDECLARE_EVENT(EVT_GLCANVAS_SELECT_ALL, SimpleEvent);
wxDECLARE_EVENT(EVT_GLCANVAS_QUESTION_MARK, SimpleEvent);
wxDECLARE_EVENT(EVT_GLCANVAS_INCREASE_INSTANCES, Event<int>); // data: +1 => increase, -1 => decrease
wxDECLARE_EVENT(EVT_GLCANVAS_INSTANCE_MOVED, SimpleEvent);
wxDECLARE_EVENT(EVT_GLCANVAS_WIPETOWER_MOVED, Vec3dEvent);
wxDECLARE_EVENT(EVT_GLCANVAS_INSTANCE_ROTATED, SimpleEvent);
wxDECLARE_EVENT(EVT_GLCANVAS_INSTANCE_SCALED, SimpleEvent);
wxDECLARE_EVENT(EVT_GLCANVAS_ENABLE_ACTION_BUTTONS, Event<bool>);
wxDECLARE_EVENT(EVT_GLCANVAS_UPDATE_GEOMETRY, Vec3dsEvent<2>);
wxDECLARE_EVENT(EVT_GLCANVAS_MOUSE_DRAGGING_FINISHED, SimpleEvent);

class GLCanvas3D
{
    struct GCodePreviewVolumeIndex
    {
        enum EType
        {
            Extrusion,
            Travel,
            Retraction,
            Unretraction,
            Shell,
            Num_Geometry_Types
        };

        struct FirstVolume
        {
            EType type;
            unsigned int flag;
            // Index of the first volume in a GLVolumeCollection.
            unsigned int id;

            FirstVolume(EType type, unsigned int flag, unsigned int id) : type(type), flag(flag), id(id) {}
        };

        std::vector<FirstVolume> first_volumes;

        void reset() { first_volumes.clear(); }
    };

    struct Camera
    {
        enum EType : unsigned char
        {
            Unknown,
//            Perspective,
            Ortho,
            Num_types
        };

        EType type;
        float zoom;
        float phi;
//        float distance;

    private:
        Vec3d m_target;
        BoundingBoxf3 m_scene_box;
        float m_theta;

    public:
        Camera();

        std::string get_type_as_string() const;

        float get_theta() const { return m_theta; }
        void set_theta(float theta, bool apply_limit);

        const Vec3d& get_target() const { return m_target; }
        void set_target(const Vec3d& target, GLCanvas3D& canvas);

        const BoundingBoxf3& get_scene_box() const { return m_scene_box; }
        void set_scene_box(const BoundingBoxf3& box, GLCanvas3D& canvas);
    };

    class Bed
    {
    public:
        /*enum EType : unsigned char
        {
            MK2,
            MK3,
            SL1,
            Custom,
            Num_Types
        };*/

    private:
        std::string m_type;
        Pointfs m_shape;
        BoundingBoxf3 m_bounding_box;
        Polygon m_polygon;
        GeometryBuffer m_triangles;
        GeometryBuffer m_gridlines;
        mutable GLTexture m_top_texture;
        mutable GLTexture m_bottom_texture;
#if ENABLE_PRINT_BED_MODELS
        mutable GLBed m_model;
#endif // ENABLE_PRINT_BED_MODELS

        mutable float m_scale_factor;

    public:
        Bed();

#if ENABLE_REWORKED_BED_SHAPE_CHANGE
        EType get_type() const { return m_type; }
#endif // ENABLE_REWORKED_BED_SHAPE_CHANGE

        bool is_prusa() const;
        bool is_custom() const;

        const Pointfs& get_shape() const;
        // Return true if the bed shape changed, so the calee will update the UI.
        bool set_shape(const Pointfs& shape);

        const BoundingBoxf3& get_bounding_box() const;
        bool contains(const Point& point) const;
        Point point_projection(const Point& point) const;

#if ENABLE_PRINT_BED_MODELS
        void render(float theta, bool useVBOs, float scale_factor) const;
#else
        void render(float theta, float scale_factor) const;
#endif // ENABLE_PRINT_BED_MODELS

    private:
        void _calc_bounding_box();
        void _calc_triangles(const ExPolygon& poly);
        void _calc_gridlines(const ExPolygon& poly, const BoundingBox& bed_bbox);
<<<<<<< HEAD
        std::string _detect_type() const;
=======
#if ENABLE_REWORKED_BED_SHAPE_CHANGE
        EType _detect_type(const Pointfs& shape) const;
#else
        EType _detect_type() const;
#endif // ENABLE_REWORKED_BED_SHAPE_CHANGE
>>>>>>> f0cee791
#if ENABLE_PRINT_BED_MODELS
        void _render_prusa(const std::string &key, float theta, bool useVBOs) const;
        void _render_custom(const std::string &key, float theta, bool useVBOs) const;
#else
        void _render_prusa(const std::string &key, float theta) const;
        void _render_custom(const std::string &key, float theta) const;
#endif // ENABLE_PRINT_BED_MODELS
<<<<<<< HEAD
        void _render_default() const;
=======
        void _render_custom() const;
#if !ENABLE_REWORKED_BED_SHAPE_CHANGE
>>>>>>> f0cee791
        static bool _are_equal(const Pointfs& bed_1, const Pointfs& bed_2);
#endif // !ENABLE_REWORKED_BED_SHAPE_CHANGE
    };

    struct Axes
    {
        static const double Radius;
        static const double ArrowBaseRadius;
        static const double ArrowLength;
        Vec3d origin;
        Vec3d length;
        GLUquadricObj* m_quadric;

        Axes();
        ~Axes();

        void render() const;

    private:
        void render_axis(double length) const;
    };

    class Shader
    {
        GLShader* m_shader;

    public:
        Shader();
        ~Shader();

        bool init(const std::string& vertex_shader_filename, const std::string& fragment_shader_filename);

        bool is_initialized() const;

        bool start_using() const;
        void stop_using() const;

        void set_uniform(const std::string& name, float value) const;
        void set_uniform(const std::string& name, const float* matrix) const;

        const GLShader* get_shader() const;

    private:
        void _reset();
    };

    class LayersEditing
    {
    public:
        enum EState : unsigned char
        {
            Unknown,
            Editing,
            Completed,
            Num_States
        };

    private:
        static const float THICKNESS_BAR_WIDTH;
        static const float THICKNESS_RESET_BUTTON_HEIGHT;

        bool                        m_use_legacy_opengl;
        bool                        m_enabled;
        Shader                      m_shader;
        unsigned int                m_z_texture_id;
        mutable GLTexture           m_tooltip_texture;
        mutable GLTexture           m_reset_texture;
        // Not owned by LayersEditing.
        const DynamicPrintConfig   *m_config;
        // ModelObject for the currently selected object (Model::objects[last_object_id]).
        const ModelObject          *m_model_object;
        // Maximum z of the currently selected object (Model::objects[last_object_id]).
        float                       m_object_max_z;
        // Owned by LayersEditing.
        SlicingParameters          *m_slicing_parameters;
        std::vector<coordf_t>       m_layer_height_profile;
        bool                        m_layer_height_profile_modified;

        class LayersTexture
        {
        public:
            LayersTexture() : width(0), height(0), levels(0), cells(0), valid(false) {}

            // Texture data
            std::vector<char>   data;
            // Width of the texture, top level.
            size_t              width;
            // Height of the texture, top level.
            size_t              height;
            // For how many levels of detail is the data allocated?
            size_t              levels;
            // Number of texture cells allocated for the height texture.
            size_t              cells;
            // Does it need to be refreshed?
            bool                valid;
        };
        LayersTexture   m_layers_texture;

    public:
        EState state;
        float band_width;
        float strength;
        int last_object_id;
        float last_z;
        LayerHeightEditActionType last_action;

        LayersEditing();
        ~LayersEditing();

        bool init(const std::string& vertex_shader_filename, const std::string& fragment_shader_filename);
		void set_config(const DynamicPrintConfig* config);
        void select_object(const Model &model, int object_id);

        bool is_allowed() const;
        void set_use_legacy_opengl(bool use_legacy_opengl);

        bool is_enabled() const;
        void set_enabled(bool enabled);

        void render_overlay(const GLCanvas3D& canvas) const;
        void render_volumes(const GLCanvas3D& canvas, const GLVolumeCollection& volumes) const;

		void adjust_layer_height_profile();
		void accept_changes(GLCanvas3D& canvas);
        void reset_layer_height_profile(GLCanvas3D& canvas);

        static float get_cursor_z_relative(const GLCanvas3D& canvas);
        static bool bar_rect_contains(const GLCanvas3D& canvas, float x, float y);
        static bool reset_rect_contains(const GLCanvas3D& canvas, float x, float y);
        static Rect get_bar_rect_screen(const GLCanvas3D& canvas);
        static Rect get_reset_rect_screen(const GLCanvas3D& canvas);
        static Rect get_bar_rect_viewport(const GLCanvas3D& canvas);
        static Rect get_reset_rect_viewport(const GLCanvas3D& canvas);

        float object_max_z() const { return m_object_max_z; }

    private:
        bool _is_initialized() const;
        void generate_layer_height_texture();
        void _render_tooltip_texture(const GLCanvas3D& canvas, const Rect& bar_rect, const Rect& reset_rect) const;
        void _render_reset_texture(const Rect& reset_rect) const;
        void _render_active_object_annotations(const GLCanvas3D& canvas, const Rect& bar_rect) const;
        void _render_profile(const Rect& bar_rect) const;
        void update_slicing_parameters();

        static float thickness_bar_width(const GLCanvas3D &canvas);
        static float reset_button_height(const GLCanvas3D &canvas);
    };

    struct Mouse
    {
        struct Drag
        {
            static const Point Invalid_2D_Point;
            static const Vec3d Invalid_3D_Point;
#if ENABLE_MOVE_MIN_THRESHOLD
            static const int MoveThresholdPx;
#endif // ENABLE_MOVE_MIN_THRESHOLD

            Point start_position_2D;
            Vec3d start_position_3D;
            int move_volume_idx;
#if ENABLE_MOVE_MIN_THRESHOLD
            bool move_requires_threshold;
            Point move_start_threshold_position_2D;
#endif // ENABLE_MOVE_MIN_THRESHOLD

        public:
            Drag();
        };

        bool dragging;
        bool left_down;
        Vec2d position;
        Vec3d scene_position;
        Drag drag;
        bool ignore_up_event;

        Mouse();

        void set_start_position_2D_as_invalid() { drag.start_position_2D = Drag::Invalid_2D_Point; }
        void set_start_position_3D_as_invalid() { drag.start_position_3D = Drag::Invalid_3D_Point; }
#if ENABLE_MOVE_MIN_THRESHOLD
        void set_move_start_threshold_position_2D_as_invalid() { drag.move_start_threshold_position_2D = Drag::Invalid_2D_Point; }
#endif // ENABLE_MOVE_MIN_THRESHOLD

        bool is_start_position_2D_defined() const { return (drag.start_position_2D != Drag::Invalid_2D_Point); }
        bool is_start_position_3D_defined() const { return (drag.start_position_3D != Drag::Invalid_3D_Point); }
#if ENABLE_MOVE_MIN_THRESHOLD
        bool is_move_start_threshold_position_2D_defined() const { return (drag.move_start_threshold_position_2D != Drag::Invalid_2D_Point); }
        bool is_move_threshold_met(const Point& mouse_pos) const {
            return (std::abs(mouse_pos(0) - drag.move_start_threshold_position_2D(0)) > Drag::MoveThresholdPx)
                || (std::abs(mouse_pos(1) - drag.move_start_threshold_position_2D(1)) > Drag::MoveThresholdPx);
        }
#endif // ENABLE_MOVE_MIN_THRESHOLD
    };

public:
    class Selection
    {
    public:
        typedef std::set<unsigned int> IndicesList;

        enum EMode : unsigned char
        {
            Volume,
            Instance
        };

        enum EType : unsigned char
        {
            Invalid,
            Empty,
            WipeTower,
            SingleModifier,
            MultipleModifier,
            SingleVolume,
            MultipleVolume,
            SingleFullObject,
            MultipleFullObject,
            SingleFullInstance,
            MultipleFullInstance,
            Mixed
        };

    private:
        struct VolumeCache
        {
        private:
            struct TransformCache
            {
                Vec3d position;
                Vec3d rotation;
                Vec3d scaling_factor;
                Vec3d mirror;
                Transform3d rotation_matrix;
                Transform3d scale_matrix;
                Transform3d mirror_matrix;

                TransformCache();
                explicit TransformCache(const Geometry::Transformation& transform);
            };

            TransformCache m_volume;
            TransformCache m_instance;

        public:
            VolumeCache() {}
            VolumeCache(const Geometry::Transformation& volume_transform, const Geometry::Transformation& instance_transform);

            const Vec3d& get_volume_position() const { return m_volume.position; }
            const Vec3d& get_volume_rotation() const { return m_volume.rotation; }
            const Vec3d& get_volume_scaling_factor() const { return m_volume.scaling_factor; }
            const Vec3d& get_volume_mirror() const { return m_volume.mirror; }
            const Transform3d& get_volume_rotation_matrix() const { return m_volume.rotation_matrix; }
            const Transform3d& get_volume_scale_matrix() const { return m_volume.scale_matrix; }
            const Transform3d& get_volume_mirror_matrix() const { return m_volume.mirror_matrix; }

            const Vec3d& get_instance_position() const { return m_instance.position; }
            const Vec3d& get_instance_rotation() const { return m_instance.rotation; }
            const Vec3d& get_instance_scaling_factor() const { return m_instance.scaling_factor; }
            const Vec3d& get_instance_mirror() const { return m_instance.mirror; }
            const Transform3d& get_instance_rotation_matrix() const { return m_instance.rotation_matrix; }
            const Transform3d& get_instance_scale_matrix() const { return m_instance.scale_matrix; }
            const Transform3d& get_instance_mirror_matrix() const { return m_instance.mirror_matrix; }
        };

        typedef std::map<unsigned int, VolumeCache> VolumesCache;
        typedef std::set<int> InstanceIdxsList;
        typedef std::map<int, InstanceIdxsList> ObjectIdxsToInstanceIdxsMap;

        struct Cache
        {
            // Cache of GLVolume derived transformation matrices, valid during mouse dragging.
            VolumesCache volumes_data;
            // Center of the dragged selection, valid during mouse dragging.
            Vec3d dragging_center;
            // Map from indices of ModelObject instances in Model::objects
            // to a set of indices of ModelVolume instances in ModelObject::instances
            // Here the index means a position inside the respective std::vector, not ModelID.
            ObjectIdxsToInstanceIdxsMap content;
        };

        // Volumes owned by GLCanvas3D.
        GLVolumePtrs* m_volumes;
        // Model, not owned.
        Model* m_model;

        bool m_valid;
        EMode m_mode;
        EType m_type;
        // set of indices to m_volumes
        IndicesList m_list;
        Cache m_cache;
        mutable BoundingBoxf3 m_bounding_box;
        mutable bool m_bounding_box_dirty;

#if ENABLE_RENDER_SELECTION_CENTER
        GLUquadricObj* m_quadric;
#endif // ENABLE_RENDER_SELECTION_CENTER
        mutable GLArrow m_arrow;
        mutable GLCurvedArrow m_curved_arrow;

        mutable float m_scale_factor;

    public:
        Selection();
#if ENABLE_RENDER_SELECTION_CENTER
        ~Selection();
#endif // ENABLE_RENDER_SELECTION_CENTER

        void set_volumes(GLVolumePtrs* volumes);
        bool init(bool useVBOs);

        Model* get_model() const { return m_model; }
        void set_model(Model* model);

        EMode get_mode() const { return m_mode; }
        void set_mode(EMode mode) { m_mode = mode; }

        void add(unsigned int volume_idx, bool as_single_selection = true);
        void remove(unsigned int volume_idx);

        void add_object(unsigned int object_idx, bool as_single_selection = true);
        void remove_object(unsigned int object_idx);

        void add_instance(unsigned int object_idx, unsigned int instance_idx, bool as_single_selection = true);
        void remove_instance(unsigned int object_idx, unsigned int instance_idx);

        void add_volume(unsigned int object_idx, unsigned int volume_idx, int instance_idx, bool as_single_selection = true);
        void remove_volume(unsigned int object_idx, unsigned int volume_idx);

        void add_all();

        // Update the selection based on the map from old indices to new indices after m_volumes changed.
        // If the current selection is by instance, this call may select newly added volumes, if they belong to already selected instances.
        void volumes_changed(const std::vector<size_t> &map_volume_old_to_new);
        void clear();

        bool is_empty() const { return m_type == Empty; }
        bool is_wipe_tower() const { return m_type == WipeTower; }
        bool is_modifier() const { return (m_type == SingleModifier) || (m_type == MultipleModifier); }
        bool is_single_modifier() const { return m_type == SingleModifier; }
        bool is_multiple_modifier() const { return m_type == MultipleModifier; }
        bool is_single_full_instance() const;
        bool is_multiple_full_instance() const { return m_type == MultipleFullInstance; }
        bool is_single_full_object() const { return m_type == SingleFullObject; }
        bool is_multiple_full_object() const { return m_type == MultipleFullObject; }
        bool is_single_volume() const { return m_type == SingleVolume; }
        bool is_multiple_volume() const { return m_type == MultipleVolume; }
        bool is_mixed() const { return m_type == Mixed; }
        bool is_from_single_instance() const { return get_instance_idx() != -1; }
        bool is_from_single_object() const;

        bool contains_volume(unsigned int volume_idx) const { return std::find(m_list.begin(), m_list.end(), volume_idx) != m_list.end(); }
        bool requires_uniform_scale() const;

        // Returns the the object id if the selection is from a single object, otherwise is -1
        int get_object_idx() const;
        // Returns the instance id if the selection is from a single object and from a single instance, otherwise is -1
        int get_instance_idx() const;
        // Returns the indices of selected instances.
        // Can only be called if selection is from a single object.
        const InstanceIdxsList& get_instance_idxs() const;

        const IndicesList& get_volume_idxs() const { return m_list; }
        const GLVolume* get_volume(unsigned int volume_idx) const;

        const ObjectIdxsToInstanceIdxsMap& get_content() const { return m_cache.content; }

        unsigned int volumes_count() const { return (unsigned int)m_list.size(); }
        const BoundingBoxf3& get_bounding_box() const;

        void start_dragging();

        void translate(const Vec3d& displacement, bool local = false);
        void rotate(const Vec3d& rotation, bool local);
        void flattening_rotate(const Vec3d& normal);
        void scale(const Vec3d& scale, bool local);
        void mirror(Axis axis);

        void translate(unsigned int object_idx, const Vec3d& displacement);
        void translate(unsigned int object_idx, unsigned int instance_idx, const Vec3d& displacement);

        void erase();

        void render(float scale_factor = 1.0) const;
#if ENABLE_RENDER_SELECTION_CENTER
        void render_center() const;
#endif // ENABLE_RENDER_SELECTION_CENTER
        void render_sidebar_hints(const std::string& sidebar_field) const;

        bool requires_local_axes() const;

    private:
        void _update_valid();
        void _update_type();
        void _set_caches();
        void _add_volume(unsigned int volume_idx);
        void _add_instance(unsigned int object_idx, unsigned int instance_idx);
        void _add_object(unsigned int object_idx);
        void _remove_volume(unsigned int volume_idx);
        void _remove_instance(unsigned int object_idx, unsigned int instance_idx);
        void _remove_object(unsigned int object_idx);
        void _calc_bounding_box() const;
        void _render_selected_volumes() const;
        void _render_synchronized_volumes() const;
        void _render_bounding_box(const BoundingBoxf3& box, float* color) const;
        void _render_sidebar_position_hints(const std::string& sidebar_field) const;
        void _render_sidebar_rotation_hints(const std::string& sidebar_field) const;
        void _render_sidebar_scale_hints(const std::string& sidebar_field) const;
        void _render_sidebar_size_hints(const std::string& sidebar_field) const;
        void _render_sidebar_position_hint(Axis axis) const;
        void _render_sidebar_rotation_hint(Axis axis) const;
        void _render_sidebar_scale_hint(Axis axis) const;
        void _render_sidebar_size_hint(Axis axis, double length) const;
		enum SyncRotationType {
			// Do not synchronize rotation. Either not rotating at all, or rotating by world Z axis.
			SYNC_ROTATION_NONE = 0,
			// Synchronize fully. Used from "place on bed" feature.
			SYNC_ROTATION_FULL = 1,
			// Synchronize after rotation by an axis not parallel with Z.
			SYNC_ROTATION_GENERAL = 2,
		};
        void _synchronize_unselected_instances(SyncRotationType sync_rotation_type);
        void _synchronize_unselected_volumes();
        void _ensure_on_bed();
    };

    class ClippingPlane
    {
        double m_data[4];

    public:
        ClippingPlane()
        {
            m_data[0] = 0.0;
            m_data[1] = 0.0;
            m_data[2] = 1.0;
            m_data[3] = 0.0;
        }

        ClippingPlane(const Vec3d& direction, double offset)
        {
            Vec3d norm_dir = direction.normalized();
            m_data[0] = norm_dir(0);
            m_data[1] = norm_dir(1);
            m_data[2] = norm_dir(2);
            m_data[3] = offset;
        }

        const double* get_data() const { return m_data; }
    };

private:
    class Gizmos
    {
    public:
        enum EType : unsigned char
        {
            Undefined,
            Move,
            Scale,
            Rotate,
            Flatten,
            Cut,
            SlaSupports,
            Num_Types
        };

    private:
        bool m_enabled;
        typedef std::map<EType, GLGizmoBase*> GizmosMap;
        GizmosMap m_gizmos;
        BackgroundTexture m_background_texture;
        EType m_current;

        float m_overlay_icons_scale;
        float m_overlay_border;
        float m_overlay_gap_y;

    public:
        Gizmos();
        ~Gizmos();

        bool init(GLCanvas3D& parent);

        bool is_enabled() const;
        void set_enabled(bool enable);

        void set_overlay_scale(float scale);

        std::string update_hover_state(const GLCanvas3D& canvas, const Vec2d& mouse_pos, const Selection& selection);
        void update_on_off_state(const GLCanvas3D& canvas, const Vec2d& mouse_pos, const Selection& selection);
        void update_on_off_state(const Selection& selection);
        void reset_all_states();

        void set_hover_id(int id);
        void enable_grabber(EType type, unsigned int id, bool enable);

        bool overlay_contains_mouse(const GLCanvas3D& canvas, const Vec2d& mouse_pos) const;
        bool grabber_contains_mouse() const;
        void update(const Linef3& mouse_ray, const Selection& selection, bool shift_down, const Point* mouse_pos = nullptr);
        Rect get_reset_rect_viewport(const GLCanvas3D& canvas) const;
        EType get_current_type() const;

        bool is_running() const;
        bool handle_shortcut(int key, const Selection& selection);

        bool is_dragging() const;
        void start_dragging(const Selection& selection);
        void stop_dragging();

        Vec3d get_displacement() const;

        Vec3d get_scale() const;
        void set_scale(const Vec3d& scale);

        Vec3d get_rotation() const;
        void set_rotation(const Vec3d& rotation);

        Vec3d get_flattening_normal() const;

        void set_flattening_data(const ModelObject* model_object);

#if ENABLE_SLA_SUPPORT_GIZMO_MOD
        void set_sla_support_data(ModelObject* model_object, const GLCanvas3D::Selection& selection);
#else
        void set_model_object_ptr(ModelObject* model_object);
#endif // ENABLE_SLA_SUPPORT_GIZMO_MOD
        void clicked_on_object(const Vec2d& mouse_position);
        void delete_current_grabber(bool delete_all = false);

        void render_current_gizmo(const Selection& selection) const;
        void render_current_gizmo_for_picking_pass(const Selection& selection) const;

        void render_overlay(const GLCanvas3D& canvas, const Selection& selection) const;

#if !ENABLE_IMGUI
        void create_external_gizmo_widgets(wxWindow *parent);
#endif // not ENABLE_IMGUI

    private:
        void _reset();

        void _render_overlay(const GLCanvas3D& canvas, const Selection& selection) const;
        void _render_current_gizmo(const Selection& selection) const;

        float _get_total_overlay_height() const;
        float _get_total_overlay_width() const;

        GLGizmoBase* _get_current() const;
    };

    struct SlaCap
    {
        struct Triangles
        {
            Pointf3s object;
            Pointf3s supports;
        };
        typedef std::map<unsigned int, Triangles> ObjectIdToTrianglesMap;
        double z;
        ObjectIdToTrianglesMap triangles;

        SlaCap() { reset(); }
        void reset() { z = DBL_MAX; triangles.clear(); }
        bool matches(double z) const { return this->z == z; }
    };

    class WarningTexture : public GUI::GLTexture
    {
        static const unsigned char Background_Color[3];
        static const unsigned char Opacity;

        int m_original_width;
        int m_original_height;

    public:
        WarningTexture();

        bool generate(const std::string& msg, const GLCanvas3D& canvas);

        void render(const GLCanvas3D& canvas) const;
    };

    class LegendTexture : public GUI::GLTexture
    {
        static const int Px_Title_Offset = 5;
        static const int Px_Text_Offset = 5;
        static const int Px_Square = 20;
        static const int Px_Square_Contour = 1;
        static const int Px_Border = Px_Square / 2;
        static const unsigned char Squares_Border_Color[3];
        static const unsigned char Default_Background_Color[3];
        static const unsigned char Error_Background_Color[3];
        static const unsigned char Opacity;

        int m_original_width;
        int m_original_height;

    public:
        LegendTexture();
        void fill_color_print_legend_values(const GCodePreviewData& preview_data, const GLCanvas3D& canvas,
                                     std::vector<std::pair<double, double>>& cp_legend_values);

        bool generate(const GCodePreviewData& preview_data, const std::vector<float>& tool_colors, const GLCanvas3D& canvas, bool use_error_colors);

        void render(const GLCanvas3D& canvas) const;
    };

    wxGLCanvas* m_canvas;
    wxGLContext* m_context;
#if ENABLE_RETINA_GL
    std::unique_ptr<RetinaHelper> m_retina_helper;
#endif
    bool m_in_render;
    LegendTexture m_legend_texture;
    WarningTexture m_warning_texture;
    wxTimer m_timer;
    Camera m_camera;
    Bed m_bed;
    Axes m_axes;
    LayersEditing m_layers_editing;
    Shader m_shader;
    Mouse m_mouse;
    mutable Gizmos m_gizmos;
    mutable GLToolbar m_toolbar;
    GLToolbar* m_view_toolbar;
    ClippingPlane m_clipping_planes[2];
    bool m_use_clipping_planes;
    mutable SlaCap m_sla_caps[2];
    std::string m_sidebar_field;

    mutable GLVolumeCollection m_volumes;
    Selection m_selection;
    const DynamicPrintConfig* m_config;
    Model* m_model;
    BackgroundSlicingProcess *m_process;

    // Screen is only refreshed from the OnIdle handler if it is dirty.
    bool m_dirty;
    bool m_initialized;
    bool m_use_VBOs;
#if ENABLE_REWORKED_BED_SHAPE_CHANGE
    bool m_requires_zoom_to_bed;
#else
    bool m_force_zoom_to_bed_enabled;
#endif // ENABLE_REWORKED_BED_SHAPE_CHANGE
    bool m_apply_zoom_to_volumes_filter;
    mutable int m_hover_volume_id;
    bool m_toolbar_action_running;
    bool m_warning_texture_enabled;
    bool m_legend_texture_enabled;
    bool m_picking_enabled;
    bool m_moving_enabled;
    bool m_dynamic_background_enabled;
    bool m_multisample_allowed;
    bool m_regenerate_volumes;
    bool m_moving;

    std::string m_color_by;

    bool m_reload_delayed;

    GCodePreviewVolumeIndex m_gcode_preview_volume_index;

#if !ENABLE_IMGUI
    wxWindow *m_external_gizmo_widgets_parent;
#endif // not ENABLE_IMGUI

public:
    GLCanvas3D(wxGLCanvas* canvas);
    ~GLCanvas3D();

    void set_context(wxGLContext* context) { m_context = context; }

    wxGLCanvas* get_wxglcanvas() { return m_canvas; }
	const wxGLCanvas* get_wxglcanvas() const { return m_canvas; }

    void set_view_toolbar(GLToolbar* toolbar) { m_view_toolbar = toolbar; }

    bool init(bool useVBOs, bool use_legacy_opengl);
    void post_event(wxEvent &&event);

    void set_as_dirty();

    unsigned int get_volumes_count() const;
    void reset_volumes();
    int check_volumes_outside_state() const;

    void set_config(const DynamicPrintConfig* config);
    void set_process(BackgroundSlicingProcess* process);
    void set_model(Model* model);

    const Selection& get_selection() const { return m_selection; }
    Selection& get_selection() { return m_selection; }

    // Set the bed shape to a single closed 2D polygon(array of two element arrays),
    // triangulate the bed and store the triangles into m_bed.m_triangles,
    // fills the m_bed.m_grid_lines and sets m_bed.m_origin.
    // Sets m_bed.m_polygon to limit the object placement.
    void set_bed_shape(const Pointfs& shape);
    void set_bed_axes_length(double length);

    void set_clipping_plane(unsigned int id, const ClippingPlane& plane)
    {
        if (id < 2)
        {
            m_clipping_planes[id] = plane;
            m_sla_caps[id].reset();
        }
    }
    void set_use_clipping_planes(bool use) { m_use_clipping_planes = use; }

    void set_color_by(const std::string& value);

    float get_camera_zoom() const;

    BoundingBoxf3 volumes_bounding_box() const;
    BoundingBoxf3 scene_bounding_box() const;

    bool is_layers_editing_enabled() const;
    bool is_layers_editing_allowed() const;

    bool is_reload_delayed() const;

    void enable_layers_editing(bool enable);
    void enable_warning_texture(bool enable);
    void enable_legend_texture(bool enable);
    void enable_picking(bool enable);
    void enable_moving(bool enable);
    void enable_gizmos(bool enable);
    void enable_toolbar(bool enable);
#if !ENABLE_REWORKED_BED_SHAPE_CHANGE
    void enable_force_zoom_to_bed(bool enable);
#endif // !ENABLE_REWORKED_BED_SHAPE_CHANGE
    void enable_dynamic_background(bool enable);
    void allow_multisample(bool allow);

    void enable_toolbar_item(const std::string& name, bool enable);
    bool is_toolbar_item_pressed(const std::string& name) const;

    void zoom_to_bed();
    void zoom_to_volumes();
    void zoom_to_selection();
    void select_view(const std::string& direction);
    void set_viewport_from_scene(const GLCanvas3D& other);

    void update_volumes_colors_by_extruder();

#if ENABLE_MODE_AWARE_TOOLBAR_ITEMS
    void update_toolbar_items_visibility();
#endif // ENABLE_MODE_AWARE_TOOLBAR_ITEMS

#if !ENABLE_IMGUI
    Rect get_gizmo_reset_rect(const GLCanvas3D& canvas, bool viewport) const;
    bool gizmo_reset_rect_contains(const GLCanvas3D& canvas, float x, float y) const;
#endif // not ENABLE_IMGUI

    bool is_dragging() const { return m_gizmos.is_dragging() || m_moving; }

    void render();

    void select_all();
    void delete_selected();
    void ensure_on_bed(unsigned int object_idx);

    std::vector<double> get_current_print_zs(bool active_only) const;
    void set_toolpaths_range(double low, double high);

    std::vector<int> load_object(const ModelObject& model_object, int obj_idx, std::vector<int> instance_idxs);
    std::vector<int> load_object(const Model& model, int obj_idx);

    void mirror_selection(Axis axis);

    void reload_scene(bool refresh_immediately, bool force_full_scene_refresh = false);

    void load_gcode_preview(const GCodePreviewData& preview_data, const std::vector<std::string>& str_tool_colors);
    void load_sla_preview();
    void load_preview(const std::vector<std::string>& str_tool_colors, const std::vector<double>& color_print_values);
    void bind_event_handlers();
    void unbind_event_handlers();

    void on_size(wxSizeEvent& evt);
    void on_idle(wxIdleEvent& evt);
    void on_char(wxKeyEvent& evt);
    void on_mouse_wheel(wxMouseEvent& evt);
    void on_timer(wxTimerEvent& evt);
    void on_mouse(wxMouseEvent& evt);
    void on_paint(wxPaintEvent& evt);

    Size get_canvas_size() const;
    Point get_local_mouse_position() const;

    void reset_legend_texture();

    void set_tooltip(const std::string& tooltip) const;

#if !ENABLE_IMGUI
    void set_external_gizmo_widgets_parent(wxWindow *parent);
#endif // not ENABLE_IMGUI

    void do_move();
    void do_rotate();
    void do_scale();
    void do_flatten();
    void do_mirror();

    void set_camera_zoom(float zoom);

    void update_gizmos_on_off_state();

    void viewport_changed();

    void handle_sidebar_focus_event(const std::string& opt_key, bool focus_on);

    void update_ui_from_settings();

private:
    bool _is_shown_on_screen() const;
#if !ENABLE_REWORKED_BED_SHAPE_CHANGE
    void _force_zoom_to_bed();
#endif // !ENABLE_REWORKED_BED_SHAPE_CHANGE

    bool _init_toolbar();

    bool _set_current();
    void _resize(unsigned int w, unsigned int h);

    BoundingBoxf3 _max_bounding_box() const;

    void _zoom_to_bounding_box(const BoundingBoxf3& bbox);
    float _get_zoom_to_bounding_box_factor(const BoundingBoxf3& bbox) const;

    void _refresh_if_shown_on_screen();

    void _camera_tranform() const;
    void _picking_pass() const;
    void _render_background() const;
    void _render_bed(float theta) const;
    void _render_axes() const;
    void _render_objects() const;
    void _render_selection() const;
#if ENABLE_RENDER_SELECTION_CENTER
    void _render_selection_center() const;
#endif // ENABLE_RENDER_SELECTION_CENTER
    void _render_warning_texture() const;
    void _render_legend_texture() const;
    void _render_volumes(bool fake_colors) const;
    void _render_current_gizmo() const;
    void _render_gizmos_overlay() const;
    void _render_toolbar() const;
    void _render_view_toolbar() const;
#if ENABLE_SHOW_CAMERA_TARGET
    void _render_camera_target() const;
#endif // ENABLE_SHOW_CAMERA_TARGET
    void _render_sla_slices() const;
    void _render_selection_sidebar_hints() const;

    void _update_volumes_hover_state() const;
    void _update_gizmos_data();

    void _perform_layer_editing_action(wxMouseEvent* evt = nullptr);

    // Convert the screen space coordinate to an object space coordinate.
    // If the Z screen space coordinate is not provided, a depth buffer value is substituted.
    Vec3d _mouse_to_3d(const Point& mouse_pos, float* z = nullptr);

    // Convert the screen space coordinate to world coordinate on the bed.
    Vec3d _mouse_to_bed_3d(const Point& mouse_pos);

    // Returns the view ray line, in world coordinate, at the given mouse position.
    Linef3 mouse_ray(const Point& mouse_pos);

    void _start_timer();
    void _stop_timer();

    // Create 3D thick extrusion lines for a skirt and brim.
    // Adds a new Slic3r::GUI::3DScene::Volume to volumes.
    void _load_print_toolpaths();
    // Create 3D thick extrusion lines for object forming extrusions.
    // Adds a new Slic3r::GUI::3DScene::Volume to $self->volumes,
    // one for perimeters, one for infill and one for supports.
    void _load_print_object_toolpaths(const PrintObject& print_object, const std::vector<std::string>& str_tool_colors,
                                      const std::vector<double>& color_print_values);
    // Create 3D thick extrusion lines for wipe tower extrusions
    void _load_wipe_tower_toolpaths(const std::vector<std::string>& str_tool_colors);

    // generates gcode extrusion paths geometry
    void _load_gcode_extrusion_paths(const GCodePreviewData& preview_data, const std::vector<float>& tool_colors);
    // generates gcode travel paths geometry
    void _load_gcode_travel_paths(const GCodePreviewData& preview_data, const std::vector<float>& tool_colors);
    bool _travel_paths_by_type(const GCodePreviewData& preview_data);
    bool _travel_paths_by_feedrate(const GCodePreviewData& preview_data);
    bool _travel_paths_by_tool(const GCodePreviewData& preview_data, const std::vector<float>& tool_colors);
    // generates gcode retractions geometry
    void _load_gcode_retractions(const GCodePreviewData& preview_data);
    // generates gcode unretractions geometry
    void _load_gcode_unretractions(const GCodePreviewData& preview_data);
    // generates objects and wipe tower geometry
    void _load_shells_fff();
    // generates objects geometry for sla
    void _load_shells_sla();
    // sets gcode geometry visibility according to user selection
    void _update_gcode_volumes_visibility(const GCodePreviewData& preview_data);
    void _update_toolpath_volumes_outside_state();
    void _show_warning_texture_if_needed();

    // generates the legend texture in dependence of the current shown view type
    void _generate_legend_texture(const GCodePreviewData& preview_data, const std::vector<float>& tool_colors);

    // generates a warning texture containing the given message
    void _generate_warning_texture(const std::string& msg);
    void _reset_warning_texture();

    bool _is_any_volume_outside() const;

    void _resize_toolbars() const;

    static std::vector<float> _parse_colors(const std::vector<std::string>& colors);

public:
    const Print* fff_print() const;
    const SLAPrint* sla_print() const;
};

} // namespace GUI
} // namespace Slic3r

#endif // slic3r_GLCanvas3D_hpp_<|MERGE_RESOLUTION|>--- conflicted
+++ resolved
@@ -251,15 +251,11 @@
         void _calc_bounding_box();
         void _calc_triangles(const ExPolygon& poly);
         void _calc_gridlines(const ExPolygon& poly, const BoundingBox& bed_bbox);
-<<<<<<< HEAD
+#if ENABLE_REWORKED_BED_SHAPE_CHANGE
+        std::string _detect_type(const Pointfs& shape) const;
+#else
         std::string _detect_type() const;
-=======
-#if ENABLE_REWORKED_BED_SHAPE_CHANGE
-        EType _detect_type(const Pointfs& shape) const;
-#else
-        EType _detect_type() const;
 #endif // ENABLE_REWORKED_BED_SHAPE_CHANGE
->>>>>>> f0cee791
 #if ENABLE_PRINT_BED_MODELS
         void _render_prusa(const std::string &key, float theta, bool useVBOs) const;
         void _render_custom(const std::string &key, float theta, bool useVBOs) const;
@@ -267,12 +263,8 @@
         void _render_prusa(const std::string &key, float theta) const;
         void _render_custom(const std::string &key, float theta) const;
 #endif // ENABLE_PRINT_BED_MODELS
-<<<<<<< HEAD
         void _render_default() const;
-=======
-        void _render_custom() const;
 #if !ENABLE_REWORKED_BED_SHAPE_CHANGE
->>>>>>> f0cee791
         static bool _are_equal(const Pointfs& bed_1, const Pointfs& bed_2);
 #endif // !ENABLE_REWORKED_BED_SHAPE_CHANGE
     };
