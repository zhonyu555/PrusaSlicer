#ifndef slic3r_GLCanvas3D_hpp_
#define slic3r_GLCanvas3D_hpp_

#include <stddef.h>
#include <memory>
#include <chrono>

#include "GLToolbar.hpp"
#include "Event.hpp"
#include "Selection.hpp"
#include "Gizmos/GLGizmosManager.hpp"
#include "GUI_ObjectLayers.hpp"
#include "GLSelectionRectangle.hpp"
#include "MeshUtils.hpp"
<<<<<<< HEAD
#include "../libslic3r/Slicing.hpp"
=======
#if ENABLE_GCODE_VIEWER
#include "libslic3r/GCode/GCodeProcessor.hpp"
#include "GCodeViewer.hpp"
#endif // ENABLE_GCODE_VIEWER

#include "libslic3r/Slicing.hpp"
>>>>>>> f47ad1fd

#include <float.h>

#include <wx/timer.h>

class wxSizeEvent;
class wxIdleEvent;
class wxKeyEvent;
class wxMouseEvent;
class wxTimerEvent;
class wxPaintEvent;
class wxGLCanvas;
class wxGLContext;

// Support for Retina OpenGL on Mac OS
#define ENABLE_RETINA_GL __APPLE__

namespace Slic3r {

struct Camera;
class BackgroundSlicingProcess;
#if !ENABLE_GCODE_VIEWER
class GCodePreviewData;
#endif // !ENABLE_GCODE_VIEWER
struct ThumbnailData;
class ModelObject;
class ModelInstance;
class PrintObject;
class Print;
class SLAPrint;
namespace CustomGCode { struct Item; }

namespace GUI {

#if ENABLE_RETINA_GL
class RetinaHelper;
#endif

class Size
{
    int m_width;
    int m_height;
    float m_scale_factor;

public:
    Size();
    Size(int width, int height, float scale_factor = 1.0);

    int get_width() const;
    void set_width(int width);

    int get_height() const;
    void set_height(int height);

    int get_scale_factor() const;
    void set_scale_factor(int height);
};


wxDECLARE_EVENT(EVT_GLCANVAS_OBJECT_SELECT, SimpleEvent);

using Vec2dEvent = Event<Vec2d>;
// _bool_ value is used as a indicator of selection in the 3DScene
using RBtnEvent = Event<std::pair<Vec2d, bool>>;
template <size_t N> using Vec2dsEvent = ArrayEvent<Vec2d, N>;

using Vec3dEvent = Event<Vec3d>;
template <size_t N> using Vec3dsEvent = ArrayEvent<Vec3d, N>;


wxDECLARE_EVENT(EVT_GLCANVAS_SCHEDULE_BACKGROUND_PROCESS, SimpleEvent);
wxDECLARE_EVENT(EVT_GLCANVAS_RIGHT_CLICK, RBtnEvent);
wxDECLARE_EVENT(EVT_GLCANVAS_REMOVE_OBJECT, SimpleEvent);
wxDECLARE_EVENT(EVT_GLCANVAS_ARRANGE, SimpleEvent);
wxDECLARE_EVENT(EVT_GLCANVAS_SELECT_ALL, SimpleEvent);
wxDECLARE_EVENT(EVT_GLCANVAS_QUESTION_MARK, SimpleEvent);
wxDECLARE_EVENT(EVT_GLCANVAS_INCREASE_INSTANCES, Event<int>); // data: +1 => increase, -1 => decrease
wxDECLARE_EVENT(EVT_GLCANVAS_INSTANCE_MOVED, SimpleEvent);
wxDECLARE_EVENT(EVT_GLCANVAS_FORCE_UPDATE, SimpleEvent);
wxDECLARE_EVENT(EVT_GLCANVAS_WIPETOWER_MOVED, Vec3dEvent);
wxDECLARE_EVENT(EVT_GLCANVAS_INSTANCE_ROTATED, SimpleEvent);
wxDECLARE_EVENT(EVT_GLCANVAS_INSTANCE_SCALED, SimpleEvent);
wxDECLARE_EVENT(EVT_GLCANVAS_WIPETOWER_ROTATED, Vec3dEvent);
wxDECLARE_EVENT(EVT_GLCANVAS_ENABLE_ACTION_BUTTONS, Event<bool>);
wxDECLARE_EVENT(EVT_GLCANVAS_UPDATE_GEOMETRY, Vec3dsEvent<2>);
wxDECLARE_EVENT(EVT_GLCANVAS_MOUSE_DRAGGING_FINISHED, SimpleEvent);
wxDECLARE_EVENT(EVT_GLCANVAS_UPDATE_BED_SHAPE, SimpleEvent);
wxDECLARE_EVENT(EVT_GLCANVAS_TAB, SimpleEvent);
wxDECLARE_EVENT(EVT_GLCANVAS_RESETGIZMOS, SimpleEvent);
#if ENABLE_GCODE_VIEWER
wxDECLARE_EVENT(EVT_GLCANVAS_MOVE_LAYERS_SLIDER, wxKeyEvent);
#else
wxDECLARE_EVENT(EVT_GLCANVAS_MOVE_DOUBLE_SLIDER, wxKeyEvent);
#endif // ENABLE_GCODE_VIEWER
wxDECLARE_EVENT(EVT_GLCANVAS_EDIT_COLOR_CHANGE, wxKeyEvent);
wxDECLARE_EVENT(EVT_GLCANVAS_UNDO, SimpleEvent);
wxDECLARE_EVENT(EVT_GLCANVAS_REDO, SimpleEvent);
<<<<<<< HEAD
using HeightProfileSmoothEvent = Event< Slic3r::HeightProfileSmoothingParams>;
=======
wxDECLARE_EVENT(EVT_GLCANVAS_COLLAPSE_SIDEBAR, SimpleEvent);
>>>>>>> f47ad1fd
wxDECLARE_EVENT(EVT_GLCANVAS_RESET_LAYER_HEIGHT_PROFILE, SimpleEvent);
wxDECLARE_EVENT(EVT_GLCANVAS_ADAPTIVE_LAYER_HEIGHT_PROFILE, Event<float>);
wxDECLARE_EVENT(EVT_GLCANVAS_SMOOTH_LAYER_HEIGHT_PROFILE, HeightProfileSmoothEvent);
wxDECLARE_EVENT(EVT_GLCANVAS_RELOAD_FROM_DISK, SimpleEvent);

class GLCanvas3D
{
    static const double DefaultCameraZoomToBoxMarginFactor;

public:
#if !ENABLE_GCODE_VIEWER
    struct GCodePreviewVolumeIndex
    {
        enum EType
        {
            Extrusion,
            Travel,
            Retraction,
            Unretraction,
            Shell,
            Num_Geometry_Types
        };

        struct FirstVolume
        {
            EType type;
            unsigned int flag;
            // Index of the first volume in a GLVolumeCollection.
            unsigned int id;

            FirstVolume(EType type, unsigned int flag, unsigned int id) : type(type), flag(flag), id(id) {}
        };

        std::vector<FirstVolume> first_volumes;

        void reset() { first_volumes.clear(); }
    };
#endif // !ENABLE_GCODE_VIEWER

private:
    class LayersEditing
    {
    public:
        enum EState : unsigned char
        {
            Unknown,
            Editing,
            Completed,
            Num_States
        };

        static const float THICKNESS_BAR_WIDTH;
    private:

        bool                        m_enabled;
        unsigned int                m_z_texture_id;
        // Not owned by LayersEditing.
        const DynamicPrintConfig   *m_config;
        // ModelObject for the currently selected object (Model::objects[last_object_id]).
        const ModelObject          *m_model_object;
        // Maximum z of the currently selected object (Model::objects[last_object_id]).
        float                       m_object_max_z;
        // Owned by LayersEditing.
        SlicingParameters          *m_slicing_parameters;
        std::vector<double>         m_layer_height_profile;
        bool                        m_layer_height_profile_modified;

        mutable float               m_adaptive_quality;
        mutable HeightProfileSmoothingParams m_smooth_params;
        
        static float                s_overelay_window_width;

        class LayersTexture
        {
        public:
            LayersTexture() : width(0), height(0), levels(0), cells(0), valid(false) {}

            // Texture data
            std::vector<char>   data;
            // Width of the texture, top level.
            size_t              width;
            // Height of the texture, top level.
            size_t              height;
            // For how many levels of detail is the data allocated?
            size_t              levels;
            // Number of texture cells allocated for the height texture.
            size_t              cells;
            // Does it need to be refreshed?
            bool                valid;
        };
        LayersTexture   m_layers_texture;

    public:
        EState state;
        float band_width;
        //float strength;
        int last_object_id;
        float last_z;
        LayerHeightEditActionType last_action;

        LayersEditing();
        ~LayersEditing();

        void init();

        void set_config(const DynamicPrintConfig* config);
        void select_object(const Model &model, int object_id);

        bool is_allowed() const;

        bool is_enabled() const;
        void set_enabled(bool enabled);

        void render_overlay(const GLCanvas3D& canvas) const;
        void render_volumes(const GLCanvas3D& canvas, const GLVolumeCollection& volumes) const;

		void adjust_layer_height_profile();
		void accept_changes(GLCanvas3D& canvas);
        void reset_layer_height_profile(GLCanvas3D& canvas);
        void adaptive_layer_height_profile(GLCanvas3D& canvas, float quality_factor);
        void smooth_layer_height_profile(GLCanvas3D& canvas, const HeightProfileSmoothingParams& smoothing_params);

        static float get_cursor_z_relative(const GLCanvas3D& canvas);
        static bool bar_rect_contains(const GLCanvas3D& canvas, float x, float y);
        static Rect get_bar_rect_screen(const GLCanvas3D& canvas);
        static Rect get_bar_rect_viewport(const GLCanvas3D& canvas);
        static float get_overelay_window_width() { return LayersEditing::s_overelay_window_width; }

        float object_max_z() const { return m_object_max_z; }

        std::string get_tooltip(const GLCanvas3D& canvas) const;

    private:
        bool is_initialized() const;
        void generate_layer_height_texture();
        void render_active_object_annotations(const GLCanvas3D& canvas, const Rect& bar_rect) const;
        void render_profile(const Rect& bar_rect) const;
        void update_slicing_parameters();

        static float thickness_bar_width(const GLCanvas3D &canvas);
        
    };

    struct Mouse
    {
        struct Drag
        {
            static const Point Invalid_2D_Point;
            static const Vec3d Invalid_3D_Point;
            static const int MoveThresholdPx;

            Point start_position_2D;
            Vec3d start_position_3D;
            int move_volume_idx;
            bool move_requires_threshold;
            Point move_start_threshold_position_2D;

        public:
            Drag();
        };

        bool dragging;
        Vec2d position;
        Vec3d scene_position;
        Drag drag;
        bool ignore_left_up;

        Mouse();

        void set_start_position_2D_as_invalid() { drag.start_position_2D = Drag::Invalid_2D_Point; }
        void set_start_position_3D_as_invalid() { drag.start_position_3D = Drag::Invalid_3D_Point; }
        void set_move_start_threshold_position_2D_as_invalid() { drag.move_start_threshold_position_2D = Drag::Invalid_2D_Point; }

        bool is_start_position_2D_defined() const { return (drag.start_position_2D != Drag::Invalid_2D_Point); }
        bool is_start_position_3D_defined() const { return (drag.start_position_3D != Drag::Invalid_3D_Point); }
        bool is_move_start_threshold_position_2D_defined() const { return (drag.move_start_threshold_position_2D != Drag::Invalid_2D_Point); }
        bool is_move_threshold_met(const Point& mouse_pos) const {
            return (std::abs(mouse_pos(0) - drag.move_start_threshold_position_2D(0)) > Drag::MoveThresholdPx)
                || (std::abs(mouse_pos(1) - drag.move_start_threshold_position_2D(1)) > Drag::MoveThresholdPx);
        }
    };

    struct SlaCap
    {
        struct Triangles
        {
            Pointf3s object;
            Pointf3s supports;
        };
        typedef std::map<unsigned int, Triangles> ObjectIdToTrianglesMap;
        double z;
        ObjectIdToTrianglesMap triangles;

        SlaCap() { reset(); }
        void reset() { z = DBL_MAX; triangles.clear(); }
        bool matches(double z) const { return this->z == z; }
    };

    class WarningTexture : public GUI::GLTexture
    {
    public:
        WarningTexture();

        enum Warning {
            ObjectOutside,
            ToolpathOutside,
            SlaSupportsOutside,
            SomethingNotShown,
            PrintWarning,
            ObjectClashed
        };

        // Sets a warning of the given type to be active/inactive. If several warnings are active simultaneously,
        // only the last one is shown (decided by the order in the enum above).
        void activate(WarningTexture::Warning warning, bool state, const GLCanvas3D& canvas, std::string str_override = "");
        void render(const GLCanvas3D& canvas) const;

        // function used to get an information for rescaling of the warning
        void msw_rescale(const GLCanvas3D& canvas);

    private:
        static const unsigned char Background_Color[3];
        static const unsigned char Opacity;

        int m_original_width;
        int m_original_height;

        // information for rescaling of the warning legend
        std::string     m_msg_text = "";
        bool            m_is_colored_red{false};

        // Information about which warnings are currently active.
        std::vector<Warning> m_warnings;

        // Generates the texture with given text.
        bool generate(const std::string& msg, const GLCanvas3D& canvas, bool compress, bool red_colored = false);
    };

#if !ENABLE_GCODE_VIEWER
    class LegendTexture : public GUI::GLTexture
    {
        static const int Px_Title_Offset = 5;
        static const int Px_Text_Offset = 5;
        static const int Px_Square = 20;
        static const int Px_Square_Contour = 1;
        static const int Px_Border = Px_Square / 2;
        static const unsigned char Squares_Border_Color[3];
        static const unsigned char Default_Background_Color[3];
        static const unsigned char Error_Background_Color[3];
        static const unsigned char Opacity;

        int m_original_width;
        int m_original_height;

    public:
        LegendTexture();
        void fill_color_print_legend_items(const GLCanvas3D& canvas,
                                           const std::vector<float>& colors_in,
                                           std::vector<float>& colors,
                                           std::vector<std::string>& cp_legend_items);

        bool generate(const GCodePreviewData& preview_data, const std::vector<float>& tool_colors, const GLCanvas3D& canvas, bool compress);

        void render(const GLCanvas3D& canvas) const;
    };
#endif // !ENABLE_GCODE_VIEWER

#if ENABLE_RENDER_STATISTICS
    struct RenderStats
    {
        long long last_frame;

        RenderStats() : last_frame(0) {}
    };
#endif // ENABLE_RENDER_STATISTICS

    class Labels
    {
        bool m_enabled{ false };
        bool m_shown{ false };
        GLCanvas3D& m_canvas;

    public:
        explicit Labels(GLCanvas3D& canvas) : m_canvas(canvas) {}
        void enable(bool enable) { m_enabled = enable; }
        void show(bool show) { m_shown = m_enabled ? show : false; }
        bool is_shown() const { return m_shown; }
        void render(const std::vector<const ModelInstance*>& sorted_instances) const;
    };

    class Tooltip
    {
        std::string m_text;
        std::chrono::steady_clock::time_point m_start_time;
        // Indicator that the mouse is inside an ImGUI dialog, therefore the tooltip should be suppressed.
        bool m_in_imgui = false;

    public:
        bool is_empty() const { return m_text.empty(); }
        void set_text(const std::string& text);
        void render(const Vec2d& mouse_position, GLCanvas3D& canvas) const;
        // Indicates that the mouse is inside an ImGUI dialog, therefore the tooltip should be suppressed.
        void set_in_imgui(bool b) { m_in_imgui = b; }
        bool is_in_imgui() const { return m_in_imgui; }
    };

    class Slope
    {
        bool m_enabled{ false };
        bool m_dialog_shown{ false };
        GLCanvas3D& m_canvas;
        GLVolumeCollection& m_volumes;
        static float s_window_width;
    public:
        Slope(GLCanvas3D& canvas, GLVolumeCollection& volumes) : m_canvas(canvas), m_volumes(volumes) {}

        void enable(bool enable) { m_enabled = enable; }
        bool is_enabled() const { return m_enabled; }
        void use(bool use) { m_volumes.set_slope_active(m_enabled ? use : false); }
        bool is_used() const { return m_volumes.is_slope_active(); }
        void set_normal_angle(float angle_in_deg) const {
            m_volumes.set_slope_normal_z(-::cos(Geometry::deg2rad(90.0f - angle_in_deg)));
        }
        static float get_window_width() { return s_window_width; };
    };

public:
    enum ECursorType : unsigned char
    {
        Standard,
        Cross
    };

private:
    wxGLCanvas* m_canvas;
    wxGLContext* m_context;
#if ENABLE_RETINA_GL
    std::unique_ptr<RetinaHelper> m_retina_helper;
#endif
    bool m_in_render;
#if !ENABLE_GCODE_VIEWER
    LegendTexture m_legend_texture;
#endif // !ENABLE_GCODE_VIEWER
    WarningTexture m_warning_texture;
    wxTimer m_timer;
    LayersEditing m_layers_editing;
    Mouse m_mouse;
    mutable GLGizmosManager m_gizmos;
    mutable GLToolbar m_main_toolbar;
    mutable GLToolbar m_undoredo_toolbar;
    ClippingPlane m_clipping_planes[2];
    mutable ClippingPlane m_camera_clipping_plane;
    bool m_use_clipping_planes;
    mutable SlaCap m_sla_caps[2];
    std::string m_sidebar_field;
    // when true renders an extra frame by not resetting m_dirty to false
    // see request_extra_frame()
    bool m_extra_frame_requested;

    mutable GLVolumeCollection m_volumes;
#if ENABLE_GCODE_VIEWER
    GCodeViewer m_gcode_viewer;
#endif // ENABLE_GCODE_VIEWER

    Selection m_selection;
    const DynamicPrintConfig* m_config;
    Model* m_model;
    BackgroundSlicingProcess *m_process;

    // Screen is only refreshed from the OnIdle handler if it is dirty.
    bool m_dirty;
    bool m_initialized;
    bool m_apply_zoom_to_volumes_filter;
    mutable std::vector<int> m_hover_volume_idxs;
#if !ENABLE_GCODE_VIEWER
    bool m_legend_texture_enabled;
#endif // !ENABLE_GCODE_VIEWER
    bool m_picking_enabled;
    bool m_moving_enabled;
    bool m_dynamic_background_enabled;
    bool m_multisample_allowed;
    bool m_moving;
    bool m_tab_down;
    ECursorType m_cursor_type;
    GLSelectionRectangle m_rectangle_selection;

    // Following variable is obsolete and it should be safe to remove it.
    // I just don't want to do it now before a release (Lukas Matena 24.3.2019)
    bool m_render_sla_auxiliaries;

    std::string m_color_by;

    bool m_reload_delayed;

#if !ENABLE_GCODE_VIEWER
    GCodePreviewVolumeIndex m_gcode_preview_volume_index;
#endif // !ENABLE_GCODE_VIEWER

#if ENABLE_RENDER_PICKING_PASS
    bool m_show_picking_texture;
#endif // ENABLE_RENDER_PICKING_PASS

#if ENABLE_RENDER_STATISTICS
    RenderStats m_render_stats;
#endif // ENABLE_RENDER_STATISTICS

    mutable int m_imgui_undo_redo_hovered_pos{ -1 };
    mutable int m_mouse_wheel {0};
    int m_selected_extruder;

    Labels m_labels;
    mutable Tooltip m_tooltip;
    mutable bool m_tooltip_enabled{ true };
    Slope m_slope;

public:
    explicit GLCanvas3D(wxGLCanvas* canvas);
    ~GLCanvas3D();

    bool is_initialized() const { return m_initialized; }

    void set_context(wxGLContext* context) { m_context = context; }

    wxGLCanvas* get_wxglcanvas() { return m_canvas; }
	const wxGLCanvas* get_wxglcanvas() const { return m_canvas; }

    bool init();
    void post_event(wxEvent &&event);

    void set_as_dirty();

    unsigned int get_volumes_count() const;
    const GLVolumeCollection& get_volumes() const { return m_volumes; }
    void reset_volumes();
    int check_volumes_outside_state() const;

#if ENABLE_GCODE_VIEWER
    void reset_gcode_toolpaths() { m_gcode_viewer.reset(); }
    const GCodeViewer::SequentialView& get_gcode_sequential_view() const { return m_gcode_viewer.get_sequential_view(); }
    void update_gcode_sequential_view_current(unsigned int first, unsigned int last) { m_gcode_viewer.update_sequential_view_current(first, last); }
#endif // ENABLE_GCODE_VIEWER

    void toggle_sla_auxiliaries_visibility(bool visible, const ModelObject* mo = nullptr, int instance_idx = -1);
    void toggle_model_objects_visibility(bool visible, const ModelObject* mo = nullptr, int instance_idx = -1);
    void update_instance_printable_state_for_object(size_t obj_idx);
    void update_instance_printable_state_for_objects(std::vector<size_t>& object_idxs);

    void set_config(const DynamicPrintConfig* config);
    void set_process(BackgroundSlicingProcess* process);
    void set_model(Model* model);
    const Model* get_model() const { return m_model; }

    const Selection& get_selection() const { return m_selection; }
    Selection& get_selection() { return m_selection; }

    const GLGizmosManager& get_gizmos_manager() const { return m_gizmos; }
    GLGizmosManager& get_gizmos_manager() { return m_gizmos; }

    void bed_shape_changed();

    void set_clipping_plane(unsigned int id, const ClippingPlane& plane)
    {
        if (id < 2)
        {
            m_clipping_planes[id] = plane;
            m_sla_caps[id].reset();
        }
    }
    void reset_clipping_planes_cache() { m_sla_caps[0].triangles.clear(); m_sla_caps[1].triangles.clear(); }
    void set_use_clipping_planes(bool use) { m_use_clipping_planes = use; }

    void set_color_by(const std::string& value);

    void refresh_camera_scene_box();

    BoundingBoxf3 volumes_bounding_box() const;
    BoundingBoxf3 scene_bounding_box() const;

    bool is_layers_editing_enabled() const;
    bool is_layers_editing_allowed() const;
    bool is_search_pressed() const;

    void reset_layer_height_profile();
    void adaptive_layer_height_profile(float quality_factor);
    void smooth_layer_height_profile(const HeightProfileSmoothingParams& smoothing_params);

    bool is_reload_delayed() const;

    void enable_layers_editing(bool enable);
    void enable_legend_texture(bool enable);
    void enable_picking(bool enable);
    void enable_moving(bool enable);
    void enable_gizmos(bool enable);
    void enable_selection(bool enable);
    void enable_main_toolbar(bool enable);
    void enable_undoredo_toolbar(bool enable);
    void enable_dynamic_background(bool enable);
    void enable_labels(bool enable) { m_labels.enable(enable); }
    void enable_slope(bool enable) { m_slope.enable(enable); }
    void allow_multisample(bool allow);

    void zoom_to_bed();
    void zoom_to_volumes();
    void zoom_to_selection();
#if ENABLE_GCODE_VIEWER
    void zoom_to_gcode();
#endif // ENABLE_GCODE_VIEWER
    void select_view(const std::string& direction);

    void update_volumes_colors_by_extruder();

    bool is_dragging() const { return m_gizmos.is_dragging() || m_moving; }

    void render();
    // printable_only == false -> render also non printable volumes as grayed
    // parts_only == false -> render also sla support and pad
    void render_thumbnail(ThumbnailData& thumbnail_data, unsigned int w, unsigned int h, bool printable_only, bool parts_only, bool show_bed, bool transparent_background) const;

    void select_all();
    void deselect_all();
    void delete_selected();
    void ensure_on_bed(unsigned int object_idx);

#if ENABLE_GCODE_VIEWER
    bool is_gcode_legend_enabled() const { return m_gcode_viewer.is_legend_enabled(); }
    GCodeViewer::EViewType get_gcode_view_type() const { return m_gcode_viewer.get_view_type(); }
    const std::vector<double>& get_gcode_layers_zs() const;
    std::vector<double> get_volumes_print_zs(bool active_only) const;
    unsigned int get_gcode_options_visibility_flags() const { return m_gcode_viewer.get_options_visibility_flags(); }
    void set_gcode_options_visibility_from_flags(unsigned int flags);
    unsigned int get_toolpath_role_visibility_flags() const { return m_gcode_viewer.get_toolpath_role_visibility_flags(); }
    void set_toolpath_role_visibility_flags(unsigned int flags);
    void set_toolpath_view_type(GCodeViewer::EViewType type);
    void set_toolpaths_z_range(const std::array<double, 2>& range);
#else
    std::vector<double> get_current_print_zs(bool active_only) const;
#endif // ENABLE_GCODE_VIEWER
    void set_toolpaths_range(double low, double high);

    std::vector<int> load_object(const ModelObject& model_object, int obj_idx, std::vector<int> instance_idxs);
    std::vector<int> load_object(const Model& model, int obj_idx);

    void mirror_selection(Axis axis);

    void reload_scene(bool refresh_immediately, bool force_full_scene_refresh = false);

#if ENABLE_GCODE_VIEWER
    void load_gcode_preview(const GCodeProcessor::Result& gcode_result);
    void refresh_gcode_preview(const GCodeProcessor::Result& gcode_result, const std::vector<std::string>& str_tool_colors);
    void set_gcode_view_preview_type(GCodeViewer::EViewType type) { return m_gcode_viewer.set_view_type(type); }
    GCodeViewer::EViewType get_gcode_view_preview_type() const { return m_gcode_viewer.get_view_type(); }
#else
    void load_gcode_preview(const GCodePreviewData& preview_data, const std::vector<std::string>& str_tool_colors);
#endif // ENABLE_GCODE_VIEWER
    void load_sla_preview();
    void load_preview(const std::vector<std::string>& str_tool_colors, const std::vector<CustomGCode::Item>& color_print_values);
    void bind_event_handlers();
    void unbind_event_handlers();

    void on_size(wxSizeEvent& evt);
    void on_idle(wxIdleEvent& evt);
    void on_char(wxKeyEvent& evt);
    void on_key(wxKeyEvent& evt);
    void on_mouse_wheel(wxMouseEvent& evt);
    void on_timer(wxTimerEvent& evt);
    void on_mouse(wxMouseEvent& evt);
    void on_paint(wxPaintEvent& evt);
    void on_set_focus(wxFocusEvent& evt);

    Size get_canvas_size() const;
    Vec2d get_local_mouse_position() const;

#if !ENABLE_GCODE_VIEWER
    void reset_legend_texture();
#endif // !ENABLE_GCODE_VIEWER

    void set_tooltip(const std::string& tooltip) const;

    // the following methods add a snapshot to the undo/redo stack, unless the given string is empty
    void do_move(const std::string& snapshot_type);
    void do_rotate(const std::string& snapshot_type);
    void do_scale(const std::string& snapshot_type);
    void do_flatten(const Vec3d& normal, const std::string& snapshot_type);
    void do_mirror(const std::string& snapshot_type);

    void update_gizmos_on_off_state();
    void reset_all_gizmos() { m_gizmos.reset_all_states(); }

    void handle_sidebar_focus_event(const std::string& opt_key, bool focus_on);
    void handle_layers_data_focus_event(const t_layer_height_range range, const EditorType type);

    void update_ui_from_settings();

    int get_move_volume_id() const { return m_mouse.drag.move_volume_idx; }
    int get_first_hover_volume_idx() const { return m_hover_volume_idxs.empty() ? -1 : m_hover_volume_idxs.front(); }
    void set_selected_extruder(int extruder) { m_selected_extruder = extruder;}
    
    class WipeTowerInfo {
    protected:
        Vec2d m_pos = {std::nan(""), std::nan("")};
        Vec2d m_bb_size = {0., 0.};
        double m_rotation = 0.;
        friend class GLCanvas3D;
    public:
        
        inline operator bool() const
        {
            return !std::isnan(m_pos.x()) && !std::isnan(m_pos.y());
        }
        
        inline const Vec2d& pos() const { return m_pos; }
        inline double rotation() const { return m_rotation; }
        inline const Vec2d bb_size() const { return m_bb_size; }
        
        void apply_wipe_tower() const;
    };
    
    WipeTowerInfo get_wipe_tower_info() const;

    // Returns the view ray line, in world coordinate, at the given mouse position.
    Linef3 mouse_ray(const Point& mouse_pos);

    void set_mouse_as_dragging() { m_mouse.dragging = true; }
    bool is_mouse_dragging() const { return m_mouse.dragging; }

    double get_size_proportional_to_max_bed_size(double factor) const;

    void set_cursor(ECursorType type);
    void msw_rescale();

    void request_extra_frame() { m_extra_frame_requested = true; }

    int get_main_toolbar_item_id(const std::string& name) const { return m_main_toolbar.get_item_id(name); }
    void force_main_toolbar_left_action(int item_id) { m_main_toolbar.force_left_action(item_id, *this); }
    void force_main_toolbar_right_action(int item_id) { m_main_toolbar.force_right_action(item_id, *this); }
    void update_tooltip_for_settings_item_in_main_toolbar();

    bool has_toolpaths_to_export() const;
    void export_toolpaths_to_obj(const char* filename) const;

    void mouse_up_cleanup();

    bool are_labels_shown() const { return m_labels.is_shown(); }
    void show_labels(bool show) { m_labels.show(show); }

<<<<<<< HEAD
    void show_print_warning(std::string str) { 
        if (str.empty())
            m_warning_texture.activate(WarningTexture::Warning::PrintWarning, false, *this);
        else 
            m_warning_texture.activate(WarningTexture::Warning::PrintWarning, true, *this, str); 
    }
=======
    bool is_using_slope() const { return m_slope.is_used(); }
    void use_slope(bool use) { m_slope.use(use); }
    void set_slope_normal_angle(float angle_in_deg) { m_slope.set_normal_angle(angle_in_deg); }
>>>>>>> f47ad1fd

private:
    bool _is_shown_on_screen() const;

    bool _init_toolbars();
    bool _init_main_toolbar();
    bool _init_undoredo_toolbar();
    bool _init_view_toolbar();
    bool _init_collapse_toolbar();

    bool _set_current();
    void _resize(unsigned int w, unsigned int h);

    BoundingBoxf3 _max_bounding_box(bool include_gizmos, bool include_bed_model) const;

    void _zoom_to_box(const BoundingBoxf3& box, double margin_factor = DefaultCameraZoomToBoxMarginFactor);
    void _update_camera_zoom(double zoom);

    void _refresh_if_shown_on_screen();

    void _picking_pass() const;
    void _rectangular_selection_picking_pass() const;
    void _render_background() const;
    void _render_bed(bool bottom, bool show_axes) const;
    void _render_objects() const;
#if ENABLE_GCODE_VIEWER
    void _render_gcode() const;
#endif // ENABLE_GCODE_VIEWER
    void _render_selection() const;
#if ENABLE_RENDER_SELECTION_CENTER
    void _render_selection_center() const;
#endif // ENABLE_RENDER_SELECTION_CENTER
    void _check_and_update_toolbar_icon_scale() const;
    void _render_overlays() const;
    void _render_warning_texture() const;
#if !ENABLE_GCODE_VIEWER
    void _render_legend_texture() const;
#endif // !ENABLE_GCODE_VIEWER
    void _render_volumes_for_picking() const;
    void _render_current_gizmo() const;
    void _render_gizmos_overlay() const;
    void _render_main_toolbar() const;
    void _render_undoredo_toolbar() const;
    void _render_collapse_toolbar() const;
    void _render_view_toolbar() const;
#if ENABLE_SHOW_CAMERA_TARGET
    void _render_camera_target() const;
#endif // ENABLE_SHOW_CAMERA_TARGET
    void _render_sla_slices() const;
    void _render_selection_sidebar_hints() const;
    bool _render_undo_redo_stack(const bool is_undo, float pos_x) const;
    bool _render_search_list(float pos_x) const;
    void _render_thumbnail_internal(ThumbnailData& thumbnail_data, bool printable_only, bool parts_only, bool show_bed, bool transparent_background) const;
    // render thumbnail using an off-screen framebuffer
    void _render_thumbnail_framebuffer(ThumbnailData& thumbnail_data, unsigned int w, unsigned int h, bool printable_only, bool parts_only, bool show_bed, bool transparent_background) const;
    // render thumbnail using an off-screen framebuffer when GLEW_EXT_framebuffer_object is supported
    void _render_thumbnail_framebuffer_ext(ThumbnailData& thumbnail_data, unsigned int w, unsigned int h, bool printable_only, bool parts_only, bool show_bed, bool transparent_background) const;
    // render thumbnail using the default framebuffer
    void _render_thumbnail_legacy(ThumbnailData& thumbnail_data, unsigned int w, unsigned int h, bool printable_only, bool parts_only, bool show_bed, bool transparent_background) const;

    void _update_volumes_hover_state() const;

    void _perform_layer_editing_action(wxMouseEvent* evt = nullptr);

    // Convert the screen space coordinate to an object space coordinate.
    // If the Z screen space coordinate is not provided, a depth buffer value is substituted.
    Vec3d _mouse_to_3d(const Point& mouse_pos, float* z = nullptr);

    // Convert the screen space coordinate to world coordinate on the bed.
    Vec3d _mouse_to_bed_3d(const Point& mouse_pos);

    void _start_timer();
    void _stop_timer();

    // Create 3D thick extrusion lines for a skirt and brim.
    // Adds a new Slic3r::GUI::3DScene::Volume to volumes.
    void _load_print_toolpaths();
    // Create 3D thick extrusion lines for object forming extrusions.
    // Adds a new Slic3r::GUI::3DScene::Volume to $self->volumes,
    // one for perimeters, one for infill and one for supports.
    void _load_print_object_toolpaths(const PrintObject& print_object, const std::vector<std::string>& str_tool_colors,
                                      const std::vector<CustomGCode::Item>& color_print_values);
    // Create 3D thick extrusion lines for wipe tower extrusions
    void _load_wipe_tower_toolpaths(const std::vector<std::string>& str_tool_colors);

#if !ENABLE_GCODE_VIEWER
    // generates gcode extrusion paths geometry
    void _load_gcode_extrusion_paths(const GCodePreviewData& preview_data, const std::vector<float>& tool_colors);
    // generates gcode travel paths geometry
    void _load_gcode_travel_paths(const GCodePreviewData& preview_data, const std::vector<float>& tool_colors);
    // generates objects and wipe tower geometry
    void _load_fff_shells();
#endif // !ENABLE_GCODE_VIEWER
    // Load SLA objects and support structures for objects, for which the slaposSliceSupports step has been finished.
	void _load_sla_shells();
#if !ENABLE_GCODE_VIEWER
    // sets gcode geometry visibility according to user selection
    void _update_gcode_volumes_visibility(const GCodePreviewData& preview_data);
#endif // !ENABLE_GCODE_VIEWER
    void _update_toolpath_volumes_outside_state();
    void _update_sla_shells_outside_state();
    void _show_warning_texture_if_needed(WarningTexture::Warning warning);

#if !ENABLE_GCODE_VIEWER
    // generates the legend texture in dependence of the current shown view type
    void _generate_legend_texture(const GCodePreviewData& preview_data, const std::vector<float>& tool_colors);
#endif // !ENABLE_GCODE_VIEWER

    // generates a warning texture containing the given message
    void _set_warning_texture(WarningTexture::Warning warning, bool state);

    bool _is_any_volume_outside() const;

    // updates the selection from the content of m_hover_volume_idxs
    void _update_selection_from_hover();

    bool _deactivate_undo_redo_toolbar_items();
    bool _deactivate_search_toolbar_item();
    bool _activate_search_toolbar_item();
    bool _deactivate_collapse_toolbar_items();

    float get_overelay_window_width() { return LayersEditing::get_overelay_window_width(); }
    float get_slope_window_width()    { return Slope::get_window_width(); }

    static std::vector<float> _parse_colors(const std::vector<std::string>& colors);

public:
    const Print* fff_print() const;
    const SLAPrint* sla_print() const;
};

} // namespace GUI
} // namespace Slic3r

#endif // slic3r_GLCanvas3D_hpp_<|MERGE_RESOLUTION|>--- conflicted
+++ resolved
@@ -12,16 +12,11 @@
 #include "GUI_ObjectLayers.hpp"
 #include "GLSelectionRectangle.hpp"
 #include "MeshUtils.hpp"
-<<<<<<< HEAD
-#include "../libslic3r/Slicing.hpp"
-=======
 #if ENABLE_GCODE_VIEWER
 #include "libslic3r/GCode/GCodeProcessor.hpp"
 #include "GCodeViewer.hpp"
 #endif // ENABLE_GCODE_VIEWER
-
 #include "libslic3r/Slicing.hpp"
->>>>>>> f47ad1fd
 
 #include <float.h>
 
@@ -91,6 +86,7 @@
 using Vec3dEvent = Event<Vec3d>;
 template <size_t N> using Vec3dsEvent = ArrayEvent<Vec3d, N>;
 
+using HeightProfileSmoothEvent = Event<HeightProfileSmoothingParams>;
 
 wxDECLARE_EVENT(EVT_GLCANVAS_SCHEDULE_BACKGROUND_PROCESS, SimpleEvent);
 wxDECLARE_EVENT(EVT_GLCANVAS_RIGHT_CLICK, RBtnEvent);
@@ -119,11 +115,7 @@
 wxDECLARE_EVENT(EVT_GLCANVAS_EDIT_COLOR_CHANGE, wxKeyEvent);
 wxDECLARE_EVENT(EVT_GLCANVAS_UNDO, SimpleEvent);
 wxDECLARE_EVENT(EVT_GLCANVAS_REDO, SimpleEvent);
-<<<<<<< HEAD
-using HeightProfileSmoothEvent = Event< Slic3r::HeightProfileSmoothingParams>;
-=======
 wxDECLARE_EVENT(EVT_GLCANVAS_COLLAPSE_SIDEBAR, SimpleEvent);
->>>>>>> f47ad1fd
 wxDECLARE_EVENT(EVT_GLCANVAS_RESET_LAYER_HEIGHT_PROFILE, SimpleEvent);
 wxDECLARE_EVENT(EVT_GLCANVAS_ADAPTIVE_LAYER_HEIGHT_PROFILE, Event<float>);
 wxDECLARE_EVENT(EVT_GLCANVAS_SMOOTH_LAYER_HEIGHT_PROFILE, HeightProfileSmoothEvent);
@@ -229,7 +221,7 @@
 
         void init();
 
-        void set_config(const DynamicPrintConfig* config);
+		void set_config(const DynamicPrintConfig* config);
         void select_object(const Model &model, int object_id);
 
         bool is_allowed() const;
@@ -419,7 +411,7 @@
         std::string m_text;
         std::chrono::steady_clock::time_point m_start_time;
         // Indicator that the mouse is inside an ImGUI dialog, therefore the tooltip should be suppressed.
-        bool m_in_imgui = false;
+        bool 		m_in_imgui = false;
 
     public:
         bool is_empty() const { return m_text.empty(); }
@@ -769,18 +761,15 @@
     bool are_labels_shown() const { return m_labels.is_shown(); }
     void show_labels(bool show) { m_labels.show(show); }
 
-<<<<<<< HEAD
-    void show_print_warning(std::string str) { 
+
+    bool is_using_slope() const { return m_slope.is_used(); }
+    void use_slope(bool use) { m_slope.use(use); }
+    void set_slope_normal_angle(float angle_in_deg) { m_slope.set_normal_angle(angle_in_deg); }    void show_print_warning(std::string str) { 
         if (str.empty())
             m_warning_texture.activate(WarningTexture::Warning::PrintWarning, false, *this);
         else 
             m_warning_texture.activate(WarningTexture::Warning::PrintWarning, true, *this, str); 
     }
-=======
-    bool is_using_slope() const { return m_slope.is_used(); }
-    void use_slope(bool use) { m_slope.use(use); }
-    void set_slope_normal_angle(float angle_in_deg) { m_slope.set_normal_angle(angle_in_deg); }
->>>>>>> f47ad1fd
 
 private:
     bool _is_shown_on_screen() const;
