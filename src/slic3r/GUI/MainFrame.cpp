--- conflicted
+++ resolved
@@ -208,9 +208,6 @@
         if (!project.empty())
             title += (project + " - ");
     }
-<<<<<<< HEAD
-    title += (wxString(SLIC3R_APP_NAME) + " " + _(L("based on PrusaSlicer & Slic3r")));
-=======
 
     std::string build_id = SLIC3R_BUILD_ID;
     size_t 		idx_plus = build_id.find('+');
@@ -226,8 +223,7 @@
 #endif
     	}
     }
-    title += (wxString(build_id) + " " + _(L("based on Slic3r")));
->>>>>>> d5bcddee
+    title += (wxString(build_id) + " " + _(L("based on PrusaSlicer & Slic3r")));
 
     SetTitle(title);
 }
