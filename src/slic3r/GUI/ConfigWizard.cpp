// FIXME: extract absolute units -> em

#include "ConfigWizard_private.hpp"

#include <algorithm>
#include <numeric>
#include <utility>
#include <boost/unordered_map.hpp>
#include <stdexcept>
#include <boost/format.hpp>
#include <boost/log/trivial.hpp>
#include <boost/algorithm/string/predicate.hpp>
#include <boost/nowide/convert.hpp>

#include <wx/settings.h>
#include <wx/stattext.h>
#include <wx/textctrl.h>
#include <wx/dcclient.h>
#include <wx/statbmp.h>
#include <wx/checkbox.h>
#include <wx/statline.h>
#include <wx/dataview.h>
#include <wx/notebook.h>
#include <wx/listbook.h>
#include <wx/display.h>
#include <wx/filefn.h>
#include <wx/wupdlock.h>
#include <wx/debug.h>

#ifdef _MSW_DARK_MODE
#include <wx/msw/dark_mode.h>
#endif // _MSW_DARK_MODE

#include "libslic3r/Platform.hpp"
#include "libslic3r/Utils.hpp"
#include "libslic3r/Config.hpp"
#include "libslic3r/libslic3r.h"
#include "libslic3r/Model.hpp"
#include "GUI.hpp"
#include "GUI_App.hpp"
#include "GUI_Utils.hpp"
#include "GUI_ObjectManipulation.hpp"
#include "Field.hpp"
#include "DesktopIntegrationDialog.hpp"
#include "slic3r/Config/Snapshot.hpp"
#include "slic3r/Utils/PresetUpdater.hpp"
#include "format.hpp"
#include "MsgDialog.hpp"
#include "UnsavedChangesDialog.hpp"

#if defined(__linux__) && defined(__WXGTK3__)
#define wxLinux_gtk3 true
#else
#define wxLinux_gtk3 false
#endif //defined(__linux__) && defined(__WXGTK3__)

namespace Slic3r {
namespace GUI {

#define MAIN_VENDOR "None"

using Config::Snapshot;
using Config::SnapshotDB;


// Configuration data structures extensions needed for the wizard

bool Bundle::load(fs::path source_path, bool ais_in_resources, bool ais_prusa_bundle)
{
    this->preset_bundle = std::make_unique<PresetBundle>();
    this->is_in_resources = ais_in_resources;
    this->is_prusa_bundle = ais_prusa_bundle;

    std::string path_string = source_path.string();
    // Throw when parsing invalid configuration. Only valid configuration is supposed to be provided over the air.
    auto [config_substitutions, presets_loaded] = preset_bundle->load_configbundle(
        path_string, PresetBundle::LoadConfigBundleAttribute::LoadSystem, ForwardCompatibilitySubstitutionRule::Disable);
<<<<<<< HEAD
=======
    UNUSED(config_substitutions);
>>>>>>> 215e845c
    // No substitutions shall be reported when loading a system config bundle, no substitutions are allowed.
    assert(config_substitutions.empty());
    auto first_vendor = preset_bundle->vendors.begin();
    if (first_vendor == preset_bundle->vendors.end()) {
        BOOST_LOG_TRIVIAL(error) << boost::format("Vendor bundle: `%1%`: No vendor information defined, cannot install.") % path_string;
        return false;
    }
    if (presets_loaded == 0) {
        BOOST_LOG_TRIVIAL(error) << boost::format("Vendor bundle: `%1%`: No profile loaded.") % path_string;
        return false;
    } 

    BOOST_LOG_TRIVIAL(trace) << boost::format("Vendor bundle: `%1%`: %2% profiles loaded.") % path_string % presets_loaded;
    this->vendor_profile = &first_vendor->second;
    return true;
}

Bundle::Bundle(Bundle &&other)
    : preset_bundle(std::move(other.preset_bundle))
    , vendor_profile(other.vendor_profile)
    , is_in_resources(other.is_in_resources)
    , is_prusa_bundle(other.is_prusa_bundle)
{
    other.vendor_profile = nullptr;
}

BundleMap BundleMap::load()
{
    BundleMap res;

    const auto vendor_dir = (boost::filesystem::path(Slic3r::data_dir()) / "vendor").make_preferred();
    const auto rsrc_vendor_dir = (boost::filesystem::path(resources_dir()) / "profiles").make_preferred();

    // commented prusa bundle mandatory check at startup
    //auto prusa_bundle_path = (vendor_dir / PresetBundle::PRUSA_BUNDLE).replace_extension(".ini");
    //auto prusa_bundle_rsrc = false;
    //if (! boost::filesystem::exists(prusa_bundle_path)) {
    //    prusa_bundle_path = (rsrc_vendor_dir / PresetBundle::PRUSA_BUNDLE).replace_extension(".ini");
    //    prusa_bundle_rsrc = true;
    //}
    //{
    //    Bundle prusa_bundle;
    //    if (prusa_bundle.load(std::move(prusa_bundle_path), prusa_bundle_rsrc, true))
    //        res.emplace(PresetBundle::PRUSA_BUNDLE, std::move(prusa_bundle)); 
    //}

    // Load the other bundles in the datadir/vendor directory
    // and then additionally from resources/profiles.
    bool is_in_resources = false;
    for (auto dir : { &vendor_dir, &rsrc_vendor_dir }) {
        for (const auto &dir_entry : boost::filesystem::directory_iterator(*dir)) {
            if (Slic3r::is_ini_file(dir_entry)) {
                std::string id = dir_entry.path().stem().string();  // stem() = filename() without the trailing ".ini" part

                // Don't load this bundle if we've already loaded it.
                if (res.find(id) != res.end()) { continue; }

                Bundle bundle;
                if (bundle.load(dir_entry.path(), is_in_resources))
                    res.emplace(std::move(id), std::move(bundle));
            }
        }

        is_in_resources = true;
    }

    return res;
}

Bundle& BundleMap::prusa_bundle()
{
    auto it = find(PresetBundle::PRUSA_BUNDLE);
    if (it == end()) {
        throw Slic3r::RuntimeError("ConfigWizard: Internal error in BundleMap: PRUSA_BUNDLE not loaded");
    }

    return it->second;
}

const Bundle& BundleMap::prusa_bundle() const
{
    return const_cast<BundleMap*>(this)->prusa_bundle();
}


// Printer model picker GUI control

struct PrinterPickerEvent : public wxEvent
{
    std::string vendor_id;
    std::string model_id;
    std::string variant_name;
    bool enable;

    PrinterPickerEvent(wxEventType eventType, int winid, std::string vendor_id, std::string model_id, std::string variant_name, bool enable)
        : wxEvent(winid, eventType)
        , vendor_id(std::move(vendor_id))
        , model_id(std::move(model_id))
        , variant_name(std::move(variant_name))
        , enable(enable)
    {}

    virtual wxEvent *Clone() const
    {
        return new PrinterPickerEvent(*this);
    }
};

wxDEFINE_EVENT(EVT_PRINTER_PICK, PrinterPickerEvent);

const std::string PrinterPicker::PRINTER_PLACEHOLDER = "printer_placeholder.png";

PrinterPicker::PrinterPicker(wxWindow *parent, const VendorProfile &vendor, wxString title, size_t max_cols, const AppConfig &appconfig, const ModelFilter &filter)
    : wxPanel(parent)
    , vendor_id(vendor.id)
    , width(0)
{
<<<<<<< HEAD
    const std::vector<VendorProfile::PrinterModel> &models = vendor.models;
=======
    wxGetApp().UpdateDarkUI(this);
    const auto &models = vendor.models;
>>>>>>> 215e845c

    auto *sizer = new wxBoxSizer(wxVERTICAL);

    const auto font_title = GetFont().MakeBold().Scaled(1.3f);
    const auto font_name = GetFont().MakeBold();
    const auto font_alt_nozzle = GetFont().Scaled(0.9f);

    // wxGrid appends widgets by rows, but we need to construct them in columns.
    // These vectors are used to hold the elements so that they can be appended in the right order.
    std::vector<wxStaticText*> titles;
    std::vector<wxStaticBitmap*> bitmaps;
    std::vector<wxPanel*> variants_panels;

    int max_row_width = 0;
    int current_row_width = 0;

    bool is_variants = false;

    for (const VendorProfile::PrinterModel &model : models) {
        if (! filter(model)) { continue; }

        wxBitmap bitmap;
        int bitmap_width = 0;
        auto load_bitmap = [](const wxString& bitmap_file, wxBitmap& bitmap, int& bitmap_width)->bool {
        if (wxFileExists(bitmap_file)) {
            bitmap.LoadFile(bitmap_file, wxBITMAP_TYPE_PNG);
            bitmap_width = bitmap.GetWidth();
                return true;
            }
            return false;
        };
        std::string icon_path = (model.thumbnail.empty()) ?
            ("/" + model.id + "_thumbnail.png") :
            ("/" + model.thumbnail);
        if (!load_bitmap(GUI::from_u8((boost::filesystem::path(Slic3r::data_dir()) / "vendor" / (vendor.id + icon_path)).string()), bitmap, bitmap_width)) {
            if (!load_bitmap(GUI::from_u8((boost::filesystem::path(Slic3r::resources_dir()) / "profiles" / ( vendor.id + icon_path)).string() ), bitmap, bitmap_width)) {
            BOOST_LOG_TRIVIAL(warning) << boost::format("Can't find bitmap file `%1%` for vendor `%2%`, printer `%3%`, using placeholder icon instead")
                    % ((boost::filesystem::path(Slic3r::resources_dir()) / "profiles" / vendor.id / (model.id + "_thumbnail.png")).string())
                % vendor.id
                % model.id;
                load_bitmap(Slic3r::var(PRINTER_PLACEHOLDER), bitmap, bitmap_width);
        }
        }
        auto *title = new wxStaticText(this, wxID_ANY, from_u8(model.name), wxDefaultPosition, wxDefaultSize, wxALIGN_LEFT);
        title->SetFont(font_name);
        const int wrap_width = std::max((int)MODEL_MIN_WRAP, bitmap_width);
        title->Wrap(wrap_width);

        current_row_width += wrap_width;
        if (titles.size() % max_cols == max_cols - 1) {
            max_row_width = std::max(max_row_width, current_row_width);
            current_row_width = 0;
        }

        titles.push_back(title);

        auto *bitmap_widget = new wxStaticBitmap(this, wxID_ANY, bitmap);
        bitmaps.push_back(bitmap_widget);

        auto *variants_panel = new wxPanel(this);
        wxGetApp().UpdateDarkUI(variants_panel);
        auto *variants_sizer = new wxBoxSizer(wxVERTICAL);
        variants_panel->SetSizer(variants_sizer);
        const auto model_id = model.id;

        for (size_t i = 0; i < model.variants.size(); i++) {
            const auto &variant = model.variants[i];

            const auto label = model.technology == ptFFF
                ? from_u8((boost::format("%1% %2% %3%") % variant.name % _utf8(L("mm")) % _utf8(L("nozzle"))).str())
                : from_u8(model.name);

            if (i == 1) {
                auto *alt_label = new wxStaticText(variants_panel, wxID_ANY, _L("Alternate nozzles:"));
                alt_label->SetFont(font_alt_nozzle);
                variants_sizer->Add(alt_label, 0, wxBOTTOM, 3);
                is_variants = true;
            }

            auto *cbox = new Checkbox(variants_panel, label, model_id, variant.name);
            i == 0 ? cboxes.push_back(cbox) : cboxes_alt.push_back(cbox);

            const bool enabled = appconfig.get_variant(vendor.id, model_id, variant.name);
            cbox->SetValue(enabled);

            variants_sizer->Add(cbox, 0, wxBOTTOM, 3);

            cbox->Bind(wxEVT_CHECKBOX, [this, cbox](wxCommandEvent &event) {
                on_checkbox(cbox, event.IsChecked());
            });
        }

        variants_panels.push_back(variants_panel);
    }

    width = std::max(max_row_width, current_row_width);

    const size_t cols = std::min(max_cols, titles.size());

    auto *printer_grid = new wxFlexGridSizer(cols, 0, 20);
    printer_grid->SetFlexibleDirection(wxVERTICAL | wxHORIZONTAL);

    if (titles.size() > 0) {
        const size_t odd_items = titles.size() % cols;

        for (size_t i = 0; i < titles.size() - odd_items; i += cols) {
            for (size_t j = i; j < i + cols; j++) { printer_grid->Add(bitmaps[j], 0, wxBOTTOM, 20); }
            for (size_t j = i; j < i + cols; j++) { printer_grid->Add(titles[j], 0, wxBOTTOM, 3); }
            for (size_t j = i; j < i + cols; j++) { printer_grid->Add(variants_panels[j]); }

            // Add separator space to multiliners
            if (titles.size() > cols) {
                for (size_t j = i; j < i + cols; j++) { printer_grid->Add(1, 30); }
            }
        }
        if (odd_items > 0) {
            const size_t rem = titles.size() - odd_items;

            for (size_t i = rem; i < titles.size(); i++) { printer_grid->Add(bitmaps[i], 0, wxBOTTOM, 20); }
            for (size_t i = 0; i < cols - odd_items; i++) { printer_grid->AddSpacer(1); }
            for (size_t i = rem; i < titles.size(); i++) { printer_grid->Add(titles[i], 0, wxBOTTOM, 3); }
            for (size_t i = 0; i < cols - odd_items; i++) { printer_grid->AddSpacer(1); }
            for (size_t i = rem; i < titles.size(); i++) { printer_grid->Add(variants_panels[i]); }
        }
    }

    auto *title_sizer = new wxBoxSizer(wxHORIZONTAL);
    if (! title.IsEmpty()) {
        auto *title_widget = new wxStaticText(this, wxID_ANY, title);
        title_widget->SetFont(font_title);
        title_sizer->Add(title_widget);
    }
    title_sizer->AddStretchSpacer();

    if (titles.size() > 1 || is_variants) {
        // It only makes sense to add the All / None buttons if there's multiple printers
        // All Standard button is added when there are more variants for at least one printer
        auto *sel_all_std = new wxButton(this, wxID_ANY, titles.size() > 1 ? _L("All standard") : _L("Standard"));
        auto *sel_all = new wxButton(this, wxID_ANY, _L("All"));
        auto *sel_none = new wxButton(this, wxID_ANY, _L("None"));
        if (is_variants) 
            sel_all_std->Bind(wxEVT_BUTTON, [this](const wxCommandEvent& event) { this->select_all(true, false); });
        sel_all->Bind(wxEVT_BUTTON, [this](const wxCommandEvent &event) { this->select_all(true, true); });
        sel_none->Bind(wxEVT_BUTTON, [this](const wxCommandEvent &event) { this->select_all(false); });
        if (is_variants) 
            title_sizer->Add(sel_all_std, 0, wxRIGHT, BTN_SPACING);
        title_sizer->Add(sel_all, 0, wxRIGHT, BTN_SPACING);
        title_sizer->Add(sel_none);

        wxGetApp().UpdateDarkUI(sel_all_std);
        wxGetApp().UpdateDarkUI(sel_all);
        wxGetApp().UpdateDarkUI(sel_none);

        // fill button indexes used later for buttons rescaling
        if (is_variants)
            m_button_indexes = { sel_all_std->GetId(), sel_all->GetId(), sel_none->GetId() };
        else {
            sel_all_std->Destroy();
            m_button_indexes = { sel_all->GetId(), sel_none->GetId() };
        }
    }

    sizer->Add(title_sizer, 0, wxEXPAND | wxBOTTOM, BTN_SPACING);
    sizer->Add(printer_grid);

    SetSizer(sizer);
}

PrinterPicker::PrinterPicker(wxWindow *parent, const VendorProfile &vendor, wxString title, size_t max_cols, const AppConfig &appconfig)
    : PrinterPicker(parent, vendor, std::move(title), max_cols, appconfig, [](const VendorProfile::PrinterModel&) { return true; })
{}

void PrinterPicker::select_all(bool select, bool alternates)
{
    for (const auto &cb : cboxes) {
        if (cb->GetValue() != select) {
            cb->SetValue(select);
            on_checkbox(cb, select);
        }
    }

    if (! select) { alternates = false; }

    for (const auto &cb : cboxes_alt) {
        if (cb->GetValue() != alternates) {
            cb->SetValue(alternates);
            on_checkbox(cb, alternates);
        }
    }
}

void PrinterPicker::select_one(size_t i, bool select)
{
    if (i < cboxes.size() && cboxes[i]->GetValue() != select) {
        cboxes[i]->SetValue(select);
        on_checkbox(cboxes[i], select);
    }
}

bool PrinterPicker::any_selected() const
{
    for (const auto &cb : cboxes) {
        if (cb->GetValue()) { return true; }
    }

    for (const auto &cb : cboxes_alt) {
        if (cb->GetValue()) { return true; }
    }

    return false;
}

std::set<std::string> PrinterPicker::get_selected_models() const 
{
    std::set<std::string> ret_set;

    for (const auto& cb : cboxes)
        if (cb->GetValue())
            ret_set.emplace(cb->model);

    for (const auto& cb : cboxes_alt)
        if (cb->GetValue())
            ret_set.emplace(cb->model);

    return ret_set;
}

void PrinterPicker::on_checkbox(const Checkbox *cbox, bool checked)
{
    PrinterPickerEvent evt(EVT_PRINTER_PICK, GetId(), vendor_id, cbox->model, cbox->variant, checked);
    AddPendingEvent(evt);
}


// Wizard page base

ConfigWizardPage::ConfigWizardPage(ConfigWizard *parent, wxString title, wxString shortname, unsigned indent)
    : wxPanel(parent->p->hscroll)
    , parent(parent)
    , shortname(std::move(shortname))
    , indent(indent)
{
    wxGetApp().UpdateDarkUI(this);

    auto *sizer = new wxBoxSizer(wxVERTICAL);

    auto *text = new wxStaticText(this, wxID_ANY, std::move(title), wxDefaultPosition, wxDefaultSize, wxALIGN_LEFT);
    const auto font = GetFont().MakeBold().Scaled(1.5);
    text->SetFont(font);
    sizer->Add(text, 0, wxALIGN_LEFT, 0);
    sizer->AddSpacer(10);

    content = new wxBoxSizer(wxVERTICAL);
    sizer->Add(content, 1, wxEXPAND);

    SetSizer(sizer);

    // There is strange layout on Linux with GTK3, 
    // see https://github.com/prusa3d/PrusaSlicer/issues/5103 and https://github.com/prusa3d/PrusaSlicer/issues/4861
    // So, non-active pages will be hidden later, on wxEVT_SHOW, after completed Layout() for all pages 
    if (!wxLinux_gtk3)
        this->Hide();

    Bind(wxEVT_SIZE, [this](wxSizeEvent &event) {
        this->Layout();
        event.Skip();
    });
}

ConfigWizardPage::~ConfigWizardPage() {}

wxStaticText* ConfigWizardPage::append_text(wxString text)
{
    auto *widget = new wxStaticText(this, wxID_ANY, text, wxDefaultPosition, wxDefaultSize, wxALIGN_LEFT);
    widget->Wrap(WRAP_WIDTH);
    widget->SetMinSize(wxSize(WRAP_WIDTH, -1));
    append(widget);
    return widget;
}

void ConfigWizardPage::append_spacer(int space)
{
    // FIXME: scaling
    content->AddSpacer(space);
}

// Wizard pages

PageWelcome::PageWelcome(ConfigWizard *parent)
    : ConfigWizardPage(parent, from_u8((boost::format(
#ifdef __APPLE__
            _utf8(L("Welcome to the %s Configuration Assistant"))
#else
            _utf8(L("Welcome to the %s Configuration Wizard"))
#endif
            ) % SLIC3R_APP_NAME).str()), _L("Welcome"))
    , welcome_text(append_text(from_u8((boost::format(
        _utf8(L("Hello, welcome to %s! This %s helps you with the initial configuration; just a few settings and you will be ready to print.")))
        % SLIC3R_APP_NAME
        % _utf8(ConfigWizard::name())).str())
    ))
    , cbox_reset(append(
        new wxCheckBox(this, wxID_ANY, _L("Remove user profiles (a snapshot will be taken beforehand)"))
    ))
    , cbox_integrate(append(
        new wxCheckBox(this, wxID_ANY, _L("Perform desktop integration (Sets this binary to be searchable by the system)."))
    ))
{
    welcome_text->Hide();
    cbox_reset->Hide();
    cbox_integrate->Hide();    
}

void PageWelcome::set_run_reason(ConfigWizard::RunReason run_reason)
{
    const bool data_empty = run_reason == ConfigWizard::RR_DATA_EMPTY;
    welcome_text->Show(data_empty);
    cbox_reset->Show(!data_empty);
#if defined(__linux__) && defined(SLIC3R_DESKTOP_INTEGRATION)
    if (!DesktopIntegrationDialog::is_integrated())
        cbox_integrate->Show(true);
    else
        cbox_integrate->Hide();
#else
    cbox_integrate->Hide();
#endif
}


PagePrinters::PagePrinters(ConfigWizard *parent,
    wxString title,
    wxString shortname,
    const VendorProfile &vendor,
    unsigned indent,
    Technology technology)
    : ConfigWizardPage(parent, std::move(title), std::move(shortname), indent)
    , technology((Technology)(uint8_t)technology)
    , install(false)   // only used for 3rd party vendors
{
    enum {
        COL_SIZE = 200,
    };

    AppConfig *appconfig = &this->wizard_p()->appconfig_new;

    const t_config_option_keys families = vendor.families();
    for (const std::string &family : families) {
        const auto filter = [&](const VendorProfile::PrinterModel &model) {
            return (model.technology == technology)
                && model.family == family;
        };

        if (std::find_if(vendor.models.begin(), vendor.models.end(), filter) == vendor.models.end()) {
            continue;
        }

        const auto picker_title = family.empty() ? wxString() : from_u8((boost::format(_utf8(L("%s Family"))) % family).str());
        uint8_t max_cols = MAX_COLS;
        if (vendor.family_2_line_size.find(family) != vendor.family_2_line_size.end())
            max_cols = vendor.family_2_line_size.at(family);
        auto *picker = new PrinterPicker(this, vendor, picker_title, max_cols, *appconfig, filter);

        picker->Bind(EVT_PRINTER_PICK, [this, appconfig](const PrinterPickerEvent &evt) {
            appconfig->set_variant(evt.vendor_id, evt.model_id, evt.variant_name, evt.enable);
            wizard_p()->on_printer_pick(this, evt);
        });

        append(new StaticLine(this));

        append(picker);
        printer_pickers.push_back(picker);
        has_printers = true;
    }

}

void PagePrinters::select_all(bool select, bool alternates)
{
    for (auto picker : printer_pickers) {
        picker->select_all(select, alternates);
    }
}

int PagePrinters::get_width() const
{
    return std::accumulate(printer_pickers.begin(), printer_pickers.end(), 0,
        [](int acc, const PrinterPicker *picker) { return std::max(acc, picker->get_width()); });
}

bool PagePrinters::any_selected() const
{
    for (const auto *picker : printer_pickers) {
        if (picker->any_selected()) { return true; }
    }

    return false;
}

std::set<std::string> PagePrinters::get_selected_models()
{
    std::set<std::string> ret_set;

    for (const auto *picker : printer_pickers)
    {
        std::set<std::string> tmp_models = picker->get_selected_models();
        ret_set.insert(tmp_models.begin(), tmp_models.end());
    }

    return ret_set;
}

void PagePrinters::set_run_reason(ConfigWizard::RunReason run_reason)
{
<<<<<<< HEAD
#ifdef ALLOW_PRUSA_FIRST
    if (technology == T_FFF
=======
    if (is_primary_printer_page
>>>>>>> 215e845c
        && (run_reason == ConfigWizard::RR_DATA_EMPTY || run_reason == ConfigWizard::RR_DATA_LEGACY)
        && printer_pickers.size() > 0 
        && printer_pickers[0]->vendor_id == PresetBundle::PRUSA_BUNDLE) {
        printer_pickers[0]->select_one(0, true);
    }
#else
    //didn't select the first prusa even if it's the first start: let the user choose
#endif
}


const std::string PageMaterials::EMPTY;

PageMaterials::PageMaterials(ConfigWizard *parent, Materials *materials, wxString title, wxString shortname, wxString list1name)
    : ConfigWizardPage(parent, std::move(title), std::move(shortname))
    , materials(materials)
	, list_printer(new  StringList(this, wxLB_MULTIPLE))
    , list_type(new StringList(this))
    , list_vendor(new StringList(this))
    , list_profile(new PresetList(this))
{
    append_spacer(VERTICAL_SPACING);

    const int em = parent->em_unit();
    const int list_h = 30*em;


	list_printer->SetMinSize(wxSize(23*em, list_h));
    list_type->SetMinSize(wxSize(13*em, list_h));
    list_vendor->SetMinSize(wxSize(13*em, list_h));
    list_profile->SetMinSize(wxSize(23*em, list_h));



    grid = new wxFlexGridSizer(4, em/2, em);
    grid->AddGrowableCol(3, 1);
    grid->AddGrowableRow(1, 1);

	grid->Add(new wxStaticText(this, wxID_ANY, _L("Printer:")));
    grid->Add(new wxStaticText(this, wxID_ANY, list1name));
    grid->Add(new wxStaticText(this, wxID_ANY, _L("Vendor:")));
    grid->Add(new wxStaticText(this, wxID_ANY, _L("Profile:")));

	grid->Add(list_printer, 0, wxEXPAND);
    grid->Add(list_type, 0, wxEXPAND);
    grid->Add(list_vendor, 0, wxEXPAND);
    grid->Add(list_profile, 1, wxEXPAND);

    auto *btn_sizer = new wxBoxSizer(wxHORIZONTAL);
    auto *sel_all = new wxButton(this, wxID_ANY, _L("All"));
    auto *sel_none = new wxButton(this, wxID_ANY, _L("None"));
    btn_sizer->Add(sel_all, 0, wxRIGHT, em / 2);
    btn_sizer->Add(sel_none);

    wxGetApp().UpdateDarkUI(list_printer);
    wxGetApp().UpdateDarkUI(list_type);
    wxGetApp().UpdateDarkUI(list_vendor);
    wxGetApp().UpdateDarkUI(sel_all);
    wxGetApp().UpdateDarkUI(sel_none);

    grid->Add(new wxBoxSizer(wxHORIZONTAL));
    grid->Add(new wxBoxSizer(wxHORIZONTAL));
    grid->Add(new wxBoxSizer(wxHORIZONTAL));
    grid->Add(btn_sizer, 0, wxALIGN_RIGHT);

    append(grid, 1, wxEXPAND);

    append_spacer(VERTICAL_SPACING);

    html_window = new wxHtmlWindow(this, wxID_ANY, wxDefaultPosition,
        wxSize(60 * em, 20 * em), wxHW_SCROLLBAR_AUTO);
    append(html_window, 0, wxEXPAND);

	list_printer->Bind(wxEVT_LISTBOX, [this](wxCommandEvent& evt) {
		update_lists(list_type->GetSelection(), list_vendor->GetSelection(), evt.GetInt());
		});
    list_type->Bind(wxEVT_LISTBOX, [this](wxCommandEvent &) {
<<<<<<< HEAD
        update_lists(-1, list_type->GetSelection(), list_vendor->GetSelection());
    });
    list_vendor->Bind(wxEVT_LISTBOX, [this](wxCommandEvent &) {
        update_lists(-1, list_type->GetSelection(), list_vendor->GetSelection());
=======
        update_lists(list_type->GetSelection(), list_vendor->GetSelection());
    });
    list_vendor->Bind(wxEVT_LISTBOX, [this](wxCommandEvent &) {
        update_lists(list_type->GetSelection(), list_vendor->GetSelection());
>>>>>>> 215e845c
    });

    list_profile->Bind(wxEVT_CHECKLISTBOX, [this](wxCommandEvent &evt) { select_material(evt.GetInt()); });
    list_profile->Bind(wxEVT_LISTBOX, [this](wxCommandEvent& evt) { on_material_highlighted(evt.GetInt()); });

    sel_all->Bind(wxEVT_BUTTON, [this](wxCommandEvent &) { select_all(true); });
    sel_none->Bind(wxEVT_BUTTON, [this](wxCommandEvent &) { select_all(false); });
    /*
    Bind(wxEVT_PAINT, [this](wxPaintEvent& evt) {on_paint();});

    list_profile->Bind(wxEVT_MOTION, [this](wxMouseEvent& evt) { on_mouse_move_on_profiles(evt); });
    list_profile->Bind(wxEVT_ENTER_WINDOW, [this](wxMouseEvent& evt) { on_mouse_enter_profiles(evt); });
    list_profile->Bind(wxEVT_LEAVE_WINDOW, [this](wxMouseEvent& evt) { on_mouse_leave_profiles(evt); });
    */
    reload_presets();
    set_compatible_printers_html_window(std::vector<std::string>(), false);
}
void PageMaterials::on_paint()
{
}
void PageMaterials::on_mouse_move_on_profiles(wxMouseEvent& evt)
{
    const wxClientDC dc(list_profile);
    const wxPoint pos = evt.GetLogicalPosition(dc);
    int item = list_profile->HitTest(pos);
    on_material_hovered(item);
}
void PageMaterials::on_mouse_enter_profiles(wxMouseEvent& evt)
{}
void PageMaterials::on_mouse_leave_profiles(wxMouseEvent& evt)
{
    on_material_hovered(-1);
}
void PageMaterials::reload_presets()
{
    clear();

	list_printer->append(_L("(All)"), &EMPTY);
    //list_printer->SetLabelMarkup("<b>bald</b>");
	for (const Preset* printer : materials->printers) {
		list_printer->append(printer->name, &printer->name);
	}
    sort_list_data(list_printer, true, false);
    if (list_printer->GetCount() > 0) {
        list_printer->SetSelection(0);
        sel_printers_prev.Clear();
        sel_type_prev = wxNOT_FOUND;
        sel_vendor_prev = wxNOT_FOUND;
        update_lists(0, 0, 0);
    }

    presets_loaded = true;
}

void PageMaterials::set_compatible_printers_html_window(const std::vector<std::string>& printer_names, bool all_printers)
{
    const auto bgr_clr = 
#if defined(__APPLE__)
        html_window->GetParent()->GetBackgroundColour();
#else 
#if defined(_WIN32)
        wxGetApp().get_window_default_clr();
#else
        wxSystemSettings::GetColour(wxSYS_COLOUR_MENU);
#endif
#endif
    const auto bgr_clr_str = wxString::Format(wxT("#%02X%02X%02X"), bgr_clr.Red(), bgr_clr.Green(), bgr_clr.Blue());
    const auto text_clr = wxGetApp().get_label_clr_default();//wxSystemSettings::GetColour(wxSYS_COLOUR_WINDOWTEXT);
    const auto text_clr_str = wxString::Format(wxT("#%02X%02X%02X"), text_clr.Red(), text_clr.Green(), text_clr.Blue());
    wxString first_line = format_wxstr(_L("%1% marked with <b>*</b> are <b>not</b> compatible with some installed printers."), materials->technology == T_FFF ? _L("Filaments") : _L("SLA materials"));
    wxString text;
    if (all_printers) {
        wxString second_line = format_wxstr(_L("All installed printers are compatible with the selected %1%."), materials->technology == T_FFF ? _L("filament") : _L("SLA material"));
        text = wxString::Format(
            "<html>"
            "<style>"
            "table{border-spacing: 1px;}"
            "</style>"
            "<body bgcolor= %s>"
            "<font color=%s>"
            "<font size=\"3\">"
            "%s<br /><br />%s"
            "</font>"
            "</font>"
            "</body>"
            "</html>"
            , bgr_clr_str
            , text_clr_str
            , first_line
            , second_line
            );
    } else {
        wxString second_line;
        if (!printer_names.empty())
            second_line = (materials->technology == T_FFF ?
                          _L("Only the following installed printers are compatible with the selected filaments") :
                          _L("Only the following installed printers are compatible with the selected SLA materials")) + ":";
        text = wxString::Format(
            "<html>"
            "<style>"
            "table{border-spacing: 1px;}"
            "</style>"
            "<body bgcolor= %s>"
            "<font color=%s>"
            "<font size=\"3\">"
            "%s<br /><br />%s"
            "<table>"
            "<tr>"
            , bgr_clr_str
            , text_clr_str
            , first_line
            , second_line);
        for (size_t i = 0; i < printer_names.size(); ++i)
        {
            text += wxString::Format("<td>%s</td>", boost::nowide::widen(printer_names[i]));
            if (i % 3 == 2) {
                text += wxString::Format(
                    "</tr>"
                    "<tr>");
            }
        }
        text += wxString::Format(
            "</tr>"
            "</table>"
            "</font>"
            "</font>"
            "</body>"
            "</html>"
        );
    }
   
    wxFont font = get_default_font_for_dpi(this, get_dpi_for_window(this));
    const int fs = font.GetPointSize();
    int size[] = { fs,fs,fs,fs,fs,fs,fs };
    html_window->SetFonts(font.GetFaceName(), font.GetFaceName(), size);
    html_window->SetPage(text);
}

void PageMaterials::clear_compatible_printers_label()
{
    set_compatible_printers_html_window(std::vector<std::string>(), false);
}

void PageMaterials::on_material_hovered(int sel_material)
{

}

void PageMaterials::on_material_highlighted(int sel_material)
{
    if (sel_material == last_hovered_item)
        return;
    if (sel_material == -1) {
        clear_compatible_printers_label();
        return;
    }
    last_hovered_item = sel_material;
    std::vector<std::string> tabs;
    tabs.push_back(std::string());
    tabs.push_back(std::string());
    tabs.push_back(std::string());
    //selected material string
    std::string material_name = list_profile->get_data(sel_material);
    // get material preset
    const std::vector<const Preset*> matching_materials = materials->get_presets_by_alias(material_name);
    if (matching_materials.empty())
    {
        clear_compatible_printers_label();
        return;
    }
    //find matching printers
    std::vector<std::string> names;
    for (const Preset* printer : materials->printers) {
        for (const Preset* material : matching_materials) {
            if (is_compatible_with_printer(PresetWithVendorProfile(*material, material->vendor), PresetWithVendorProfile(*printer, printer->vendor))) {
                names.push_back(printer->name);
                break;
            }
        }
    }
    set_compatible_printers_html_window(names, names.size() == materials->printers.size());
}

void PageMaterials::update_lists(int sel_type, int sel_vendor, int last_selected_printer/* = -1*/)
{
	wxWindowUpdateLocker freeze_guard(this);
	(void)freeze_guard;

	wxArrayInt sel_printers;
	int sel_printers_count = list_printer->GetSelections(sel_printers);

    // Does our wxWidgets version support operator== for wxArrayInt ?
    // https://github.com/prusa3d/PrusaSlicer/issues/5152#issuecomment-787208614
#if wxCHECK_VERSION(3, 1, 1)
    if (sel_printers != sel_printers_prev) {
#else
    auto are_equal = [](const wxArrayInt& arr_first, const wxArrayInt& arr_second) {
        if (arr_first.GetCount() != arr_second.GetCount())
            return false;
        for (size_t i = 0; i < arr_first.GetCount(); i++)
            if (arr_first[i] != arr_second[i])
                return false;
        return true;
    };
    if (!are_equal(sel_printers, sel_printers_prev)) {
#endif

        // Refresh type list
		list_type->Clear();
		list_type->append(_L("(All)"), &EMPTY);
		if (sel_printers_count > 0) {
            // If all is selected with other printers
            // unselect "all" or all printers depending on last value
            if (sel_printers[0] == 0 && sel_printers_count > 1) {
                if (last_selected_printer == 0) {
                    list_printer->SetSelection(wxNOT_FOUND);
                    list_printer->SetSelection(0);
                } else {
                    list_printer->SetSelection(0, false);
                    sel_printers_count = list_printer->GetSelections(sel_printers);
                }
            }
			if (sel_printers[0] != 0) {
                for (int i = 0; i < sel_printers_count; i++) {
					const std::string& printer_name = list_printer->get_data(sel_printers[i]);
					const Preset* printer = nullptr;
					for (const Preset* it : materials->printers) {
						if (it->name == printer_name) {
							printer = it;
							break;
						}
					}
					materials->filter_presets(printer, EMPTY, EMPTY, [this](const Preset* p) {
						const std::string& type = this->materials->get_type(p);
						if (list_type->find(type) == wxNOT_FOUND) {
							list_type->append(type, &type);
						}
						});
				}
			} else {
                //clear selection except "ALL"
                list_printer->SetSelection(wxNOT_FOUND);
                list_printer->SetSelection(0);
                sel_printers_count = list_printer->GetSelections(sel_printers);

				materials->filter_presets(nullptr, EMPTY, EMPTY, [this](const Preset* p) {
					const std::string& type = this->materials->get_type(p);
					if (list_type->find(type) == wxNOT_FOUND) {
						list_type->append(type, &type);
					}
					});
			}
            sort_list_data(list_type, true, true);
		}

		sel_printers_prev = sel_printers;
		sel_type = 0;
		sel_type_prev = wxNOT_FOUND;
		list_type->SetSelection(sel_type);
		list_profile->Clear();
	}
	
	if (sel_type != sel_type_prev) {
		// Refresh vendor list

		// XXX: The vendor list is created with quadratic complexity here,
		// but the number of vendors is going to be very small this shouldn't be a problem.

		list_vendor->Clear();
		list_vendor->append(_L("(All)"), &EMPTY);
		if (sel_printers_count != 0 && sel_type != wxNOT_FOUND) {
			const std::string& type = list_type->get_data(sel_type);
			// find printer preset
            for (int i = 0; i < sel_printers_count; i++) {
				const std::string& printer_name = list_printer->get_data(sel_printers[i]);
				const Preset* printer = nullptr;
				for (const Preset* it : materials->printers) {
					if (it->name == printer_name) {
						printer = it;
						break;
					}
				}
				materials->filter_presets(printer, type, EMPTY, [this](const Preset* p) {
					const std::string& vendor = this->materials->get_vendor(p);
					if (list_vendor->find(vendor) == wxNOT_FOUND) {
						list_vendor->append(vendor, &vendor);
					}
					});
			}
            sort_list_data(list_vendor, true, false);
		}

		sel_type_prev = sel_type;
		sel_vendor = 0;
		sel_vendor_prev = wxNOT_FOUND;
		list_vendor->SetSelection(sel_vendor);
		list_profile->Clear();
	}
         
	if (sel_vendor != sel_vendor_prev) {
		// Refresh material list

		list_profile->Clear();
        clear_compatible_printers_label();
		if (sel_printers_count != 0 && sel_type != wxNOT_FOUND && sel_vendor != wxNOT_FOUND) {
			const std::string& type = list_type->get_data(sel_type);
			const std::string& vendor = list_vendor->get_data(sel_vendor);
			// finst printer preset
            std::vector<ProfilePrintData> to_list;
            for (int i = 0; i < sel_printers_count; i++) {
				const std::string& printer_name = list_printer->get_data(sel_printers[i]);
				const Preset* printer = nullptr;
				for (const Preset* it : materials->printers) {
					if (it->name == printer_name) {
						printer = it;
						break;
					}
				}

				materials->filter_presets(printer, type, vendor, [this, &to_list](const Preset* p) {
					const std::string& section = materials->appconfig_section();
                    bool checked = wizard_p()->appconfig_new.has(section, p->name);
                    bool was_checked = false;

                    int cur_i = list_profile->find(p->alias);
                    if (cur_i == wxNOT_FOUND) {
                        cur_i = list_profile->append(p->alias + (materials->get_omnipresent(p) ? "" : " *"), &p->alias);
                        to_list.emplace_back(p->alias, materials->get_omnipresent(p), checked);
                    }
                    else {
                        was_checked = list_profile->IsChecked(cur_i);
                        to_list[cur_i].checked = checked || was_checked;
                    }
                    list_profile->Check(cur_i, checked || was_checked);

					/* Update preset selection in config.
					 * If one preset from aliases bundle is selected,
					 * than mark all presets with this aliases as selected
					 * */
					if (checked && !was_checked)
						wizard_p()->update_presets_in_config(section, p->alias, true);
					else if (!checked && was_checked)
						wizard_p()->appconfig_new.set(section, p->name, "1");
					});
			}
            sort_list_data(list_profile, to_list);
		}

		sel_vendor_prev = sel_vendor;
	}
    wxGetApp().UpdateDarkUI(list_profile);
}

void PageMaterials::sort_list_data(StringList* list, bool add_All_item, bool material_type_ordering)
{
// get data from list
// sort data
// first should be <all>
// then prusa profiles
// then the rest
// in alphabetical order
    
    std::vector<std::reference_wrapper<const std::string>> prusa_profiles;
    std::vector<std::reference_wrapper<const std::string>> other_profiles;
    for (int i = 0 ; i < list->size(); ++i) {
        const std::string& data = list->get_data(i);
        if (data == EMPTY) // do not sort <all> item
            continue;
        if (!material_type_ordering && data.find("Prusa") != std::string::npos)
            prusa_profiles.push_back(data);
        else 
            other_profiles.push_back(data);
    }
    if(material_type_ordering) {
        
        const ConfigOptionDef* def = print_config_def.get("filament_type");
        std::vector<std::string>enum_values = def->enum_values;
        size_t end_of_sorted = 0;
        for (size_t vals = 0; vals < enum_values.size(); vals++) {
            for (size_t profs = end_of_sorted; profs < other_profiles.size(); profs++)
            {
                // find instead compare because PET vs PETG
                if (other_profiles[profs].get().find(enum_values[vals]) != std::string::npos) {
                    //swap
                    if(profs != end_of_sorted) {
                        std::reference_wrapper<const std::string> aux = other_profiles[end_of_sorted];
                        other_profiles[end_of_sorted] = other_profiles[profs];
                        other_profiles[profs] = aux;
                    }
                    end_of_sorted++;
                    break;
                }
            }
        }
    } else {
        std::sort(prusa_profiles.begin(), prusa_profiles.end(), [](std::reference_wrapper<const std::string> a, std::reference_wrapper<const std::string> b) {
            return a.get() < b.get();
            });
        std::sort(other_profiles.begin(), other_profiles.end(), [](std::reference_wrapper<const std::string> a, std::reference_wrapper<const std::string> b) {
            return a.get() < b.get();
            });
    }
    
    list->Clear();
    if (add_All_item)
        list->append(_L("(All)"), &EMPTY);
    for (const auto& item : prusa_profiles)
        list->append(item, &const_cast<std::string&>(item.get()));
    for (const auto& item : other_profiles)
        list->append(item, &const_cast<std::string&>(item.get()));
}     

void PageMaterials::sort_list_data(PresetList* list, const std::vector<ProfilePrintData>& data)
{
    // sort data
    // then prusa profiles
    // then the rest
    // in alphabetical order
    std::vector<ProfilePrintData> prusa_profiles;
    std::vector<ProfilePrintData> other_profiles;
    //for (int i = 0; i < data.size(); ++i) {
    for (const auto& item : data) {
        const std::string& name = item.name;
        if (name.find("Prusa") != std::string::npos)
            prusa_profiles.emplace_back(item);
        else
            other_profiles.emplace_back(item);
    }
    std::sort(prusa_profiles.begin(), prusa_profiles.end(), [](ProfilePrintData a, ProfilePrintData b) {
        return a.name.get() < b.name.get();
        });
    std::sort(other_profiles.begin(), other_profiles.end(), [](ProfilePrintData a, ProfilePrintData b) {
        return a.name.get() < b.name.get();
        });
    list->Clear();
    for (size_t i = 0; i < prusa_profiles.size(); ++i) {
        list->append(std::string(prusa_profiles[i].name) + (prusa_profiles[i].omnipresent ? "" : " *"), &const_cast<std::string&>(prusa_profiles[i].name.get()));
        list->Check(i, prusa_profiles[i].checked);
    }
    for (size_t i = 0; i < other_profiles.size(); ++i) {
        list->append(std::string(other_profiles[i].name) + (other_profiles[i].omnipresent ? "" : " *"), &const_cast<std::string&>(other_profiles[i].name.get()));
        list->Check(i + prusa_profiles.size(), other_profiles[i].checked);
    }
}

void PageMaterials::select_material(int i)
{
    const bool checked = list_profile->IsChecked(i);

    const std::string& alias_key = list_profile->get_data(i);
    wizard_p()->update_presets_in_config(materials->appconfig_section(), alias_key, checked);
}

void PageMaterials::select_all(bool select)
{
    wxWindowUpdateLocker freeze_guard(this);
    (void)freeze_guard;

    for (unsigned i = 0; i < list_profile->GetCount(); i++) {
        const bool current = list_profile->IsChecked(i);
        if (current != select) {
            list_profile->Check(i, select);
            select_material(i);
        }
    }
}

void PageMaterials::clear()
{
	list_printer->Clear();
    list_type->Clear();
    list_vendor->Clear();
    list_profile->Clear();
	sel_printers_prev.Clear();
    sel_type_prev = wxNOT_FOUND;
    sel_vendor_prev = wxNOT_FOUND;
    presets_loaded = false;
}

void PageMaterials::on_activate()
{
    if (! presets_loaded) {
        wizard_p()->update_materials(materials->technology);
        reload_presets();
    }
    first_paint = true;
}


const char *PageCustom::default_profile_name = "My Settings";

PageCustom::PageCustom(ConfigWizard *parent)
    : ConfigWizardPage(parent, _L("Custom Printer Setup"), _L("Custom Printer"))
{
    cb_custom = new wxCheckBox(this, wxID_ANY, _L("Define a custom printer profile"));
    tc_profile_name = new wxTextCtrl(this, wxID_ANY, default_profile_name);
    auto *label = new wxStaticText(this, wxID_ANY, _L("Custom profile name:"));

    wxGetApp().UpdateDarkUI(tc_profile_name);

    tc_profile_name->Enable(false);
    tc_profile_name->Bind(wxEVT_KILL_FOCUS, [this](wxFocusEvent &evt) {
        if (tc_profile_name->GetValue().IsEmpty()) {
            if (profile_name_prev.IsEmpty()) { tc_profile_name->SetValue(default_profile_name); }
            else { tc_profile_name->SetValue(profile_name_prev); }
        } else {
            profile_name_prev = tc_profile_name->GetValue();
        }
        evt.Skip();
    });

    cb_custom->Bind(wxEVT_CHECKBOX, [this](wxCommandEvent &event) {
        tc_profile_name->Enable(custom_wanted());
        wizard_p()->on_custom_setup(custom_wanted());
		
    });

    append(cb_custom);
    append(label);
    append(tc_profile_name);
}

PageUpdate::PageUpdate(ConfigWizard *parent)
    : ConfigWizardPage(parent, _L("Automatic updates"), _L("Updates"))
    , version_check(true)
    , preset_update(true)
{
    const AppConfig *app_config = wxGetApp().app_config;
    auto boldfont = wxSystemSettings::GetFont(wxSYS_DEFAULT_GUI_FONT);
    boldfont.SetWeight(wxFONTWEIGHT_BOLD);

    auto *box_slic3r = new wxCheckBox(this, wxID_ANY, _L("Check for application updates"));
<<<<<<< HEAD
    box_slic3r->SetValue(false);// app_config->get("version_check") == "1"); // default to no, becasue the conf is never updated anyway. Remove that change if corrected later.
=======
    box_slic3r->SetValue(app_config->get("notify_release") != "none");
>>>>>>> 215e845c
    append(box_slic3r);
    append_text(wxString::Format(_L(
        "If enabled, %s checks for new application versions online. When a new version becomes available, "
         "a notification is displayed at the next application startup (never during program usage). "
         "This is only a notification mechanisms, no automatic installation is done."), SLIC3R_APP_NAME));

    append_spacer(VERTICAL_SPACING);

    auto *box_presets = new wxCheckBox(this, wxID_ANY, _L("Update built-in Presets automatically"));
    box_presets->SetValue(false);// app_config->get("preset_update") == "1"); // default to no, becasue the conf is never updated anyway. Remove that change if corrected later.
    append(box_presets);
    append_text(wxString::Format(_L(
        "If enabled, %s downloads updates of built-in system presets in the background."
        "These updates are downloaded into a separate temporary location."
        "When a new preset version becomes available it is offered at application startup."), SLIC3R_APP_NAME));
    const auto text_bold = _L("Updates are never applied without user's consent and never overwrite user's customized settings.");
    auto *label_bold = new wxStaticText(this, wxID_ANY, text_bold);
    label_bold->SetFont(boldfont);
    label_bold->Wrap(WRAP_WIDTH);
    append(label_bold);
    append_text(_L("Additionally a backup snapshot of the whole configuration is created before an update is applied."));

    box_slic3r->Bind(wxEVT_CHECKBOX, [this](wxCommandEvent &event) { this->version_check = event.IsChecked(); });
    box_presets->Bind(wxEVT_CHECKBOX, [this](wxCommandEvent &event) { this->preset_update = event.IsChecked(); });
}

PageReloadFromDisk::PageReloadFromDisk(ConfigWizard* parent)
    : ConfigWizardPage(parent, _L("Reload from disk"), _L("Reload from disk"))
    , full_pathnames(false)
{
    auto* box_pathnames = new wxCheckBox(this, wxID_ANY, _L("Export full pathnames of models and parts sources into 3mf and amf files"));
    box_pathnames->SetValue(wxGetApp().app_config->get("export_sources_full_pathnames") == "1");
    append(box_pathnames);
    append_text(_L(
        "If enabled, allows the Reload from disk command to automatically find and load the files when invoked.\n"
        "If not enabled, the Reload from disk command will ask to select each file using an open file dialog."
    ));

    box_pathnames->Bind(wxEVT_CHECKBOX, [this](wxCommandEvent& event) { this->full_pathnames = event.IsChecked(); });
}

#ifdef _WIN32
PageFilesAssociation::PageFilesAssociation(ConfigWizard* parent)
    : ConfigWizardPage(parent, _L("Files association"), _L("Files association"))
{
    cb_3mf = new wxCheckBox(this, wxID_ANY, from_u8((boost::format(_u8L("Associate .3mf files to %1%")) % SLIC3R_APP_NAME).str()));
    cb_stl = new wxCheckBox(this, wxID_ANY, from_u8((boost::format(_u8L("Associate .stl files to %1%")) % SLIC3R_APP_NAME).str()));
//    cb_gcode = new wxCheckBox(this, wxID_ANY, _L("Associate .gcode files to PrusaSlicer G-code Viewer"));

    append(cb_3mf);
    append(cb_stl);
//    append(cb_gcode);
}
#endif // _WIN32

PageMode::PageMode(ConfigWizard *parent)
    : ConfigWizardPage(parent, _L("View mode"), _L("View mode"))
{
    append_text(wxString::Format(_L("%s's user interfaces comes in three variants:\nSimple, Advanced, and Expert.\n"
        "The Simple mode shows only the most frequently used settings relevant for regular 3D printing. "
        "The other two offer progressively more sophisticated fine-tuning, "
        "they are suitable for advanced and expert users, respectively."), SLIC3R_APP_NAME));

    radio_simple = new wxRadioButton(this, wxID_ANY, _L("Simple mode"));
    radio_advanced = new wxRadioButton(this, wxID_ANY, _L("Advanced mode"));
    radio_expert = new wxRadioButton(this, wxID_ANY, _L("Expert mode"));

    append(radio_simple);
    append(radio_advanced);
    append(radio_expert);

    append_text("\n" + _L("The size of the object can be specified in inches"));
    check_inch = new wxCheckBox(this, wxID_ANY, _L("Use inches"));
    append(check_inch);
}

void PageMode::on_activate()
{
    std::string mode { "simple" };
    wxGetApp().app_config->get("", "view_mode", mode);

    if (mode == "advanced") { radio_advanced->SetValue(true); }
    else if (mode == "expert") { radio_expert->SetValue(true); }
    else { radio_simple->SetValue(true); }

    check_inch->SetValue(wxGetApp().app_config->get("use_inches") == "1");
}

void PageMode::serialize_mode(AppConfig *app_config) const
{
    std::string mode = "";

    if (radio_simple->GetValue()) { mode = "simple"; }
    if (radio_advanced->GetValue()) { mode = "advanced"; }
    if (radio_expert->GetValue()) { mode = "expert"; }

    // If "Mode" page wasn't selected (no one radiobutton is checked),
    // we shouldn't to update a view_mode value in app_config
    if (mode.empty())
        return; 

    app_config->set("view_mode", mode);
    app_config->set("use_inches", check_inch->GetValue() ? "1" : "0");
}

#ifdef ALLOW_PRUSA_FIRST
PageVendors::PageVendors(ConfigWizard *parent)
    : ConfigWizardPage(parent, _L("Other Vendors"), _L("Other Vendors"))
{
    const AppConfig &appconfig = this->wizard_p()->appconfig_new;

    append_text(wxString::Format(_L("Pick another vendor supported by %s"), SLIC3R_APP_NAME) + ":");

    auto boldfont = wxSystemSettings::GetFont(wxSYS_DEFAULT_GUI_FONT);
    boldfont.SetWeight(wxFONTWEIGHT_BOLD);

    for (const auto &pair : wizard_p()->bundles) {
        const VendorProfile *vendor = pair.second.vendor_profile;
        if (vendor->id == PresetBundle::PRUSA_BUNDLE) { continue; }

        auto *cbox = new wxCheckBox(this, wxID_ANY, vendor->name);
        cbox->Bind(wxEVT_CHECKBOX, [=](wxCommandEvent &event) {
            wizard_p()->on_3rdparty_install(vendor, cbox->IsChecked());
        });

        const auto &vendors = appconfig.vendors();
        const bool enabled = vendors.find(pair.first) != vendors.end();
        if (enabled) {
            cbox->SetValue(true);

            auto pages = wizard_p()->pages_3rdparty.find(vendor->id);
            wxCHECK_RET(pages != wizard_p()->pages_3rdparty.end(), "Internal error: 3rd party vendor printers page not created");

            for (PagePrinters* page : { pages->second.first, pages->second.second })
                if (page) page->install = true;
        }

        append(cbox);
    }
}
#endif

PageFirmware::PageFirmware(ConfigWizard *parent)
    : ConfigWizardPage(parent, _L("Firmware Type"), _L("Firmware"), 1)
    , gcode_opt(*print_config_def.get("gcode_flavor"))
    , gcode_picker(nullptr)
{
    append_text(_L("Choose the type of firmware used by your printer."));
    append_text(_(gcode_opt.tooltip));

    wxArrayString choices;
    choices.Alloc(gcode_opt.enum_labels.size());
    for (const auto &label : gcode_opt.enum_labels) {
        choices.Add(label);
    }

    gcode_picker = new wxChoice(this, wxID_ANY, wxDefaultPosition, wxDefaultSize, choices);
    wxGetApp().UpdateDarkUI(gcode_picker);
    const auto &enum_values = gcode_opt.enum_values;
    auto needle = enum_values.cend();
    if (gcode_opt.default_value) {
        needle = std::find(enum_values.cbegin(), enum_values.cend(), gcode_opt.default_value->serialize());
    }
    if (needle != enum_values.cend()) {
        gcode_picker->SetSelection(needle - enum_values.cbegin());
    } else {
        gcode_picker->SetSelection(0);
    }

    append(gcode_picker);
}

void PageFirmware::apply_custom_config(DynamicPrintConfig &config)
{
    auto sel = gcode_picker->GetSelection();
    if (sel >= 0 && (size_t)sel < gcode_opt.enum_labels.size()) {
        auto *opt = new ConfigOptionEnum<GCodeFlavor>(static_cast<GCodeFlavor>(sel));
        config.set_key_value("gcode_flavor", opt);
    }
}

PageBedShape::PageBedShape(ConfigWizard *parent)
    : ConfigWizardPage(parent, _L("Bed Shape and Size"), _L("Bed Shape"), 1)
    , shape_panel(new BedShapePanel(this))
{
    append_text(_L("Set the shape of your printer's bed."));

    shape_panel->build_panel(*wizard_p()->custom_config->option<ConfigOptionPoints>("bed_shape"),
        *wizard_p()->custom_config->option<ConfigOptionString>("bed_custom_texture"),
        *wizard_p()->custom_config->option<ConfigOptionString>("bed_custom_model"));

    append(shape_panel);
}

void PageBedShape::apply_custom_config(DynamicPrintConfig &config)
{
    const std::vector<Vec2d>& points = shape_panel->get_shape();
    const std::string& custom_texture = shape_panel->get_custom_texture();
    const std::string& custom_model = shape_panel->get_custom_model();
    config.set_key_value("bed_shape", new ConfigOptionPoints(points));
    config.set_key_value("bed_custom_texture", new ConfigOptionString(custom_texture));
    config.set_key_value("bed_custom_model", new ConfigOptionString(custom_model));
}

static void focus_event(wxFocusEvent& e, wxTextCtrl* ctrl, double def_value) 
{
    e.Skip();
    wxString str = ctrl->GetValue();

    const char dec_sep = is_decimal_separator_point() ? '.' : ',';
    const char dec_sep_alt = dec_sep == '.' ? ',' : '.';
    // Replace the first incorrect separator in decimal number.
    bool was_replaced = str.Replace(dec_sep_alt, dec_sep, false) != 0;

    double val = 0.0;
    if (!str.ToDouble(&val)) {
        if (val == 0.0)
            val = def_value;
        ctrl->SetValue(double_to_string(val));
        show_error(nullptr, _L("Invalid numeric input."));
        ctrl->SetFocus();
    }
    else if (was_replaced)
        ctrl->SetValue(double_to_string(val));
}

class DiamTextCtrl : public wxTextCtrl
{
public:
    DiamTextCtrl(wxWindow* parent)
    {
#ifdef _WIN32
        long style = wxBORDER_SIMPLE;
#else
        long style = 0;
#endif
        Create(parent, wxID_ANY, wxEmptyString, wxDefaultPosition, wxSize(Field::def_width_thinner() * wxGetApp().em_unit(), wxDefaultCoord), style);
        wxGetApp().UpdateDarkUI(this);
    }
    ~DiamTextCtrl() {}
};

PageDiameters::PageDiameters(ConfigWizard *parent)
    : ConfigWizardPage(parent, _L("Filament and Nozzle Diameters"), _L("Print Diameters"), 1)
    , diam_nozzle(new DiamTextCtrl(this))
    , diam_filam (new DiamTextCtrl(this))
{
    auto *default_nozzle = print_config_def.get("nozzle_diameter")->get_default_value<ConfigOptionFloats>();
    wxString value = double_to_string(default_nozzle != nullptr && default_nozzle->size() > 0 ? default_nozzle->get_at(0) : 0.5);
    diam_nozzle->SetValue(value);

    auto *default_filam = print_config_def.get("filament_diameter")->get_default_value<ConfigOptionFloats>();
    value = double_to_string(default_filam != nullptr && default_filam->size() > 0 ? default_filam->get_at(0) : 3.0);
    diam_filam->SetValue(value);

    diam_nozzle->Bind(wxEVT_KILL_FOCUS, [this](wxFocusEvent& e) { focus_event(e, diam_nozzle, 0.5); }, diam_nozzle->GetId());
    diam_filam ->Bind(wxEVT_KILL_FOCUS, [this](wxFocusEvent& e) { focus_event(e, diam_filam , 3.0); }, diam_filam->GetId());

    append_text(_L("Enter the diameter of your printer's hot end nozzle."));

    auto *sizer_nozzle = new wxFlexGridSizer(3, 5, 5);
    auto *text_nozzle = new wxStaticText(this, wxID_ANY, _L("Nozzle Diameter:"));
    auto *unit_nozzle = new wxStaticText(this, wxID_ANY, _L("mm"));
    sizer_nozzle->AddGrowableCol(0, 1);
    sizer_nozzle->Add(text_nozzle, 0, wxALIGN_CENTRE_VERTICAL);
    sizer_nozzle->Add(diam_nozzle);
    sizer_nozzle->Add(unit_nozzle, 0, wxALIGN_CENTRE_VERTICAL);
    append(sizer_nozzle);

    append_spacer(VERTICAL_SPACING);

    append_text(_L("Enter the diameter of your filament."));
    append_text(_L("Good precision is required, so use a caliper and do multiple measurements along the filament, then compute the average."));

    auto *sizer_filam = new wxFlexGridSizer(3, 5, 5);
    auto *text_filam = new wxStaticText(this, wxID_ANY, _L("Filament Diameter:"));
    auto *unit_filam = new wxStaticText(this, wxID_ANY, _L("mm"));
    sizer_filam->AddGrowableCol(0, 1);
    sizer_filam->Add(text_filam, 0, wxALIGN_CENTRE_VERTICAL);
    sizer_filam->Add(diam_filam);
    sizer_filam->Add(unit_filam, 0, wxALIGN_CENTRE_VERTICAL);
    append(sizer_filam);
}

void PageDiameters::apply_custom_config(DynamicPrintConfig &config)
{
<<<<<<< HEAD

    auto *opt_nozzle = new ConfigOptionFloats(1, spin_nozzle->GetValue());
    config.set_key_value("nozzle_diameter", opt_nozzle->set_is_extruder_size(true));
    auto *opt_filam = new ConfigOptionFloats(1, spin_filam->GetValue());
    config.set_key_value("filament_diameter", opt_filam->set_is_extruder_size(true));

    config.set_key_value("extrusion_width", new ConfigOptionFloatOrPercent(105, true));
    config.set_key_value("first_layer_extrusion_width", new ConfigOptionFloatOrPercent(140, true));
    config.set_key_value("perimeter_extrusion_width", new ConfigOptionFloatOrPercent(105, true));
    config.set_key_value("external_perimeter_extrusion_width", new ConfigOptionFloatOrPercent(100, true));
    config.set_key_value("infill_extrusion_width", new ConfigOptionFloatOrPercent(100, true));
    config.set_key_value("solid_infill_extrusion_width", new ConfigOptionFloatOrPercent(105, true));
    config.set_key_value("top_infill_extrusion_width", new ConfigOptionFloatOrPercent(100, true));
    config.set_key_value("support_material_extrusion_width", new ConfigOptionFloatOrPercent(100, true));
    config.set_key_value("skirt_extrusion_width", new ConfigOptionFloatOrPercent(110, true));

    //configure spacing where needed
    config.set_key_value("extrusion_spacing", new ConfigOptionFloatOrPercent(105, true));
    config.set_key_value("first_layer_extrusion_spacing", new ConfigOptionFloatOrPercent(140, true));
    config.set_key_value("perimeter_extrusion_spacing", new ConfigOptionFloatOrPercent(105, true));
    config.set_key_value("external_perimeter_extrusion_spacing", new ConfigOptionFloatOrPercent(100, true));
    config.set_key_value("infill_extrusion_spacing", new ConfigOptionFloatOrPercent(100, true));
    config.set_key_value("solid_infill_extrusion_spacing", new ConfigOptionFloatOrPercent(105, true));
    config.set_key_value("top_infill_extrusion_spacing", new ConfigOptionFloatOrPercent(100, true));
    config.option("extrusion_width")->set_phony(true);
    config.option("first_layer_extrusion_width")->set_phony(true);
    config.option("perimeter_extrusion_width")->set_phony(true);
    config.option("external_perimeter_extrusion_width")->set_phony(true);
    config.option("infill_extrusion_width")->set_phony(true);
    config.option("solid_infill_extrusion_width")->set_phony(true);
    config.option("top_infill_extrusion_width")->set_phony(true);
    config.update_phony({});
=======
    double val = 0.0;
    diam_nozzle->GetValue().ToDouble(&val);
    auto *opt_nozzle = new ConfigOptionFloats(1, val);
    config.set_key_value("nozzle_diameter", opt_nozzle);

    val = 0.0;
    diam_filam->GetValue().ToDouble(&val);
    auto * opt_filam = new ConfigOptionFloats(1, val);
    config.set_key_value("filament_diameter", opt_filam);

    auto set_extrusion_width = [&config, opt_nozzle](const char *key, double dmr) {
        char buf[64]; // locales don't matter here (sprintf/atof)
        sprintf(buf, "%.2lf", dmr * opt_nozzle->values.front() / 0.4);
        config.set_key_value(key, new ConfigOptionFloatOrPercent(atof(buf), false));
    };

    set_extrusion_width("support_material_extrusion_width",   0.35);
    set_extrusion_width("top_infill_extrusion_width",		  0.40);
    set_extrusion_width("first_layer_extrusion_width",		  0.42);

    set_extrusion_width("extrusion_width",					  0.45);
    set_extrusion_width("perimeter_extrusion_width",		  0.45);
    set_extrusion_width("external_perimeter_extrusion_width", 0.45);
    set_extrusion_width("infill_extrusion_width",			  0.45);
    set_extrusion_width("solid_infill_extrusion_width",       0.45);
>>>>>>> 215e845c
}

class SpinCtrlDouble: public wxSpinCtrlDouble
{
public:
    SpinCtrlDouble(wxWindow* parent)
    {
#ifdef _WIN32
        long style = wxSP_ARROW_KEYS | wxBORDER_SIMPLE;
#else
        long style = wxSP_ARROW_KEYS;
#endif
        Create(parent, wxID_ANY, wxEmptyString, wxDefaultPosition, wxDefaultSize, style);
#ifdef _WIN32
        wxGetApp().UpdateDarkUI(this->GetText());
#endif
        this->Refresh();
    }
    ~SpinCtrlDouble() {}
};

PageTemperatures::PageTemperatures(ConfigWizard *parent)
    : ConfigWizardPage(parent, _L("Nozzle and Bed Temperatures"), _L("Temperatures"), 1)
    , spin_extr(new SpinCtrlDouble(this))
    , spin_bed (new SpinCtrlDouble(this))
{
    spin_extr->SetIncrement(5.0);
    const auto &def_extr = *print_config_def.get("temperature");
    spin_extr->SetRange(def_extr.min, def_extr.max);
    auto *default_extr = def_extr.get_default_value<ConfigOptionInts>();
    spin_extr->SetValue(default_extr != nullptr && default_extr->size() > 0 ? default_extr->get_at(0) : 200);

    spin_bed->SetIncrement(5.0);
    const auto &def_bed = *print_config_def.get("bed_temperature");
    spin_bed->SetRange(def_bed.min, def_bed.max);
    auto *default_bed = def_bed.get_default_value<ConfigOptionInts>();
    spin_bed->SetValue(default_bed != nullptr && default_bed->size() > 0 ? default_bed->get_at(0) : 0);

    append_text(_L("Enter the temperature needed for extruding your filament."));
    append_text(_L("A rule of thumb is 160 to 230 °C for PLA, and 215 to 250 °C for ABS."));

    auto *sizer_extr = new wxFlexGridSizer(3, 5, 5);
    auto *text_extr = new wxStaticText(this, wxID_ANY, _L("Extrusion Temperature:"));
    auto *unit_extr = new wxStaticText(this, wxID_ANY, _L("°C"));
    sizer_extr->AddGrowableCol(0, 1);
    sizer_extr->Add(text_extr, 0, wxALIGN_CENTRE_VERTICAL);
    sizer_extr->Add(spin_extr);
    sizer_extr->Add(unit_extr, 0, wxALIGN_CENTRE_VERTICAL);
    append(sizer_extr);

    append_spacer(VERTICAL_SPACING);

    append_text(_L("Enter the bed temperature needed for getting your filament to stick to your heated bed."));
    append_text(_L("A rule of thumb is 60 °C for PLA and 110 °C for ABS. Leave zero if you have no heated bed."));

    auto *sizer_bed = new wxFlexGridSizer(3, 5, 5);
    auto *text_bed = new wxStaticText(this, wxID_ANY, _L("Bed Temperature:"));
    auto *unit_bed = new wxStaticText(this, wxID_ANY, _L("°C"));
    sizer_bed->AddGrowableCol(0, 1);
    sizer_bed->Add(text_bed, 0, wxALIGN_CENTRE_VERTICAL);
    sizer_bed->Add(spin_bed);
    sizer_bed->Add(unit_bed, 0, wxALIGN_CENTRE_VERTICAL);
    append(sizer_bed);
}

void PageTemperatures::apply_custom_config(DynamicPrintConfig &config)
{
    auto *opt_extr = new ConfigOptionInts(1, spin_extr->GetValue());
    config.set_key_value("temperature", opt_extr->set_is_extruder_size(true));
    auto *opt_extr1st = new ConfigOptionInts(1, spin_extr->GetValue());
    config.set_key_value("first_layer_temperature", opt_extr1st->set_is_extruder_size(true));
    auto *opt_bed = new ConfigOptionInts(1, spin_bed->GetValue());
    config.set_key_value("bed_temperature", opt_bed->set_is_extruder_size(true));
    auto *opt_bed1st = new ConfigOptionInts(1, spin_bed->GetValue());
    config.set_key_value("first_layer_bed_temperature", opt_bed1st->set_is_extruder_size(true));
}


// Index

ConfigWizardIndex::ConfigWizardIndex(wxWindow *parent)
    : wxPanel(parent)
    , bg(ScalableBitmap(parent, SLIC3R_APP_KEY "_192px_transparent.png", 192))
    , bullet_black(ScalableBitmap(parent, "bullet_black.png"))
    , bullet_blue(ScalableBitmap(parent, "bullet_blue.png"))
    , bullet_white(ScalableBitmap(parent, "bullet_white.png"))
    , item_active(NO_ITEM)
    , item_hover(NO_ITEM)
    , last_page((size_t)-1)
{
#ifndef __WXOSX__ 
    SetDoubleBuffered(true);// SetDoubleBuffered exists on Win and Linux/GTK, but is missing on OSX
#endif //__WXOSX__
    SetMinSize(bg.bmp().GetSize());

    const wxSize size = GetTextExtent("m");
    em_w = size.x;
    em_h = size.y;

    Bind(wxEVT_PAINT, &ConfigWizardIndex::on_paint, this);
    Bind(wxEVT_SIZE, [this](wxEvent& e) { e.Skip(); Refresh(); });
    Bind(wxEVT_MOTION, &ConfigWizardIndex::on_mouse_move, this);

    Bind(wxEVT_LEAVE_WINDOW, [this](wxMouseEvent &evt) {
        if (item_hover != -1) {
            item_hover = -1;
            Refresh();
        }
        evt.Skip();
    });

    Bind(wxEVT_LEFT_UP, [this](wxMouseEvent &evt) {
        if (item_hover >= 0) { go_to(item_hover); }
    });
}

wxDECLARE_EVENT(EVT_INDEX_PAGE, wxCommandEvent);

void ConfigWizardIndex::add_page(ConfigWizardPage *page)
{
    last_page = items.size();
    items.emplace_back(Item { page->shortname, page->indent, page });
    Refresh();
}

void ConfigWizardIndex::add_label(wxString label, unsigned indent)
{
    items.emplace_back(Item { std::move(label), indent, nullptr });
    Refresh();
}

ConfigWizardPage* ConfigWizardIndex::active_page() const
{
    if (item_active >= items.size()) { return nullptr; }

    return items[item_active].page;
}

void ConfigWizardIndex::go_prev()
{
    // Search for a preceiding item that is a page (not a label, ie. page != nullptr)

    if (item_active == NO_ITEM) { return; }

    for (size_t i = item_active; i > 0; i--) {
        if (items[i - 1].page != nullptr) {
            go_to(i - 1);
            return;
        }
    }
}

void ConfigWizardIndex::go_next()
{
    // Search for a next item that is a page (not a label, ie. page != nullptr)

    if (item_active == NO_ITEM) { return; }

    for (size_t i = item_active + 1; i < items.size(); i++) {
        if (items[i].page != nullptr) {
            go_to(i);
            return;
        }
    }
}

// This one actually performs the go-to op
void ConfigWizardIndex::go_to(size_t i)
{
    if (i != item_active
        && i < items.size()
        && items[i].page != nullptr) {
        auto *new_active = items[i].page;
        auto *former_active = active_page();
        if (former_active != nullptr) {
            former_active->Hide();
        }

        item_active = i;
        new_active->Show();

        wxCommandEvent evt(EVT_INDEX_PAGE, GetId());
        AddPendingEvent(evt);

        Refresh();

        new_active->on_activate();
    }
}

void ConfigWizardIndex::go_to(const ConfigWizardPage *page)
{
    if (page == nullptr) { return; }

    for (size_t i = 0; i < items.size(); i++) {
        if (items[i].page == page) {
            go_to(i);
            return;
        }
    }
}

void ConfigWizardIndex::clear()
{
    auto *former_active = active_page();
    if (former_active != nullptr) { former_active->Hide(); }

    items.clear();
    item_active = NO_ITEM;
}

void ConfigWizardIndex::on_paint(wxPaintEvent & evt)
{
    const auto size = GetClientSize();
    if (size.GetHeight() == 0 || size.GetWidth() == 0) { return; }
   
    wxPaintDC dc(this);
    
    const auto bullet_w = bullet_black.bmp().GetSize().GetWidth();
    const auto bullet_h = bullet_black.bmp().GetSize().GetHeight();
    const int yoff_icon = bullet_h < em_h ? (em_h - bullet_h) / 2 : 0;
    const int yoff_text = bullet_h > em_h ? (bullet_h - em_h) / 2 : 0;
    const int yinc = item_height();
   
    int index_width = 0;

    unsigned y = 0;
    for (size_t i = 0; i < items.size(); i++) {
        const Item& item = items[i];
        unsigned x = em_w/2 + item.indent * em_w;

        if (i == item_active || (item_hover >= 0 && i == (size_t)item_hover)) {
            dc.DrawBitmap(bullet_blue.bmp(), x, y + yoff_icon, false);
        }
        else if (i < item_active)  { dc.DrawBitmap(bullet_black.bmp(), x, y + yoff_icon, false); }
        else if (i > item_active)  { dc.DrawBitmap(bullet_white.bmp(), x, y + yoff_icon, false); }

        x += + bullet_w + em_w/2;
        const auto text_size = dc.GetTextExtent(item.label);
        dc.SetTextForeground(wxGetApp().get_label_clr_default());
        dc.DrawText(item.label, x, y + yoff_text);

        y += yinc;
        index_width = std::max(index_width, (int)x + text_size.x);
    }
    
    //draw logo
    if (int y = size.y - bg.GetBmpHeight(); y>=0) {
        dc.DrawBitmap(bg.bmp(), 0, y, false);
        index_width = std::max(index_width, bg.GetBmpWidth() + em_w / 2);
    }

    if (GetMinSize().x < index_width) {
        CallAfter([this, index_width]() {
            SetMinSize(wxSize(index_width, GetMinSize().y));
            Refresh();
        });
    }
}

void ConfigWizardIndex::on_mouse_move(wxMouseEvent &evt)
{
    const wxClientDC dc(this);
    const wxPoint pos = evt.GetLogicalPosition(dc);

    const ssize_t item_hover_new = pos.y / item_height();

	if (item_hover_new < ssize_t(items.size()) && item_hover_new != item_hover) {
        item_hover = item_hover_new;
        Refresh();
    }

    evt.Skip();
}

void ConfigWizardIndex::msw_rescale()
{
    const wxSize size = GetTextExtent("m");
    em_w = size.x;
    em_h = size.y;

    bg.msw_rescale();
    SetMinSize(bg.bmp().GetSize());

    bullet_black.msw_rescale();
    bullet_blue.msw_rescale();
    bullet_white.msw_rescale();
    Refresh();
}


// Materials

const std::string Materials::UNKNOWN = "(Unknown)";

void Materials::push(const Preset *preset)
{
    presets.emplace_back(preset);
    types.insert(technology & T_FFF
        ? Materials::get_filament_type(preset)
        : Materials::get_material_type(preset));
}

void  Materials::add_printer(const Preset* preset)
{
	printers.insert(preset);
}

void Materials::clear()
{
    presets.clear();
    types.clear();
	printers.clear();
    compatibility_counter.clear();
}

const std::string& Materials::appconfig_section() const
{
    return (technology & T_FFF) ? AppConfig::SECTION_FILAMENTS : AppConfig::SECTION_MATERIALS;
}

const std::string& Materials::get_type(const Preset *preset) const
{
    return (technology & T_FFF) ? get_filament_type(preset) : get_material_type(preset);
}

const std::string& Materials::get_vendor(const Preset *preset) const
{
    return (technology & T_FFF) ? get_filament_vendor(preset) : get_material_vendor(preset);
}

const std::string& Materials::get_filament_type(const Preset *preset)
{
    const auto *opt = preset->config.opt<ConfigOptionStrings>("filament_type");
    if (opt != nullptr && opt->values.size() > 0) {
        return opt->values[0];
    } else {
        return UNKNOWN;
    }
}

const std::string& Materials::get_filament_vendor(const Preset *preset)
{
    const auto *opt = preset->config.opt<ConfigOptionString>("filament_vendor");
    return opt != nullptr ? opt->value : UNKNOWN;
}

const std::string& Materials::get_material_type(const Preset *preset)
{
    const auto *opt = preset->config.opt<ConfigOptionString>("material_type");
    if (opt != nullptr) {
        return opt->value;
    } else {
        return UNKNOWN;
    }
}

const std::string& Materials::get_material_vendor(const Preset *preset)
{
    const auto *opt = preset->config.opt<ConfigOptionString>("material_vendor");
    return opt != nullptr ? opt->value : UNKNOWN;
}

// priv

void ConfigWizard::priv::load_pages()
{
    wxWindowUpdateLocker freeze_guard(q);
    (void)freeze_guard;

    const ConfigWizardPage *former_active = index->active_page();

    index->clear();

    index->add_page(page_welcome);
#ifdef ALLOW_PRUSA_FIRST
    // Printers
    if (!only_sla_mode)
        index->add_page(page_fff);
    index->add_page(page_msla);
<<<<<<< HEAD
    index->add_page(page_vendors);
    for (const auto &pages : pages_3rdparty) {
        for (PagePrinters* page : { pages.second.first, pages.second.second })
            if (page && page->install)
                index->add_page(page);
    }
#else
    for (PagePrinters *page : pages_vendors) {
        index->add_page(page);
    }
#endif

    index->add_page(page_custom);
    if (page_custom->custom_wanted()) {
        index->add_page(page_firmware);
        index->add_page(page_bed);
        index->add_page(page_diams);
        index->add_page(page_temps);
    }
=======
    if (!only_sla_mode) {
        index->add_page(page_vendors);
        for (const auto &pages : pages_3rdparty) {
            for ( PagePrinters* page : { pages.second.first, pages.second.second })
                if (page && page->install)
                    index->add_page(page);
        }
>>>>>>> 215e845c

        index->add_page(page_custom);
        if (page_custom->custom_wanted()) {
            index->add_page(page_firmware);
            index->add_page(page_bed);
            index->add_page(page_diams);
            index->add_page(page_temps);
        }
   
    // Filaments & Materials
        if (any_fff_selected) { index->add_page(page_filaments); }
    }
    if (any_sla_selected) { index->add_page(page_sla_materials); }

    // there should to be selected at least one printer
    btn_finish->Enable(any_fff_selected || any_sla_selected || custom_printer_selected);

    index->add_page(page_update);
    index->add_page(page_reload_from_disk);
#ifdef _WIN32
    index->add_page(page_files_association);
#endif // _WIN32
    index->add_page(page_mode);

    index->go_to(former_active);   // Will restore the active item/page if possible

    q->Layout();
// This Refresh() is needed to avoid ugly artifacts after printer selection, when no one vendor was selected from the very beginnig
    q->Refresh();
}

void ConfigWizard::priv::init_dialog_size()
{
    // Clamp the Wizard size based on screen dimensions

    const auto idx = wxDisplay::GetFromWindow(q);
    wxDisplay display(idx != wxNOT_FOUND ? idx : 0u);

    const auto disp_rect = display.GetClientArea();
    wxRect window_rect(
        disp_rect.x + disp_rect.width / 20,
        disp_rect.y + disp_rect.height / 20,
        9*disp_rect.width / 10,
        9*disp_rect.height / 10);

<<<<<<< HEAD
    const int width_hint = index->GetSize().GetWidth() + 900+/*page_fff->get_width()*/ + 30 * em();    // XXX: magic constant, I found no better solution
=======
    const int width_hint = index->GetSize().GetWidth() + std::max(90 * em(), (only_sla_mode ? page_msla->get_width() : page_fff->get_width()) + 30 * em());    // XXX: magic constant, I found no better solution
>>>>>>> 215e845c
    if (width_hint < window_rect.width) {
        window_rect.x += (window_rect.width - width_hint) / 2;
        window_rect.width = width_hint;
    }

    q->SetSize(window_rect);
}

void ConfigWizard::priv::load_vendors()
{
    bundles = BundleMap::load();

    // Load up the set of vendors / models / variants the user has had enabled up till now
    AppConfig *app_config = wxGetApp().app_config;
    appconfig_new.set_vendors(*app_config);

    // Initialize the is_visible flag in printer Presets
    for (auto &pair : bundles) {
        pair.second.preset_bundle->load_installed_printers(appconfig_new);
    }

    // Copy installed filaments and SLA material names from app_config to appconfig_new
    // while resolving current names of profiles, which were renamed in the meantime.
    for (PrinterTechnology technology : { ptFFF, ptSLA }) {
    	const std::string &section_name = (technology == ptFFF) ? AppConfig::SECTION_FILAMENTS : AppConfig::SECTION_MATERIALS;
		std::map<std::string, std::string> section_new;
		if (app_config->has_section(section_name)) {
			const std::map<std::string, std::string> &section_old = app_config->get_section(section_name);
            for (const auto& material_name_and_installed : section_old)
				if (material_name_and_installed.second == "1") {
					// Material is installed. Resolve it in bundles.
                    size_t num_found = 0;
					const std::string &material_name = material_name_and_installed.first;
				    for (auto &bundle : bundles) {
				    	const PresetCollection &materials = bundle.second.preset_bundle->materials(technology);
				    	const Preset           *preset    = materials.find_preset(material_name);
				    	if (preset == nullptr) {
				    		// Not found. Maybe the material preset is there, bu it was was renamed?
							const std::string *new_name = materials.get_preset_name_renamed(material_name);
							if (new_name != nullptr)
								preset = materials.find_preset(*new_name);
				    	}
                        if (preset != nullptr) {
                            // Materal preset was found, mark it as installed.
                            section_new[preset->name] = "1";
                            ++ num_found;
                        }
				    }
                    if (num_found == 0)
            	        BOOST_LOG_TRIVIAL(error) << boost::format("Profile %1% was not found in installed vendor Preset Bundles.") % material_name;
                    else if (num_found > 1)
            	        BOOST_LOG_TRIVIAL(error) << boost::format("Profile %1% was found in %2% vendor Preset Bundles.") % material_name % num_found;
                }
		}
        appconfig_new.set_section(section_name, section_new);
    };
}

void ConfigWizard::priv::add_page(ConfigWizardPage *page)
{
    const int proportion = (page->shortname == _L("Filaments")) || (page->shortname == _L("SLA Materials")) ? 1 : 0;
    hscroll_sizer->Add(page, proportion, wxEXPAND);
    all_pages.push_back(page);
}

void ConfigWizard::priv::enable_next(bool enable)
{
    btn_next->Enable(enable);
    btn_finish->Enable(enable);
}

void ConfigWizard::priv::set_start_page(ConfigWizard::StartPage start_page)
{
    switch (start_page) {
        case ConfigWizard::SP_PRINTERS:
#ifdef ALLOW_PRUSA_FIRST
            index->go_to(page_fff); 
            btn_next->SetFocus();
#else
            if(pages_vendors.empty())
            {
                index->go_to(page_welcome);
                btn_next->SetFocus();
            }
            else
            {
                index->go_to(pages_vendors.front());
                btn_next->SetFocus();
            }
#endif
            break;
        case ConfigWizard::SP_FILAMENTS:
            index->go_to(page_filaments);
            btn_finish->SetFocus();
            break;
        case ConfigWizard::SP_MATERIALS:
            index->go_to(page_sla_materials);
            btn_finish->SetFocus();
            break;
        default:
            index->go_to(page_welcome);
            btn_next->SetFocus();
            break;
    }
}

#ifdef ALLOW_PRUSA_FIRST
void ConfigWizard::priv::create_3rdparty_pages()
{
    for (const auto &pair : bundles) {
        const VendorProfile *vendor = pair.second.vendor_profile;
        if (vendor->id == PresetBundle::PRUSA_BUNDLE) { continue; }

        bool is_fff_technology = false;
        bool is_sla_technology = false;

        for (auto& model: vendor->models)
        {
            if (!is_fff_technology && model.technology == ptFFF)
                 is_fff_technology = true;
            if (!is_sla_technology && model.technology == ptSLA)
                 is_sla_technology = true;
        }

        PagePrinters* pageFFF = nullptr;
        PagePrinters* pageSLA = nullptr;

        if (is_fff_technology) {
            pageFFF = new PagePrinters(q, vendor->name + " " +_L("FFF Technology Printers"), vendor->name+" FFF", *vendor, 1, T_FFF);
            add_page(pageFFF);
        }

        if (is_sla_technology) {
            pageSLA = new PagePrinters(q, vendor->name + " " + _L("SLA Technology Printers"), vendor->name+" MSLA", *vendor, 1, T_SLA);
            add_page(pageSLA);
        }

        pages_3rdparty.insert({vendor->id, {pageFFF, pageSLA}});
    }
}
#endif

void ConfigWizard::priv::set_run_reason(RunReason run_reason)
{
    this->run_reason = run_reason;
    for (auto &page : all_pages) {
        page->set_run_reason(run_reason);
    }
}

void ConfigWizard::priv::update_materials(Technology technology)
{
    if (any_fff_selected && (technology & T_FFF)) {
        filaments.clear();
        aliases_fff.clear();
        // Iterate filaments in all bundles
        for (const auto &pair : bundles) {
            for (const auto &filament : pair.second.preset_bundle->filaments) {
                // Check if filament is already added
                if (filaments.containts(&filament))
					continue;
                // Iterate printers in all bundles
                for (const auto &printer : pair.second.preset_bundle->printers) {
					if (!printer.is_visible || printer.printer_technology() != ptFFF)
						continue;
                    // Filter out inapplicable printers
					if (is_compatible_with_printer(PresetWithVendorProfile(filament, filament.vendor), PresetWithVendorProfile(printer, printer.vendor))) {
						if (!filaments.containts(&filament)) {
							filaments.push(&filament);
							if (!filament.alias.empty())
								aliases_fff[filament.alias].insert(filament.name); 
						} 
						filaments.add_printer(&printer);
                    }
				}
				
            }
        }
        // count compatible printers
        for (const auto& preset : filaments.presets) {

            const auto filter = [preset](const std::pair<std::string, size_t> element) {
                return preset->alias == element.first;
            };
            if (std::find_if(filaments.compatibility_counter.begin(), filaments.compatibility_counter.end(), filter) != filaments.compatibility_counter.end()) {
                continue;
            }
            std::vector<size_t> idx_with_same_alias;
            for (size_t i = 0; i < filaments.presets.size(); ++i) {
                if (preset->alias == filaments.presets[i]->alias)
                    idx_with_same_alias.push_back(i);
            }
            size_t counter = 0;
            for (const auto& printer : filaments.printers) {
                if (!(*printer).is_visible || (*printer).printer_technology() != ptFFF)
                    continue;
                bool compatible = false;
                // Test otrher materials with same alias
                for (size_t i = 0; i < idx_with_same_alias.size() && !compatible; ++i) {
                    const Preset& prst = *(filaments.presets[idx_with_same_alias[i]]);
                    const Preset& prntr = *printer;
                    if (is_compatible_with_printer(PresetWithVendorProfile(prst, prst.vendor), PresetWithVendorProfile(prntr, prntr.vendor))) {
                        compatible = true;
                        break;
                    }
                }
                if (compatible)
                    counter++;
            }
            filaments.compatibility_counter.emplace_back(preset->alias, counter);
        }
    }

    if (any_sla_selected && (technology & T_SLA)) {
        sla_materials.clear();
        aliases_sla.clear();

        // Iterate SLA materials in all bundles
        for (const auto &pair : bundles) {
            for (const auto &material : pair.second.preset_bundle->sla_materials) {
                // Check if material is already added
                if (sla_materials.containts(&material))
                	continue;
                // Iterate printers in all bundles
				// For now, we only allow the profiles to be compatible with another profiles inside the same bundle.
                for (const auto& printer : pair.second.preset_bundle->printers) {
                    if(!printer.is_visible || printer.printer_technology() != ptSLA)
                        continue;
                    // Filter out inapplicable printers
                    if (is_compatible_with_printer(PresetWithVendorProfile(material, nullptr), PresetWithVendorProfile(printer, nullptr))) {
                        // Check if material is already added
                        if(!sla_materials.containts(&material)) {
                            sla_materials.push(&material);
                            if (!material.alias.empty())
                                aliases_sla[material.alias].insert(material.name);
                        }
                        sla_materials.add_printer(&printer);
                    }
                }
            }
        }
        // count compatible printers        
        for (const auto& preset : sla_materials.presets) {
            
            const auto filter = [preset](const std::pair<std::string, size_t> element) {
                return preset->alias == element.first;
            };
            if (std::find_if(sla_materials.compatibility_counter.begin(), sla_materials.compatibility_counter.end(), filter) != sla_materials.compatibility_counter.end()) {
                continue;
            }
            std::vector<size_t> idx_with_same_alias;
            for (size_t i = 0; i < sla_materials.presets.size(); ++i) {
                if(preset->alias == sla_materials.presets[i]->alias)
                    idx_with_same_alias.push_back(i);
            }
            size_t counter = 0;
            for (const auto& printer : sla_materials.printers) {
                if (!(*printer).is_visible || (*printer).printer_technology() != ptSLA)
                    continue;
                bool compatible = false;
                // Test otrher materials with same alias
                for (size_t i = 0; i < idx_with_same_alias.size() && !compatible; ++i) {
                    const Preset& prst = *(sla_materials.presets[idx_with_same_alias[i]]);
                    const Preset& prntr = *printer;
                    if (is_compatible_with_printer(PresetWithVendorProfile(prst, prst.vendor), PresetWithVendorProfile(prntr, prntr.vendor))) {
                        compatible = true;
                        break;
                    }
                }
                if (compatible)
                    counter++;
            }
            sla_materials.compatibility_counter.emplace_back(preset->alias, counter);
        }
    }
}

void ConfigWizard::priv::on_custom_setup(const bool custom_wanted)
{
	custom_printer_selected = custom_wanted;
    load_pages();
}

void ConfigWizard::priv::on_printer_pick(PagePrinters *page, const PrinterPickerEvent &evt)
{
    if (check_sla_selected() != any_sla_selected ||
        check_fff_selected() != any_fff_selected) {
        any_fff_selected = check_fff_selected();
        any_sla_selected = check_sla_selected();

        load_pages();
    }

    // Update the is_visible flag on relevant printer profiles
    for (auto &pair : bundles) {
        if (pair.first != evt.vendor_id) { continue; }

        for (auto &preset : pair.second.preset_bundle->printers) {
            if (preset.config.opt_string("printer_model") == evt.model_id
                && preset.config.opt_string("printer_variant") == evt.variant_name) {
                preset.is_visible = evt.enable;
            }
        }

        // When a printer model is picked, but there is no material installed compatible with this printer model,
        // install default materials for selected printer model silently.
		check_and_install_missing_materials(page->technology, evt.model_id);
    }

    if (page->technology & T_FFF) {
        page_filaments->clear();
    } else if (page->technology & T_SLA) {
        page_sla_materials->clear();
    }
}

void ConfigWizard::priv::select_default_materials_for_printer_model(const VendorProfile::PrinterModel &printer_model, Technology technology)
{
    PageMaterials* page_materials = technology & T_FFF ? page_filaments : page_sla_materials;
    for (const std::string& material : printer_model.default_materials)
        appconfig_new.set(page_materials->materials->appconfig_section(), material, "1");
}

void ConfigWizard::priv::select_default_materials_for_printer_models(Technology technology, const std::set<const VendorProfile::PrinterModel*> &printer_models)
{
    PageMaterials     *page_materials    = technology & T_FFF ? page_filaments : page_sla_materials;
    const std::string &appconfig_section = page_materials->materials->appconfig_section();
    
    // Following block was unnecessary. Its enough to iterate printer_models once. Not for every vendor printer page. 
    // Filament is selected on same page for all printers of same technology.
    /*
    auto select_default_materials_for_printer_page = [this, appconfig_section, printer_models, technology](PagePrinters *page_printers, Technology technology)
    {
        const std::string vendor_id = page_printers->get_vendor_id();
        for (auto& pair : bundles)
            if (pair.first == vendor_id)
                for (const VendorProfile::PrinterModel *printer_model : printer_models)
                    for (const std::string &material : printer_model->default_materials)
                        appconfig_new.set(appconfig_section, material, "1");
    };

#ifdef ALLOW_PRUSA_FIRST
    PagePrinters* page_printers = technology & T_FFF ? page_fff : page_msla;
    select_default_materials_for_printer_page(page_printers, technology);

    for (const auto& printer : pages_3rdparty)
    {
        page_printers = technology & T_FFF ? printer.second.first : printer.second.second;
        if (page_printers)
            select_default_materials_for_printer_page(page_printers, technology);
    }
<<<<<<< HEAD
#else
    for (PagePrinters* page_printers : pages_vendors)
    {
        if (technology == page_printers->technology) {
            select_default_materials_for_printer_page(page_printers, technology);
        }
    }

#endif
=======
    */

    // Iterate printer_models and select default materials. If none available -> msg to user.
    std::vector<const VendorProfile::PrinterModel*> models_without_default;
    for (const VendorProfile::PrinterModel* printer_model : printer_models) {
        if (printer_model->default_materials.empty()) {
            models_without_default.emplace_back(printer_model);
        } else {
            for (const std::string& material : printer_model->default_materials)
                appconfig_new.set(appconfig_section, material, "1");
        }
    }

    if (!models_without_default.empty()) {
        std::string printer_names = "\n\n";
        for (const VendorProfile::PrinterModel* printer_model : models_without_default) {
            printer_names += printer_model->name + "\n";
        }
        printer_names += "\n\n";
        std::string message = (technology & T_FFF ?
            GUI::format(_L("Following printer profiles has no default filament: %1%Please select one manually."), printer_names) :
            GUI::format(_L("Following printer profiles has no default material: %1%Please select one manually."), printer_names));
        MessageDialog msg(q, message, _L("Notice"), wxOK);
        msg.ShowModal();
    }
>>>>>>> 215e845c

    update_materials(technology);
    ((technology & T_FFF) ? page_filaments : page_sla_materials)->reload_presets();
}

#ifdef ALLOW_PRUSA_FIRST
void ConfigWizard::priv::on_3rdparty_install(const VendorProfile *vendor, bool install)
{
    auto it = pages_3rdparty.find(vendor->id);
    wxCHECK_RET(it != pages_3rdparty.end(), "Internal error: GUI page not found for 3rd party vendor profile");

    for (PagePrinters* page : { it->second.first, it->second.second }) 
        if (page) {
            if (page->install && !install)
                page->select_all(false);
            page->install = install;
            // if some 3rd vendor is selected, select first printer for them
            if (install)
                page->printer_pickers[0]->select_one(0, true);
            page->Layout();
        }

    load_pages();
}
#endif

bool ConfigWizard::priv::on_bnt_finish()
{
    wxBusyCursor wait;
    /* When Filaments or Sla Materials pages are activated, 
     * materials for this pages are automaticaly updated and presets are reloaded.
     * 
     * But, if _Finish_ button was clicked without activation of those pages 
     * (for example, just some printers were added/deleted), 
     * than last changes wouldn't be updated for filaments/materials.
     * SO, do that before close of Wizard
     */
    update_materials(T_ANY);
    if (any_fff_selected)
        page_filaments->reload_presets();
    if (any_sla_selected)
        page_sla_materials->reload_presets();

	// theres no need to check that filament is selected if we have only custom printer
    if (custom_printer_selected && !any_fff_selected && !any_sla_selected) return true;
    // check, that there is selected at least one filament/material
    return check_and_install_missing_materials(T_ANY);
}

// This allmighty method verifies, whether there is at least a single compatible filament or SLA material installed
// for each Printer preset of each Printer Model installed.
//
// In case only_for_model_id is set, then the test is done for that particular printer model only, and the default materials are installed silently.
// Otherwise the user is quieried whether to install the missing default materials or not.
// 
// Return true if the tested Printer Models already had materials installed.
// Return false if there were some Printer Models with missing materials, independent from whether the defaults were installed for these
// respective Printer Models or not.
bool ConfigWizard::priv::check_and_install_missing_materials(Technology technology, const std::string &only_for_model_id)
{
	// Walk over all installed Printer presets and verify whether there is a filament or SLA material profile installed at the same PresetBundle,
	// which is compatible with it.
    const auto printer_models_missing_materials = [this, only_for_model_id](PrinterTechnology technology, const std::string &section)
    {
		const std::map<std::string, std::string> &appconfig_presets = appconfig_new.has_section(section) ? appconfig_new.get_section(section) : std::map<std::string, std::string>();
    	std::set<const VendorProfile::PrinterModel*> printer_models_without_material;
        for (const auto &pair : bundles) {
        	const PresetCollection &materials = pair.second.preset_bundle->materials(technology);
        	for (const auto &printer : pair.second.preset_bundle->printers) {
                if (printer.is_visible && printer.printer_technology() == technology) {
	            	const VendorProfile::PrinterModel *printer_model = PresetUtils::system_printer_model(printer);
	            	assert(printer_model != nullptr);
	            	if ((only_for_model_id.empty() || only_for_model_id == printer_model->id) &&
	            		printer_models_without_material.find(printer_model) == printer_models_without_material.end()) {
                    	bool has_material = false;
                        for (const auto& preset : appconfig_presets) {
			            	if (preset.second == "1") {
			            		const Preset *material = materials.find_preset(preset.first, false);
			            		if (material != nullptr && is_compatible_with_printer(PresetWithVendorProfile(*material, nullptr), PresetWithVendorProfile(printer, nullptr))) {
				                	has_material = true;
				                    break;
				                }
			                }
			            }
			            if (! has_material)
			            	printer_models_without_material.insert(printer_model);
			        }
                }
            }
        }
        assert(printer_models_without_material.empty() || only_for_model_id.empty() || only_for_model_id == (*printer_models_without_material.begin())->id);
        return printer_models_without_material;
    };

    const auto ask_and_select_default_materials = [this](const wxString &message, const std::set<const VendorProfile::PrinterModel*> &printer_models, Technology technology)
    {
        //wxMessageDialog msg(q, message, _L("Notice"), wxYES_NO);
        MessageDialog msg(q, message, _L("Notice"), wxYES_NO);
        if (msg.ShowModal() == wxID_YES)
            select_default_materials_for_printer_models(technology, printer_models);
    };

    const auto printer_model_list = [](const std::set<const VendorProfile::PrinterModel*> &printer_models) -> wxString {
    	wxString out;
    	for (const VendorProfile::PrinterModel *printer_model : printer_models) {
            wxString name = from_u8(printer_model->name);
    		out += "\t\t";
    		out += name;
    		out += "\n";
    	}
    	return out;
    };

    if (any_fff_selected && (technology & T_FFF)) {
    	std::set<const VendorProfile::PrinterModel*> printer_models_without_material = printer_models_missing_materials(ptFFF, AppConfig::SECTION_FILAMENTS);
    	if (! printer_models_without_material.empty()) {
			if (only_for_model_id.empty())
				ask_and_select_default_materials(
					_L("The following FFF printer models have no filament selected:") +
					"\n\n\t" +
					printer_model_list(printer_models_without_material) +
					"\n\n\t" +
					_L("Do you want to select default filaments for these FFF printer models?"),
					printer_models_without_material,
					T_FFF);
			else
				select_default_materials_for_printer_model(**printer_models_without_material.begin(), T_FFF);
			return false;
		}
    }

    if (any_sla_selected && (technology & T_SLA)) {
    	std::set<const VendorProfile::PrinterModel*> printer_models_without_material = printer_models_missing_materials(ptSLA, AppConfig::SECTION_MATERIALS);
    	if (! printer_models_without_material.empty()) {
	        if (only_for_model_id.empty())
	            ask_and_select_default_materials(
					_L("The following SLA printer models have no materials selected:") +
	            	"\n\n\t" +
				   	printer_model_list(printer_models_without_material) +
					"\n\n\t" +
					_L("Do you want to select default SLA materials for these printer models?"),
					printer_models_without_material,
	            	T_SLA);
	        else
				select_default_materials_for_printer_model(**printer_models_without_material.begin(), T_SLA);
	        return false;
	    }
    }

    return true;
}

<<<<<<< HEAD
bool ConfigWizard::priv::apply_config(AppConfig *app_config, PresetBundle *preset_bundle, const PresetUpdater *updater)
=======
static std::set<std::string> get_new_added_presets(const std::map<std::string, std::string>& old_data, const std::map<std::string, std::string>& new_data) 
>>>>>>> 215e845c
{
    auto get_aliases = [](const std::map<std::string, std::string>& data) {
        std::set<std::string> old_aliases;
        for (auto item : data) {
            const std::string& name = item.first;
            size_t pos = name.find("@");
            old_aliases.emplace(pos == std::string::npos ? name : name.substr(0, pos-1));
        }
        return old_aliases;
    };

    std::set<std::string> old_aliases = get_aliases(old_data);
    std::set<std::string> new_aliases = get_aliases(new_data);
    std::set<std::string> diff;
    std::set_difference(new_aliases.begin(), new_aliases.end(), old_aliases.begin(), old_aliases.end(), std::inserter(diff, diff.begin()));

    return diff;
}

static std::string get_first_added_preset(const std::map<std::string, std::string>& old_data, const std::map<std::string, std::string>& new_data)
{
    std::set<std::string> diff = get_new_added_presets(old_data, new_data);
    if (diff.empty())
        return std::string();
    return *diff.begin();
}

bool ConfigWizard::priv::apply_config(AppConfig *app_config, PresetBundle *preset_bundle, const PresetUpdater *updater, bool& apply_keeped_changes)
{
    wxString header, caption = _L("Configuration is edited in ConfigWizard");
    const auto enabled_vendors = appconfig_new.vendors();

    bool suppress_sla_printer = model_has_multi_part_objects(wxGetApp().model());
    PrinterTechnology preferred_pt = ptAny;
    auto get_preferred_printer_technology = [enabled_vendors, suppress_sla_printer](const std::string& bundle_name, const Bundle& bundle) {
        const auto config = enabled_vendors.find(bundle_name);
        PrinterTechnology pt = ptAny;
        if (config != enabled_vendors.end()) {
            for (const auto& model : bundle.vendor_profile->models) {
                if (const auto model_it = config->second.find(model.id);
                    model_it != config->second.end() && model_it->second.size() > 0) {
                    if (pt == ptAny)
                        pt = model.technology;
                    // if preferred printer model has SLA printer technology it's important to check the model for multypart state
                    if (pt == ptSLA && suppress_sla_printer)
                        continue;
                    else
                        return pt;
                }
            }
        }
        return pt;
    };
    // Prusa printers are considered first, then 3rd party.
    if (preferred_pt = get_preferred_printer_technology("PrusaResearch", bundles.prusa_bundle());
        preferred_pt == ptAny || (preferred_pt == ptSLA && suppress_sla_printer)) {
        for (const auto& bundle : bundles) {
            if (bundle.second.is_prusa_bundle) { continue; }
            if (PrinterTechnology pt = get_preferred_printer_technology(bundle.first, bundle.second); pt == ptAny)
                continue;
            else if (preferred_pt == ptAny)
                preferred_pt = pt;
            if(!(preferred_pt == ptAny || (preferred_pt == ptSLA && suppress_sla_printer)))
                break;
        }
    }

    if (preferred_pt == ptSLA && !wxGetApp().may_switch_to_SLA_preset(caption))
        return false;

    bool check_unsaved_preset_changes = page_welcome->reset_user_profile();
    if (check_unsaved_preset_changes)
        header = _L("All user presets will be deleted.");
    int act_btns = UnsavedChangesDialog::ActionButtons::KEEP;
    if (!check_unsaved_preset_changes)
        act_btns |= UnsavedChangesDialog::ActionButtons::SAVE;

    // Install bundles from resources if needed:
    std::vector<std::string> install_bundles;
    for (const auto &pair : bundles) {
        if (! pair.second.is_in_resources) { continue; }

        if (pair.second.is_prusa_bundle) {
            // Always install Prusa bundle, because it has a lot of filaments/materials
            // likely to be referenced by other profiles.
            install_bundles.emplace_back(pair.first);
            continue;
        }

        const auto vendor = enabled_vendors.find(pair.first);
        if (vendor == enabled_vendors.end()) { continue; }

        size_t size_sum = 0;
        for (const auto &model : vendor->second) { size_sum += model.second.size(); }

        if (size_sum > 0) {
            // This vendor needs to be installed
            install_bundles.emplace_back(pair.first);
        }
    }
    if (!check_unsaved_preset_changes)
        if ((check_unsaved_preset_changes = install_bundles.size() > 0))
            header = _L_PLURAL("A new vendor was installed and one of its printers will be activated", "New vendors were installed and one of theirs printers will be activated", install_bundles.size());

#ifdef __linux__
    // Desktop integration on Linux
    if (page_welcome->integrate_desktop()) 
        DesktopIntegrationDialog::perform_desktop_integration();
#endif

    // Decide whether to create snapshot based on run_reason and the reset profile checkbox
    bool snapshot = true;
    Snapshot::Reason snapshot_reason = Snapshot::SNAPSHOT_UPGRADE;
    switch (run_reason) {
        case ConfigWizard::RR_DATA_EMPTY:
            snapshot = false;
            break;
        case ConfigWizard::RR_DATA_LEGACY:
            snapshot = true;
            break;
        case ConfigWizard::RR_DATA_INCOMPAT:
            // In this case snapshot has already been taken by
            // PresetUpdater with the appropriate reason
            snapshot = false;
            break;
        case ConfigWizard::RR_USER:
            snapshot = page_welcome->reset_user_profile();
            snapshot_reason = Snapshot::SNAPSHOT_USER;
            break;
    }

<<<<<<< HEAD
    if (snapshot && ! take_config_snapshot_cancel_on_error(*app_config, snapshot_reason, "", _u8L("Continue with applying configuration changes?")))
=======
    if (snapshot && ! take_config_snapshot_cancel_on_error(*app_config, snapshot_reason, "", _u8L("Do you want to continue changing the configuration?")))
        return false;

    if (check_unsaved_preset_changes &&
        !wxGetApp().check_and_keep_current_preset_changes(caption, header, act_btns, &apply_keeped_changes))
>>>>>>> 215e845c
        return false;

    if (install_bundles.size() > 0) {
        // Install bundles from resources.
        // Don't create snapshot - we've already done that above if applicable.
        if (! updater->install_bundles_rsrc(std::move(install_bundles), false))
            return false;
    } else {
        BOOST_LOG_TRIVIAL(info) << "No bundles need to be installed from resources";
    }

    if (page_welcome->reset_user_profile()) {
        BOOST_LOG_TRIVIAL(info) << "Resetting user profiles...";
        preset_bundle->reset(true);
    }

    std::string preferred_model;
    std::string preferred_variant;
    const auto enabled_vendors_old = app_config->vendors();
    auto get_preferred_printer_model = [enabled_vendors, enabled_vendors_old, preferred_pt](const std::string& bundle_name, const Bundle& bundle, std::string& variant) {
        const auto config = enabled_vendors.find(bundle_name);
        if (config == enabled_vendors.end())
            return std::string();
        for (const auto& model : bundle.vendor_profile->models) {
            if (const auto model_it = config->second.find(model.id);
                model_it != config->second.end() && model_it->second.size() > 0 &&
                preferred_pt == model.technology) {
                variant = *model_it->second.begin();
                const auto config_old = enabled_vendors_old.find(bundle_name);
                if (config_old == enabled_vendors_old.end())
                    return model.id;
                const auto model_it_old = config_old->second.find(model.id);
                if (model_it_old == config_old->second.end())
                    return model.id;
                else if (model_it_old->second != model_it->second) {
                    for (const auto& var : model_it->second)
                        if (model_it_old->second.find(var) == model_it_old->second.end()) {
                            variant = var;
                            return model.id;
                        }
                }
            }
        }
        if (!variant.empty())
            variant.clear();
        return std::string();
    };
    // Prusa printers are considered first, then 3rd party.
    if (preferred_model = get_preferred_printer_model("PrusaResearch", bundles.prusa_bundle(), preferred_variant);
        preferred_model.empty()) {
        for (const auto& bundle : bundles) {
            if (bundle.second.is_prusa_bundle) { continue; }
            if (preferred_model = get_preferred_printer_model(bundle.first, bundle.second, preferred_variant);
                !preferred_model.empty())
                    break;
        }
    }

    // if unsaved changes was not cheched till this moment
    if (!check_unsaved_preset_changes) {
        if ((check_unsaved_preset_changes = !preferred_model.empty())) {
            header = _L("A new Printer was installed and it will be activated.");
            if (!wxGetApp().check_and_keep_current_preset_changes(caption, header, act_btns, &apply_keeped_changes))
                return false;
        }
        else if ((check_unsaved_preset_changes = enabled_vendors_old != enabled_vendors)) {
            header = _L("Some Printers were uninstalled.");
            if (!wxGetApp().check_and_keep_current_preset_changes(caption, header, act_btns, &apply_keeped_changes))
                return false;
        }
    }

    std::string first_added_filament, first_added_sla_material;
    auto get_first_added_material_preset = [this, app_config](const std::string& section_name, std::string& first_added_preset) {
        if (appconfig_new.has_section(section_name)) {
            // get first of new added preset names
            const std::map<std::string, std::string>& old_presets = app_config->has_section(section_name) ? app_config->get_section(section_name) : std::map<std::string, std::string>();
            first_added_preset = get_first_added_preset(old_presets, appconfig_new.get_section(section_name));
        }
    };
    get_first_added_material_preset(AppConfig::SECTION_FILAMENTS, first_added_filament);
    get_first_added_material_preset(AppConfig::SECTION_MATERIALS, first_added_sla_material);

    // if unsaved changes was not cheched till this moment
    if (!check_unsaved_preset_changes) {
        if ((check_unsaved_preset_changes = !first_added_filament.empty() || !first_added_sla_material.empty())) {
            header = !first_added_filament.empty() ? 
                     _L("A new filament was installed and it will be activated.") :
                     _L("A new SLA material was installed and it will be activated.");
            if (!wxGetApp().check_and_keep_current_preset_changes(caption, header, act_btns, &apply_keeped_changes))
                return false;
        }
        else {
            bool is_filaments_changed = app_config->get_section(AppConfig::SECTION_FILAMENTS) != appconfig_new.get_section(AppConfig::SECTION_FILAMENTS);
            bool is_sla_materials_changed = app_config->get_section(AppConfig::SECTION_MATERIALS) != appconfig_new.get_section(AppConfig::SECTION_MATERIALS);
            if ((check_unsaved_preset_changes = is_filaments_changed || is_sla_materials_changed)) {
                header = is_filaments_changed ? _L("Some filaments were uninstalled.") : _L("Some SLA materials were uninstalled.");
                if (!wxGetApp().check_and_keep_current_preset_changes(caption, header, act_btns, &apply_keeped_changes))
                    return false;
            }
        }
    }

    // apply materials in app_config
    for (const std::string& section_name : {AppConfig::SECTION_FILAMENTS, AppConfig::SECTION_MATERIALS})
        app_config->set_section(section_name, appconfig_new.get_section(section_name));

    app_config->set_vendors(appconfig_new);

    app_config->set("notify_release", page_update->version_check ? "all" : "none");
    app_config->set("preset_update", page_update->preset_update ? "1" : "0");
    app_config->set("export_sources_full_pathnames", page_reload_from_disk->full_pathnames ? "1" : "0");

#ifdef _WIN32
    app_config->set("associate_3mf", page_files_association->associate_3mf() ? "1" : "0");
    app_config->set("associate_stl", page_files_association->associate_stl() ? "1" : "0");
//    app_config->set("associate_gcode", page_files_association->associate_gcode() ? "1" : "0");

    if (wxGetApp().is_editor()) {
        if (page_files_association->associate_3mf())
            wxGetApp().associate_3mf_files();
        if (page_files_association->associate_stl())
            wxGetApp().associate_stl_files();
    }
//    else {
//        if (page_files_association->associate_gcode())
//            wxGetApp().associate_gcode_files();
//    }

#endif // _WIN32

    page_mode->serialize_mode(app_config);

<<<<<<< HEAD
    std::string preferred_model;

    // Figure out the default pre-selected printer based on the selections in the pickers.
    // The default is the first selected printer model (one with at least 1 variant selected).
    // The default is only applied by load_presets() if the user doesn't have a (visible) printer
    // selected already.
    // Prusa printers are considered first, then 3rd party.
    const auto config_prusa = enabled_vendors.find("PrusaResearch");
    if (config_prusa != enabled_vendors.end()) {
        for (const auto &model : bundles.prusa_bundle().vendor_profile->models) {
            const auto model_it = config_prusa->second.find(model.id);
            if (model_it != config_prusa->second.end() && model_it->second.size() > 0) {
                preferred_model = model.id;
                break;
            }
        }
    }
    if (preferred_model.empty()) {
        for (const auto &bundle : bundles) {
            if (bundle.second.is_prusa_bundle) { continue; }

            const auto config = enabled_vendors.find(bundle.first);
            if (config == enabled_vendors.end()) { continue; }
            for (const auto &model : bundle.second.vendor_profile->models) {
                const auto model_it = config->second.find(model.id);
                if (model_it != config->second.end() && model_it->second.size() > 0) {
                    preferred_model = model.id;
                    break;
                }
            }
        }
    }

    // Reloading the configs after some modifications were done to PrusaSlicer.ini.
    // Just perform the substitutions silently, as the substitutions were already presented to the user on application start-up
    // and the Wizard shall not create any new values that would require substitution.
    // Throw on substitutions in system profiles, as the system profiles provided over the air should be compatible with this PrusaSlicer version.
    preset_bundle->load_presets(*app_config, ForwardCompatibilitySubstitutionRule::EnableSilentDisableSystem, preferred_model);
=======
    if (check_unsaved_preset_changes)
        preset_bundle->load_presets(*app_config, ForwardCompatibilitySubstitutionRule::EnableSilentDisableSystem, 
                                    {preferred_model, preferred_variant, first_added_filament, first_added_sla_material});

    if (!only_sla_mode && page_custom->custom_wanted()) {
        // if unsaved changes was not cheched till this moment
        if (!check_unsaved_preset_changes && 
            !wxGetApp().check_and_keep_current_preset_changes(caption, _L("Custom printer was installed and it will be activated."), act_btns, &apply_keeped_changes))
            return false;
>>>>>>> 215e845c

        page_firmware->apply_custom_config(*custom_config);
        page_bed->apply_custom_config(*custom_config);
        page_diams->apply_custom_config(*custom_config);
        page_temps->apply_custom_config(*custom_config);

        const std::string profile_name = page_custom->profile_name();
        preset_bundle->load_config_from_wizard(profile_name, *custom_config);
    }

    // Update the selections from the compatibilty.
    preset_bundle->export_selections(*app_config);
<<<<<<< HEAD

    return true;
}


static const boost::unordered_map<PrinterTechnology, std::string> tech_to_string{ {
    { PrinterTechnology::ptFFF, "FFF" },
    { PrinterTechnology::ptSLA, "SLA" },
    { PrinterTechnology::ptSLS, "SLS" },
    } };

=======

    return true;
}
>>>>>>> 215e845c
void ConfigWizard::priv::update_presets_in_config(const std::string& section, const std::string& alias_key, bool add)
{
    const PresetAliases& aliases = section == AppConfig::SECTION_FILAMENTS ? aliases_fff : aliases_sla;

    auto update = [this, add](const std::string& s, const std::string& key) {
    	assert(! s.empty());
        if (add)
            appconfig_new.set(s, key, "1");
        else
            appconfig_new.erase(s, key); 
    };

    // add or delete presets had a same alias 
    auto it = aliases.find(alias_key);
    if (it != aliases.end())
        for (const std::string& name : it->second)
            update(section, name);
}

bool ConfigWizard::priv::check_fff_selected()
{
#ifdef ALLOW_PRUSA_FIRST
    bool ret = page_fff->any_selected();
    for (const auto& printer: pages_3rdparty)
        if (printer.second.first)               // FFF page
            ret |= printer.second.first->any_selected();
#else
    bool ret = false;
    for (const PagePrinters *printer : pages_vendors)
        if (printer->technology == T_FFF)
            ret |= printer->any_selected();
#endif
    return ret;
}

bool ConfigWizard::priv::check_sla_selected()
{
#ifdef ALLOW_PRUSA_FIRST
    bool ret = page_msla->any_selected();
    for (const auto& printer: pages_3rdparty)
        if (printer.second.second)               // SLA page
            ret |= printer.second.second->any_selected();
#else
    bool ret = false;
    for (const PagePrinters *printer : pages_vendors)
        if (printer->technology == T_SLA)
            ret |= printer->any_selected();
#endif
    return ret;
}


// Public

ConfigWizard::ConfigWizard(wxWindow *parent)
    : DPIDialog(parent, wxID_ANY, wxString(SLIC3R_APP_NAME) + " - " + _(name()), wxDefaultPosition, wxDefaultSize, wxDEFAULT_DIALOG_STYLE | wxRESIZE_BORDER)
    , p(new priv(this))
{
    this->SetFont(wxGetApp().normal_font());

    p->load_vendors();
    p->custom_config.reset(DynamicPrintConfig::new_from_defaults_keys({
        "gcode_flavor", "bed_shape", "bed_custom_texture", "bed_custom_model", "nozzle_diameter", "filament_diameter", "temperature", "bed_temperature",
    }));

    p->index = new ConfigWizardIndex(this);

    auto *vsizer = new wxBoxSizer(wxVERTICAL);
    auto *topsizer = new wxBoxSizer(wxHORIZONTAL);
    auto* hline = new StaticLine(this);
    p->btnsizer = new wxBoxSizer(wxHORIZONTAL);

    // Initially we _do not_ SetScrollRate in order to figure out the overall width of the Wizard  without scrolling.
    // Later, we compare that to the size of the current screen and set minimum width based on that (see below).
    p->hscroll = new wxScrolledWindow(this);
    p->hscroll_sizer = new wxBoxSizer(wxHORIZONTAL);
    p->hscroll->SetSizer(p->hscroll_sizer);

    topsizer->Add(p->index, 0, wxEXPAND);
    topsizer->AddSpacer(INDEX_MARGIN);
    topsizer->Add(p->hscroll, 1, wxEXPAND);

    p->btn_sel_all = new wxButton(this, wxID_ANY, _L("Select all standard printers in this page"));
    p->btnsizer->Add(p->btn_sel_all);

    p->btn_prev = new wxButton(this, wxID_ANY, _L("< &Back"));
    p->btn_next = new wxButton(this, wxID_ANY, _L("&Next >"));
    p->btn_finish = new wxButton(this, wxID_APPLY, _L("&Finish"));
    p->btn_cancel = new wxButton(this, wxID_CANCEL, _L("Cancel"));   // Note: The label needs to be present, otherwise we get accelerator bugs on Mac
    p->btnsizer->AddStretchSpacer();
    p->btnsizer->Add(p->btn_prev, 0, wxLEFT, BTN_SPACING);
    p->btnsizer->Add(p->btn_next, 0, wxLEFT, BTN_SPACING);
    p->btnsizer->Add(p->btn_finish, 0, wxLEFT, BTN_SPACING);
    p->btnsizer->Add(p->btn_cancel, 0, wxLEFT, BTN_SPACING);

<<<<<<< HEAD

    p->add_page(p->page_welcome = new PageWelcome(this));

#ifdef ALLOW_PRUSA_FIRST
    const auto prusa_it = p->bundles.find("PrusaResearch");
    wxCHECK_RET(prusa_it != p->bundles.cend(), "Vendor PrusaResearch not found");
    const VendorProfile* vendor_prusa = prusa_it->second.vendor_profile;

=======
    wxGetApp().UpdateDarkUI(p->btn_sel_all);
    wxGetApp().UpdateDarkUI(p->btn_prev);
    wxGetApp().UpdateDarkUI(p->btn_next);
    wxGetApp().UpdateDarkUI(p->btn_finish);
    wxGetApp().UpdateDarkUI(p->btn_cancel);

    const auto prusa_it = p->bundles.find("PrusaResearch");
    wxCHECK_RET(prusa_it != p->bundles.cend(), "Vendor PrusaResearch not found");
    const VendorProfile *vendor_prusa = prusa_it->second.vendor_profile;

    p->add_page(p->page_welcome = new PageWelcome(this));

    
>>>>>>> 215e845c
    p->page_fff = new PagePrinters(this, _L("Prusa FFF Technology Printers"), "Prusa FFF", *vendor_prusa, 0, T_FFF);
    p->only_sla_mode = !p->page_fff->has_printers;
    if (!p->only_sla_mode) {
        p->add_page(p->page_fff);
        p->page_fff->is_primary_printer_page = true;
    }
  

    p->page_msla = new PagePrinters(this, _L("Prusa MSLA Technology Printers"), "Prusa MSLA", *vendor_prusa, 0, T_SLA);
    p->add_page(p->page_msla);
    if (p->only_sla_mode) {
        p->page_msla->is_primary_printer_page = true;
    }

<<<<<<< HEAD
    // Pages for 3rd party vendors
    p->create_3rdparty_pages();   // Needs to be done _before_ creating PageVendors
    p->add_page(p->page_vendors = new PageVendors(this));
    p->add_page(p->page_custom = new PageCustom(this));
    p->custom_printer_selected = p->page_custom->custom_wanted();
#else
    std::vector<std::string> sorted_vendors;
    for (const auto &vendor : p->bundles) sorted_vendors.push_back(vendor.first);
    std::sort(sorted_vendors.begin(), sorted_vendors.end());

    for (const std::string &vendor_name : sorted_vendors) {
        const Bundle &vendor = p->bundles[vendor_name];
        bool first = true;
        for (const PrinterTechnology &tech : vendor.vendor_profile->technologies) {
            wxString name = _(L(vendor.vendor_profile->name));
            name.Replace("{technology}", tech_to_string.at(tech));
            wxString description = _(L(vendor.vendor_profile->full_name));
            description.Replace("{technology}", tech_to_string.at(tech));
            p->pages_vendors.push_back(new PagePrinters(this, description, name, *vendor.vendor_profile, (uint32_t)(vendor.vendor_profile->technologies.size()>1 && !first ? 1 : 0), (Technology)(uint8_t)tech));
            p->add_page(p->pages_vendors.back());
            first = false;
        }
    }
#endif
=======
    if (!p->only_sla_mode) {
	    // Pages for 3rd party vendors
	    p->create_3rdparty_pages();   // Needs to be done _before_ creating PageVendors
	    p->add_page(p->page_vendors = new PageVendors(this));
	    p->add_page(p->page_custom = new PageCustom(this));
        p->custom_printer_selected = p->page_custom->custom_wanted();
    }
>>>>>>> 215e845c

    p->any_sla_selected = p->check_sla_selected();
    p->any_fff_selected = ! p->only_sla_mode && p->check_fff_selected();

    p->update_materials(T_ANY);
    if (!p->only_sla_mode)
        p->add_page(p->page_filaments = new PageMaterials(this, &p->filaments,
            _L("Filament Profiles Selection"), _L("Filaments"), _L("Type:") ));

    p->add_page(p->page_sla_materials = new PageMaterials(this, &p->sla_materials,
        _L("SLA Material Profiles Selection") + " ", _L("SLA Materials"), _L("Type:") ));

    p->add_page(p->page_custom   = new PageCustom(this));
    
    p->add_page(p->page_update   = new PageUpdate(this));
    p->add_page(p->page_reload_from_disk = new PageReloadFromDisk(this));
#ifdef _WIN32
    p->add_page(p->page_files_association = new PageFilesAssociation(this));
#endif // _WIN32
    p->add_page(p->page_mode     = new PageMode(this));
    p->add_page(p->page_firmware = new PageFirmware(this));
    p->add_page(p->page_bed      = new PageBedShape(this));
    p->add_page(p->page_diams    = new PageDiameters(this));
    p->add_page(p->page_temps    = new PageTemperatures(this));

    p->load_pages();
    p->index->go_to(size_t{0});

    vsizer->Add(topsizer, 1, wxEXPAND | wxALL, DIALOG_MARGIN);
    vsizer->Add(hline, 0, wxEXPAND | wxLEFT | wxRIGHT, VERTICAL_SPACING);
    vsizer->Add(p->btnsizer, 0, wxEXPAND | wxALL, DIALOG_MARGIN);

    SetSizer(vsizer);
    SetSizerAndFit(vsizer);

    // We can now enable scrolling on hscroll
    p->hscroll->SetScrollRate(30, 30);

    on_window_geometry(this, [this]() {
        p->init_dialog_size();
    });

    p->btn_prev->Bind(wxEVT_BUTTON, [this](const wxCommandEvent &) { this->p->index->go_prev(); });

    p->btn_next->Bind(wxEVT_BUTTON, [this](const wxCommandEvent &)
    {
        // check, that there is selected at least one filament/material
        ConfigWizardPage* active_page = this->p->index->active_page();
        if (// Leaving the filaments or SLA materials page and 
        	(active_page == p->page_filaments || active_page == p->page_sla_materials) && 
        	// some Printer models had no filament or SLA material selected.
        	! p->check_and_install_missing_materials(dynamic_cast<PageMaterials*>(active_page)->materials->technology))
        	// In that case don't leave the page and the function above queried the user whether to install default materials.
            return;
        this->p->index->go_next();
    });

    p->btn_finish->Bind(wxEVT_BUTTON, [this](const wxCommandEvent &)
    {
        if (p->on_bnt_finish())
            this->EndModal(wxID_OK);
    });

    p->btn_sel_all->Bind(wxEVT_BUTTON, [this](const wxCommandEvent &) {
#ifdef ALLOW_PRUSA_FIRST
        p->any_sla_selected = true;
        p->load_pages();
        p->page_fff->select_all(true, false);
        p->page_msla->select_all(true, false);
        p->index->go_to(p->page_mode);
#else
        ConfigWizardPage *page = p->index->active_page();
        PagePrinters *page_printers = dynamic_cast<PagePrinters*>(page);
        if (page_printers)
            page_printers->select_all(true, false);
        p->index->go_to(p->page_update);
#endif
    });

    p->index->Bind(EVT_INDEX_PAGE, [this](const wxCommandEvent &) {
        const bool is_last = p->index->active_is_last();
        p->btn_next->Show(! is_last);
        if (is_last)
            p->btn_finish->SetFocus();

        Layout();
    });

    if (wxLinux_gtk3)
        this->Bind(wxEVT_SHOW, [this, vsizer](const wxShowEvent& e) {
            ConfigWizardPage* active_page = p->index->active_page();
            if (!active_page)
                return;
            for (auto page : p->all_pages)
                if (page != active_page)
                    page->Hide();
            // update best size for the dialog after hiding of the non-active pages
            vsizer->SetSizeHints(this);
            // set initial dialog size
            p->init_dialog_size();
        });
}

ConfigWizard::~ConfigWizard() {}

bool ConfigWizard::run(RunReason reason, StartPage start_page)
{
    BOOST_LOG_TRIVIAL(info) << boost::format("Running ConfigWizard, reason: %1%, start_page: %2%") % reason % start_page;

    GUI_App &app = wxGetApp();

    p->set_run_reason(reason);
    p->set_start_page(start_page);

    if (ShowModal() == wxID_OK) {
<<<<<<< HEAD
        if (! p->apply_config(app.app_config, app.preset_bundle, app.preset_updater))
            return false;
=======
        bool apply_keeped_changes = false;
        if (! p->apply_config(app.app_config, app.preset_bundle, app.preset_updater, apply_keeped_changes))
            return false;

        if (apply_keeped_changes)
            app.apply_keeped_preset_modifications();

>>>>>>> 215e845c
        app.app_config->set_legacy_datadir(false);
        app.update_mode();
        app.obj_manipul()->update_ui_from_settings();
        BOOST_LOG_TRIVIAL(info) << "ConfigWizard applied";
        return true;
    } else {
        BOOST_LOG_TRIVIAL(info) << "ConfigWizard cancelled";
        return false;
    }
}

const wxString& ConfigWizard::name(const bool from_menu/* = false*/)
{
    // A different naming convention is used for the Wizard on Windows & GTK vs. OSX.
    // Note: Don't call _() macro here.
    //       This function just return the current name according to the OS.
    //       Translation is implemented inside GUI_App::add_config_menu()
#if __APPLE__
    static const wxString config_wizard_name =  L("Configuration Assistant");
    static const wxString config_wizard_name_menu = L("Configuration &Assistant");
#else
    static const wxString config_wizard_name = L("Configuration Wizard");
    static const wxString config_wizard_name_menu = L("Configuration &Wizard");
#endif
    return from_menu ? config_wizard_name_menu : config_wizard_name;
}

void ConfigWizard::on_dpi_changed(const wxRect &suggested_rect)
{
    p->index->msw_rescale();

    const int em = em_unit();

    msw_buttons_rescale(this, em, { wxID_APPLY, 
                                    wxID_CANCEL,
                                    p->btn_sel_all->GetId(),
                                    p->btn_next->GetId(),
                                    p->btn_prev->GetId() });

#ifdef ALLOW_PRUSA_FIRST
    for (auto printer_picker : p->page_fff->printer_pickers)
        msw_buttons_rescale(this, em, printer_picker->get_button_indexes());
#else
    for (PagePrinters* page : p->pages_vendors)
        for (PrinterPicker* printer_picker : page->printer_pickers)
            msw_buttons_rescale(this, em, printer_picker->get_button_indexes());
#endif

    p->init_dialog_size();

    Refresh();
}

void ConfigWizard::on_sys_color_changed()
{
    wxGetApp().UpdateDlgDarkUI(this);
    Refresh();
}

}
}<|MERGE_RESOLUTION|>--- conflicted
+++ resolved
@@ -75,10 +75,7 @@
     // Throw when parsing invalid configuration. Only valid configuration is supposed to be provided over the air.
     auto [config_substitutions, presets_loaded] = preset_bundle->load_configbundle(
         path_string, PresetBundle::LoadConfigBundleAttribute::LoadSystem, ForwardCompatibilitySubstitutionRule::Disable);
-<<<<<<< HEAD
-=======
     UNUSED(config_substitutions);
->>>>>>> 215e845c
     // No substitutions shall be reported when loading a system config bundle, no substitutions are allowed.
     assert(config_substitutions.empty());
     auto first_vendor = preset_bundle->vendors.begin();
@@ -196,12 +193,8 @@
     , vendor_id(vendor.id)
     , width(0)
 {
-<<<<<<< HEAD
-    const std::vector<VendorProfile::PrinterModel> &models = vendor.models;
-=======
     wxGetApp().UpdateDarkUI(this);
-    const auto &models = vendor.models;
->>>>>>> 215e845c
+    const std::vector<VendorProfile::PrinterModel>& models = vendor.models;
 
     auto *sizer = new wxBoxSizer(wxVERTICAL);
 
@@ -343,11 +336,11 @@
         auto *sel_all = new wxButton(this, wxID_ANY, _L("All"));
         auto *sel_none = new wxButton(this, wxID_ANY, _L("None"));
         if (is_variants) 
-            sel_all_std->Bind(wxEVT_BUTTON, [this](const wxCommandEvent& event) { this->select_all(true, false); });
+        sel_all_std->Bind(wxEVT_BUTTON, [this](const wxCommandEvent &event) { this->select_all(true, false); });
         sel_all->Bind(wxEVT_BUTTON, [this](const wxCommandEvent &event) { this->select_all(true, true); });
         sel_none->Bind(wxEVT_BUTTON, [this](const wxCommandEvent &event) { this->select_all(false); });
         if (is_variants) 
-            title_sizer->Add(sel_all_std, 0, wxRIGHT, BTN_SPACING);
+        title_sizer->Add(sel_all_std, 0, wxRIGHT, BTN_SPACING);
         title_sizer->Add(sel_all, 0, wxRIGHT, BTN_SPACING);
         title_sizer->Add(sel_none);
 
@@ -357,11 +350,11 @@
 
         // fill button indexes used later for buttons rescaling
         if (is_variants)
-            m_button_indexes = { sel_all_std->GetId(), sel_all->GetId(), sel_none->GetId() };
+        m_button_indexes = { sel_all_std->GetId(), sel_all->GetId(), sel_none->GetId() };
         else {
             sel_all_std->Destroy();
             m_button_indexes = { sel_all->GetId(), sel_none->GetId() };
-        }
+    }
     }
 
     sizer->Add(title_sizer, 0, wxEXPAND | wxBOTTOM, BTN_SPACING);
@@ -615,19 +608,15 @@
 
 void PagePrinters::set_run_reason(ConfigWizard::RunReason run_reason)
 {
-<<<<<<< HEAD
 #ifdef ALLOW_PRUSA_FIRST
-    if (technology == T_FFF
-=======
     if (is_primary_printer_page
->>>>>>> 215e845c
         && (run_reason == ConfigWizard::RR_DATA_EMPTY || run_reason == ConfigWizard::RR_DATA_LEGACY)
         && printer_pickers.size() > 0 
         && printer_pickers[0]->vendor_id == PresetBundle::PRUSA_BUNDLE) {
         printer_pickers[0]->select_one(0, true);
     }
 #else
-    //didn't select the first prusa even if it's the first start: let the user choose
+   //didn't select the first prusa even if it's the first start: let the user choose
 #endif
 }
 
@@ -698,17 +687,10 @@
 		update_lists(list_type->GetSelection(), list_vendor->GetSelection(), evt.GetInt());
 		});
     list_type->Bind(wxEVT_LISTBOX, [this](wxCommandEvent &) {
-<<<<<<< HEAD
-        update_lists(-1, list_type->GetSelection(), list_vendor->GetSelection());
-    });
-    list_vendor->Bind(wxEVT_LISTBOX, [this](wxCommandEvent &) {
-        update_lists(-1, list_type->GetSelection(), list_vendor->GetSelection());
-=======
         update_lists(list_type->GetSelection(), list_vendor->GetSelection());
     });
     list_vendor->Bind(wxEVT_LISTBOX, [this](wxCommandEvent &) {
         update_lists(list_type->GetSelection(), list_vendor->GetSelection());
->>>>>>> 215e845c
     });
 
     list_profile->Bind(wxEVT_CHECKLISTBOX, [this](wxCommandEvent &evt) { select_material(evt.GetInt()); });
@@ -768,7 +750,7 @@
     const auto bgr_clr = 
 #if defined(__APPLE__)
         html_window->GetParent()->GetBackgroundColour();
-#else 
+#else
 #if defined(_WIN32)
         wxGetApp().get_window_default_clr();
 #else
@@ -1031,18 +1013,18 @@
 				materials->filter_presets(printer, type, vendor, [this, &to_list](const Preset* p) {
 					const std::string& section = materials->appconfig_section();
                     bool checked = wizard_p()->appconfig_new.has(section, p->name);
-                    bool was_checked = false;
-
-                    int cur_i = list_profile->find(p->alias);
-                    if (cur_i == wxNOT_FOUND) {
-                        cur_i = list_profile->append(p->alias + (materials->get_omnipresent(p) ? "" : " *"), &p->alias);
+					bool was_checked = false;
+
+					int cur_i = list_profile->find(p->alias);
+					if (cur_i == wxNOT_FOUND) {
+						cur_i = list_profile->append(p->alias + (materials->get_omnipresent(p) ? "" : " *"), &p->alias);
                         to_list.emplace_back(p->alias, materials->get_omnipresent(p), checked);
                     }
                     else {
-                        was_checked = list_profile->IsChecked(cur_i);
+						was_checked = list_profile->IsChecked(cur_i);
                         to_list[cur_i].checked = checked || was_checked;
                     }
-                    list_profile->Check(cur_i, checked || was_checked);
+					list_profile->Check(cur_i, checked || was_checked);
 
 					/* Update preset selection in config.
 					 * If one preset from aliases bundle is selected,
@@ -1241,11 +1223,7 @@
     boldfont.SetWeight(wxFONTWEIGHT_BOLD);
 
     auto *box_slic3r = new wxCheckBox(this, wxID_ANY, _L("Check for application updates"));
-<<<<<<< HEAD
-    box_slic3r->SetValue(false);// app_config->get("version_check") == "1"); // default to no, becasue the conf is never updated anyway. Remove that change if corrected later.
-=======
     box_slic3r->SetValue(app_config->get("notify_release") != "none");
->>>>>>> 215e845c
     append(box_slic3r);
     append_text(wxString::Format(_L(
         "If enabled, %s checks for new application versions online. When a new version becomes available, "
@@ -1532,11 +1510,14 @@
 
 void PageDiameters::apply_custom_config(DynamicPrintConfig &config)
 {
-<<<<<<< HEAD
-
-    auto *opt_nozzle = new ConfigOptionFloats(1, spin_nozzle->GetValue());
+    double val = 0.0;
+    diam_nozzle->GetValue().ToDouble(&val);
+    auto *opt_nozzle = new ConfigOptionFloats(1, val);
     config.set_key_value("nozzle_diameter", opt_nozzle->set_is_extruder_size(true));
-    auto *opt_filam = new ConfigOptionFloats(1, spin_filam->GetValue());
+
+    val = 0.0;
+    diam_filam->GetValue().ToDouble(&val);
+    auto * opt_filam = new ConfigOptionFloats(1, val);
     config.set_key_value("filament_diameter", opt_filam->set_is_extruder_size(true));
 
     config.set_key_value("extrusion_width", new ConfigOptionFloatOrPercent(105, true));
@@ -1565,33 +1546,6 @@
     config.option("solid_infill_extrusion_width")->set_phony(true);
     config.option("top_infill_extrusion_width")->set_phony(true);
     config.update_phony({});
-=======
-    double val = 0.0;
-    diam_nozzle->GetValue().ToDouble(&val);
-    auto *opt_nozzle = new ConfigOptionFloats(1, val);
-    config.set_key_value("nozzle_diameter", opt_nozzle);
-
-    val = 0.0;
-    diam_filam->GetValue().ToDouble(&val);
-    auto * opt_filam = new ConfigOptionFloats(1, val);
-    config.set_key_value("filament_diameter", opt_filam);
-
-    auto set_extrusion_width = [&config, opt_nozzle](const char *key, double dmr) {
-        char buf[64]; // locales don't matter here (sprintf/atof)
-        sprintf(buf, "%.2lf", dmr * opt_nozzle->values.front() / 0.4);
-        config.set_key_value(key, new ConfigOptionFloatOrPercent(atof(buf), false));
-    };
-
-    set_extrusion_width("support_material_extrusion_width",   0.35);
-    set_extrusion_width("top_infill_extrusion_width",		  0.40);
-    set_extrusion_width("first_layer_extrusion_width",		  0.42);
-
-    set_extrusion_width("extrusion_width",					  0.45);
-    set_extrusion_width("perimeter_extrusion_width",		  0.45);
-    set_extrusion_width("external_perimeter_extrusion_width", 0.45);
-    set_extrusion_width("infill_extrusion_width",			  0.45);
-    set_extrusion_width("solid_infill_extrusion_width",       0.45);
->>>>>>> 215e845c
 }
 
 class SpinCtrlDouble: public wxSpinCtrlDouble
@@ -1807,15 +1761,15 @@
 {
     const auto size = GetClientSize();
     if (size.GetHeight() == 0 || size.GetWidth() == 0) { return; }
-   
+
     wxPaintDC dc(this);
-    
+
     const auto bullet_w = bullet_black.bmp().GetSize().GetWidth();
     const auto bullet_h = bullet_black.bmp().GetSize().GetHeight();
     const int yoff_icon = bullet_h < em_h ? (em_h - bullet_h) / 2 : 0;
     const int yoff_text = bullet_h > em_h ? (bullet_h - em_h) / 2 : 0;
     const int yinc = item_height();
-   
+
     int index_width = 0;
 
     unsigned y = 0;
@@ -1837,7 +1791,7 @@
         y += yinc;
         index_width = std::max(index_width, (int)x + text_size.x);
     }
-    
+
     //draw logo
     if (int y = size.y - bg.GetBmpHeight(); y>=0) {
         dc.DrawBitmap(bg.bmp(), 0, y, false);
@@ -1970,15 +1924,15 @@
 #ifdef ALLOW_PRUSA_FIRST
     // Printers
     if (!only_sla_mode)
-        index->add_page(page_fff);
+    index->add_page(page_fff);
     index->add_page(page_msla);
-<<<<<<< HEAD
-    index->add_page(page_vendors);
-    for (const auto &pages : pages_3rdparty) {
-        for (PagePrinters* page : { pages.second.first, pages.second.second })
+    if (!only_sla_mode) {
+        index->add_page(page_vendors);
+        for (const auto &pages : pages_3rdparty) {
+            for ( PagePrinters* page : { pages.second.first, pages.second.second })
             if (page && page->install)
                 index->add_page(page);
-    }
+        }
 #else
     for (PagePrinters *page : pages_vendors) {
         index->add_page(page);
@@ -1992,27 +1946,12 @@
         index->add_page(page_diams);
         index->add_page(page_temps);
     }
-=======
-    if (!only_sla_mode) {
-        index->add_page(page_vendors);
-        for (const auto &pages : pages_3rdparty) {
-            for ( PagePrinters* page : { pages.second.first, pages.second.second })
-                if (page && page->install)
-                    index->add_page(page);
-        }
->>>>>>> 215e845c
-
-        index->add_page(page_custom);
-        if (page_custom->custom_wanted()) {
-            index->add_page(page_firmware);
-            index->add_page(page_bed);
-            index->add_page(page_diams);
-            index->add_page(page_temps);
-        }
-   
+
     // Filaments & Materials
-        if (any_fff_selected) { index->add_page(page_filaments); }
-    }
+    if (any_fff_selected) { index->add_page(page_filaments); }
+#ifdef ALLOW_PRUSA_FIRST
+    }
+#endif
     if (any_sla_selected) { index->add_page(page_sla_materials); }
 
     // there should to be selected at least one printer
@@ -2046,11 +1985,8 @@
         9*disp_rect.width / 10,
         9*disp_rect.height / 10);
 
-<<<<<<< HEAD
     const int width_hint = index->GetSize().GetWidth() + 900+/*page_fff->get_width()*/ + 30 * em();    // XXX: magic constant, I found no better solution
-=======
-    const int width_hint = index->GetSize().GetWidth() + std::max(90 * em(), (only_sla_mode ? page_msla->get_width() : page_fff->get_width()) + 30 * em());    // XXX: magic constant, I found no better solution
->>>>>>> 215e845c
+//    const int width_hint = index->GetSize().GetWidth() + std::max(90 * em(), (only_sla_mode ? page_msla->get_width() : page_fff->get_width()) + 30 * em());    // XXX: magic constant, I found no better solution
     if (width_hint < window_rect.width) {
         window_rect.x += (window_rect.width - width_hint) / 2;
         window_rect.width = width_hint;
@@ -2378,7 +2314,7 @@
 {
     PageMaterials     *page_materials    = technology & T_FFF ? page_filaments : page_sla_materials;
     const std::string &appconfig_section = page_materials->materials->appconfig_section();
-    
+
     // Following block was unnecessary. Its enough to iterate printer_models once. Not for every vendor printer page. 
     // Filament is selected on same page for all printers of same technology.
     /*
@@ -2387,22 +2323,21 @@
         const std::string vendor_id = page_printers->get_vendor_id();
         for (auto& pair : bundles)
             if (pair.first == vendor_id)
-                for (const VendorProfile::PrinterModel *printer_model : printer_models)
-                    for (const std::string &material : printer_model->default_materials)
-                        appconfig_new.set(appconfig_section, material, "1");
+            	for (const VendorProfile::PrinterModel *printer_model : printer_models)
+    		        for (const std::string &material : printer_model->default_materials)
+			            appconfig_new.set(appconfig_section, material, "1");
     };
 
 #ifdef ALLOW_PRUSA_FIRST
     PagePrinters* page_printers = technology & T_FFF ? page_fff : page_msla;
     select_default_materials_for_printer_page(page_printers, technology);
 
-    for (const auto& printer : pages_3rdparty)
+    for (const auto& printer : pages_3rdparty) 
     {
         page_printers = technology & T_FFF ? printer.second.first : printer.second.second;
         if (page_printers)
             select_default_materials_for_printer_page(page_printers, technology);
     }
-<<<<<<< HEAD
 #else
     for (PagePrinters* page_printers : pages_vendors)
     {
@@ -2410,9 +2345,7 @@
             select_default_materials_for_printer_page(page_printers, technology);
         }
     }
-
 #endif
-=======
     */
 
     // Iterate printer_models and select default materials. If none available -> msg to user.
@@ -2438,7 +2371,6 @@
         MessageDialog msg(q, message, _L("Notice"), wxOK);
         msg.ShowModal();
     }
->>>>>>> 215e845c
 
     update_materials(technology);
     ((technology & T_FFF) ? page_filaments : page_sla_materials)->reload_presets();
@@ -2591,11 +2523,7 @@
     return true;
 }
 
-<<<<<<< HEAD
-bool ConfigWizard::priv::apply_config(AppConfig *app_config, PresetBundle *preset_bundle, const PresetUpdater *updater)
-=======
 static std::set<std::string> get_new_added_presets(const std::map<std::string, std::string>& old_data, const std::map<std::string, std::string>& new_data) 
->>>>>>> 215e845c
 {
     auto get_aliases = [](const std::map<std::string, std::string>& data) {
         std::set<std::string> old_aliases;
@@ -2727,15 +2655,11 @@
             break;
     }
 
-<<<<<<< HEAD
-    if (snapshot && ! take_config_snapshot_cancel_on_error(*app_config, snapshot_reason, "", _u8L("Continue with applying configuration changes?")))
-=======
     if (snapshot && ! take_config_snapshot_cancel_on_error(*app_config, snapshot_reason, "", _u8L("Do you want to continue changing the configuration?")))
         return false;
 
     if (check_unsaved_preset_changes &&
         !wxGetApp().check_and_keep_current_preset_changes(caption, header, act_btns, &apply_keeped_changes))
->>>>>>> 215e845c
         return false;
 
     if (install_bundles.size() > 0) {
@@ -2775,8 +2699,8 @@
                         if (model_it_old->second.find(var) == model_it_old->second.end()) {
                             variant = var;
                             return model.id;
-                        }
-                }
+    }
+    }
             }
         }
         if (!variant.empty())
@@ -2869,46 +2793,10 @@
 
     page_mode->serialize_mode(app_config);
 
-<<<<<<< HEAD
-    std::string preferred_model;
-
-    // Figure out the default pre-selected printer based on the selections in the pickers.
-    // The default is the first selected printer model (one with at least 1 variant selected).
-    // The default is only applied by load_presets() if the user doesn't have a (visible) printer
-    // selected already.
-    // Prusa printers are considered first, then 3rd party.
-    const auto config_prusa = enabled_vendors.find("PrusaResearch");
-    if (config_prusa != enabled_vendors.end()) {
-        for (const auto &model : bundles.prusa_bundle().vendor_profile->models) {
-            const auto model_it = config_prusa->second.find(model.id);
-            if (model_it != config_prusa->second.end() && model_it->second.size() > 0) {
-                preferred_model = model.id;
-                break;
-            }
-        }
-    }
-    if (preferred_model.empty()) {
-        for (const auto &bundle : bundles) {
-            if (bundle.second.is_prusa_bundle) { continue; }
-
-            const auto config = enabled_vendors.find(bundle.first);
-            if (config == enabled_vendors.end()) { continue; }
-            for (const auto &model : bundle.second.vendor_profile->models) {
-                const auto model_it = config->second.find(model.id);
-                if (model_it != config->second.end() && model_it->second.size() > 0) {
-                    preferred_model = model.id;
-                    break;
-                }
-            }
-        }
-    }
-
     // Reloading the configs after some modifications were done to PrusaSlicer.ini.
     // Just perform the substitutions silently, as the substitutions were already presented to the user on application start-up
     // and the Wizard shall not create any new values that would require substitution.
     // Throw on substitutions in system profiles, as the system profiles provided over the air should be compatible with this PrusaSlicer version.
-    preset_bundle->load_presets(*app_config, ForwardCompatibilitySubstitutionRule::EnableSilentDisableSystem, preferred_model);
-=======
     if (check_unsaved_preset_changes)
         preset_bundle->load_presets(*app_config, ForwardCompatibilitySubstitutionRule::EnableSilentDisableSystem, 
                                     {preferred_model, preferred_variant, first_added_filament, first_added_sla_material});
@@ -2918,7 +2806,6 @@
         if (!check_unsaved_preset_changes && 
             !wxGetApp().check_and_keep_current_preset_changes(caption, _L("Custom printer was installed and it will be activated."), act_btns, &apply_keeped_changes))
             return false;
->>>>>>> 215e845c
 
         page_firmware->apply_custom_config(*custom_config);
         page_bed->apply_custom_config(*custom_config);
@@ -2931,11 +2818,9 @@
 
     // Update the selections from the compatibilty.
     preset_bundle->export_selections(*app_config);
-<<<<<<< HEAD
 
     return true;
 }
-
 
 static const boost::unordered_map<PrinterTechnology, std::string> tech_to_string{ {
     { PrinterTechnology::ptFFF, "FFF" },
@@ -2943,11 +2828,6 @@
     { PrinterTechnology::ptSLS, "SLS" },
     } };
 
-=======
-
-    return true;
-}
->>>>>>> 215e845c
 void ConfigWizard::priv::update_presets_in_config(const std::string& section, const std::string& alias_key, bool add)
 {
     const PresetAliases& aliases = section == AppConfig::SECTION_FILAMENTS ? aliases_fff : aliases_sla;
@@ -3043,37 +2923,27 @@
     p->btnsizer->Add(p->btn_finish, 0, wxLEFT, BTN_SPACING);
     p->btnsizer->Add(p->btn_cancel, 0, wxLEFT, BTN_SPACING);
 
-<<<<<<< HEAD
-
-    p->add_page(p->page_welcome = new PageWelcome(this));
-
-#ifdef ALLOW_PRUSA_FIRST
-    const auto prusa_it = p->bundles.find("PrusaResearch");
-    wxCHECK_RET(prusa_it != p->bundles.cend(), "Vendor PrusaResearch not found");
-    const VendorProfile* vendor_prusa = prusa_it->second.vendor_profile;
-
-=======
     wxGetApp().UpdateDarkUI(p->btn_sel_all);
     wxGetApp().UpdateDarkUI(p->btn_prev);
     wxGetApp().UpdateDarkUI(p->btn_next);
     wxGetApp().UpdateDarkUI(p->btn_finish);
     wxGetApp().UpdateDarkUI(p->btn_cancel);
 
+    p->add_page(p->page_welcome = new PageWelcome(this));
+
+#ifdef ALLOW_PRUSA_FIRST
     const auto prusa_it = p->bundles.find("PrusaResearch");
     wxCHECK_RET(prusa_it != p->bundles.cend(), "Vendor PrusaResearch not found");
-    const VendorProfile *vendor_prusa = prusa_it->second.vendor_profile;
-
-    p->add_page(p->page_welcome = new PageWelcome(this));
+    const VendorProfile* vendor_prusa = prusa_it->second.vendor_profile;
 
     
->>>>>>> 215e845c
     p->page_fff = new PagePrinters(this, _L("Prusa FFF Technology Printers"), "Prusa FFF", *vendor_prusa, 0, T_FFF);
     p->only_sla_mode = !p->page_fff->has_printers;
     if (!p->only_sla_mode) {
-        p->add_page(p->page_fff);
+    p->add_page(p->page_fff);
         p->page_fff->is_primary_printer_page = true;
     }
-  
+
 
     p->page_msla = new PagePrinters(this, _L("Prusa MSLA Technology Printers"), "Prusa MSLA", *vendor_prusa, 0, T_SLA);
     p->add_page(p->page_msla);
@@ -3081,12 +2951,13 @@
         p->page_msla->is_primary_printer_page = true;
     }
 
-<<<<<<< HEAD
-    // Pages for 3rd party vendors
-    p->create_3rdparty_pages();   // Needs to be done _before_ creating PageVendors
-    p->add_page(p->page_vendors = new PageVendors(this));
-    p->add_page(p->page_custom = new PageCustom(this));
-    p->custom_printer_selected = p->page_custom->custom_wanted();
+    if (!p->only_sla_mode) {
+        // Pages for 3rd party vendors
+        p->create_3rdparty_pages();   // Needs to be done _before_ creating PageVendors
+        p->add_page(p->page_vendors = new PageVendors(this));
+        p->add_page(p->page_custom = new PageCustom(this));
+        p->custom_printer_selected = p->page_custom->custom_wanted();
+    }
 #else
     std::vector<std::string> sorted_vendors;
     for (const auto &vendor : p->bundles) sorted_vendors.push_back(vendor.first);
@@ -3106,23 +2977,14 @@
         }
     }
 #endif
-=======
-    if (!p->only_sla_mode) {
-	    // Pages for 3rd party vendors
-	    p->create_3rdparty_pages();   // Needs to be done _before_ creating PageVendors
-	    p->add_page(p->page_vendors = new PageVendors(this));
-	    p->add_page(p->page_custom = new PageCustom(this));
-        p->custom_printer_selected = p->page_custom->custom_wanted();
-    }
->>>>>>> 215e845c
 
     p->any_sla_selected = p->check_sla_selected();
     p->any_fff_selected = ! p->only_sla_mode && p->check_fff_selected();
 
     p->update_materials(T_ANY);
     if (!p->only_sla_mode)
-        p->add_page(p->page_filaments = new PageMaterials(this, &p->filaments,
-            _L("Filament Profiles Selection"), _L("Filaments"), _L("Type:") ));
+    p->add_page(p->page_filaments = new PageMaterials(this, &p->filaments,
+        _L("Filament Profiles Selection"), _L("Filaments"), _L("Type:") ));
 
     p->add_page(p->page_sla_materials = new PageMaterials(this, &p->sla_materials,
         _L("SLA Material Profiles Selection") + " ", _L("SLA Materials"), _L("Type:") ));
@@ -3230,10 +3092,6 @@
     p->set_start_page(start_page);
 
     if (ShowModal() == wxID_OK) {
-<<<<<<< HEAD
-        if (! p->apply_config(app.app_config, app.preset_bundle, app.preset_updater))
-            return false;
-=======
         bool apply_keeped_changes = false;
         if (! p->apply_config(app.app_config, app.preset_bundle, app.preset_updater, apply_keeped_changes))
             return false;
@@ -3241,7 +3099,6 @@
         if (apply_keeped_changes)
             app.apply_keeped_preset_modifications();
 
->>>>>>> 215e845c
         app.app_config->set_legacy_datadir(false);
         app.update_mode();
         app.obj_manipul()->update_ui_from_settings();
