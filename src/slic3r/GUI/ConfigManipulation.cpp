// #include "libslic3r/GCodeSender.hpp"
#include "ConfigManipulation.hpp"
#include "I18N.hpp"
#include "GUI_App.hpp"
#include "format.hpp"
#include "libslic3r/Model.hpp"
#include "libslic3r/PresetBundle.hpp"
#include "MsgDialog.hpp"

#include <wx/msgdlg.h>

namespace Slic3r {
namespace GUI {

void ConfigManipulation::apply(DynamicPrintConfig* config, DynamicPrintConfig* new_config)
{
    bool modified = false;
    for (auto opt_key : config->diff(*new_config)) {
        config->set_key_value(opt_key, new_config->option(opt_key)->clone());
        modified = true;
    }

    if (modified && load_config != nullptr)
        load_config();
}

void ConfigManipulation::toggle_field(const std::string& opt_key, const bool toggle, int opt_index/* = -1*/)
{
    if (local_config) {
        if (local_config->option(opt_key) == nullptr)
            return;
    }
    cb_toggle_field(opt_key, toggle, opt_index);
}

// !! if using cb_value_change(X) or somthgin like that, you need a special code in Field.cpp (search for 'update_print_fff_config')
void ConfigManipulation::update_print_fff_config(DynamicPrintConfig* config, const bool is_global_config)
{
    // #ys_FIXME_to_delete
    //! Temporary workaround for the correct updates of the TextCtrl (like "layer_height"):
    // KillFocus() for the wxSpinCtrl use CallAfter function. So,
    // to except the duplicate call of the update() after dialog->ShowModal(),
    // let check if this process is already started.
    if (is_msg_dlg_already_exist)
        return;

    // layer_height shouldn't be equal to zero
    if (config->opt_float("layer_height") < EPSILON)
    {
        const wxString msg_text = _(L("Layer height is not valid.\n\nThe layer height will be reset to 0.01."));
        MessageDialog dialog(m_msg_dlg_parent, msg_text, _(L("Layer height")), wxICON_WARNING | wxOK);
        DynamicPrintConfig new_conf = *config;
        is_msg_dlg_already_exist = true;
        dialog.ShowModal();
        new_conf.set_key_value("layer_height", new ConfigOptionFloat(0.01));
        apply(config, &new_conf);
        is_msg_dlg_already_exist = false;
    }

    if (config->option<ConfigOptionFloatOrPercent>("first_layer_height")->value < EPSILON)
    {
        const wxString msg_text = _(L("First layer height is not valid.\n\nThe first layer height will be reset to 0.01."));
        MessageDialog dialog(m_msg_dlg_parent, msg_text, _(L("First layer height")), wxICON_WARNING | wxOK);
        DynamicPrintConfig new_conf = *config;
        is_msg_dlg_already_exist = true;
        dialog.ShowModal();
        new_conf.set_key_value("first_layer_height", new ConfigOptionFloatOrPercent(0.01, false));
        apply(config, &new_conf);
        is_msg_dlg_already_exist = false;
    }

    double fill_density = config->option<ConfigOptionPercent>("fill_density")->value;

    if (config->opt_bool("spiral_vase") && !(
        config->opt_int("top_solid_layers") == 0
        && fill_density == 0
        && config->opt_bool("support_material") == false
        && config->opt_int("support_material_enforce_layers") == 0
        && config->opt_bool("exact_last_layer_height") == false
        && config->opt_bool("ensure_vertical_shell_thickness") == true
        && config->opt_bool("infill_dense") == false
        && config->opt_bool("extra_perimeters") == false
        && config->opt_bool("extra_perimeters_overhangs") == false
        && config->opt_bool("extra_perimeters_odd_layers") == false
        && config->opt_bool("overhangs_reverse") == false
        && config->opt_bool("gap_fill_last") == false
        && config->opt_int("solid_over_perimeters") == 0
        )) {
        wxString msg_text = _(L("The Spiral Vase mode requires:\n"
            "- no top solid layers\n"
            "- 0% fill density\n"
            "- no support material\n"
            "- Ensure vertical shell thickness enabled\n"
            "- disabled 'no solid infill over perimeters'\n"
            "- unchecked 'exact last layer height'\n"
            "- unchecked 'dense infill'\n"
            "- unchecked 'extra perimeters'"
            "- unchecked 'gap fill after last perimeter'"
            "- disabled  'no solid fill over X perimeters'"));
        if (is_global_config)
            msg_text += "\n\n" + _(L("Shall I adjust those settings in order to enable Spiral Vase?"));
        MessageDialog dialog(m_msg_dlg_parent, msg_text, _(L("Spiral Vase")),
            wxICON_WARNING | (is_global_config ? wxYES | wxNO : wxOK));
        DynamicPrintConfig new_conf = *config;
        auto answer = dialog.ShowModal();
        bool support = true;
        if (!is_global_config) {
            if (this->local_config->get().optptr("spiral_vase"))
                new_conf.set_key_value("spiral_vase", new ConfigOptionBool(false));
            else if (this->local_config->get().optptr("top_solid_layers"))
                new_conf.set_key_value("top_solid_layers", new ConfigOptionInt(0));
            else if (this->local_config->get().optptr("fill_density"))
                new_conf.set_key_value("fill_density", new ConfigOptionPercent(0));
            else if (this->local_config->get().optptr("support_material"))
                new_conf.set_key_value("support_material", new ConfigOptionBool(false));
            else if (this->local_config->get().optptr("support_material_enforce_layers"))
                new_conf.set_key_value("support_material_enforce_layers", new ConfigOptionInt(0));
            else if (this->local_config->get().optptr("exact_last_layer_height"))
                new_conf.set_key_value("exact_last_layer_height", new ConfigOptionBool(false));
            else if (this->local_config->get().optptr("ensure_vertical_shell_thickness"))
                new_conf.set_key_value("ensure_vertical_shell_thickness", new ConfigOptionBool(true));
            else if (this->local_config->get().optptr("infill_dense"))
                new_conf.set_key_value("infill_dense", new ConfigOptionBool(false));
            else if (this->local_config->get().optptr("extra_perimeters"))
                new_conf.set_key_value("extra_perimeters", new ConfigOptionBool(false));
            else if (this->local_config->get().optptr("extra_perimeters_overhangs"))
                new_conf.set_key_value("extra_perimeters_overhangs", new ConfigOptionBool(false));
            else if (this->local_config->get().optptr("extra_perimeters_odd_layers"))
                new_conf.set_key_value("extra_perimeters_odd_layers", new ConfigOptionBool(false));
            else if (this->local_config->get().optptr("overhangs_reverse"))
                new_conf.set_key_value("overhangs_reverse", new ConfigOptionBool(false));
            else if (this->local_config->get().optptr("gap_fill_last"))
                new_conf.set_key_value("gap_fill_last", new ConfigOptionBool(false));
            else if (this->local_config->get().optptr("solid_over_perimeters"))
                new_conf.set_key_value("solid_over_perimeters", new ConfigOptionInt(0));
            this->local_config->apply_only(new_conf, this->local_config->keys(), true);
        } else if (answer == wxID_YES) {
            new_conf.set_key_value("top_solid_layers", new ConfigOptionInt(0));
            new_conf.set_key_value("fill_density", new ConfigOptionPercent(0));
            new_conf.set_key_value("support_material", new ConfigOptionBool(false));
            new_conf.set_key_value("support_material_enforce_layers", new ConfigOptionInt(0));
            new_conf.set_key_value("exact_last_layer_height", new ConfigOptionBool(false));
            new_conf.set_key_value("ensure_vertical_shell_thickness", new ConfigOptionBool(true));
            new_conf.set_key_value("infill_dense", new ConfigOptionBool(false));
            new_conf.set_key_value("extra_perimeters", new ConfigOptionBool(false));
            new_conf.set_key_value("extra_perimeters_overhangs", new ConfigOptionBool(false));
            new_conf.set_key_value("extra_perimeters_odd_layers", new ConfigOptionBool(false));
            new_conf.set_key_value("overhangs_reverse", new ConfigOptionBool(false));
            new_conf.set_key_value("gap_fill_last", new ConfigOptionBool(false));
            new_conf.set_key_value("solid_over_perimeters", new ConfigOptionInt(0));
            fill_density = 0;
            support = false;
        } else {
            new_conf.set_key_value("spiral_vase", new ConfigOptionBool(false));
        }
        apply(config, &new_conf);
        if (cb_value_change) {
            cb_value_change("fill_density", fill_density);
            if (!support)
                cb_value_change("support_material", false);
    }
    }

    if (config->opt_bool("wipe_tower") && config->opt_bool("support_material") &&
        ((ConfigOptionEnumGeneric*)config->option("support_material_contact_distance_type"))->value != zdNone &&
        (config->opt_int("support_material_extruder") != 0 || config->opt_int("support_material_interface_extruder") != 0)) {
        wxString msg_text = _(L("The Wipe Tower currently supports the non-soluble supports only\n"
            "if they are printed with the current extruder without triggering a tool change.\n"
            "(both support_material_extruder and support_material_interface_extruder need to be set to 0)."));
        if (is_global_config)
            msg_text += "\n\n" + _(L("Shall I adjust those settings in order to enable the Wipe Tower?"));
        MessageDialog dialog (m_msg_dlg_parent, msg_text, _(L("Wipe Tower")),
            wxICON_WARNING | (is_global_config ? wxYES | wxNO : wxOK));
        DynamicPrintConfig new_conf = *config;
        auto answer = dialog.ShowModal();
        if (!is_global_config) {
            if (this->local_config->get().optptr("wipe_tower"))
                new_conf.set_key_value("wipe_tower", new ConfigOptionBool(false));
            else if (this->local_config->get().optptr("support_material_extruder"))
                new_conf.set_key_value("support_material_extruder", new ConfigOptionInt(0));
            else if (this->local_config->get().optptr("support_material_interface_extruder"))
                new_conf.set_key_value("support_material_interface_extruder", new ConfigOptionInt(0));
            else if (this->local_config->get().optptr("support_material_contact_distance_type"))
                new_conf.set_key_value("support_material_contact_distance_type", new ConfigOptionEnum<SupportZDistanceType>(zdNone));
            else if (this->local_config->get().optptr("support_material"))
                new_conf.set_key_value("support_material", new ConfigOptionBool(false));
            this->local_config->apply_only(new_conf, this->local_config->keys(), true);
        } else if (answer == wxID_YES) {
            new_conf.set_key_value("support_material_extruder", new ConfigOptionInt(0));
            new_conf.set_key_value("support_material_interface_extruder", new ConfigOptionInt(0));
        } else
            new_conf.set_key_value("wipe_tower", new ConfigOptionBool(false));
        apply(config, &new_conf);
    }

    if (config->opt_bool("wipe_tower") && config->opt_bool("support_material") &&
        ((ConfigOptionEnumGeneric*)config->option("support_material_contact_distance_type"))->value == zdNone &&
        !config->opt_bool("support_material_synchronize_layers")) {
        wxString msg_text = _(L("For the Wipe Tower to work with the soluble supports, the support layers\n"
            "need to be synchronized with the object layers."));
        if (is_global_config)
            msg_text += "\n\n" + _(L("Shall I synchronize support layers in order to enable the Wipe Tower?"));
        MessageDialog dialog(m_msg_dlg_parent, msg_text, _(L("Wipe Tower")),
            wxICON_WARNING | (is_global_config ? wxYES | wxNO : wxOK));
        DynamicPrintConfig new_conf = *config;
        auto answer = dialog.ShowModal();
        if (!is_global_config) {
            if (this->local_config->get().optptr("wipe_tower"))
                new_conf.set_key_value("wipe_tower", new ConfigOptionBool(false));
            else if (this->local_config->get().optptr("support_material_synchronize_layers"))
                new_conf.set_key_value("support_material_synchronize_layers", new ConfigOptionBool(true));
            else if (this->local_config->get().optptr("support_material_contact_distance_type"))
                new_conf.set_key_value("support_material_contact_distance_type", new ConfigOptionEnum<SupportZDistanceType>(zdFilament));
            else if (this->local_config->get().optptr("support_material"))
                new_conf.set_key_value("support_material", new ConfigOptionBool(false));
            this->local_config->apply_only(new_conf, this->local_config->keys(), true);
        } else if (answer == wxID_YES) {
            new_conf.set_key_value("support_material_synchronize_layers", new ConfigOptionBool(true));
        } else {
            new_conf.set_key_value("wipe_tower", new ConfigOptionBool(false));
        }
        apply(config, &new_conf);
    }

    if (config->opt_float("brim_width") > 0 && config->opt_float("brim_separation") >= config->opt_float("brim_width")) {
        wxString msg_text = _(L("It's not possible to use a bigger value for the brim offset than the brim width, as it won't extrude anything."
            " Brim offset have to be lower than the brim width."));
        if (is_global_config) {
            msg_text += "\n\n" + _(L("Shall I switch the brim offset to 0?"));
            wxMessageDialog dialog(nullptr, msg_text, _(L("Brim configuration")),
                wxICON_WARNING | (is_global_config ? wxYES | wxNO : wxOK));
            auto answer = dialog.ShowModal();
            if (!is_global_config || answer == wxID_YES) {
                DynamicPrintConfig new_conf = *config;
                new_conf.set_key_value("brim_separation", new ConfigOptionFloat(0));
                apply(config, &new_conf);
            }
        }
    }

    static bool support_material_overhangs_queried = false;

    // Check "support_material" and "overhangs" relations only on global settings level
    if (is_global_config && config->opt_bool("support_material")) {
        // Ask only once.
        if (!m_support_material_overhangs_queried) {
            m_support_material_overhangs_queried = true;
            if (config->option<ConfigOptionFloatOrPercent>("overhangs_width_speed") == 0) {
                wxString msg_text = _(L("Supports work better, if the following feature is enabled:\n"
                    "- overhangs with bridge speed & fan"));
                if (is_global_config) {
                    msg_text += "\n\n" + _(L("Shall I adjust those settings for supports?"));
                MessageDialog dialog(m_msg_dlg_parent, msg_text, _L("Support Generator"), wxICON_WARNING | wxYES | wxNO);
                    DynamicPrintConfig new_conf = *config;
                    auto answer = dialog.ShowModal();
                if (answer == wxID_YES) {
                        // Enable "detect bridging perimeters".
                        new_conf.set_key_value("overhangs_width_speed", new ConfigOptionFloatOrPercent(50, true));
                    } else if (answer == wxID_NO) {
                        // Do nothing, leave supports on and "detect bridging perimeters" off.
                    } else if (answer == wxID_CANCEL) {
                        // Disable supports.
                        new_conf.set_key_value("support_material", new ConfigOptionBool(false));
                        support_material_overhangs_queried = false;
                    }
                    apply(config, &new_conf);
                }
            }
        }
    } else {
        m_support_material_overhangs_queried = false;
    }

    if (config->option<ConfigOptionPercent>("fill_density")->value == 100) {
        std::string  fill_pattern = config->option<ConfigOptionEnum<InfillPattern>>("fill_pattern")->serialize();
        const std::vector<std::string>& top_fill_pattern_values = config->def()->get("top_fill_pattern")->enum_values;
        bool correct_100p_fill = std::find(top_fill_pattern_values.begin(), top_fill_pattern_values.end(), fill_pattern) != top_fill_pattern_values.end();
        if (!correct_100p_fill) {
            const std::vector<std::string>& bottom_fill_pattern_values = config->def()->get("bottom_fill_pattern")->enum_values;
            correct_100p_fill = std::find(bottom_fill_pattern_values.begin(), bottom_fill_pattern_values.end(), fill_pattern) != bottom_fill_pattern_values.end();
        }
        if (!correct_100p_fill) {
            const std::vector<std::string>& bottom_fill_pattern_values = config->def()->get("solid_fill_pattern")->enum_values;
            correct_100p_fill = std::find(bottom_fill_pattern_values.begin(), bottom_fill_pattern_values.end(), fill_pattern) != bottom_fill_pattern_values.end();
        }
        if (!correct_100p_fill) {
            // get fill_pattern name from enum_labels for using this one at dialog_msg
            const ConfigOptionDef* fill_pattern_def = config->def()->get("fill_pattern");
            assert(fill_pattern_def != nullptr);
            auto it_pattern = std::find(fill_pattern_def->enum_values.begin(), fill_pattern_def->enum_values.end(), fill_pattern);
            assert(it_pattern != fill_pattern_def->enum_values.end());
            if (it_pattern != fill_pattern_def->enum_values.end()) {
                wxString msg_text = GUI::format_wxstr(_L("The %1% infill pattern is not supposed to work at 100%% density."),
                    _(fill_pattern_def->enum_labels[it_pattern - fill_pattern_def->enum_values.begin()]));
                if (is_global_config) {
                    msg_text += "\n\n" + _L("Shall I switch to rectilinear fill pattern?");
                MessageDialog dialog(m_msg_dlg_parent, msg_text, _L("Infill"),
                        wxICON_WARNING | (is_global_config ? wxYES | wxNO : wxOK));
                    DynamicPrintConfig new_conf = *config;
                    auto answer = dialog.ShowModal();
                    if (!is_global_config || answer == wxID_YES) {
                        new_conf.set_key_value("fill_pattern", new ConfigOptionEnum<InfillPattern>(ipRectilinear));
                        fill_density = 100;
                    } else
                        fill_density = wxGetApp().preset_bundle->fff_prints.get_selected_preset().config.option<ConfigOptionPercent>("fill_density")->value;
                    new_conf.set_key_value("fill_density", new ConfigOptionPercent(fill_density));
                    apply(config, &new_conf);
                    if (cb_value_change)
                        cb_value_change("fill_density", fill_density);
                }
            }
        }
    }
}

void ConfigManipulation::toggle_print_fff_options(DynamicPrintConfig* config)
{
    bool have_perimeters = config->opt_int("perimeters") > 0;
    for (auto el : { "ensure_vertical_shell_thickness", "external_perimeter_speed", "extra_perimeters", "extra_perimeters_overhangs", "extra_perimeters_odd_layers",
        "external_perimeters_first", "external_perimeters_vase", "external_perimeter_extrusion_width", "external_perimeter_extrusion_spacing",
        "no_perimeter_unsupported_algo", "only_one_perimeter_top", "overhangs", "overhangs_reverse",
        "perimeter_loop", "perimeter_loop_seam","perimeter_speed",
        "seam_position", "small_perimeter_speed", "small_perimeter_min_length", " small_perimeter_max_length", "spiral_vase",
        "thin_perimeters", "perimeter_generator"})
        toggle_field(el, have_perimeters);

<<<<<<< HEAD
    toggle_field("overhangs_width", config->option<ConfigOptionFloatOrPercent>("overhangs_width_speed")->value > 0);
    toggle_field("overhangs_reverse_threshold", have_perimeters && config->opt_bool("overhangs_reverse"));
    toggle_field("min_width_top_surface", have_perimeters && config->opt_bool("only_one_perimeter_top"));
    toggle_field("thin_perimeters_all", have_perimeters && config->option("thin_perimeters")->getFloat() != 0);
=======
>>>>>>> a910546c

    for (auto el : { "external_perimeters_vase", "external_perimeters_nothole", "external_perimeters_hole", "perimeter_bonding"})
        toggle_field(el, config->opt_bool("external_perimeters_first"));

    bool have_arachne = have_perimeters && config->opt_enum<PerimeterGeneratorType>("perimeter_generator") == PerimeterGeneratorType::Arachne;
    for (auto el : { "wall_transition_length", "wall_transition_filter_deviation", "wall_transition_angle", "wall_distribution_count", "wall_split_middle_threshold", "wall_add_middle_threshold", "min_feature_size", "min_bead_width", "aaa" })
       toggle_field(el, have_arachne);

    toggle_field("overhangs_width_speed", !have_arachne);

    toggle_field("overhangs_width", config->option<ConfigOptionFloatOrPercent>("overhangs_width_speed")->value > 0 || have_arachne);
    toggle_field("overhangs_reverse_threshold", have_perimeters && config->opt_bool("overhangs_reverse"));
    toggle_field("min_width_top_surface", have_perimeters && config->opt_bool("only_one_perimeter_top"));
    toggle_field("thin_perimeters_all", have_perimeters && config->option("thin_perimeters")->getFloat() > 0);
    toggle_field("thin_walls", !have_arachne && have_perimeters);
    for (auto el : { "thin_walls_min_width", "thin_walls_overlap", "thin_walls_merge" })
        toggle_field(el, have_perimeters && config->opt_bool("thin_walls"));

    for (auto el : { "seam_angle_cost", "seam_travel_cost" })
        toggle_field(el, have_perimeters && config->option<ConfigOptionEnum<SeamPosition>>("seam_position")->value == SeamPosition::spCost);

    toggle_field("perimeter_loop_seam", config->opt_bool("perimeter_loop"));

    for (auto el : { "gap_fill_extension", "gap_fill_last", "gap_fill_max_width", "gap_fill_min_area", "gap_fill_min_length", "gap_fill_min_width" })
        toggle_field(el, config->opt_bool("gap_fill_enabled"));

    for (auto el : { "fuzzy_skin_thickness", "fuzzy_skin_point_dist" })
        toggle_field(el, config->option<ConfigOptionEnum<FuzzySkinType>>("fuzzy_skin")->value != FuzzySkinType::None);

    toggle_field("avoid_crossing_not_first_layer", config->opt_bool("avoid_crossing_perimeters"));

    bool have_infill = config->option<ConfigOptionPercent>("fill_density")->value > 0;
    // infill_extruder uses the same logic as in Print::extruders()
    for (auto el : { "fill_pattern", "infill_connection", "infill_every_layers", "infill_only_where_needed",
                    "solid_infill_every_layers", "solid_infill_below_area", "infill_extruder", "infill_anchor_max" })
        toggle_field(el, have_infill);
    // Only allow configuration of open anchors if the anchoring is enabled.
    bool has_infill_anchors = have_infill && config->option<ConfigOptionEnum<InfillConnection>>("infill_connection")->value != InfillConnection::icNotConnected;
    toggle_field("infill_anchor_max", has_infill_anchors);
    has_infill_anchors = has_infill_anchors && config->option<ConfigOptionFloatOrPercent>("infill_anchor_max")->value > 0;
    toggle_field("infill_anchor", has_infill_anchors);

    bool can_have_infill_dense = config->option<ConfigOptionPercent>("fill_density")->value < 50;
    for (auto el : { "infill_dense" })
        toggle_field(el, can_have_infill_dense);

    bool have_infill_dense = config->opt_bool("infill_dense") && can_have_infill_dense;
    for (auto el : { "infill_dense_algo" })
        toggle_field(el, have_infill_dense);
    if(have_infill)
        for (auto el : { "infill_every_layers", "infill_only_where_needed" })
            toggle_field(el, !have_infill_dense);

    bool has_spiral_vase         = have_perimeters && config->opt_bool("spiral_vase");
    bool has_top_solid_infill 	 = config->opt_int("top_solid_layers") > 0 || has_spiral_vase;
    bool has_bottom_solid_infill = config->opt_int("bottom_solid_layers") > 0;
    bool has_solid_infill 		 = has_top_solid_infill || has_bottom_solid_infill || (have_infill && (config->opt_int("solid_infill_every_layers") > 0 || config->opt_float("solid_infill_below_area") > 0));
    // solid_infill_extruder uses the same logic as in Print::extruders()
    for (auto el : { "top_fill_pattern", "bottom_fill_pattern", "solid_fill_pattern", "enforce_full_fill_volume", "external_infill_margin", "bridged_infill_margin",
        "solid_infill_extruder", "solid_infill_extrusion_width", "solid_infill_extrusion_spacing", "solid_infill_speed" })
        toggle_field(el, has_solid_infill);

    toggle_field("infill_first", (has_solid_infill || have_infill));

    for (auto el : { "fill_angle", "fill_angle_increment", "bridge_angle", "infill_extrusion_width", "infill_extrusion_spacing",
                    "infill_speed" })
        toggle_field(el, have_infill || has_solid_infill);

    toggle_field("top_solid_min_thickness", ! has_spiral_vase && has_top_solid_infill);
    toggle_field("bottom_solid_min_thickness", ! has_spiral_vase && has_bottom_solid_infill);

    // gap fill  can appear in infill
    //toggle_field("gap_fill_speed", have_perimeters && config->opt_bool("gap_fill_enabled"));

    //speed
    for (auto el : { "small_perimeter_min_length", "small_perimeter_max_length" })
        toggle_field(el, config->option("small_perimeter_speed")->getFloat() > 0);

    bool has_ironing_pattern = config->opt_enum<InfillPattern>("top_fill_pattern") == InfillPattern::ipSmooth
        || config->opt_enum<InfillPattern>("bottom_fill_pattern") == InfillPattern::ipSmooth
        || config->opt_enum<InfillPattern>("solid_fill_pattern") == InfillPattern::ipSmooth;
    for (auto el : {"fill_smooth_width, fill_smooth_distribution" })
        toggle_field(el, has_ironing_pattern);

    for (auto el : { "ironing", "top_fill_pattern", "infill_connection_top",  "top_infill_extrusion_width",  "top_infill_extrusion_spacing", "top_solid_infill_speed" })
        toggle_field(el, has_top_solid_infill || (has_spiral_vase && has_bottom_solid_infill));

    for (auto el : { "bottom_fill_pattern", "infill_connection_bottom" })
        toggle_field(el, has_bottom_solid_infill);

    for (auto el : { "solid_fill_pattern", "infill_connection_solid", "bridge_fill_pattern", "infill_connection_bridge" })
        toggle_field(el, has_solid_infill); // should be top_solid_layers") > 1 || bottom_solid_layers") > 1

    for (auto el : { "hole_to_polyhole_threshold", "hole_to_polyhole_twisted" })
        toggle_field(el, config->opt_bool("hole_to_polyhole"));

    bool have_skirt = config->opt_int("skirts") > 0;
    toggle_field("skirt_height", have_skirt && config->opt_enum<DraftShield>("draft_shield") != dsEnabled);
    toggle_field("skirt_width", have_skirt);
    for (auto el : { "skirt_brim", "skirt_distance", "skirt_distance_from_brim", "draft_shield", "min_skirt_length" })
        toggle_field(el, have_skirt);

    bool have_brim = config->opt_float("brim_width") > 0 || config->opt_float("brim_width_interior") > 0;
    toggle_field("brim_separation", have_brim);
    // perimeter_extruder uses the same logic as in Print::extruders()
    toggle_field("perimeter_extruder", have_perimeters || have_brim);

    toggle_field("brim_ears", config->opt_float("brim_width") > 0);
    toggle_field("brim_inside_holes", config->opt_float("brim_width") > 0 && config->opt_float("brim_width_interior") == 0);
    toggle_field("brim_ears_max_angle", have_brim && config->opt_bool("brim_ears"));
    toggle_field("brim_ears_pattern", have_brim && config->opt_bool("brim_ears"));

    bool have_raft = config->opt_int("raft_layers") > 0;
    bool have_support_material = config->opt_bool("support_material") || have_raft;
    bool have_support_material_auto = have_support_material && config->opt_bool("support_material_auto");
    bool have_support_interface = have_support_material && (config->opt_int("support_material_interface_layers") > 0 || config->opt_int("support_material_bottom_interface_layers") > 0);
    bool have_support_soluble = have_support_material && ((ConfigOptionEnumGeneric*)config->option("support_material_contact_distance_type"))->value == zdNone;
    auto support_material_style = config->opt_enum<SupportMaterialStyle>("support_material_style");
    for (auto el : { "support_material_style", "support_material_pattern", "support_material_with_sheath",
                    "support_material_spacing", "support_material_angle", "support_material_angle_height", 
                    "support_material_bottom_interface_layers", "support_material_interface_layers",
                    "dont_support_bridges", "support_material_extrusion_width",
                    "support_material_contact_distance_type",
                    "support_material_xy_spacing",
                    "support_material_layer_height"})
        toggle_field(el, have_support_material);
    toggle_field("support_material_threshold", have_support_material_auto);
    toggle_field("support_material_bottom_contact_distance", have_support_material && ! have_support_soluble);
    toggle_field("support_material_closing_radius", have_support_material && support_material_style == smsSnug);

    for (auto el : { "support_material_contact_distance", "support_material_bottom_contact_distance" })
        toggle_field(el, have_support_material && !have_support_soluble);

    for (auto el : { "support_material_interface_pattern", "support_material_interface_spacing", "support_material_interface_extruder",
                    "support_material_interface_speed", "support_material_interface_contact_loops", "support_material_interface_layer_height"
                    "support_material_interface_angle", "support_material_interface_angle_increment"})
        toggle_field(el, have_support_material && have_support_interface);
    toggle_field("support_material_synchronize_layers", have_support_soluble);

    toggle_field("perimeter_extrusion_width", have_perimeters || have_brim);
    toggle_field("perimeter_extrusion_spacing", have_perimeters || have_brim);
    toggle_field("skirt_extrusion_width", have_skirt);
    toggle_field("support_material_extruder", have_support_material || have_skirt);
    toggle_field("support_material_speed", have_support_material || have_skirt || have_brim);
    toggle_field("brim_speed", have_brim || have_skirt);

    toggle_field("raft_contact_distance", have_raft && !have_support_soluble);
    for (auto el : { "raft_expansion", "first_layer_acceleration_over_raft", "first_layer_speed_over_raft",
        "raft_layer_height", "raft_interface_layer_height"})
        toggle_field(el, have_raft);

    //for default_extrusion_width/spacing, you need to ahve at least an extrusion_width with 0
    bool have_default_width = config->option("first_layer_extrusion_width")->getFloat() == 0 ||
        (config->option("perimeter_extrusion_width")->getFloat() == 0 && (have_perimeters || have_brim)) ||
        (config->option("external_perimeter_extrusion_width")->getFloat() == 0 && have_perimeters) ||
        (config->option("infill_extrusion_width")->getFloat() == 0 && (have_infill || has_solid_infill)) ||
        (config->option("solid_infill_extrusion_width")->getFloat() == 0 && has_solid_infill) ||
        (config->option("top_infill_extrusion_width")->getFloat() == 0 && has_top_solid_infill) ||
        (config->option("support_material_extrusion_width")->getFloat() == 0 && have_support_material) ||
        (config->option("skirt_extrusion_width")->getFloat() == 0 && have_skirt);
    toggle_field("extrusion_width", have_default_width);
    toggle_field("extrusion_spacing", have_default_width);

    bool has_PP_ironing = has_top_solid_infill && config->opt_bool("ironing");
    for (auto el : { "ironing_type", "ironing_flowrate", "ironing_spacing", "ironing_angle" })
        toggle_field(el, has_PP_ironing);

    bool has_ironing = has_PP_ironing || has_ironing_pattern;
    for (auto el : { "ironing_speed" })
        toggle_field(el, has_ironing);
    

    bool have_sequential_printing = config->opt_bool("complete_objects");
    for (auto el : { /*"extruder_clearance_radius", "extruder_clearance_height",*/ "complete_objects_one_skirt",
        "complete_objects_sort", "complete_objects_one_brim"})
        toggle_field(el, have_sequential_printing);

    bool have_ooze_prevention = config->opt_bool("ooze_prevention");
    toggle_field("standby_temperature_delta", have_ooze_prevention);

    bool have_wipe_tower = config->opt_bool("wipe_tower");
    for (auto el : { "wipe_tower_x", "wipe_tower_y", "wipe_tower_width", "wipe_tower_rotation_angle", "wipe_tower_brim_width",
                     "wipe_tower_bridging", "wipe_tower_brim", "wipe_tower_no_sparse_layers", "single_extruder_multi_material_priming" })
        toggle_field(el, have_wipe_tower);

    bool have_avoid_crossing_perimeters = config->opt_bool("avoid_crossing_perimeters");
    toggle_field("avoid_crossing_perimeters_max_detour", have_avoid_crossing_perimeters);

    for (auto el : { "fill_smooth_width", "fill_smooth_distribution" })
        toggle_field(el, (has_top_solid_infill && config->option<ConfigOptionEnum<InfillPattern>>("top_fill_pattern")->value == InfillPattern::ipSmooth)
            || (has_bottom_solid_infill && config->option<ConfigOptionEnum<InfillPattern>>("bottom_fill_pattern")->value == InfillPattern::ipSmooth)
            || (has_solid_infill && config->option<ConfigOptionEnum<InfillPattern>>("solid_fill_pattern")->value == InfillPattern::ipSmooth)
            || (have_support_material && config->option<ConfigOptionEnum<InfillPattern>>("support_material_interface_pattern")->value == InfillPattern::ipSmooth));

    //TODO: can the milling_diameter or the milling_cutter be check to enable/disable this?
    for (auto el : { "milling_after_z", "milling_extra_size", "milling_speed" })
        toggle_field(el, config->opt_bool("milling_post_process"));

    bool have_default_acceleration = config->option<ConfigOptionFloatOrPercent>("default_acceleration")->value > 0;
    for (auto el : { "perimeter_acceleration", "external_perimeter_acceleration", "thin_walls_acceleration" })
        toggle_field(el, have_default_acceleration && have_perimeters);
    toggle_field("infill_acceleration", have_default_acceleration && have_infill);
    toggle_field("solid_infill_acceleration", have_default_acceleration && has_solid_infill);
    toggle_field("top_solid_infill_acceleration", have_default_acceleration && has_top_solid_infill);
    toggle_field("ironing_acceleration", have_default_acceleration && has_ironing);
    toggle_field("support_material_acceleration", have_default_acceleration && (have_support_material || have_brim || have_skirt));
    toggle_field("support_material_interface_acceleration", have_default_acceleration && have_support_material && have_support_interface);
    toggle_field("brim_acceleration", have_default_acceleration && (have_brim || have_skirt));
    for (auto el : { "bridge_acceleration", "bridge_internal_acceleration", "overhangs_acceleration", "gap_fill_acceleration", "travel_acceleration", "travel_deceleration_use_target", "first_layer_acceleration" })
        toggle_field(el, have_default_acceleration);

    // for default speed, it needs at least a dependent field with a %
    toggle_field("default_speed", config->option<ConfigOptionFloatOrPercent>("perimeter_speed")->percent || 
        config->option<ConfigOptionFloatOrPercent>("solid_infill_speed")->percent || 
        config->option<ConfigOptionFloatOrPercent>("bridge_speed")->percent || 
        config->option<ConfigOptionFloatOrPercent>("support_material_speed")->percent);
    toggle_field("max_print_speed", config->opt_float("max_volumetric_speed") != 0);
}

void ConfigManipulation::update_print_sla_config(DynamicPrintConfig* config, const bool is_global_config/* = false*/)
{
    double head_penetration = config->opt_float("support_head_penetration");
    double head_width = config->opt_float("support_head_width");
    if (head_penetration > head_width) {
        wxString msg_text = _(L("Head penetration should not be greater than the head width."));

        MessageDialog dialog(m_msg_dlg_parent, msg_text, _(L("Invalid Head penetration")), wxICON_WARNING | wxOK);
        DynamicPrintConfig new_conf = *config;
        if (dialog.ShowModal() == wxID_OK) {
            new_conf.set_key_value("support_head_penetration", new ConfigOptionFloat(head_width));
            apply(config, &new_conf);
        }
    }

    double pinhead_d = config->opt_float("support_head_front_diameter");
    double pillar_d = config->opt_float("support_pillar_diameter");
    if (pinhead_d > pillar_d) {
        wxString msg_text = _(L("Pinhead diameter should be smaller than the pillar diameter."));

        MessageDialog dialog(m_msg_dlg_parent, msg_text, _(L("Invalid pinhead diameter")), wxICON_WARNING | wxOK);

        DynamicPrintConfig new_conf = *config;
        if (dialog.ShowModal() == wxID_OK) {
            new_conf.set_key_value("support_head_front_diameter", new ConfigOptionFloat(pillar_d / 2.0));
            apply(config, &new_conf);
        }
    }
}

void ConfigManipulation::toggle_print_sla_options(DynamicPrintConfig* config)
{
    bool supports_en = config->opt_bool("supports_enable");

    toggle_field("support_head_front_diameter", supports_en);
    toggle_field("support_head_penetration", supports_en);
    toggle_field("support_head_width", supports_en);
    toggle_field("support_pillar_diameter", supports_en);
    toggle_field("support_small_pillar_diameter_percent", supports_en);
    toggle_field("support_max_bridges_on_pillar", supports_en);
    toggle_field("support_pillar_connection_mode", supports_en);
    toggle_field("support_buildplate_only", supports_en);
    toggle_field("support_base_diameter", supports_en);
    toggle_field("support_base_height", supports_en);
    toggle_field("support_base_safety_distance", supports_en);
    toggle_field("support_critical_angle", supports_en);
    toggle_field("support_max_bridge_length", supports_en);
    toggle_field("support_max_pillar_link_distance", supports_en);
    toggle_field("support_points_density_relative", supports_en);
    toggle_field("support_points_minimal_distance", supports_en);

    bool pad_en = config->opt_bool("pad_enable");

    toggle_field("pad_wall_thickness", pad_en);
    toggle_field("pad_wall_height", pad_en);
    toggle_field("pad_brim_size", pad_en);
    toggle_field("pad_max_merge_distance", pad_en);
 // toggle_field("pad_edge_radius", supports_en);
    toggle_field("pad_wall_slope", pad_en);
    toggle_field("pad_around_object", pad_en);
    toggle_field("pad_around_object_everywhere", pad_en);

    bool zero_elev = config->opt_bool("pad_around_object") && pad_en;

    toggle_field("support_object_elevation", supports_en && !zero_elev);
    toggle_field("pad_object_gap", zero_elev);
    toggle_field("pad_around_object_everywhere", zero_elev);
    toggle_field("pad_object_connector_stride", zero_elev);
    toggle_field("pad_object_connector_width", zero_elev);
    toggle_field("pad_object_connector_penetration", zero_elev);
}


} // GUI
} // Slic3r<|MERGE_RESOLUTION|>--- conflicted
+++ resolved
@@ -324,27 +324,20 @@
         "thin_perimeters", "perimeter_generator"})
         toggle_field(el, have_perimeters);
 
-<<<<<<< HEAD
-    toggle_field("overhangs_width", config->option<ConfigOptionFloatOrPercent>("overhangs_width_speed")->value > 0);
+
+    for (auto el : { "external_perimeters_vase", "external_perimeters_nothole", "external_perimeters_hole", "perimeter_bonding"})
+        toggle_field(el, config->opt_bool("external_perimeters_first"));
+
+    bool have_arachne = have_perimeters && config->opt_enum<PerimeterGeneratorType>("perimeter_generator") == PerimeterGeneratorType::Arachne;
+    for (auto el : { "wall_transition_length", "wall_transition_filter_deviation", "wall_transition_angle", "wall_distribution_count", "wall_split_middle_threshold", "wall_add_middle_threshold", "min_feature_size", "min_bead_width", "aaa" })
+       toggle_field(el, have_arachne);
+
+    toggle_field("overhangs_width_speed", !have_arachne);
+
+    toggle_field("overhangs_width", config->option<ConfigOptionFloatOrPercent>("overhangs_width_speed")->value > 0 || have_arachne);
     toggle_field("overhangs_reverse_threshold", have_perimeters && config->opt_bool("overhangs_reverse"));
     toggle_field("min_width_top_surface", have_perimeters && config->opt_bool("only_one_perimeter_top"));
     toggle_field("thin_perimeters_all", have_perimeters && config->option("thin_perimeters")->getFloat() != 0);
-=======
->>>>>>> a910546c
-
-    for (auto el : { "external_perimeters_vase", "external_perimeters_nothole", "external_perimeters_hole", "perimeter_bonding"})
-        toggle_field(el, config->opt_bool("external_perimeters_first"));
-
-    bool have_arachne = have_perimeters && config->opt_enum<PerimeterGeneratorType>("perimeter_generator") == PerimeterGeneratorType::Arachne;
-    for (auto el : { "wall_transition_length", "wall_transition_filter_deviation", "wall_transition_angle", "wall_distribution_count", "wall_split_middle_threshold", "wall_add_middle_threshold", "min_feature_size", "min_bead_width", "aaa" })
-       toggle_field(el, have_arachne);
-
-    toggle_field("overhangs_width_speed", !have_arachne);
-
-    toggle_field("overhangs_width", config->option<ConfigOptionFloatOrPercent>("overhangs_width_speed")->value > 0 || have_arachne);
-    toggle_field("overhangs_reverse_threshold", have_perimeters && config->opt_bool("overhangs_reverse"));
-    toggle_field("min_width_top_surface", have_perimeters && config->opt_bool("only_one_perimeter_top"));
-    toggle_field("thin_perimeters_all", have_perimeters && config->option("thin_perimeters")->getFloat() > 0);
     toggle_field("thin_walls", !have_arachne && have_perimeters);
     for (auto el : { "thin_walls_min_width", "thin_walls_overlap", "thin_walls_merge" })
         toggle_field(el, have_perimeters && config->opt_bool("thin_walls"));
