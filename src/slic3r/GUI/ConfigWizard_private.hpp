#ifndef slic3r_ConfigWizard_private_hpp_
#define slic3r_ConfigWizard_private_hpp_

#include "ConfigWizard.hpp"

#include <vector>
#include <set>
#include <unordered_map>
#include <functional>
#include <boost/filesystem.hpp>

#include <wx/sizer.h>
#include <wx/panel.h>
#include <wx/button.h>
#include <wx/choice.h>
#include <wx/spinctrl.h>
#include <wx/textctrl.h>
#include <wx/listbox.h>
#include <wx/checklst.h>
#include <wx/radiobut.h>

#include "libslic3r/PrintConfig.hpp"
#include "slic3r/Utils/PresetUpdater.hpp"
#include "AppConfig.hpp"
#include "PresetBundle.hpp"
#include "BedShapeDialog.hpp"

namespace fs = boost::filesystem;

namespace Slic3r {
namespace GUI {

enum {
    WRAP_WIDTH = 500,
    MODEL_MIN_WRAP = 150,

    DIALOG_MARGIN = 15,
    INDEX_MARGIN = 40,
    BTN_SPACING = 10,
    INDENT_SPACING = 30,
    VERTICAL_SPACING = 10,

    MAX_COLS = 4,
    ROW_SPACING = 75,
};



// Configuration data structures extensions needed for the wizard

enum Technology {
    // Bitflag equivalent of PrinterTechnology
    T_FFF = 0x1,
    T_SLA = 0x2,
    T_ANY = ~0,
};

struct Materials
{
    Technology technology;
    std::set<const Preset*> presets;
    std::set<std::string> types;

    Materials(Technology technology) : technology(technology) {}

    void push(const Preset *preset);
    void clear();
    bool containts(const Preset *preset) {
        return presets.find(preset) != presets.end(); 
    }

    const std::string& appconfig_section() const;
    const std::string& get_type(const Preset *preset) const;
    const std::string& get_vendor(const Preset *preset) const;

    template<class F> void filter_presets(const std::string &type, const std::string &vendor, F cb) {
        for (const Preset *preset : presets) {
            if ((type.empty() || get_type(preset) == type) && (vendor.empty() || get_vendor(preset) == vendor)) {
                cb(preset);
            }
        }
    }

    bool exist_preset(const std::string& preset_name) const
    {
        for (const Preset* preset : presets)
            if (preset->name == preset_name)
                return true;
        return false;
    }

    static const std::string UNKNOWN;
    static const std::string& get_filament_type(const Preset *preset);
    static const std::string& get_filament_vendor(const Preset *preset);
    static const std::string& get_material_type(const Preset *preset);
    static const std::string& get_material_vendor(const Preset *preset);
};

struct Bundle
{
    std::unique_ptr<PresetBundle> preset_bundle;
    VendorProfile *vendor_profile;
    const bool is_in_resources;
    const bool is_prusa_bundle;

    Bundle(fs::path source_path, bool is_in_resources, bool is_prusa_bundle = false);
    Bundle(Bundle &&other);

    const std::string& vendor_id() const { return vendor_profile->id; }
};

struct BundleMap: std::unordered_map<std::string /* = vendor ID */, Bundle>
{
    static BundleMap load();

    Bundle& prusa_bundle();
    const Bundle& prusa_bundle() const;
};

struct PrinterPickerEvent;


// GUI elements

typedef std::function<bool(const VendorProfile::PrinterModel&)> ModelFilter;

struct PrinterPicker: wxPanel
{
    struct Checkbox : wxCheckBox
    {
        Checkbox(wxWindow *parent, const wxString &label, const std::string &model, const std::string &variant) :
            wxCheckBox(parent, wxID_ANY, label),
            model(model),
            variant(variant)
        {}

        std::string model;
        std::string variant;
    };

    const std::string vendor_id;
    std::vector<Checkbox*> cboxes;
    std::vector<Checkbox*> cboxes_alt;

    PrinterPicker(wxWindow *parent, const VendorProfile &vendor, wxString title, size_t max_cols, const AppConfig &appconfig, const ModelFilter &filter);
    PrinterPicker(wxWindow *parent, const VendorProfile &vendor, wxString title, size_t max_cols, const AppConfig &appconfig);

    void select_all(bool select, bool alternates = false);
    void select_one(size_t i, bool select);
    bool any_selected() const;

    int get_width() const { return width; }
    const std::vector<int>& get_button_indexes() { return m_button_indexes; }

    static const std::string PRINTER_PLACEHOLDER;
private:
    int width;
    std::vector<int> m_button_indexes;

    void on_checkbox(const Checkbox *cbox, bool checked);
};

struct ConfigWizardPage: wxPanel
{
    ConfigWizard *parent;
    const wxString shortname;
    wxBoxSizer *content;
    const unsigned indent;

    ConfigWizardPage(ConfigWizard *parent, wxString title, wxString shortname, unsigned indent = 0);
    virtual ~ConfigWizardPage();

    template<class T>
    T* append(T *thing, int proportion = 0, int flag = wxEXPAND|wxTOP|wxBOTTOM, int border = 10)
    {
        content->Add(thing, proportion, flag, border);
        return thing;
    }

    wxStaticText* append_text(wxString text);
    void append_spacer(int space);

    ConfigWizard::priv *wizard_p() const { return parent->p.get(); }

    virtual void apply_custom_config(DynamicPrintConfig &config) {}
    virtual void set_run_reason(ConfigWizard::RunReason run_reason) {}
    virtual void on_activate() {}
};

struct PageWelcome: ConfigWizardPage
{
    wxStaticText *welcome_text;
    wxCheckBox *cbox_reset;

    PageWelcome(ConfigWizard *parent);

    bool reset_user_profile() const { return cbox_reset != nullptr ? cbox_reset->GetValue() : false; }

    virtual void set_run_reason(ConfigWizard::RunReason run_reason) override;
};

struct PagePrinters: ConfigWizardPage
{
<<<<<<< HEAD

=======
>>>>>>> 5e3e5492
    std::vector<PrinterPicker *> printer_pickers;
    Technology technology;
    bool install;

<<<<<<< HEAD
    PagePrinters(ConfigWizard *parent, wxString title, wxString shortname, const VendorProfile &vendor, unsigned indent, PrinterTechnology technology);
=======
    PagePrinters(ConfigWizard *parent,
        wxString title,
        wxString shortname,
        const VendorProfile &vendor,
        unsigned indent, Technology technology);
>>>>>>> 5e3e5492

    void select_all(bool select, bool alternates = false);
    int get_width() const;
    bool any_selected() const;

    virtual void set_run_reason(ConfigWizard::RunReason run_reason) override;
};

// Here we extend wxListBox and wxCheckListBox
// to make the client data API much easier to use.
template<class T, class D> struct DataList : public T
{
    DataList(wxWindow *parent) : T(parent, wxID_ANY) {}

    // Note: We're _not_ using wxLB_SORT here because it doesn't do the right thing,
    // eg. "ABS" is sorted before "(All)"

    int append(const std::string &label, const D *data) {
        void *ptr = reinterpret_cast<void*>(const_cast<D*>(data));
        return this->Append(from_u8(label), ptr);
    }

    int append(const wxString &label, const D *data) {
        void *ptr = reinterpret_cast<void*>(const_cast<D*>(data));
        return this->Append(label, ptr);
    }

    const D& get_data(int n) {
        return *reinterpret_cast<const D*>(this->GetClientData(n));
    }

    int find(const D &data) {
        for (unsigned i = 0; i < this->GetCount(); i++) {
            if (get_data(i) == data) { return i; }
        }

        return wxNOT_FOUND;
    }

    int size() { return this->GetCount(); }
};

typedef DataList<wxListBox, std::string> StringList;
typedef DataList<wxCheckListBox, std::string> PresetList;

struct PageMaterials: ConfigWizardPage
{
    Materials *materials;
    StringList *list_l1, *list_l2;
    PresetList *list_l3;
    int sel1_prev, sel2_prev;
    bool presets_loaded;

    static const std::string EMPTY;

    PageMaterials(ConfigWizard *parent, Materials *materials, wxString title, wxString shortname, wxString list1name);

    void reload_presets();
    void update_lists(int sel1, int sel2);
    void select_material(int i);
    void select_all(bool select);
    void clear();

    virtual void on_activate() override;
};

struct PageCustom: ConfigWizardPage
{
    PageCustom(ConfigWizard *parent);

    bool custom_wanted() const { return cb_custom->GetValue(); }
    std::string profile_name() const { return into_u8(tc_profile_name->GetValue()); }

private:
    static const char* default_profile_name;

    wxCheckBox *cb_custom;
    wxTextCtrl *tc_profile_name;
    wxString profile_name_prev;

};

struct PageUpdate: ConfigWizardPage
{
    bool version_check;
    bool preset_update;

    PageUpdate(ConfigWizard *parent);
};

struct PageMode: ConfigWizardPage
{
    wxRadioButton *radio_simple;
    wxRadioButton *radio_advanced;
    wxRadioButton *radio_expert;

    PageMode(ConfigWizard *parent);

    void serialize_mode(AppConfig *app_config) const;

    virtual void on_activate();
};

struct PageVendors: ConfigWizardPage
{
    PageVendors(ConfigWizard *parent);
};

struct PageFirmware: ConfigWizardPage
{
    const ConfigOptionDef &gcode_opt;
    wxChoice *gcode_picker;

    PageFirmware(ConfigWizard *parent);
    virtual void apply_custom_config(DynamicPrintConfig &config);
};

struct PageBedShape: ConfigWizardPage
{
    BedShapePanel *shape_panel;

    PageBedShape(ConfigWizard *parent);
    virtual void apply_custom_config(DynamicPrintConfig &config);
};

struct PageDiameters: ConfigWizardPage
{
    wxSpinCtrlDouble *spin_nozzle;
    wxSpinCtrlDouble *spin_filam;

    PageDiameters(ConfigWizard *parent);
    virtual void apply_custom_config(DynamicPrintConfig &config);
};

struct PageTemperatures: ConfigWizardPage
{
    wxSpinCtrlDouble *spin_extr;
    wxSpinCtrlDouble *spin_bed;

    PageTemperatures(ConfigWizard *parent);
    virtual void apply_custom_config(DynamicPrintConfig &config);
};

// hypothetically, each vendor can has printers both of technologies (FFF and SLA)
typedef std::map<std::string /* = vendor ID */, 
                 std::pair<PagePrinters* /* = FFF page */, 
                           PagePrinters* /* = SLA page */>> Pages3rdparty;


class ConfigWizardIndex: public wxPanel
{
public:
    ConfigWizardIndex(wxWindow *parent);

    void add_page(ConfigWizardPage *page);
    void add_label(wxString label, unsigned indent = 0);

    size_t active_item() const { return item_active; }
    ConfigWizardPage* active_page() const;
    bool active_is_last() const { return item_active < items.size() && item_active == last_page; }

    void go_prev();
    void go_next();
    void go_to(size_t i);
    void go_to(const ConfigWizardPage *page);

    void clear();
    void msw_rescale();

    int em() const { return em_w; }

    static const size_t NO_ITEM = size_t(-1);
private:
    struct Item
    {
        wxString label;
        unsigned indent;
        ConfigWizardPage *page;     // nullptr page => label-only item

        bool operator==(ConfigWizardPage *page) const { return this->page == page; }
    };

    int em_w;
    int em_h;
    ScalableBitmap bg;
    ScalableBitmap bullet_black;
    ScalableBitmap bullet_blue;
    ScalableBitmap bullet_white;
    wxStaticBitmap* logo;

    std::vector<Item> items;
    size_t item_active;
    ssize_t item_hover;
    size_t last_page;

    int item_height() const { return std::max(bullet_black.bmp().GetSize().GetHeight(), em_w) + em_w; }

    void on_paint(wxPaintEvent &evt);
    void on_mouse_move(wxMouseEvent &evt);
};

wxDEFINE_EVENT(EVT_INDEX_PAGE, wxCommandEvent);



// ConfigWizard private data

typedef std::map<std::string, std::set<std::string>> PresetAliases;

struct ConfigWizard::priv
{
    ConfigWizard *q;
    ConfigWizard::RunReason run_reason = RR_USER;
    AppConfig appconfig_new;      // Backing for vendor/model/variant and material selections in the GUI
    BundleMap bundles;            // Holds all loaded config bundles, the key is the vendor names.
                                  // Materials refers to Presets in those bundles by pointers.
                                  // Also we update the is_visible flag in printer Presets according to the
                                  // PrinterPickers state.
    Materials filaments;          // Holds available filament presets and their types & vendors
    Materials sla_materials;      // Ditto for SLA materials
    PresetAliases aliases_fff;    // Map of aliase to preset names
    PresetAliases aliases_sla;    // Map of aliase to preset names
    std::unique_ptr<DynamicPrintConfig> custom_config;           // Backing for custom printer definition
    bool any_fff_selected;        // Used to decide whether to display Filaments page
    bool any_sla_selected;        // Used to decide whether to display SLA Materials page

    wxScrolledWindow *hscroll = nullptr;
    wxBoxSizer *hscroll_sizer = nullptr;
    wxBoxSizer *btnsizer = nullptr;
    ConfigWizardPage *page_current = nullptr;
    ConfigWizardIndex *index = nullptr;
    wxButton *btn_sel_all = nullptr;
    wxButton *btn_prev = nullptr;
    wxButton *btn_next = nullptr;
    wxButton *btn_finish = nullptr;
    wxButton *btn_cancel = nullptr;

    PageWelcome      *page_welcome = nullptr;
<<<<<<< HEAD
    std::vector<PagePrinters*> page_vendors;
    PageCustom       *page_custom = nullptr;
    PageUpdate       *page_update = nullptr;
=======
    PagePrinters     *page_fff = nullptr;
    PagePrinters     *page_msla = nullptr;
    PageMaterials    *page_filaments = nullptr;
    PageMaterials    *page_sla_materials = nullptr;
    PageCustom       *page_custom = nullptr;
    PageUpdate       *page_update = nullptr;
    PageMode         *page_mode = nullptr;
    PageVendors      *page_vendors = nullptr;
    Pages3rdparty     pages_3rdparty;
>>>>>>> 5e3e5492

    // Custom setup pages
    PageFirmware     *page_firmware = nullptr;
    PageBedShape     *page_bed = nullptr;
    PageDiameters    *page_diams = nullptr;
    PageTemperatures *page_temps = nullptr;

    // Pointers to all pages (regardless or whether currently part of the ConfigWizardIndex)
    std::vector<ConfigWizardPage*> all_pages;

    priv(ConfigWizard *q)
        : q(q)
        , filaments(T_FFF)
        , sla_materials(T_SLA)
    {}

    void load_pages();
    void init_dialog_size();

    void load_vendors();
    void add_page(ConfigWizardPage *page);
    void enable_next(bool enable);
    void set_start_page(ConfigWizard::StartPage start_page);
    void create_3rdparty_pages();
    void set_run_reason(RunReason run_reason);
    void update_materials(Technology technology);

    void on_custom_setup();
    void on_printer_pick(PagePrinters *page, const PrinterPickerEvent &evt);
    void on_3rdparty_install(const VendorProfile *vendor, bool install);

    bool check_material_config();
    void apply_config(AppConfig *app_config, PresetBundle *preset_bundle, const PresetUpdater *updater);
    // #ys_FIXME_alise
    void update_presets_in_config(const std::string& section, const std::string& alias_key, bool add);

    bool check_fff_selected();        // Used to decide whether to display Filaments page
    bool check_sla_selected();        // Used to decide whether to display SLA Materials page

    int em() const { return index->em(); }
};

}
}

#endif<|MERGE_RESOLUTION|>--- conflicted
+++ resolved
@@ -201,23 +201,16 @@
 
 struct PagePrinters: ConfigWizardPage
 {
-<<<<<<< HEAD
-
-=======
->>>>>>> 5e3e5492
     std::vector<PrinterPicker *> printer_pickers;
     Technology technology;
     bool install;
 
-<<<<<<< HEAD
-    PagePrinters(ConfigWizard *parent, wxString title, wxString shortname, const VendorProfile &vendor, unsigned indent, PrinterTechnology technology);
-=======
     PagePrinters(ConfigWizard *parent,
         wxString title,
         wxString shortname,
         const VendorProfile &vendor,
-        unsigned indent, Technology technology);
->>>>>>> 5e3e5492
+        uint32_t indent, 
+        Technology technology);
 
     void select_all(bool select, bool alternates = false);
     int get_width() const;
@@ -456,21 +449,19 @@
     wxButton *btn_cancel = nullptr;
 
     PageWelcome      *page_welcome = nullptr;
-<<<<<<< HEAD
-    std::vector<PagePrinters*> page_vendors;
-    PageCustom       *page_custom = nullptr;
-    PageUpdate       *page_update = nullptr;
-=======
-    PagePrinters     *page_fff = nullptr;
-    PagePrinters     *page_msla = nullptr;
     PageMaterials    *page_filaments = nullptr;
     PageMaterials    *page_sla_materials = nullptr;
     PageCustom       *page_custom = nullptr;
     PageUpdate       *page_update = nullptr;
     PageMode         *page_mode = nullptr;
+#ifdef ALLOW_PRUSA_FIRST
+    PagePrinters     *page_fff = nullptr;
+    PagePrinters     *page_msla = nullptr;
     PageVendors      *page_vendors = nullptr;
     Pages3rdparty     pages_3rdparty;
->>>>>>> 5e3e5492
+#else
+    std::vector<PagePrinters*> pages_vendors;
+#endif
 
     // Custom setup pages
     PageFirmware     *page_firmware = nullptr;
@@ -494,13 +485,17 @@
     void add_page(ConfigWizardPage *page);
     void enable_next(bool enable);
     void set_start_page(ConfigWizard::StartPage start_page);
+#ifdef ALLOW_PRUSA_FIRST
     void create_3rdparty_pages();
+#endif
     void set_run_reason(RunReason run_reason);
     void update_materials(Technology technology);
 
     void on_custom_setup();
     void on_printer_pick(PagePrinters *page, const PrinterPickerEvent &evt);
+#ifdef ALLOW_PRUSA_FIRST
     void on_3rdparty_install(const VendorProfile *vendor, bool install);
+#endif
 
     bool check_material_config();
     void apply_config(AppConfig *app_config, PresetBundle *preset_bundle, const PresetUpdater *updater);
