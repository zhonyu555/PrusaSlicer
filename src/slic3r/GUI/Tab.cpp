--- conflicted
+++ resolved
@@ -3848,27 +3848,7 @@
     for (auto opt_group : m_active_page->m_optgroups) {
         assert(opt_group->opt_map().size() == 1);
         std::string key = opt_group->opt_map().begin()->first;
-<<<<<<< HEAD
         valid &= validate_custom_gcode(opt_group->title, boost::any_cast<std::string>(opt_group->get_value(key)));
-=======
-        std::string value = boost::any_cast<std::string>(opt_group->get_value(key));
-        std::string config_value = m_type == Preset::TYPE_FILAMENT ? m_config->opt_string(key, 0u) : m_config->opt_string(key);
-        valid &= validate_custom_gcode(opt_group->title, value);
-        Field* field = opt_group->get_field(key);
-        TextCtrl* text_ctrl = dynamic_cast<TextCtrl*>(field);
-        if (text_ctrl != nullptr && text_ctrl->m_on_change != nullptr && !text_ctrl->m_disable_change_event) {
-            Slic3r::GUI::t_change callback = opt_group->m_on_change;
-            // temporary disable the opt_group->m_on_change callback to avoid multiple validations
-            opt_group->m_on_change = nullptr;
-            text_ctrl->m_on_change(key, value);
-            // restore the opt_group->m_on_change callback
-            opt_group->m_on_change = callback;
-
-            update_dirty();
-            on_value_change(key, value);
-        }
->>>>>>> 991fa67f
-
         if (!valid)
             break;
     }
