// #include "libslic3r/GCodeSender.hpp"
#include "slic3r/GUI/BedShapeDialog.hpp"
#include "slic3r/Utils/Serial.hpp"
#include "Tab.hpp"
#include "PresetHints.hpp"
#include "libslic3r/PresetBundle.hpp"
#include "libslic3r/Utils.hpp"
#include "libslic3r/Model.hpp"
#include "libslic3r/GCode/GCodeProcessor.hpp"
#include "libslic3r/GCodeWriter.hpp"

#include "slic3r/Utils/Http.hpp"
#include "slic3r/Utils/PrintHost.hpp"
#include "BonjourDialog.hpp"
#include "WipeTowerDialog.hpp"
#include "ButtonsDescription.hpp"
#include "Search.hpp"
#include "OG_CustomCtrl.hpp"

#include <wx/app.h>
#include <wx/button.h>
#include <wx/scrolwin.h>
#include <wx/sizer.h>

#include <wx/bmpcbox.h>
#include <wx/bmpbuttn.h>
#include <wx/treectrl.h>
#include <wx/imaglist.h>
#include <wx/settings.h>
#include <wx/filedlg.h>

#include <boost/algorithm/string/predicate.hpp>
#include <boost/algorithm/string/replace.hpp>
#include <boost/filesystem.hpp>
#include <boost/exception/diagnostic_information.hpp>

#include "wxExtensions.hpp"
#include "PresetComboBoxes.hpp"
#include <wx/wupdlock.h>

#include "GUI_App.hpp"
#include "GUI_ObjectList.hpp"
#include "Plater.hpp"
#include "MainFrame.hpp"
#include "format.hpp"
#include "UnsavedChangesDialog.hpp"
#include "SavePresetDialog.hpp"
#include "MsgDialog.hpp"
#include "Notebook.hpp"

#ifdef WIN32
	#include <CommCtrl.h>
#endif // WIN32

namespace Slic3r {
namespace GUI {

Tab::Tab(wxBookCtrlBase* parent, const wxString& title, Preset::Type type) :
    m_parent(parent), m_type(type), m_title(title)
{
    Create(parent, wxID_ANY, wxDefaultPosition, wxDefaultSize, wxBK_LEFT | wxTAB_TRAVERSAL/*, name*/);
    this->SetFont(Slic3r::GUI::wxGetApp().normal_font());

    wxGetApp().UpdateDarkUI(this);

    m_compatible_printers.type			= Preset::TYPE_PRINTER;
    m_compatible_printers.key_list		= "compatible_printers";
    m_compatible_printers.key_condition	= "compatible_printers_condition";
    m_compatible_printers.dialog_title  = _L("Compatible printers");
    m_compatible_printers.dialog_label  = _L("Select the printers this profile is compatible with.");

    m_compatible_prints.type			= Preset::TYPE_PRINT;
    m_compatible_prints.key_list 		= "compatible_prints";
    m_compatible_prints.key_condition	= "compatible_prints_condition";
    m_compatible_prints.dialog_title 	= _L("Compatible print profiles");
    m_compatible_prints.dialog_label 	= _L("Select the print profiles this profile is compatible with.");

    wxGetApp().tabs_list.push_back(this);

    m_em_unit = em_unit(m_parent); //wxGetApp().em_unit();

    m_config_manipulation = get_config_manipulation();

    Bind(wxEVT_SIZE, ([](wxSizeEvent &evt) {
        //for (auto page : m_pages)
        //    if (! page.get()->IsShown())
        //        page->layout_valid = false;
        evt.Skip();
    }));

    m_highlighter.set_timer_owner(this, 0);
}

void Tab::set_type()
{
    if (m_name == "print")              { m_type = Slic3r::Preset::TYPE_PRINT; }
    else if (m_name == "sla_print")     { m_type = Slic3r::Preset::TYPE_SLA_PRINT; }
    else if (m_name == "filament")      { m_type = Slic3r::Preset::TYPE_FILAMENT; }
    else if (m_name == "sla_material")  { m_type = Slic3r::Preset::TYPE_SLA_MATERIAL; }
    else if (m_name == "printer")       { m_type = Slic3r::Preset::TYPE_PRINTER; }
    else                                { m_type = Slic3r::Preset::TYPE_INVALID; assert(false); }
}

// sub new
void Tab::create_preset_tab()
{
#ifdef __WINDOWS__
    SetDoubleBuffered(true);
#endif //__WINDOWS__

    m_preset_bundle = wxGetApp().preset_bundle;

    // Vertical sizer to hold the choice menu and the rest of the page.
#ifdef __WXOSX__
    auto  *main_sizer = new wxBoxSizer(wxVERTICAL);
    main_sizer->SetSizeHints(this);
    this->SetSizer(main_sizer);

    // Create additional panel to Fit() it from OnActivate()
    // It's needed for tooltip showing on OSX
    m_tmp_panel = new wxPanel(this, wxID_ANY, wxDefaultPosition, wxDefaultSize, wxBK_LEFT | wxTAB_TRAVERSAL);
    auto panel = m_tmp_panel;
    auto  sizer = new wxBoxSizer(wxVERTICAL);
    m_tmp_panel->SetSizer(sizer);
    m_tmp_panel->Layout();

    main_sizer->Add(m_tmp_panel, 1, wxEXPAND | wxALL, 0);
#else
    Tab *panel = this;
    auto  *sizer = new wxBoxSizer(wxVERTICAL);
    sizer->SetSizeHints(panel);
    panel->SetSizer(sizer);
#endif //__WXOSX__

    // preset chooser
    m_presets_choice = new TabPresetComboBox(panel, m_type);
    m_presets_choice->set_selection_changed_function([this](int selection) {
        if (!m_presets_choice->selection_is_changed_according_to_physical_printers())
        {
            if (m_type == Preset::TYPE_PRINTER && !m_presets_choice->is_selected_physical_printer())
                m_preset_bundle->physical_printers.unselect_printer();

            // select preset
            std::string preset_name = m_presets_choice->GetString(selection).ToUTF8().data();
            select_preset(Preset::remove_suffix_modified(preset_name));
        }
    });

    auto color = wxSystemSettings::GetColour(wxSYS_COLOUR_WINDOW);

    //buttons
    m_scaled_buttons.reserve(6);
    m_scaled_buttons.reserve(2);

    add_scaled_button(panel, &m_btn_compare_preset, "compare");
    add_scaled_button(panel, &m_btn_save_preset, "save");
    add_scaled_button(panel, &m_btn_rename_preset, "edit");
    add_scaled_button(panel, &m_btn_delete_preset, "cross");
    if (m_type == Preset::Type::TYPE_PRINTER)
        add_scaled_button(panel, &m_btn_edit_ph_printer, "cog");

    m_show_incompatible_presets = false;

    add_scaled_button(panel, &m_btn_hide_incompatible_presets, "flag_green");

    //TRN Settings Tab: tooltip for toolbar button
    m_btn_compare_preset->SetToolTip(_L("Compare preset with another"));
    //TRN Settings Tab: tooltip for toolbar button
    m_btn_save_preset  ->SetToolTip(_L("Save preset"));
    //TRN Settings Tab: tooltip for toolbar button
    m_btn_rename_preset->SetToolTip(_L("Rename preset"));
    m_btn_rename_preset->Hide();
    //TRN Settings Tab: tooltip for toolbar button
    m_btn_delete_preset->SetToolTip(_(L("Delete preset")));
    m_btn_delete_preset->Hide();

    add_scaled_button(panel, &m_question_btn, "question");
    m_question_btn->SetToolTip(_(L("Hover the cursor over buttons to find more information \n"
                                   "or click this button.")));

    add_scaled_button(panel, &m_search_btn, "search");
    m_search_btn->SetToolTip(format_wxstr(_L("Search in settings [%1%]"), "Ctrl+F"));

    // Bitmaps to be shown on the "Revert to system" aka "Lock to system" button next to each input field.
    add_scaled_bitmap(this, m_bmp_value_lock  , "lock_closed");
    add_scaled_bitmap(this, m_bmp_value_unlock, "lock_open");
    m_bmp_non_system = &m_bmp_white_bullet;
    // Bitmaps to be shown on the "Undo user changes" button next to each input field.
    add_scaled_bitmap(this, m_bmp_value_revert, "undo");
    add_scaled_bitmap(this, m_bmp_white_bullet, "dot");

    fill_icon_descriptions();
    set_tooltips_text();

    add_scaled_button(panel, &m_undo_btn,        m_bmp_white_bullet.name());
    add_scaled_button(panel, &m_undo_to_sys_btn, m_bmp_white_bullet.name());

    m_undo_btn->Bind(wxEVT_BUTTON, ([this](wxCommandEvent) { on_roll_back_value(); }));
    m_undo_to_sys_btn->Bind(wxEVT_BUTTON, ([this](wxCommandEvent) { on_roll_back_value(true); }));
    m_question_btn->Bind(wxEVT_BUTTON, [this](wxCommandEvent) {
        GUI_Descriptions::Dialog dlg(this, m_icon_descriptions);
        if (dlg.ShowModal() == wxID_OK)
            wxGetApp().update_label_colours();
    });
    m_search_btn->Bind(wxEVT_BUTTON, [](wxCommandEvent) { wxGetApp().plater()->search(false); });

    // Colors for ui "decoration"
    m_sys_label_clr			= wxGetApp().get_label_clr_sys();
    m_modified_label_clr	= wxGetApp().get_label_clr_modified();
    m_default_text_clr		= wxGetApp().get_label_clr_default();

#ifdef _MSW_DARK_MODE
    // Sizer with buttons for mode changing
    if (wxGetApp().tabs_as_menu())
#endif
        m_mode_sizer = new ModeSizer(panel, int (0.5*em_unit(this)));

    const float scale_factor = em_unit(this)*0.1;// GetContentScaleFactor();
    m_hsizer = new wxBoxSizer(wxHORIZONTAL);
    sizer->Add(m_hsizer, 0, wxEXPAND | wxBOTTOM, 3);
    m_hsizer->Add(m_presets_choice, 0, wxLEFT | wxRIGHT | wxTOP | wxALIGN_CENTER_VERTICAL, 3);
    m_hsizer->AddSpacer(int(4*scale_factor));

    m_h_buttons_sizer = new wxBoxSizer(wxHORIZONTAL);
    m_h_buttons_sizer->Add(m_btn_save_preset, 0, wxALIGN_CENTER_VERTICAL);
    m_h_buttons_sizer->AddSpacer(int(4*scale_factor));
    m_h_buttons_sizer->Add(m_btn_rename_preset, 0, wxALIGN_CENTER_VERTICAL);
    m_h_buttons_sizer->AddSpacer(int(4 * scale_factor));
    m_h_buttons_sizer->Add(m_btn_delete_preset, 0, wxALIGN_CENTER_VERTICAL);
    if (m_btn_edit_ph_printer) {
        m_h_buttons_sizer->AddSpacer(int(4 * scale_factor));
        m_h_buttons_sizer->Add(m_btn_edit_ph_printer, 0, wxALIGN_CENTER_VERTICAL);
    }
    m_h_buttons_sizer->AddSpacer(int(/*16*/8 * scale_factor));
    m_h_buttons_sizer->Add(m_btn_hide_incompatible_presets, 0, wxALIGN_CENTER_VERTICAL);
    m_h_buttons_sizer->AddSpacer(int(8 * scale_factor));
    m_h_buttons_sizer->Add(m_question_btn, 0, wxALIGN_CENTER_VERTICAL);
    m_h_buttons_sizer->AddSpacer(int(32 * scale_factor));
    m_h_buttons_sizer->Add(m_undo_to_sys_btn, 0, wxALIGN_CENTER_VERTICAL);
    m_h_buttons_sizer->Add(m_undo_btn, 0, wxALIGN_CENTER_VERTICAL);
    m_h_buttons_sizer->AddSpacer(int(32 * scale_factor));
    m_h_buttons_sizer->Add(m_search_btn, 0, wxALIGN_CENTER_VERTICAL);
    m_h_buttons_sizer->AddSpacer(int(8*scale_factor));
    m_h_buttons_sizer->Add(m_btn_compare_preset, 0, wxALIGN_CENTER_VERTICAL);

    m_hsizer->Add(m_h_buttons_sizer, 1, wxEXPAND);
    m_hsizer->AddSpacer(int(16*scale_factor));
    // m_hsizer->AddStretchSpacer(32);
    // StretchSpacer has a strange behavior under OSX, so
    // There is used just additional sizer for m_mode_sizer with right alignment
    if (m_mode_sizer) {
        auto mode_sizer = new wxBoxSizer(wxVERTICAL);
        // Don't set the 2nd parameter to 1, making the sizer rubbery scalable in Y axis may lead
        // to wrong vertical size assigned to wxBitmapComboBoxes, see GH issue #7176.
        mode_sizer->Add(m_mode_sizer, 0, wxALIGN_RIGHT);
        m_hsizer->Add(mode_sizer, 1, wxALIGN_CENTER_VERTICAL | wxRIGHT, wxOSX ? 15 : 10);
    }

    //Horizontal sizer to hold the tree and the selected page.
    m_hsizer = new wxBoxSizer(wxHORIZONTAL);
    sizer->Add(m_hsizer, 1, wxEXPAND, 0);

    //left vertical sizer
    m_left_sizer = new wxBoxSizer(wxVERTICAL);
    m_hsizer->Add(m_left_sizer, 0, wxEXPAND | wxLEFT | wxTOP | wxBOTTOM, 3);

    // tree
    m_treectrl = new wxTreeCtrl(panel, wxID_ANY, wxDefaultPosition, wxSize(20 * m_em_unit, -1),
        wxTR_NO_BUTTONS | wxTR_HIDE_ROOT | wxTR_SINGLE | wxTR_NO_LINES | wxBORDER_SUNKEN | wxWANTS_CHARS);
    m_treectrl->SetFont(wxGetApp().normal_font());
    m_left_sizer->Add(m_treectrl, 1, wxEXPAND);
    // Index of the last icon inserted into m_treectrl
    m_icon_count = -1;
    m_treectrl->AddRoot("root");
    m_treectrl->SetIndent(0);
    wxGetApp().UpdateDarkUI(m_treectrl);

    // Delay processing of the following handler until the message queue is flushed.
    // This helps to process all the cursor key events on Windows in the tree control,
    // so that the cursor jumps to the last item.
    m_treectrl->Bind(wxEVT_TREE_SEL_CHANGED, [this](wxTreeEvent&) {
#ifdef __linux__
        // Events queue is opposite On Linux. wxEVT_SET_FOCUS invokes after wxEVT_TREE_SEL_CHANGED,
        // and a result wxEVT_KILL_FOCUS doesn't invoke for the TextCtrls.
        // see https://github.com/prusa3d/PrusaSlicer/issues/5720
        // So, call SetFocus explicitly for this control before changing of the selection
        m_treectrl->SetFocus();
#endif
            if (!m_disable_tree_sel_changed_event && !m_pages.empty()) {
                if (m_page_switch_running)
                    m_page_switch_planned = true;
                else {
                    m_page_switch_running = true;
                    do {
                        m_page_switch_planned = false;
                        m_treectrl->Update();
                    } while (this->tree_sel_change_delayed());
                    m_page_switch_running = false;
                }
            }
        });

    m_treectrl->Bind(wxEVT_KEY_DOWN, &Tab::OnKeyDown, this);

    // Initialize the page.
#ifdef __WXOSX__
    auto page_parent = m_tmp_panel;
#else
    auto page_parent = this;
#endif

    m_page_view = new wxScrolledWindow(page_parent, wxID_ANY, wxDefaultPosition, wxDefaultSize, wxTAB_TRAVERSAL);
    m_page_sizer = new wxBoxSizer(wxVERTICAL);
    m_page_view->SetSizer(m_page_sizer);
    m_page_view->SetScrollbars(1, 20, 1, 2);
    m_hsizer->Add(m_page_view, 1, wxEXPAND | wxLEFT, 5);

    m_btn_compare_preset->Bind(wxEVT_BUTTON, ([this](wxCommandEvent e) { compare_preset(); }));
    m_btn_save_preset->Bind(wxEVT_BUTTON, ([this](wxCommandEvent e) { save_preset(); }));
    m_btn_rename_preset->Bind(wxEVT_BUTTON, ([this](wxCommandEvent e) { rename_preset(); }));
    m_btn_delete_preset->Bind(wxEVT_BUTTON, ([this](wxCommandEvent e) { delete_preset(); }));
    m_btn_hide_incompatible_presets->Bind(wxEVT_BUTTON, ([this](wxCommandEvent e) {
        toggle_show_hide_incompatible();
    }));

    if (m_btn_edit_ph_printer)
        m_btn_edit_ph_printer->Bind(wxEVT_BUTTON, [this](wxCommandEvent e) {
            if (m_preset_bundle->physical_printers.has_selection())
                m_presets_choice->edit_physical_printer();
            else
                m_presets_choice->add_physical_printer();
        });

    // Initialize the DynamicPrintConfig by default keys/values.
    build();

    if (!m_scaled_icons_list.empty()) {
        // update icons for tree_ctrl
        wxVector<wxBitmapBundle> img_bundles;
        for (const ScalableBitmap& bmp : m_scaled_icons_list)
            img_bundles.push_back(bmp.bmp());
        m_treectrl->SetImages(img_bundles);
    }

    // ys_FIXME: Following should not be needed, the function will be called later
    // (update_mode->update_visibility->rebuild_page_tree). This does not work, during the
    // second call of rebuild_page_tree m_treectrl->GetFirstVisibleItem(); returns zero
    // for some unknown reason (and the page is not refreshed until user does a selection).
    rebuild_page_tree();

    m_completed = true;
}

void Tab::add_scaled_button(wxWindow* parent,
                            ScalableButton** btn,
                            const std::string& icon_name,
                            const wxString& label/* = wxEmptyString*/,
                            long style /*= wxBU_EXACTFIT | wxNO_BORDER*/)
{
    *btn = new ScalableButton(parent, wxID_ANY, icon_name, label, wxDefaultSize, wxDefaultPosition, style);
    m_scaled_buttons.push_back(*btn);
}

void Tab::add_scaled_bitmap(wxWindow* parent,
                            ScalableBitmap& bmp,
                            const std::string& icon_name)
{
    bmp = ScalableBitmap(parent, icon_name);
    m_scaled_bitmaps.push_back(&bmp);
}

void Tab::load_initial_data()
{
    m_config = &m_presets->get_edited_preset().config;
    bool has_parent = m_presets->get_selected_preset_parent() != nullptr;
    m_bmp_non_system = has_parent ? &m_bmp_value_unlock : &m_bmp_white_bullet;
    m_ttg_non_system = has_parent ? &m_ttg_value_unlock : &m_ttg_white_bullet_ns;
    m_tt_non_system  = has_parent ? &m_tt_value_unlock  : &m_ttg_white_bullet_ns;
}

Slic3r::GUI::PageShp Tab::add_options_page(const wxString& title, const std::string& icon, bool is_extruder_pages /*= false*/)
{
    // Index of icon in an icon list $self->{icons}.
    auto icon_idx = 0;
    if (!icon.empty()) {
        icon_idx = (m_icon_index.find(icon) == m_icon_index.end()) ? -1 : m_icon_index.at(icon);
        if (icon_idx == -1) {
            // Add a new icon to the icon list.
            m_scaled_icons_list.push_back(ScalableBitmap(this, icon));
            icon_idx = ++m_icon_count;
            m_icon_index[icon] = icon_idx;
        }

        if (m_category_icon.find(title) == m_category_icon.end()) {
            // Add new category to the category_to_icon list.
            m_category_icon[title] = icon;
        }
    }
    // Initialize the page.
    PageShp page(new Page(m_page_view, title, icon_idx));
//	page->SetBackgroundStyle(wxBG_STYLE_SYSTEM);
#ifdef __WINDOWS__
//	page->SetDoubleBuffered(true);
#endif //__WINDOWS__

    if (!is_extruder_pages)
        m_pages.push_back(page);

    page->set_config(m_config);
    return page;
}

// Names of categories is save in English always. We translate them only for UI.
// But category "Extruder n" can't be translated regularly (using _()), so
// just for this category we should splite the title and translate "Extruder" word separately
wxString Tab::translate_category(const wxString& title, Preset::Type preset_type)
{
    if (preset_type == Preset::TYPE_PRINTER && title.Contains("Extruder ")) {
        return _("Extruder") + title.SubString(8, title.Last());
    }
    return _(title);
}

void Tab::OnActivate()
{
    wxWindowUpdateLocker noUpdates(this);
#ifdef __WXOSX__
//    wxWindowUpdateLocker noUpdates(this);
    auto size = GetSizer()->GetSize();
    m_tmp_panel->GetSizer()->SetMinSize(size.x + m_size_move, size.y);
    Fit();
    m_size_move *= -1;
#endif // __WXOSX__

#ifdef __WXMSW__
    // Workaround for tooltips over Tree Controls displayed over excessively long
    // tree control items, stealing the window focus.
    //
    // In case the Tab was reparented from the MainFrame to the floating dialog,
    // the tooltip created by the Tree Control before reparenting is not reparented,
    // but it still points to the MainFrame. If the tooltip pops up, the MainFrame
    // is incorrectly focussed, stealing focus from the floating dialog.
    //
    // The workaround is to delete the tooltip control.
    // Vojtech tried to reparent the tooltip control, but it did not work,
    // and if the Tab was later reparented back to MainFrame, the tooltip was displayed
    // at an incorrect position, therefore it is safer to just discard the tooltip control
    // altogether.
    HWND hwnd_tt = TreeView_GetToolTips(m_treectrl->GetHandle());
    if (hwnd_tt) {
	    HWND hwnd_toplevel 	= find_toplevel_parent(m_treectrl)->GetHandle();
	    HWND hwnd_parent 	= ::GetParent(hwnd_tt);
	    if (hwnd_parent != hwnd_toplevel) {
	    	::DestroyWindow(hwnd_tt);
			TreeView_SetToolTips(m_treectrl->GetHandle(), nullptr);
	    }
    }
#endif

    // create controls on active page
    activate_selected_page([](){});
    m_hsizer->Layout();

#ifdef _MSW_DARK_MODE
    // Because of DarkMode we use our own Notebook (inherited from wxSiplebook) instead of wxNotebook
    // And it looks like first Layout of the page doesn't update a size of the m_presets_choice
    // So we have to set correct size explicitely
    if (wxSize ok_sz = wxSize(35 * m_em_unit, m_presets_choice->GetBestSize().y);
        ok_sz != m_presets_choice->GetSize()) {
        m_presets_choice->SetMinSize(ok_sz);
        m_presets_choice->SetSize(ok_sz);
        GetSizer()->GetItem(size_t(0))->GetSizer()->Layout();
        if (wxGetApp().tabs_as_menu())
            m_presets_choice->update();
    }
#endif // _MSW_DARK_MODE
    Refresh();
}

void Tab::update_label_colours()
{
    m_default_text_clr = wxGetApp().get_label_clr_default();
    if (m_sys_label_clr == wxGetApp().get_label_clr_sys() && m_modified_label_clr == wxGetApp().get_label_clr_modified())
        return;
    m_sys_label_clr = wxGetApp().get_label_clr_sys();
    m_modified_label_clr = wxGetApp().get_label_clr_modified();

    //update options "decoration"
    for (const auto& opt : m_options_list)
    {
        const wxColour *color = &m_sys_label_clr;

        // value isn't equal to system value
        if ((opt.second & osSystemValue) == 0) {
            // value is equal to last saved
            if ((opt.second & osInitValue) != 0)
                color = &m_default_text_clr;
            // value is modified
            else
                color = &m_modified_label_clr;
        }
        if (OptionsGroup::is_option_without_field(opt.first)) {
            if (Line* line = get_line(opt.first))
                line->set_label_colour(color);
            continue;
        }

        Field* field = get_field(opt.first);
        if (field == nullptr) continue;
        field->set_label_colour(color);
    }

    auto cur_item = m_treectrl->GetFirstVisibleItem();
    if (!cur_item || !m_treectrl->IsVisible(cur_item))
        return;
    while (cur_item) {
        auto title = m_treectrl->GetItemText(cur_item);
        for (auto page : m_pages)
        {
            if (translate_category(page->title(), m_type) != title)
                continue;

            const wxColor *clr = !page->m_is_nonsys_values ? &m_sys_label_clr :
                page->m_is_modified_values ? &m_modified_label_clr :
                &m_default_text_clr;

            m_treectrl->SetItemTextColour(cur_item, *clr);
            break;
        }
        cur_item = m_treectrl->GetNextVisible(cur_item);
    }

    decorate();
}

void Tab::decorate()
{
    for (const auto& opt : m_options_list)
    {
        Field*      field = nullptr;
        bool        option_without_field = false;

        if(OptionsGroup::is_option_without_field(opt.first))
            option_without_field = true;

        if (!option_without_field) {
            field = get_field(opt.first);
            if (!field)
                continue;
        }

        bool is_nonsys_value = false;
        bool is_modified_value = true;
        const ScalableBitmap* sys_icon  = &m_bmp_value_lock;
        const ScalableBitmap* icon      = &m_bmp_value_revert;

        const wxColour* color = m_is_default_preset ? &m_default_text_clr : &m_sys_label_clr;

        const wxString* sys_tt  = &m_tt_value_lock;
        const wxString* tt      = &m_tt_value_revert;

        // value isn't equal to system value
        if ((opt.second & osSystemValue) == 0) {
            is_nonsys_value = true;
            sys_icon = m_bmp_non_system;
            sys_tt = m_tt_non_system;
            // value is equal to last saved
            if ((opt.second & osInitValue) != 0)
                color = &m_default_text_clr;
            // value is modified
            else
                color = &m_modified_label_clr;
        }
        if ((opt.second & osInitValue) != 0)
        {
            is_modified_value = false;
            icon = &m_bmp_white_bullet;
            tt = &m_tt_white_bullet;
        }

        if (option_without_field) {
            if (Line* line = get_line(opt.first)) {
                line->set_undo_bitmap(icon);
                line->set_undo_to_sys_bitmap(sys_icon);
                line->set_undo_tooltip(tt);
                line->set_undo_to_sys_tooltip(sys_tt);
                line->set_label_colour(color);
            }
            continue;
        }

        field->m_is_nonsys_value = is_nonsys_value;
        field->m_is_modified_value = is_modified_value;
        field->set_undo_bitmap(icon);
        field->set_undo_to_sys_bitmap(sys_icon);
        field->set_undo_tooltip(tt);
        field->set_undo_to_sys_tooltip(sys_tt);
        field->set_label_colour(color);
    }

    if (m_active_page)
        m_active_page->refresh();
}

// Update UI according to changes
void Tab::update_changed_ui()
{
    if (m_postpone_update_ui)
        return;

    const bool deep_compare = m_type != Preset::TYPE_FILAMENT;
    auto dirty_options = m_presets->current_dirty_options(deep_compare);
    auto nonsys_options = m_presets->current_different_from_parent_options(deep_compare);
    if (m_type == Preset::TYPE_PRINTER) {
        {
            auto check_bed_custom_options = [](std::vector<std::string>& keys) {
                size_t old_keys_size = keys.size();
                keys.erase(std::remove_if(keys.begin(), keys.end(), [](const std::string& key) {
                    return key == "bed_custom_texture" || key == "bed_custom_model"; }), keys.end());
                if (old_keys_size != keys.size() && std::find(keys.begin(), keys.end(), "bed_shape") == keys.end())
                    keys.emplace_back("bed_shape");
            };
            check_bed_custom_options(dirty_options);
            check_bed_custom_options(nonsys_options);
        }

        if (static_cast<TabPrinter*>(this)->m_printer_technology == ptFFF) {
            TabPrinter* tab = static_cast<TabPrinter*>(this);
            if (tab->m_initial_extruders_count != tab->m_extruders_count)
                dirty_options.emplace_back("extruders_count");
            if (tab->m_sys_extruders_count != tab->m_extruders_count)
                nonsys_options.emplace_back("extruders_count");
        }
    }

    for (auto& it : m_options_list)
        it.second = m_opt_status_value;

    for (auto opt_key : dirty_options)	m_options_list[opt_key] &= ~osInitValue;
    for (auto opt_key : nonsys_options)	m_options_list[opt_key] &= ~osSystemValue;

    decorate();

    wxTheApp->CallAfter([this]() {
        if (parent()) //To avoid a crash, parent should be exist for a moment of a tree updating
            update_changed_tree_ui();
    });
}

void Tab::init_options_list()
{
    m_options_list.clear();

    for (const std::string& opt_key : m_config->keys())
        emplace_option(opt_key, m_type != Preset::TYPE_FILAMENT && !PresetCollection::is_independent_from_extruder_number_option(opt_key));
}

template<class T>
void add_correct_opts_to_options_list(const std::string &opt_key, std::map<std::string, int>& map, Tab *tab, const int& value)
{
    T *opt_cur = static_cast<T*>(tab->m_config->option(opt_key));
    for (size_t i = 0; i < opt_cur->values.size(); i++)
        map.emplace(opt_key + "#" + std::to_string(i), value);
}

void Tab::emplace_option(const std::string& opt_key, bool respect_vec_values/* = false*/)
{
    if (respect_vec_values) {
        switch (m_config->option(opt_key)->type())
        {
        case coInts:	add_correct_opts_to_options_list<ConfigOptionInts		>(opt_key, m_options_list, this, m_opt_status_value);	break;
        case coBools:	add_correct_opts_to_options_list<ConfigOptionBools		>(opt_key, m_options_list, this, m_opt_status_value);	break;
        case coFloats:	add_correct_opts_to_options_list<ConfigOptionFloats		>(opt_key, m_options_list, this, m_opt_status_value);	break;
        case coStrings:	add_correct_opts_to_options_list<ConfigOptionStrings	>(opt_key, m_options_list, this, m_opt_status_value);	break;
        case coPercents:add_correct_opts_to_options_list<ConfigOptionPercents	>(opt_key, m_options_list, this, m_opt_status_value);	break;
        case coPoints:	add_correct_opts_to_options_list<ConfigOptionPoints		>(opt_key, m_options_list, this, m_opt_status_value);	break;
        case coFloatsOrPercents:	add_correct_opts_to_options_list<ConfigOptionFloatsOrPercents		>(opt_key, m_options_list, this, m_opt_status_value);	break;
        default:		m_options_list.emplace(opt_key, m_opt_status_value);		break;
        }
    }
    else
        m_options_list.emplace(opt_key, m_opt_status_value);
}

void TabPrinter::init_options_list()
{
    Tab::init_options_list();

    if (m_printer_technology == ptFFF)
        m_options_list.emplace("extruders_count", m_opt_status_value);
}

void Tab::get_sys_and_mod_flags(const std::string& opt_key, bool& sys_page, bool& modified_page)
{
    auto opt = m_options_list.find(opt_key);
    if (opt == m_options_list.end())
        return;

    if (sys_page) sys_page = (opt->second & osSystemValue) != 0;
    modified_page |= (opt->second & osInitValue) == 0;
}

void Tab::update_changed_tree_ui()
{
    if (m_options_list.empty())
        return;
    auto cur_item = m_treectrl->GetFirstVisibleItem();
    if (!cur_item || !m_treectrl->IsVisible(cur_item))
        return;

    auto selected_item = m_treectrl->GetSelection();
    auto selection = selected_item ? m_treectrl->GetItemText(selected_item) : "";

    while (cur_item) {
        auto title = m_treectrl->GetItemText(cur_item);
        for (auto page : m_pages)
        {
            if (translate_category(page->title(), m_type) != title)
                continue;
            bool sys_page = true;
            bool modified_page = false;
            if (page->title() == "General") {
                std::initializer_list<const char*> optional_keys{ "extruders_count", "bed_shape" };
                for (auto &opt_key : optional_keys) {
                    get_sys_and_mod_flags(opt_key, sys_page, modified_page);
                }
            }
            if (m_type == Preset::TYPE_FILAMENT && page->title() == "Advanced") {
                get_sys_and_mod_flags("filament_ramming_parameters", sys_page, modified_page);
            }
            if (page->title() == "Dependencies") {
                if (m_type == Slic3r::Preset::TYPE_PRINTER) {
                    sys_page = m_presets->get_selected_preset_parent() != nullptr;
                    modified_page = false;
                } else {
                    if (m_type == Slic3r::Preset::TYPE_FILAMENT || m_type == Slic3r::Preset::TYPE_SLA_MATERIAL)
                        get_sys_and_mod_flags("compatible_prints", sys_page, modified_page);
                    get_sys_and_mod_flags("compatible_printers", sys_page, modified_page);
                }
            }
            for (auto group : page->m_optgroups)
            {
                if (!sys_page && modified_page)
                    break;
                for (const auto &kvp : group->opt_map()) {
                    const std::string& opt_key = kvp.first;
                    get_sys_and_mod_flags(opt_key, sys_page, modified_page);
                }
            }

            const wxColor *clr = sys_page		?	(m_is_default_preset ? &m_default_text_clr : &m_sys_label_clr) :
                                 modified_page	?	&m_modified_label_clr :
                                                    &m_default_text_clr;

            if (page->set_item_colour(clr))
                m_treectrl->SetItemTextColour(cur_item, *clr);

            page->m_is_nonsys_values = !sys_page;
            page->m_is_modified_values = modified_page;

            if (selection == title) {
                m_is_nonsys_values = page->m_is_nonsys_values;
                m_is_modified_values = page->m_is_modified_values;
            }
            break;
        }
        auto next_item = m_treectrl->GetNextVisible(cur_item);
        cur_item = next_item;
    }
    update_undo_buttons();
}

void Tab::update_undo_buttons()
{
    m_undo_btn->        SetBitmap_(m_is_modified_values ? m_bmp_value_revert.name(): m_bmp_white_bullet.name());
    m_undo_to_sys_btn-> SetBitmap_(m_is_nonsys_values   ? m_bmp_non_system->name() : m_bmp_value_lock.name());

    //m_undo_btn->        SetBitmap_(m_is_modified_values ? m_bmp_value_revert: m_bmp_white_bullet);
    //m_undo_to_sys_btn-> SetBitmap_(m_is_nonsys_values   ? *m_bmp_non_system : m_bmp_value_lock);

    m_undo_btn->SetToolTip(m_is_modified_values ? m_ttg_value_revert : m_ttg_white_bullet);
    m_undo_to_sys_btn->SetToolTip(m_is_nonsys_values ? *m_ttg_non_system : m_ttg_value_lock);
}

void Tab::on_roll_back_value(const bool to_sys /*= true*/)
{
    if (!m_active_page) return;

    int os;
    if (to_sys)	{
        if (!m_is_nonsys_values) return;
        os = osSystemValue;
    }
    else {
        if (!m_is_modified_values) return;
        os = osInitValue;
    }

    m_postpone_update_ui = true;

    for (auto group : m_active_page->m_optgroups) {
        if (group->title == "Capabilities") {
            if ((m_options_list["extruders_count"] & os) == 0)
                to_sys ? group->back_to_sys_value("extruders_count") : group->back_to_initial_value("extruders_count");
        }
        if (group->title == "Size and coordinates") {
            if ((m_options_list["bed_shape"] & os) == 0) {
                to_sys ? group->back_to_sys_value("bed_shape") : group->back_to_initial_value("bed_shape");
                load_key_value("bed_shape", true/*some value*/, true);
            }
        }
        if (group->title == "Toolchange parameters with single extruder MM printers") {
            if ((m_options_list["filament_ramming_parameters"] & os) == 0)
                to_sys ? group->back_to_sys_value("filament_ramming_parameters") : group->back_to_initial_value("filament_ramming_parameters");
        }
        if (group->title == "G-code Substitutions") {
            if ((m_options_list["gcode_substitutions"] & os) == 0) {
                to_sys ? group->back_to_sys_value("gcode_substitutions") : group->back_to_initial_value("gcode_substitutions");
                load_key_value("gcode_substitutions", true/*some value*/, true);
            }
        }
        if (group->title == "Profile dependencies") {
            // "compatible_printers" option doesn't exists in Printer Settimgs Tab
            if (m_type != Preset::TYPE_PRINTER && (m_options_list["compatible_printers"] & os) == 0) {
                to_sys ? group->back_to_sys_value("compatible_printers") : group->back_to_initial_value("compatible_printers");
                load_key_value("compatible_printers", true/*some value*/, true);
            }
            // "compatible_prints" option exists only in Filament Settimgs and Materials Tabs
            if ((m_type == Preset::TYPE_FILAMENT || m_type == Preset::TYPE_SLA_MATERIAL) && (m_options_list["compatible_prints"] & os) == 0) {
                to_sys ? group->back_to_sys_value("compatible_prints") : group->back_to_initial_value("compatible_prints");
                load_key_value("compatible_prints", true/*some value*/, true);
            }
        }
        for (const auto &kvp : group->opt_map()) {
            const std::string& opt_key = kvp.first;
            if ((m_options_list[opt_key] & os) == 0)
                to_sys ? group->back_to_sys_value(opt_key) : group->back_to_initial_value(opt_key);
        }
    }

    m_postpone_update_ui = false;

    // When all values are rolled, then we have to update whole tab in respect to the reverted values
    update();

    update_changed_ui();
}

// Update the combo box label of the selected preset based on its "dirty" state,
// comparing the selected preset config with $self->{config}.
void Tab::update_dirty()
{
    m_presets_choice->update_dirty();
    on_presets_changed();
    update_changed_ui();
}

void Tab::update_tab_ui()
{
    m_presets_choice->update();
}

// Load a provied DynamicConfig into the tab, modifying the active preset.
// This could be used for example by setting a Wipe Tower position by interactive manipulation in the 3D view.
void Tab::load_config(const DynamicPrintConfig& config)
{
    bool modified = 0;
    for(auto opt_key : m_config->diff(config)) {
        m_config->set_key_value(opt_key, config.option(opt_key)->clone());
        modified = 1;
    }
    if (modified) {
        update_dirty();
        //# Initialize UI components with the config values.
        reload_config();
        update();
    }
}

// Reload current $self->{config} (aka $self->{presets}->edited_preset->config) into the UI fields.
void Tab::reload_config()
{
    if (m_active_page)
        m_active_page->reload_config();
}

void Tab::update_mode()
{
    m_mode = wxGetApp().get_mode();

    // update mode for ModeSizer
    if (m_mode_sizer)
        m_mode_sizer->SetMode(m_mode);

    update_visibility();

    update_changed_tree_ui();
}

void Tab::update_mode_markers()
{
    // update mode for ModeSizer
    if (m_mode_sizer)
        m_mode_sizer->update_mode_markers();

    if (m_active_page)
        m_active_page->refresh();
}

void Tab::update_visibility()
{
    Freeze(); // There is needed Freeze/Thaw to avoid a flashing after Show/Layout

    for (auto page : m_pages)
        page->update_visibility(m_mode, page.get() == m_active_page);
    rebuild_page_tree();

    if (m_type != Preset::TYPE_PRINTER)
        update_description_lines();

    Layout();
    Thaw();
}

void Tab::msw_rescale()
{
    m_em_unit = em_unit(m_parent);

    m_presets_choice->msw_rescale();
    m_treectrl->SetMinSize(wxSize(20 * m_em_unit, -1));

    // rescale options_groups
    if (m_active_page)
        m_active_page->msw_rescale();

    Layout();
}

void Tab::sys_color_changed()
{
    m_presets_choice->sys_color_changed();

    // update buttons and cached bitmaps
    for (const auto btn : m_scaled_buttons)
        btn->sys_color_changed();
    for (const auto bmp : m_scaled_bitmaps)
        bmp->sys_color_changed();
    if (m_detach_preset_btn)
        m_detach_preset_btn->sys_color_changed();

    update_show_hide_incompatible_button();

    // update icons for tree_ctrl
    wxVector <wxBitmapBundle> img_bundles;
    for (ScalableBitmap& bmp : m_scaled_icons_list) {
        bmp.sys_color_changed();
        img_bundles.push_back(bmp.bmp());
    }
    m_treectrl->SetImages(img_bundles);

    // Colors for ui "decoration"
    update_label_colours();
#ifdef _WIN32
    wxWindowUpdateLocker noUpdates(this);
    if (m_mode_sizer)
        m_mode_sizer->sys_color_changed();
    wxGetApp().UpdateDarkUI(this);
    wxGetApp().UpdateDarkUI(m_treectrl);
#endif
    update_changed_tree_ui();

    // update options_groups
    if (m_active_page)
        m_active_page->sys_color_changed();

    Layout();
    Refresh();
}

Field* Tab::get_field(const t_config_option_key& opt_key, int opt_index/* = -1*/) const
{
    return m_active_page ? m_active_page->get_field(opt_key, opt_index) : nullptr;
}

Line* Tab::get_line(const t_config_option_key& opt_key)
{
    return m_active_page ? m_active_page->get_line(opt_key) : nullptr;
}

std::pair<OG_CustomCtrl*, bool*> Tab::get_custom_ctrl_with_blinking_ptr(const t_config_option_key& opt_key, int opt_index/* = -1*/)
{
    if (!m_active_page)
        return {nullptr, nullptr};

    std::pair<OG_CustomCtrl*, bool*> ret = {nullptr, nullptr};

    for (auto opt_group : m_active_page->m_optgroups) {
        ret = opt_group->get_custom_ctrl_with_blinking_ptr(opt_key, opt_index);
        if (ret.first && ret.second)
            break;
    }
    return ret;
}

Field* Tab::get_field(const t_config_option_key& opt_key, Page** selected_page, int opt_index/* = -1*/)
{
    Field* field = nullptr;
    for (auto page : m_pages) {
        field = page->get_field(opt_key, opt_index);
        if (field != nullptr) {
            *selected_page = page.get();
            return field;
        }
    }
    return field;
}

void Tab::toggle_option(const std::string& opt_key, bool toggle, int opt_index/* = -1*/)
{
    if (!m_active_page)
        return;
    Field* field = m_active_page->get_field(opt_key, opt_index);
    if (field)
        field->toggle(toggle);
};

// To be called by custom widgets, load a value into a config,
// update the preset selection boxes (the dirty flags)
// If value is saved before calling this function, put saved_value = true,
// and value can be some random value because in this case it will not been used
void Tab::load_key_value(const std::string& opt_key, const boost::any& value, bool saved_value /*= false*/)
{
    if (!saved_value) change_opt_value(*m_config, opt_key, value);
    // Mark the print & filament enabled if they are compatible with the currently selected preset.
    if (opt_key == "compatible_printers" || opt_key == "compatible_prints") {
        // Don't select another profile if this profile happens to become incompatible.
        m_preset_bundle->update_compatible(PresetSelectCompatibleType::Never);
    }
    m_presets_choice->update_dirty();
    on_presets_changed();
    update();
}

static wxString support_combo_value_for_config(const DynamicPrintConfig &config, bool is_fff)
{
    std::string slatree = is_fff ? "" : get_sla_suptree_prefix(config);

    const std::string support         = is_fff ? "support_material"                 : "supports_enable";
    const std::string buildplate_only = is_fff ? "support_material_buildplate_only" : slatree + "support_buildplate_only";

    return
        ! config.opt_bool(support) ?
            _("None") :
               ((is_fff && !config.opt_bool("support_material_auto")) || (!is_fff && config.opt_bool("support_enforcers_only"))) ?
                _("For support enforcers only") :
                (config.opt_bool(buildplate_only) ? _("Support on build plate only") :
                                                    _("Everywhere"));
}

static wxString pad_combo_value_for_config(const DynamicPrintConfig &config)
{
    return config.opt_bool("pad_enable") ? (config.opt_bool("pad_around_object") ? _("Around object") : _("Below object")) : _("None");
}

void Tab::on_value_change(const std::string& opt_key, const boost::any& value)
{
    if (wxGetApp().plater() == nullptr) {
        return;
    }

    if (opt_key == "compatible_prints")
        this->compatible_widget_reload(m_compatible_prints);
    if (opt_key == "compatible_printers")
        this->compatible_widget_reload(m_compatible_printers);

    const bool is_fff = supports_printer_technology(ptFFF);
    ConfigOptionsGroup* og_freq_chng_params = wxGetApp().sidebar().og_freq_chng_params(is_fff);
    if (opt_key == "fill_density" || opt_key == "pad_enable")
    {
        boost::any val = og_freq_chng_params->get_config_value(*m_config, opt_key);
        og_freq_chng_params->set_value(opt_key, val);
    }

    if (opt_key == "pad_around_object") {
        for (PageShp &pg : m_pages) {
            Field * fld = pg->get_field(opt_key); /// !!! ysFIXME ????
            if (fld) fld->set_value(value, false);
        }
    }

    if (is_fff ?
            (opt_key == "support_material" || opt_key == "support_material_auto" || opt_key == "support_material_buildplate_only") :
            (opt_key == "supports_enable"  || opt_key == "support_tree_type" || opt_key == get_sla_suptree_prefix(*m_config) + "support_buildplate_only" || opt_key == "support_enforcers_only"))
        og_freq_chng_params->set_value("support", support_combo_value_for_config(*m_config, is_fff));

    if (! is_fff && (opt_key == "pad_enable" || opt_key == "pad_around_object"))
        og_freq_chng_params->set_value("pad", pad_combo_value_for_config(*m_config));

    if (opt_key == "brim_width")
    {
        bool val = m_config->opt_float("brim_width") > 0.0 ? true : false;
        og_freq_chng_params->set_value("brim", val);
    }

    if (opt_key == "wipe_tower" || opt_key == "single_extruder_multi_material" || opt_key == "extruders_count" )
        update_wiping_button_visibility();

    if (opt_key == "extruders_count")
        wxGetApp().plater()->on_extruders_change(boost::any_cast<size_t>(value));

    if (m_postpone_update_ui) {
        // It means that not all values are rolled to the system/last saved values jet.
        // And call of the update() can causes a redundant check of the config values,
        // see https://github.com/prusa3d/PrusaSlicer/issues/7146
        return;
    }

    update();
}

// Show/hide the 'purging volumes' button
void Tab::update_wiping_button_visibility() {
    if (m_preset_bundle->printers.get_selected_preset().printer_technology() == ptSLA)
        return; // ys_FIXME
    bool wipe_tower_enabled = dynamic_cast<ConfigOptionBool*>(  (m_preset_bundle->prints.get_edited_preset().config  ).option("wipe_tower"))->value;
    bool multiple_extruders = dynamic_cast<ConfigOptionFloats*>((m_preset_bundle->printers.get_edited_preset().config).option("nozzle_diameter"))->values.size() > 1;
    bool single_extruder_multi_material = dynamic_cast<ConfigOptionBool*>((m_preset_bundle->printers.get_edited_preset().config).option("single_extruder_multi_material"))->value;

    auto wiping_dialog_button = wxGetApp().sidebar().get_wiping_dialog_button();
    if (wiping_dialog_button) {
        wiping_dialog_button->Show(wipe_tower_enabled && multiple_extruders && single_extruder_multi_material);
        wiping_dialog_button->GetParent()->Layout();
    }
}

void Tab::activate_option(const std::string& opt_key, const wxString& category)
{
    wxString page_title = translate_category(category, m_type);

    auto cur_item = m_treectrl->GetFirstVisibleItem();
    if (!cur_item)
        return;

    // We should to activate a tab with searched option, if it doesn't.
    // And do it before finding of the cur_item to avoid a case when Tab isn't activated jet and all treeItems are invisible
    wxGetApp().mainframe->select_tab(this);

    while (cur_item) {
        auto title = m_treectrl->GetItemText(cur_item);
        if (page_title != title) {
            cur_item = m_treectrl->GetNextVisible(cur_item);
            continue;
        }

        m_treectrl->SelectItem(cur_item);
        break;
    }

    auto set_focus = [](wxWindow* win) {
        win->SetFocus();
#ifdef WIN32
        if (wxTextCtrl* text = dynamic_cast<wxTextCtrl*>(win))
            text->SetSelection(-1, -1);
        else if (wxSpinCtrl* spin = dynamic_cast<wxSpinCtrl*>(win))
            spin->SetSelection(-1, -1);
#endif // WIN32
    };

    Field* field = get_field(opt_key);

    // focused selected field
    if (field)
        set_focus(field->getWindow());
    else if (category == "Single extruder MM setup") {
        // When we show and hide "Single extruder MM setup" page,
        // related options are still in the search list
        // So, let's hightlighte a "single_extruder_multi_material" option,
        // as a "way" to show hidden page again
        field = get_field("single_extruder_multi_material");
        if (field)
            set_focus(field->getWindow());
    }

    m_highlighter.init(get_custom_ctrl_with_blinking_ptr(opt_key));
}

void Tab::cache_config_diff(const std::vector<std::string>& selected_options, const DynamicPrintConfig* config/* = nullptr*/)
{
    m_cache_config.apply_only(config ? *config : m_presets->get_edited_preset().config, selected_options);
}

void Tab::apply_config_from_cache()
{
    bool was_applied = false;
    // check and apply extruders count for printer preset
    if (m_type == Preset::TYPE_PRINTER)
        was_applied = static_cast<TabPrinter*>(this)->apply_extruder_cnt_from_cache();

    if (!m_cache_config.empty()) {
        m_presets->get_edited_preset().config.apply(m_cache_config);
        m_cache_config.clear();

        was_applied = true;
    }

    if (was_applied)
        update_dirty();
}


// Call a callback to update the selection of presets on the plater:
// To update the content of the selection boxes,
// to update the filament colors of the selection boxes,
// to update the "dirty" flags of the selection boxes,
// to update number of "filament" selection boxes when the number of extruders change.
void Tab::on_presets_changed()
{
    if (wxGetApp().plater() == nullptr)
        return;

    // Instead of PostEvent (EVT_TAB_PRESETS_CHANGED) just call update_presets
    wxGetApp().plater()->sidebar().update_presets(m_type);

    // Printer selected at the Printer tab, update "compatible" marks at the print and filament selectors.
    for (auto t: m_dependent_tabs)
    {
        Tab* tab = wxGetApp().get_tab(t);
        // If the printer tells us that the print or filament/sla_material preset has been switched or invalidated,
        // refresh the print or filament/sla_material tab page.
        // But if there are options, moved from the previously selected preset, update them to edited preset
        tab->apply_config_from_cache();
        tab->load_current_preset();
    }
    // clear m_dependent_tabs after first update from select_preset()
    // to avoid needless preset loading from update() function
    m_dependent_tabs.clear();

    // Update Project dirty state, update application title bar.
    if (wxGetApp().mainframe)
        wxGetApp().plater()->update_project_dirty_from_presets();
}

void Tab::build_preset_description_line(ConfigOptionsGroup* optgroup)
{
    auto description_line = [this](wxWindow* parent) {
        return description_line_widget(parent, &m_parent_preset_description_line);
    };

    auto detach_preset_btn = [this](wxWindow* parent) {
        m_detach_preset_btn = new ScalableButton(parent, wxID_ANY, "lock_open_sys", _L("Detach from system preset"),
                                                 wxDefaultSize, wxDefaultPosition, wxBU_LEFT | wxBU_EXACTFIT);
        ScalableButton* btn = m_detach_preset_btn;
        btn->SetFont(Slic3r::GUI::wxGetApp().normal_font());

        auto sizer = new wxBoxSizer(wxHORIZONTAL);
        sizer->Add(btn);

        btn->Bind(wxEVT_BUTTON, [this, parent](wxCommandEvent&)
        {
        	bool system = m_presets->get_edited_preset().is_system;
        	bool dirty  = m_presets->get_edited_preset().is_dirty;
            wxString msg_text = system ?
            	_(L("A copy of the current system preset will be created, which will be detached from the system preset.")) :
                _(L("The current custom preset will be detached from the parent system preset."));
            if (dirty) {
	            msg_text += "\n\n";
            	msg_text += _(L("Modifications to the current profile will be saved."));
            }
            msg_text += "\n\n";
            msg_text += _(L("This action is not revertible.\nDo you want to proceed?"));

            //wxMessageDialog dialog(parent, msg_text, _(L("Detach preset")), wxICON_WARNING | wxYES_NO | wxCANCEL);
            MessageDialog dialog(parent, msg_text, _(L("Detach preset")), wxICON_WARNING | wxYES_NO | wxCANCEL);
            if (dialog.ShowModal() == wxID_YES)
                save_preset(m_presets->get_edited_preset().is_system ? std::string() : m_presets->get_edited_preset().name, true);
        });

        btn->Hide();

        return sizer;
    };

    Line line = Line{ "", "" };
    line.full_width = 1;

    line.append_widget(description_line);
    line.append_widget(detach_preset_btn);
    optgroup->append_line(line);
}

void Tab::update_preset_description_line()
{
    const Preset* parent = m_presets->get_selected_preset_parent();
    const Preset& preset = m_presets->get_edited_preset();

    wxString description_line;

    if (preset.is_default) {
        description_line = _(L("This is a default preset."));
    } else if (preset.is_system) {
        description_line = _(L("This is a system preset."));
    } else if (parent == nullptr) {
        description_line = _(L("Current preset is inherited from the default preset."));
    } else {
        std::string name = parent->name;
        boost::replace_all(name, "&", "&&");
        description_line = _(L("Current preset is inherited from")) + ":\n\t" + from_u8(name);
    }

    if (preset.is_default || preset.is_system)
        description_line += "\n\t" + _(L("It can't be deleted or modified.")) +
                            "\n\t" + _(L("Any modifications should be saved as a new preset inherited from this one.")) +
                            "\n\t" + _(L("To do that please specify a new name for the preset."));

    if (parent && parent->vendor)
    {
        description_line += "\n\n" + _(L("Additional information:")) + "\n";
        description_line += "\t" + _(L("vendor")) + ": " + (m_type == Slic3r::Preset::TYPE_PRINTER ? "\n\t\t" : "") + parent->vendor->name +
                            ", ver: " + parent->vendor->config_version.to_string();
        if (m_type == Slic3r::Preset::TYPE_PRINTER) {
            const std::string &printer_model = preset.config.opt_string("printer_model");
            if (! printer_model.empty())
                description_line += "\n\n\t" + _(L("printer model")) + ": \n\t\t" + printer_model;
            switch (preset.printer_technology()) {
            case ptFFF:
            {
                //FIXME add prefered_sla_material_profile for SLA
                const std::string              &default_print_profile = preset.config.opt_string("default_print_profile");
                const std::vector<std::string> &default_filament_profiles = preset.config.option<ConfigOptionStrings>("default_filament_profile")->values;
                if (!default_print_profile.empty())
                    description_line += "\n\n\t" + _(L("default print profile")) + ": \n\t\t" + default_print_profile;
                if (!default_filament_profiles.empty())
                {
                    description_line += "\n\n\t" + _(L("default filament profile")) + ": \n\t\t";
                    for (auto& profile : default_filament_profiles) {
                        if (&profile != &*default_filament_profiles.begin())
                            description_line += ", ";
                        description_line += profile;
                    }
                }
                break;
            }
            case ptSLA:
            {
                //FIXME add prefered_sla_material_profile for SLA
                const std::string &default_sla_material_profile = preset.config.opt_string("default_sla_material_profile");
                if (!default_sla_material_profile.empty())
                    description_line += "\n\n\t" + _(L("default SLA material profile")) + ": \n\t\t" + default_sla_material_profile;

                const std::string &default_sla_print_profile = preset.config.opt_string("default_sla_print_profile");
                if (!default_sla_print_profile.empty())
                    description_line += "\n\n\t" + _(L("default SLA print profile")) + ": \n\t\t" + default_sla_print_profile;
                break;
            }
            default: break;
            }
        }
        else if (!preset.alias.empty())
        {
            description_line += "\n\n\t" + _(L("full profile name"))     + ": \n\t\t" + preset.name;
            description_line += "\n\t"   + _(L("symbolic profile name")) + ": \n\t\t" + preset.alias;
        }
    }

    m_parent_preset_description_line->SetText(description_line, false);

    if (m_detach_preset_btn)
        m_detach_preset_btn->Show(parent && parent->is_system && !preset.is_default);
    Layout();
}

void Tab::update_frequently_changed_parameters()
{
    const bool is_fff = supports_printer_technology(ptFFF);
    auto og_freq_chng_params = wxGetApp().sidebar().og_freq_chng_params(is_fff);
    if (!og_freq_chng_params) return;

    og_freq_chng_params->set_value("support", support_combo_value_for_config(*m_config, is_fff));
    if (! is_fff)
        og_freq_chng_params->set_value("pad", pad_combo_value_for_config(*m_config));

    const std::string updated_value_key = is_fff ? "fill_density" : "pad_enable";

    const boost::any val = og_freq_chng_params->get_config_value(*m_config, updated_value_key);
    og_freq_chng_params->set_value(updated_value_key, val);

    if (is_fff)
    {
        og_freq_chng_params->set_value("brim", bool(m_config->opt_float("brim_width") > 0.0));
        update_wiping_button_visibility();
    }
}

void TabPrint::build()
{
    m_presets = &m_preset_bundle->prints;
    load_initial_data();

    auto page = add_options_page(L("Layers and perimeters"), "layers");
        std::string category_path = "layers-and-perimeters_1748#";
        auto optgroup = page->new_optgroup(L("Layer height"));
        optgroup->append_single_option_line("layer_height", category_path + "layer-height");
        optgroup->append_single_option_line("first_layer_height", category_path + "first-layer-height");

        optgroup = page->new_optgroup(L("Vertical shells"));
        optgroup->append_single_option_line("perimeters", category_path + "perimeters");
        optgroup->append_single_option_line("spiral_vase", category_path + "spiral-vase");

        Line line { "", "" };
        line.full_width = 1;
        line.label_path = category_path + "recommended-thin-wall-thickness";
        line.widget = [this](wxWindow* parent) {
            return description_line_widget(parent, &m_recommended_thin_wall_thickness_description_line);
        };
        optgroup->append_line(line);

        optgroup = page->new_optgroup(L("Horizontal shells"));
        line = { L("Solid layers"), "" };
        line.label_path = category_path + "solid-layers-top-bottom";
        line.append_option(optgroup->get_option("top_solid_layers"));
        line.append_option(optgroup->get_option("bottom_solid_layers"));
        optgroup->append_line(line);
    	line = { L("Minimum shell thickness"), "" };
        line.append_option(optgroup->get_option("top_solid_min_thickness"));
        line.append_option(optgroup->get_option("bottom_solid_min_thickness"));
        optgroup->append_line(line);
		line = { "", "" };
	    line.full_width = 1;
	    line.widget = [this](wxWindow* parent) {
	        return description_line_widget(parent, &m_top_bottom_shell_thickness_explanation);
	    };
	    optgroup->append_line(line);

        optgroup = page->new_optgroup(L("Quality (slower slicing)"));
        optgroup->append_single_option_line("extra_perimeters", category_path + "extra-perimeters-if-needed");
        optgroup->append_single_option_line("extra_perimeters_on_overhangs", category_path + "extra-perimeters-on-overhangs");
        optgroup->append_single_option_line("avoid_crossing_curled_overhangs", category_path + "avoid-crossing-curled-overhangs");
        optgroup->append_single_option_line("avoid_crossing_perimeters", category_path + "avoid-crossing-perimeters");
        optgroup->append_single_option_line("avoid_crossing_perimeters_max_detour", category_path + "avoid_crossing_perimeters_max_detour");
        optgroup->append_single_option_line("thin_walls", category_path + "detect-thin-walls");
        optgroup->append_single_option_line("thick_bridges", category_path + "thick_bridges");
        optgroup->append_single_option_line("overhangs", category_path + "detect-bridging-perimeters");

        optgroup = page->new_optgroup(L("Advanced"));
        optgroup->append_single_option_line("seam_position", category_path + "seam-position");
        optgroup->append_single_option_line("staggered_inner_seams", category_path + "staggered-inner-seams");
        optgroup->append_single_option_line("external_perimeters_first", category_path + "external-perimeters-first");
        optgroup->append_single_option_line("gap_fill_enabled", category_path + "fill-gaps");
        optgroup->append_single_option_line("perimeter_generator");

        optgroup = page->new_optgroup(L("Fuzzy skin (experimental)"));
        category_path = "fuzzy-skin_246186/#";
        optgroup->append_single_option_line("fuzzy_skin", category_path + "fuzzy-skin-type");
        optgroup->append_single_option_line("fuzzy_skin_thickness", category_path + "fuzzy-skin-thickness");
        optgroup->append_single_option_line("fuzzy_skin_point_dist", category_path + "fuzzy-skin-point-distance");

    page = add_options_page(L("Infill"), "infill");
        category_path = "infill_42#";
        optgroup = page->new_optgroup(L("Infill"));
        optgroup->append_single_option_line("fill_density", category_path + "fill-density");
        optgroup->append_single_option_line("fill_pattern", category_path + "fill-pattern");
        optgroup->append_single_option_line("infill_anchor", category_path + "fill-pattern");
        optgroup->append_single_option_line("infill_anchor_max", category_path + "fill-pattern");
        optgroup->append_single_option_line("top_fill_pattern", category_path + "top-fill-pattern");
        optgroup->append_single_option_line("bottom_fill_pattern", category_path + "bottom-fill-pattern");

        optgroup = page->new_optgroup(L("Ironing"));
        category_path = "ironing_177488#";
        optgroup->append_single_option_line("ironing", category_path);
        optgroup->append_single_option_line("ironing_type", category_path + "ironing-type");
        optgroup->append_single_option_line("ironing_flowrate", category_path + "flow-rate");
        optgroup->append_single_option_line("ironing_spacing", category_path + "spacing-between-ironing-passes");

        optgroup = page->new_optgroup(L("Reducing printing time"));
        category_path = "infill_42#";
        optgroup->append_single_option_line("infill_every_layers", category_path + "combine-infill-every-x-layers");
        // optgroup->append_single_option_line("infill_only_where_needed", category_path + "only-infill-where-needed");

        optgroup = page->new_optgroup(L("Advanced"));
        optgroup->append_single_option_line("solid_infill_every_layers", category_path + "solid-infill-every-x-layers");
        optgroup->append_single_option_line("fill_angle", category_path + "fill-angle");
        optgroup->append_single_option_line("solid_infill_below_area", category_path + "solid-infill-threshold-area");
        optgroup->append_single_option_line("bridge_angle");
        optgroup->append_single_option_line("only_retract_when_crossing_perimeters");
        optgroup->append_single_option_line("infill_first");

    page = add_options_page(L("Skirt and brim"), "skirt+brim");
        category_path = "skirt-and-brim_133969#";
        optgroup = page->new_optgroup(L("Skirt"));
        optgroup->append_single_option_line("skirts", category_path + "skirt");
        optgroup->append_single_option_line("skirt_distance", category_path + "skirt");
        optgroup->append_single_option_line("skirt_height", category_path + "skirt");
        optgroup->append_single_option_line("draft_shield", category_path + "skirt");
        optgroup->append_single_option_line("min_skirt_length", category_path + "skirt");

        optgroup = page->new_optgroup(L("Brim"));
        optgroup->append_single_option_line("brim_type", category_path + "brim");
        optgroup->append_single_option_line("brim_width", category_path + "brim");
        optgroup->append_single_option_line("brim_separation", category_path + "brim");

    page = add_options_page(L("Support material"), "support");
        category_path = "support-material_1698#";
        optgroup = page->new_optgroup(L("Support material"));
        optgroup->append_single_option_line("support_material", category_path + "generate-support-material");
        optgroup->append_single_option_line("support_material_auto", category_path + "auto-generated-supports");
        optgroup->append_single_option_line("support_material_threshold", category_path + "overhang-threshold");
        optgroup->append_single_option_line("support_material_enforce_layers", category_path + "enforce-support-for-the-first");
        optgroup->append_single_option_line("raft_first_layer_density", category_path + "raft-first-layer-density");
        optgroup->append_single_option_line("raft_first_layer_expansion", category_path + "raft-first-layer-expansion");

        optgroup = page->new_optgroup(L("Raft"));
        optgroup->append_single_option_line("raft_layers", category_path + "raft-layers");
        optgroup->append_single_option_line("raft_contact_distance", category_path + "raft-layers");
        optgroup->append_single_option_line("raft_expansion");

        optgroup = page->new_optgroup(L("Options for support material and raft"));
        optgroup->append_single_option_line("support_material_style", category_path + "style");
        optgroup->append_single_option_line("support_material_contact_distance", category_path + "contact-z-distance");
        optgroup->append_single_option_line("support_material_bottom_contact_distance", category_path + "contact-z-distance");
        optgroup->append_single_option_line("support_material_pattern", category_path + "pattern");
        optgroup->append_single_option_line("support_material_with_sheath", category_path + "with-sheath-around-the-support");
        optgroup->append_single_option_line("support_material_spacing", category_path + "pattern-spacing-0-inf");
        optgroup->append_single_option_line("support_material_angle", category_path + "pattern-angle");
        optgroup->append_single_option_line("support_material_closing_radius", category_path + "pattern-angle");
        optgroup->append_single_option_line("support_material_interface_layers", category_path + "interface-layers");
        optgroup->append_single_option_line("support_material_bottom_interface_layers", category_path + "interface-layers");
        optgroup->append_single_option_line("support_material_interface_pattern", category_path + "interface-pattern");
        optgroup->append_single_option_line("support_material_interface_spacing", category_path + "interface-pattern-spacing");
        optgroup->append_single_option_line("support_material_interface_contact_loops", category_path + "interface-loops");
        optgroup->append_single_option_line("support_material_buildplate_only", category_path + "support-on-build-plate-only");
        optgroup->append_single_option_line("support_material_xy_spacing", category_path + "xy-separation-between-an-object-and-its-support");
        optgroup->append_single_option_line("dont_support_bridges", category_path + "dont-support-bridges");
        optgroup->append_single_option_line("support_material_synchronize_layers", category_path + "synchronize-with-object-layers");

        optgroup = page->new_optgroup(L("Organic supports"));
        optgroup->append_single_option_line("support_tree_angle", category_path + "tree_angle");
        optgroup->append_single_option_line("support_tree_angle_slow", category_path + "tree_angle_slow");
        optgroup->append_single_option_line("support_tree_branch_diameter", category_path + "tree_branch_diameter");
        optgroup->append_single_option_line("support_tree_branch_diameter_angle", category_path + "tree_branch_diameter_angle");
        optgroup->append_single_option_line("support_tree_branch_diameter_double_wall", category_path + "tree_branch_diameter_double_wall");
        optgroup->append_single_option_line("support_tree_tip_diameter", category_path + "tree_tip_diameter");
        optgroup->append_single_option_line("support_tree_branch_distance", category_path + "tree_branch_distance");
        optgroup->append_single_option_line("support_tree_top_rate", category_path + "tree_top_rate");

    page = add_options_page(L("Speed"), "time");
        optgroup = page->new_optgroup(L("Speed for print moves"));
        optgroup->append_single_option_line("perimeter_speed");
        optgroup->append_single_option_line("small_perimeter_speed");
        optgroup->append_single_option_line("external_perimeter_speed");
        optgroup->append_single_option_line("infill_speed");
        optgroup->append_single_option_line("solid_infill_speed");
        optgroup->append_single_option_line("top_solid_infill_speed");
        optgroup->append_single_option_line("support_material_speed");
        optgroup->append_single_option_line("support_material_interface_speed");
        optgroup->append_single_option_line("bridge_speed");
        optgroup->append_single_option_line("gap_fill_speed");
        optgroup->append_single_option_line("ironing_speed");

        optgroup = page->new_optgroup(L("Dynamic overhang speed"));
        optgroup->append_single_option_line("enable_dynamic_overhang_speeds");
        optgroup->append_single_option_line("overhang_speed_0");
        optgroup->append_single_option_line("overhang_speed_1");
        optgroup->append_single_option_line("overhang_speed_2");
        optgroup->append_single_option_line("overhang_speed_3");

        optgroup = page->new_optgroup(L("Speed for non-print moves"));
        optgroup->append_single_option_line("travel_speed");
        optgroup->append_single_option_line("travel_speed_z");

        optgroup = page->new_optgroup(L("Modifiers"));
        optgroup->append_single_option_line("first_layer_speed");
        optgroup->append_single_option_line("first_layer_speed_over_raft");

        optgroup = page->new_optgroup(L("Acceleration control (advanced)"));
        optgroup->append_single_option_line("external_perimeter_acceleration");
        optgroup->append_single_option_line("perimeter_acceleration");
        optgroup->append_single_option_line("top_solid_infill_acceleration");
        optgroup->append_single_option_line("solid_infill_acceleration");
        optgroup->append_single_option_line("infill_acceleration");
        optgroup->append_single_option_line("bridge_acceleration");
        optgroup->append_single_option_line("first_layer_acceleration");
        optgroup->append_single_option_line("first_layer_acceleration_over_raft");
        optgroup->append_single_option_line("travel_acceleration");
        optgroup->append_single_option_line("default_acceleration");

        optgroup = page->new_optgroup(L("Autospeed (advanced)"));
        optgroup->append_single_option_line("max_print_speed", "max-volumetric-speed_127176");
        optgroup->append_single_option_line("max_volumetric_speed", "max-volumetric-speed_127176");

        optgroup = page->new_optgroup(L("Pressure equalizer (experimental)"));
        optgroup->append_single_option_line("max_volumetric_extrusion_rate_slope_positive", "pressure-equlizer_331504");
        optgroup->append_single_option_line("max_volumetric_extrusion_rate_slope_negative", "pressure-equlizer_331504");

    page = add_options_page(L("Multiple Extruders"), "funnel");
        optgroup = page->new_optgroup(L("Extruders"));
        optgroup->append_single_option_line("perimeter_extruder");
        optgroup->append_single_option_line("infill_extruder");
        optgroup->append_single_option_line("solid_infill_extruder");
        optgroup->append_single_option_line("support_material_extruder");
        optgroup->append_single_option_line("support_material_interface_extruder");

        optgroup = page->new_optgroup(L("Ooze prevention"));
        optgroup->append_single_option_line("ooze_prevention");
        optgroup->append_single_option_line("standby_temperature_delta");

        optgroup = page->new_optgroup(L("Wipe tower"));
        optgroup->append_single_option_line("wipe_tower");
        optgroup->append_single_option_line("wipe_tower_x");
        optgroup->append_single_option_line("wipe_tower_y");
        optgroup->append_single_option_line("wipe_tower_width");
        optgroup->append_single_option_line("wipe_tower_rotation_angle");
        optgroup->append_single_option_line("wipe_tower_brim_width");
        optgroup->append_single_option_line("wipe_tower_bridging");
        optgroup->append_single_option_line("wipe_tower_cone_angle");
        optgroup->append_single_option_line("wipe_tower_extra_spacing");
        optgroup->append_single_option_line("wipe_tower_no_sparse_layers");
        optgroup->append_single_option_line("single_extruder_multi_material_priming");

        optgroup = page->new_optgroup(L("Advanced"));
        optgroup->append_single_option_line("interface_shells");
        optgroup->append_single_option_line("mmu_segmented_region_max_width");

    page = add_options_page(L("Advanced"), "wrench");
        optgroup = page->new_optgroup(L("Extrusion width"));
        optgroup->append_single_option_line("extrusion_width");
        optgroup->append_single_option_line("first_layer_extrusion_width");
        optgroup->append_single_option_line("perimeter_extrusion_width");
        optgroup->append_single_option_line("external_perimeter_extrusion_width");
        optgroup->append_single_option_line("infill_extrusion_width");
        optgroup->append_single_option_line("solid_infill_extrusion_width");
        optgroup->append_single_option_line("top_infill_extrusion_width");
        optgroup->append_single_option_line("support_material_extrusion_width");

        optgroup = page->new_optgroup(L("Overlap"));
        optgroup->append_single_option_line("infill_overlap");

        optgroup = page->new_optgroup(L("Flow"));
        optgroup->append_single_option_line("bridge_flow_ratio");

        optgroup = page->new_optgroup(L("Slicing"));
        optgroup->append_single_option_line("slice_closing_radius");
        optgroup->append_single_option_line("slicing_mode");
        optgroup->append_single_option_line("resolution");
        optgroup->append_single_option_line("gcode_resolution");
        optgroup->append_single_option_line("xy_size_compensation");
        optgroup->append_single_option_line("elefant_foot_compensation", "elephant-foot-compensation_114487");

        optgroup = page->new_optgroup(L("Arachne perimeter generator"));
        optgroup->append_single_option_line("wall_transition_angle");
        optgroup->append_single_option_line("wall_transition_filter_deviation");
        optgroup->append_single_option_line("wall_transition_length");
        optgroup->append_single_option_line("wall_distribution_count");
        optgroup->append_single_option_line("min_bead_width");
        optgroup->append_single_option_line("min_feature_size");

    page = add_options_page(L("Output options"), "output+page_white");
        optgroup = page->new_optgroup(L("Sequential printing"));
        optgroup->append_single_option_line("complete_objects", "sequential-printing_124589");
        line = { L("Extruder clearance"), "" };
        line.append_option(optgroup->get_option("extruder_clearance_radius"));
        line.append_option(optgroup->get_option("extruder_clearance_height"));
        optgroup->append_line(line);

        optgroup = page->new_optgroup(L("Output file"));
        optgroup->append_single_option_line("gcode_comments");
        optgroup->append_single_option_line("gcode_label_objects");
        Option option = optgroup->get_option("output_filename_format");
        option.opt.full_width = true;
        optgroup->append_single_option_line(option);

        optgroup = page->new_optgroup(L("Other"));

        create_line_with_widget(optgroup.get(), "gcode_substitutions", "g-code-substitutions_301694", [this](wxWindow* parent) {
            return create_manage_substitution_widget(parent);
        });
        line = { "", "" };
        line.full_width = 1;
        line.widget = [this](wxWindow* parent) {
            return create_substitutions_widget(parent);
        };
        optgroup->append_line(line);

        optgroup = page->new_optgroup(L("Post-processing scripts"), 0);
        line = { "", "" };
        line.full_width = 1;
        line.widget = [this](wxWindow* parent) {
            return description_line_widget(parent, &m_post_process_explanation);
        };
        optgroup->append_line(line);
        option = optgroup->get_option("post_process");
        option.opt.full_width = true;
        option.opt.height = 5;//50;
        optgroup->append_single_option_line(option);

    page = add_options_page(L("Notes"), "note");
        optgroup = page->new_optgroup(L("Notes"), 0);
        option = optgroup->get_option("notes");
        option.opt.full_width = true;
        option.opt.height = 25;//250;
        optgroup->append_single_option_line(option);

    page = add_options_page(L("Dependencies"), "wrench");
        optgroup = page->new_optgroup(L("Profile dependencies"));

        create_line_with_widget(optgroup.get(), "compatible_printers", "", [this](wxWindow* parent) {
            return compatible_widget_create(parent, m_compatible_printers);
        });

        option = optgroup->get_option("compatible_printers_condition");
        option.opt.full_width = true;
        optgroup->append_single_option_line(option);

        build_preset_description_line(optgroup.get());
}

void TabPrint::update_description_lines()
{
    Tab::update_description_lines();

    if (m_preset_bundle->printers.get_selected_preset().printer_technology() == ptSLA)
        return;

    if (m_active_page && m_active_page->title() == "Layers and perimeters" &&
        m_recommended_thin_wall_thickness_description_line && m_top_bottom_shell_thickness_explanation)
    {
        m_recommended_thin_wall_thickness_description_line->SetText(
            from_u8(PresetHints::recommended_thin_wall_thickness(*m_preset_bundle)));
        m_top_bottom_shell_thickness_explanation->SetText(
            from_u8(PresetHints::top_bottom_shell_thickness_explanation(*m_preset_bundle)));
    }

    if (m_active_page && m_active_page->title() == "Output options") {
        if (m_post_process_explanation) {
            m_post_process_explanation->SetText(
                _L("Post processing scripts shall modify G-code file in place."));
            m_post_process_explanation->SetPathEnd("post-processing-scripts_283913");
        }
        // upadte G-code substitutions from the current configuration
        {
            m_subst_manager.update_from_config();
            if (m_del_all_substitutions_btn)
                m_del_all_substitutions_btn->Show(!m_subst_manager.is_empty_substitutions());
        }
    }
}

void TabPrint::toggle_options()
{
    if (!m_active_page) return;

    m_config_manipulation.toggle_print_fff_options(m_config);
}

void TabPrint::update()
{
    if (m_preset_bundle->printers.get_selected_preset().printer_technology() == ptSLA)
        return; // ys_FIXME

    m_update_cnt++;

    // see https://github.com/prusa3d/PrusaSlicer/issues/6814
    // ysFIXME: It's temporary workaround and should be clewer reworked:
    // Note: This workaround works till "support_material" and "overhangs" is exclusive sets of mutually no-exclusive parameters.
    // But it should be corrected when we will have more such sets.
    // Disable check of the compatibility of the "support_material" and "overhangs" options for saved user profile
    // NOTE: Initialization of the support_material_overhangs_queried value have to be processed just ones
    if (!m_config_manipulation.is_initialized_support_material_overhangs_queried())
    {
        const Preset& selected_preset = m_preset_bundle->prints.get_selected_preset();
        bool is_user_and_saved_preset = !selected_preset.is_system && !selected_preset.is_dirty;
        bool support_material_overhangs_queried = m_config->opt_bool("support_material") && !m_config->opt_bool("overhangs");
        m_config_manipulation.initialize_support_material_overhangs_queried(is_user_and_saved_preset && support_material_overhangs_queried);
    }

    m_config_manipulation.update_print_fff_config(m_config, true);

    update_description_lines();
    Layout();

    m_update_cnt--;

    if (m_update_cnt==0) {
        toggle_options();

        // update() could be called during undo/redo execution
        // Update of objectList can cause a crash in this case (because m_objects doesn't match ObjectList)
        if (!wxGetApp().plater()->inside_snapshot_capture())
            wxGetApp().obj_list()->update_and_show_object_settings_item();

        wxGetApp().mainframe->on_config_changed(m_config);
    }
}

void TabPrint::clear_pages()
{
    Tab::clear_pages();

    m_recommended_thin_wall_thickness_description_line = nullptr;
    m_top_bottom_shell_thickness_explanation = nullptr;
    m_post_process_explanation = nullptr;

    m_del_all_substitutions_btn = nullptr;
}

bool Tab::validate_custom_gcode(const wxString& title, const std::string& gcode)
{
    std::vector<std::string> tags;
    bool invalid = GCodeProcessor::contains_reserved_tags(gcode, 5, tags);
    if (invalid) {
        std::string lines = ":\n";
        for (const std::string& keyword : tags)
            lines += ";" + keyword + "\n";
        wxString reports = format_wxstr(
            _L_PLURAL("The following line %s contains reserved keywords.\nPlease remove it, as it may cause problems in G-code visualization and printing time estimation.",
                      "The following lines %s contain reserved keywords.\nPlease remove them, as they may cause problems in G-code visualization and printing time estimation.",
                      tags.size()),
            lines);
        //wxMessageDialog dialog(wxGetApp().mainframe, reports, _L("Found reserved keywords in") + " " + _(title), wxICON_WARNING | wxOK);
        MessageDialog dialog(wxGetApp().mainframe, reports, _L("Found reserved keywords in") + " " + _(title), wxICON_WARNING | wxOK);
        dialog.ShowModal();
    }
    return !invalid;
}

static void validate_custom_gcode_cb(Tab* tab, const wxString& title, const t_config_option_key& opt_key, const boost::any& value) {
    tab->validate_custom_gcodes_was_shown = !Tab::validate_custom_gcode(title, boost::any_cast<std::string>(value));
    tab->update_dirty();
    tab->on_value_change(opt_key, value);
}

void TabFilament::create_line_with_near_label_widget(ConfigOptionsGroupShp optgroup, const std::string& opt_key, int opt_index/* = 0*/)
{
    Line line {"",""};
    if (opt_key == "filament_retract_lift_above" || opt_key == "filament_retract_lift_below") {
        Option opt = optgroup->get_option(opt_key);
        opt.opt.label = opt.opt.full_label;
        line = optgroup->create_single_option_line(opt);
    }
    else
        line = optgroup->create_single_option_line(optgroup->get_option(opt_key));

    line.near_label_widget = [this, optgroup_wk = ConfigOptionsGroupWkp(optgroup), opt_key, opt_index](wxWindow* parent) {
        wxCheckBox* check_box = new wxCheckBox(parent, wxID_ANY, "");

        check_box->Bind(wxEVT_CHECKBOX, [optgroup_wk, opt_key, opt_index](wxCommandEvent& evt) {
            const bool is_checked = evt.IsChecked();
            if (auto optgroup_sh = optgroup_wk.lock(); optgroup_sh) {
                if (Field *field = optgroup_sh->get_fieldc(opt_key, opt_index); field != nullptr) {
                    field->toggle(is_checked);
                    if (is_checked)
                        field->set_last_meaningful_value();
                    else
                        field->set_na_value();
                }
            }
        }, check_box->GetId());

        m_overrides_options[opt_key] = check_box;
        return check_box;
    };

    optgroup->append_line(line);
}

void TabFilament::update_line_with_near_label_widget(ConfigOptionsGroupShp optgroup, const std::string& opt_key, int opt_index/* = 0*/, bool is_checked/* = true*/)
{
    if (!m_overrides_options[opt_key])
        return;
    m_overrides_options[opt_key]->Enable(is_checked);

    is_checked &= !m_config->option(opt_key)->is_nil();
    m_overrides_options[opt_key]->SetValue(is_checked);

    Field* field = optgroup->get_fieldc(opt_key, opt_index);
    if (field != nullptr)
        field->toggle(is_checked);
}

void TabFilament::add_filament_overrides_page()
{
    PageShp page = add_options_page(L("Filament Overrides"), "wrench");
    ConfigOptionsGroupShp optgroup = page->new_optgroup(L("Retraction"));

    const int extruder_idx = 0; // #ys_FIXME

    for (const std::string opt_key : {  "filament_retract_length",
                                        "filament_retract_lift",
                                        "filament_retract_lift_above",
                                        "filament_retract_lift_below",
                                        "filament_retract_speed",
                                        "filament_deretract_speed",
                                        "filament_retract_restart_extra",
                                        "filament_retract_before_travel",
                                        "filament_retract_layer_change",
                                        "filament_wipe",
                                        "filament_retract_before_wipe"
                                     })
        create_line_with_near_label_widget(optgroup, opt_key, extruder_idx);
}

void TabFilament::update_filament_overrides_page()
{
    if (!m_active_page || m_active_page->title() != "Filament Overrides")
        return;
    Page* page = m_active_page;

    const auto og_it = std::find_if(page->m_optgroups.begin(), page->m_optgroups.end(), [](const ConfigOptionsGroupShp og) { return og->title == "Retraction"; });
    if (og_it == page->m_optgroups.end())
        return;
    ConfigOptionsGroupShp optgroup = *og_it;

    std::vector<std::string> opt_keys = {   "filament_retract_length",
                                            "filament_retract_lift",
                                            "filament_retract_lift_above",
                                            "filament_retract_lift_below",
                                            "filament_retract_speed",
                                            "filament_deretract_speed",
                                            "filament_retract_restart_extra",
                                            "filament_retract_before_travel",
                                            "filament_retract_layer_change",
                                            "filament_wipe",
                                            "filament_retract_before_wipe"
                                        };

    const int extruder_idx = 0; // #ys_FIXME

    const bool have_retract_length = m_config->option("filament_retract_length")->is_nil() ||
                                     m_config->opt_float("filament_retract_length", extruder_idx) > 0;

    for (const std::string& opt_key : opt_keys)
    {
        bool is_checked = opt_key=="filament_retract_length" ? true : have_retract_length;
        update_line_with_near_label_widget(optgroup, opt_key, extruder_idx, is_checked);
    }
}

void TabFilament::create_extruder_combobox()
{
    m_extruders_cb = new BitmapComboBox(this, wxID_ANY, wxEmptyString, wxDefaultPosition, wxSize(12 * m_em_unit, -1), 0, nullptr, wxCB_READONLY);
    m_extruders_cb->Hide();

    m_extruders_cb->Bind(wxEVT_COMBOBOX, [this](wxCommandEvent&) {
        set_active_extruder(m_extruders_cb->GetSelection());
    });

    m_h_buttons_sizer->AddSpacer(3*em_unit(this));
    m_h_buttons_sizer->Add(m_extruders_cb, 0, wxALIGN_CENTER_VERTICAL);
}

void TabFilament::update_extruder_combobox()
{
    const size_t extruder_cnt = static_cast<const ConfigOptionFloats*>(m_preset_bundle->printers.get_edited_preset().config.option("nozzle_diameter"))->values.size();

    m_extruders_cb->Show(extruder_cnt > 1);

    if (extruder_cnt != m_extruders_cb->GetCount()) {
        m_extruders_cb->Clear();
        for (size_t id = 1; id <= extruder_cnt; id++)
            m_extruders_cb->Append(format_wxstr("%1% %2%", _L("Extruder"), id), *get_bmp_bundle("funnel"));
    }

    if (m_active_extruder >= int(extruder_cnt))
        m_active_extruder = 0;

    m_extruders_cb->SetSelection(m_active_extruder);
}

bool TabFilament::set_active_extruder(int new_selected_extruder)
{
    if (m_active_extruder == new_selected_extruder)
        return true;

    const int old_extruder_id = m_active_extruder;
    m_active_extruder = new_selected_extruder;
    m_presets_choice->set_active_extruder(m_active_extruder);

    if (!select_preset(m_preset_bundle->extruders_filaments[m_active_extruder].get_selected_preset_name())) {
        m_active_extruder = old_extruder_id;
        m_presets_choice->set_active_extruder(m_active_extruder);
        m_extruders_cb->SetSelection(m_active_extruder);
        return false;
    }

    if (m_active_extruder != m_extruders_cb->GetSelection())
        m_extruders_cb->Select(m_active_extruder);

    return true;
}

void TabFilament::build()
{
    // add extruder combobox
    create_extruder_combobox();

    m_presets = &m_preset_bundle->filaments;
    load_initial_data();

    auto page = add_options_page(L("Filament"), "spool");
        auto optgroup = page->new_optgroup(L("Filament"));
        optgroup->append_single_option_line("filament_colour");
        optgroup->append_single_option_line("filament_diameter");
        optgroup->append_single_option_line("extrusion_multiplier");
        optgroup->append_single_option_line("filament_density");
        optgroup->append_single_option_line("filament_cost");
        optgroup->append_single_option_line("filament_spool_weight");

        optgroup->m_on_change = [this](t_config_option_key opt_key, boost::any value)
        {
            update_dirty();
            if (opt_key == "filament_spool_weight") {
                // Change of this option influences for an update of "Sliced Info"
                wxGetApp().sidebar().update_sliced_info_sizer();
                wxGetApp().sidebar().Layout();
            }
            else
                on_value_change(opt_key, value);
        };

        optgroup = page->new_optgroup(L("Temperature"));

        create_line_with_near_label_widget(optgroup, "idle_temperature");

        Line line = { L("Nozzle"), "" };
        line.append_option(optgroup->get_option("first_layer_temperature"));
        line.append_option(optgroup->get_option("temperature"));
        optgroup->append_line(line);

        line = { L("Bed"), "" };
        line.append_option(optgroup->get_option("first_layer_bed_temperature"));
        line.append_option(optgroup->get_option("bed_temperature"));
        optgroup->append_line(line);

    page = add_options_page(L("Cooling"), "cooling");
        std::string category_path = "cooling_127569#";
        optgroup = page->new_optgroup(L("Enable"));
        optgroup->append_single_option_line("fan_always_on");
        optgroup->append_single_option_line("cooling");

        line = { "", "" };
        line.full_width = 1;
        line.widget = [this](wxWindow* parent) {
            return description_line_widget(parent, &m_cooling_description_line);
        };
        optgroup->append_line(line);

        optgroup = page->new_optgroup(L("Fan settings"));
        line = { L("Fan speed"), "" };
        line.label_path = category_path + "fan-settings";
        line.append_option(optgroup->get_option("min_fan_speed"));
        line.append_option(optgroup->get_option("max_fan_speed"));
        optgroup->append_line(line);

        optgroup->append_single_option_line("bridge_fan_speed", category_path + "fan-settings");
        optgroup->append_single_option_line("disable_fan_first_layers", category_path + "fan-settings");
        optgroup->append_single_option_line("full_fan_speed_layer", category_path + "fan-settings");

        optgroup = page->new_optgroup(L("Dynamic fan speeds"), 25);
        optgroup->append_single_option_line("enable_dynamic_fan_speeds", category_path + "dynamic-fan-speeds");
        optgroup->append_single_option_line("overhang_fan_speed_0", category_path + "dynamic-fan-speeds");
        optgroup->append_single_option_line("overhang_fan_speed_1", category_path + "dynamic-fan-speeds");
        optgroup->append_single_option_line("overhang_fan_speed_2", category_path + "dynamic-fan-speeds");
        optgroup->append_single_option_line("overhang_fan_speed_3", category_path + "dynamic-fan-speeds");

        optgroup = page->new_optgroup(L("Cooling thresholds"), 25);
        optgroup->append_single_option_line("fan_below_layer_time", category_path + "cooling-thresholds");
        optgroup->append_single_option_line("slowdown_below_layer_time", category_path + "cooling-thresholds");
        optgroup->append_single_option_line("min_print_speed", category_path + "cooling-thresholds");

    page = add_options_page(L("Advanced"), "wrench");
        optgroup = page->new_optgroup(L("Filament properties"));
        // Set size as all another fields for a better alignment
        Option option = optgroup->get_option("filament_type");
        option.opt.width = Field::def_width();
        optgroup->append_single_option_line(option);
        optgroup->append_single_option_line("filament_soluble");

        optgroup = page->new_optgroup(L("Print speed override"));
        optgroup->append_single_option_line("filament_max_volumetric_speed", "max-volumetric-speed_127176");

        line = { "", "" };
        line.full_width = 1;
        line.widget = [this](wxWindow* parent) {
            return description_line_widget(parent, &m_volumetric_speed_description_line);
        };
        optgroup->append_line(line);

        optgroup = page->new_optgroup(L("Wipe tower parameters"));
        optgroup->append_single_option_line("filament_minimal_purge_on_wipe_tower");

        optgroup = page->new_optgroup(L("Toolchange parameters with single extruder MM printers"));
        optgroup->append_single_option_line("filament_loading_speed_start");
        optgroup->append_single_option_line("filament_loading_speed");
        optgroup->append_single_option_line("filament_unloading_speed_start");
        optgroup->append_single_option_line("filament_unloading_speed");
        optgroup->append_single_option_line("filament_load_time");
        optgroup->append_single_option_line("filament_unload_time");
        optgroup->append_single_option_line("filament_toolchange_delay");
        optgroup->append_single_option_line("filament_cooling_moves");
        optgroup->append_single_option_line("filament_cooling_initial_speed");
        optgroup->append_single_option_line("filament_cooling_final_speed");

        create_line_with_widget(optgroup.get(), "filament_ramming_parameters", "", [this](wxWindow* parent) {
            auto ramming_dialog_btn = new wxButton(parent, wxID_ANY, _(L("Ramming settings"))+dots, wxDefaultPosition, wxDefaultSize, wxBU_EXACTFIT);
            wxGetApp().UpdateDarkUI(ramming_dialog_btn);
            ramming_dialog_btn->SetFont(Slic3r::GUI::wxGetApp().normal_font());
            ramming_dialog_btn->SetSize(ramming_dialog_btn->GetBestSize());
            auto sizer = new wxBoxSizer(wxHORIZONTAL);
            sizer->Add(ramming_dialog_btn);

            ramming_dialog_btn->Bind(wxEVT_BUTTON, [this](wxCommandEvent& e) {
                RammingDialog dlg(this,(m_config->option<ConfigOptionStrings>("filament_ramming_parameters"))->get_at(0));
                if (dlg.ShowModal() == wxID_OK) {
                    load_key_value("filament_ramming_parameters", dlg.get_parameters());
                    update_changed_ui();
                }
            });
            return sizer;
        });


    add_filament_overrides_page();


        const int gcode_field_height = 15; // 150
        const int notes_field_height = 25; // 250

    page = add_options_page(L("Custom G-code"), "cog");
        optgroup = page->new_optgroup(L("Start G-code"), 0);
        optgroup->m_on_change = [this, &optgroup_title = optgroup->title](const t_config_option_key& opt_key, const boost::any& value) {
            validate_custom_gcode_cb(this, optgroup_title, opt_key, value);
        };
        option = optgroup->get_option("start_filament_gcode");
        option.opt.full_width = true;
        option.opt.is_code = true;
        option.opt.height = gcode_field_height;// 150;
        optgroup->append_single_option_line(option);

        optgroup = page->new_optgroup(L("End G-code"), 0);
        optgroup->m_on_change = [this, &optgroup_title = optgroup->title](const t_config_option_key& opt_key, const boost::any& value) {
            validate_custom_gcode_cb(this, optgroup_title, opt_key, value);
        };
        option = optgroup->get_option("end_filament_gcode");
        option.opt.full_width = true;
        option.opt.is_code = true;
        option.opt.height = gcode_field_height;// 150;
        optgroup->append_single_option_line(option);

    page = add_options_page(L("Notes"), "note");
        optgroup = page->new_optgroup(L("Notes"), 0);
        optgroup->label_width = 0;
        option = optgroup->get_option("filament_notes");
        option.opt.full_width = true;
        option.opt.height = notes_field_height;// 250;
        optgroup->append_single_option_line(option);

    page = add_options_page(L("Dependencies"), "wrench");
        optgroup = page->new_optgroup(L("Profile dependencies"));
        create_line_with_widget(optgroup.get(), "compatible_printers", "", [this](wxWindow* parent) {
            return compatible_widget_create(parent, m_compatible_printers);
        });

        option = optgroup->get_option("compatible_printers_condition");
        option.opt.full_width = true;
        optgroup->append_single_option_line(option);

        create_line_with_widget(optgroup.get(), "compatible_prints", "", [this](wxWindow* parent) {
            return compatible_widget_create(parent, m_compatible_prints);
        });

        option = optgroup->get_option("compatible_prints_condition");
        option.opt.full_width = true;
        optgroup->append_single_option_line(option);

        build_preset_description_line(optgroup.get());
}

void TabFilament::update_volumetric_flow_preset_hints()
{
    wxString text;
    try {
        text = from_u8(PresetHints::maximum_volumetric_flow_description(*m_preset_bundle));
    } catch (std::exception &ex) {
        text = _(L("Volumetric flow hints not available")) + "\n\n" + from_u8(ex.what());
    }
    m_volumetric_speed_description_line->SetText(text);
}

void TabFilament::update_description_lines()
{
    Tab::update_description_lines();

    if (!m_active_page)
        return;

    if (m_active_page->title() == "Cooling" && m_cooling_description_line)
        m_cooling_description_line->SetText(from_u8(PresetHints::cooling_description(m_presets->get_edited_preset())));
    if (m_active_page->title() == "Advanced" && m_volumetric_speed_description_line)
        this->update_volumetric_flow_preset_hints();
}

void TabFilament::toggle_options()
{
    if (!m_active_page)
        return;

    if (m_active_page->title() == "Cooling")
    {
        bool cooling = m_config->opt_bool("cooling", 0);
        bool fan_always_on = cooling || m_config->opt_bool("fan_always_on", 0);

        for (auto el : { "max_fan_speed", "fan_below_layer_time", "slowdown_below_layer_time", "min_print_speed" })
            toggle_option(el, cooling);

        for (auto el : { "min_fan_speed", "disable_fan_first_layers", "full_fan_speed_layer" })
            toggle_option(el, fan_always_on);

        bool dynamic_fan_speeds = m_config->opt_bool("enable_dynamic_fan_speeds", 0);
        for (int i = 0; i < 4; i++) {
        toggle_option("overhang_fan_speed_"+std::to_string(i),dynamic_fan_speeds);
        }
    }

    if (m_active_page->title() == "Filament Overrides")
        update_filament_overrides_page();

    if (m_active_page->title() == "Filament") {
        Page* page = m_active_page;

        const auto og_it = std::find_if(page->m_optgroups.begin(), page->m_optgroups.end(), [](const ConfigOptionsGroupShp og) { return og->title == "Temperature"; });
        if (og_it != page->m_optgroups.end())
            update_line_with_near_label_widget(*og_it, "idle_temperature");
    }
}

void TabFilament::update()
{
    if (m_preset_bundle->printers.get_selected_preset().printer_technology() == ptSLA)
        return; // ys_FIXME

    m_update_cnt++;

    update_description_lines();
    Layout();

    toggle_options();

    m_update_cnt--;

    if (m_update_cnt == 0 && wxGetApp().mainframe)
        wxGetApp().mainframe->on_config_changed(m_config);
}

void TabFilament::clear_pages()
{
    Tab::clear_pages();

    m_volumetric_speed_description_line = nullptr;
	m_cooling_description_line = nullptr;
}

void TabFilament::msw_rescale()
{
    for (const auto& over_opt : m_overrides_options)
        if (wxWindow* win = over_opt.second)
            win->SetInitialSize(win->GetBestSize());

    Tab::msw_rescale();
}

void TabFilament::load_current_preset()
{
    assert(m_active_extruder >= 0 && m_active_extruder < m_preset_bundle->extruders_filaments.size());
    const std::string& selected_extr_filament_name = m_preset_bundle->extruders_filaments[m_active_extruder].get_selected_preset_name();
    const std::string& selected_filament_name = m_presets->get_selected_preset_name();
    if (selected_extr_filament_name != selected_filament_name)
        m_presets->select_preset_by_name(selected_extr_filament_name, false);

    Tab::load_current_preset();
}

bool TabFilament::select_preset_by_name(const std::string &name_w_suffix, bool force)
{
    const bool is_selected_filament      = Tab::select_preset_by_name(name_w_suffix, force);
    const bool is_selected_extr_filament = m_preset_bundle->extruders_filaments[m_active_extruder].select_filament(name_w_suffix, force);
    return is_selected_filament && is_selected_extr_filament;
}

bool TabFilament::save_current_preset(const std::string &new_name, bool detach)
{
    m_preset_bundle->cache_extruder_filaments_names();
    const bool is_saved = Tab::save_current_preset(new_name, detach);
    if (is_saved) {
        m_preset_bundle->reset_extruder_filaments();
        m_preset_bundle->extruders_filaments[m_active_extruder].select_filament(m_presets->get_idx_selected());
    }
    return is_saved;
}

bool TabFilament::delete_current_preset()
{
    m_preset_bundle->cache_extruder_filaments_names();
    const bool is_deleted = Tab::delete_current_preset();
    if (is_deleted)
        m_preset_bundle->reset_extruder_filaments();
    return is_deleted;
}

wxSizer* Tab::description_line_widget(wxWindow* parent, ogStaticText* *StaticText, wxString text /*= wxEmptyString*/)
{
    *StaticText = new ogStaticText(parent, text);

//	auto font = (new wxSystemSettings)->GetFont(wxSYS_DEFAULT_GUI_FONT);
    (*StaticText)->SetFont(wxGetApp().normal_font());

    auto sizer = new wxBoxSizer(wxHORIZONTAL);
    sizer->Add(*StaticText, 1, wxEXPAND|wxALL, 0);
    return sizer;
}

bool Tab::saved_preset_is_dirty() const { return m_presets->saved_is_dirty(); }
void Tab::update_saved_preset_from_current_preset() { m_presets->update_saved_preset_from_current_preset(); }
bool Tab::current_preset_is_dirty() const { return m_presets->current_is_dirty(); }

void TabPrinter::build()
{
    m_presets = &m_preset_bundle->printers;
    m_printer_technology = m_presets->get_selected_preset().printer_technology();

    // For DiffPresetDialog we use options list which is saved in Searcher class.
    // Options for the Searcher is added in the moment of pages creation.
    // So, build first of all printer pages for non-selected printer technology...
    std::string def_preset_name = "- default " + std::string(m_printer_technology == ptSLA ? "FFF" : "SLA") + " -";
    m_config = &m_presets->find_preset(def_preset_name)->config;
    m_printer_technology == ptSLA ? build_fff() : build_sla();
    if (m_printer_technology == ptSLA)
        m_extruders_count_old = 0;// revert this value

    // ... and than for selected printer technology
    load_initial_data();
    m_printer_technology == ptSLA ? build_sla() : build_fff();
}

void TabPrinter::build_print_host_upload_group(Page* page)
{
    ConfigOptionsGroupShp optgroup = page->new_optgroup(L("Print Host upload"));

    wxString description_line_text = _L(""
        "Note: All parameters from this group are moved to the Physical Printer settings (see changelog).\n\n"
        "A new Physical Printer profile is created by clicking on the \"cog\" icon right of the Printer profiles combo box, "
        "by selecting the \"Add physical printer\" item in the Printer combo box. The Physical Printer profile editor opens "
        "also when clicking on the \"cog\" icon in the Printer settings tab. The Physical Printer profiles are being stored "
        "into PrusaSlicer/physical_printer directory.");

    Line line = { "", "" };
    line.full_width = 1;
    line.widget = [this, description_line_text](wxWindow* parent) {
        return description_line_widget(parent, m_presets->get_selected_preset().printer_technology() == ptFFF ?
                                       &m_fff_print_host_upload_description_line : &m_sla_print_host_upload_description_line,
                                       description_line_text);
    };
    optgroup->append_line(line);
}

static wxString get_info_klipper_string()
{
    return _L("Emitting machine limits to G-code is not supported with Klipper G-code flavor.\n"
              "The option was switched to \"Use for time estimate\".");
}

void TabPrinter::build_fff()
{
    if (!m_pages.empty())
        m_pages.resize(0);
    // to avoid redundant memory allocation / deallocation during extruders count changing
    m_pages.reserve(30);

    auto   *nozzle_diameter = dynamic_cast<const ConfigOptionFloats*>(m_config->option("nozzle_diameter"));
    m_initial_extruders_count = m_extruders_count = nozzle_diameter->values.size();
    wxGetApp().sidebar().update_objects_list_extruder_column(m_initial_extruders_count);

    const Preset* parent_preset = m_printer_technology == ptSLA ? nullptr // just for first build, if SLA printer preset is selected
                                  : m_presets->get_selected_preset_parent();
    m_sys_extruders_count = parent_preset == nullptr ? 0 :
            static_cast<const ConfigOptionFloats*>(parent_preset->config.option("nozzle_diameter"))->values.size();

    auto page = add_options_page(L("General"), "printer");
        auto optgroup = page->new_optgroup(L("Size and coordinates"));

        create_line_with_widget(optgroup.get(), "bed_shape", "custom-svg-and-png-bed-textures_124612", [this](wxWindow* parent) {
            return 	create_bed_shape_widget(parent);
        });

        optgroup->append_single_option_line("max_print_height");
        optgroup->append_single_option_line("z_offset");

        optgroup = page->new_optgroup(L("Capabilities"));
        ConfigOptionDef def;
            def.type =  coInt,
            def.set_default_value(new ConfigOptionInt(1));
            def.label = L("Extruders");
            def.tooltip = L("Number of extruders of the printer.");
            def.min = 1;
            def.max = 256;
            def.mode = comExpert;
        Option option(def, "extruders_count");
        optgroup->append_single_option_line(option);
        optgroup->append_single_option_line("single_extruder_multi_material");

        optgroup->m_on_change = [this, optgroup_wk = ConfigOptionsGroupWkp(optgroup)](t_config_option_key opt_key, boost::any value) {
            auto optgroup_sh = optgroup_wk.lock();
            if (!optgroup_sh)
                return;

            // optgroup->get_value() return int for def.type == coInt,
            // Thus, there should be boost::any_cast<int> !
            // Otherwise, boost::any_cast<size_t> causes an "unhandled unknown exception"
            size_t extruders_count = size_t(boost::any_cast<int>(optgroup_sh->get_value("extruders_count")));
            wxTheApp->CallAfter([this, opt_key, value, extruders_count]() {
                if (opt_key == "extruders_count" || opt_key == "single_extruder_multi_material") {
                    extruders_count_changed(extruders_count);
                    init_options_list(); // m_options_list should be updated before UI updating
                    update_dirty();
                    if (opt_key == "single_extruder_multi_material") { // the single_extruder_multimaterial was added to force pages
                        on_value_change(opt_key, value);                      // rebuild - let's make sure the on_value_change is not skipped

                        if (boost::any_cast<bool>(value) && m_extruders_count > 1) {
                            SuppressBackgroundProcessingUpdate sbpu;
                            std::vector<double> nozzle_diameters = static_cast<const ConfigOptionFloats*>(m_config->option("nozzle_diameter"))->values;
                            const double frst_diam = nozzle_diameters[0];

                            for (auto cur_diam : nozzle_diameters) {
                                // if value is differs from first nozzle diameter value
                                if (fabs(cur_diam - frst_diam) > EPSILON) {
                                    const wxString msg_text = _(L("Single Extruder Multi Material is selected, \n"
                                                                  "and all extruders must have the same diameter.\n"
                                                                  "Do you want to change the diameter for all extruders to first extruder nozzle diameter value?"));
                                    MessageDialog dialog(parent(), msg_text, _(L("Nozzle diameter")), wxICON_WARNING | wxYES_NO);

                                    DynamicPrintConfig new_conf = *m_config;
                                    if (dialog.ShowModal() == wxID_YES) {
                                        for (size_t i = 1; i < nozzle_diameters.size(); i++)
                                            nozzle_diameters[i] = frst_diam;

                                        new_conf.set_key_value("nozzle_diameter", new ConfigOptionFloats(nozzle_diameters));
                                    }
                                    else
                                        new_conf.set_key_value("single_extruder_multi_material", new ConfigOptionBool(false));

                                    load_config(new_conf);
                                    break;
                                }
                            }
                        }

                        m_preset_bundle->update_compatible(PresetSelectCompatibleType::Never);
                        // Upadte related comboboxes on Sidebar and Tabs
                        Sidebar& sidebar = wxGetApp().plater()->sidebar();
                        for (const Preset::Type& type : {Preset::TYPE_PRINT, Preset::TYPE_FILAMENT}) {
                            sidebar.update_presets(type);
                            wxGetApp().get_tab(type)->update_tab_ui();
                        }
                    }
                }
                else {
                    update_dirty();
                    on_value_change(opt_key, value);
                }
            });
        };

        build_print_host_upload_group(page.get());

        optgroup = page->new_optgroup(L("Firmware"));
        optgroup->append_single_option_line("gcode_flavor");

        option = optgroup->get_option("thumbnails");
        option.opt.full_width = true;
        optgroup->append_single_option_line(option);
        optgroup->append_single_option_line("thumbnails_format");

        optgroup->append_single_option_line("silent_mode");
        optgroup->append_single_option_line("remaining_times");

        optgroup->m_on_change = [this](t_config_option_key opt_key, boost::any value) {
            wxTheApp->CallAfter([this, opt_key, value]() {
                if (opt_key == "silent_mode") {
                    bool val = boost::any_cast<bool>(value);
                    if (m_use_silent_mode != val) {
                        m_rebuild_kinematics_page = true;
                        m_use_silent_mode = val;
                    }
                }
                if (opt_key == "gcode_flavor") {
                    const GCodeFlavor flavor = static_cast<GCodeFlavor>(boost::any_cast<int>(value));
                    bool supports_travel_acceleration = GCodeWriter::supports_separate_travel_acceleration(flavor);
                    bool supports_min_feedrates       = (flavor == gcfMarlinFirmware || flavor == gcfMarlinLegacy);
                    if (supports_travel_acceleration != m_supports_travel_acceleration || supports_min_feedrates != m_supports_min_feedrates) {
                        m_rebuild_kinematics_page = true;
                        m_supports_travel_acceleration = supports_travel_acceleration;
                        m_supports_min_feedrates = supports_min_feedrates;
                    }

                    const bool is_emit_to_gcode = m_config->option("machine_limits_usage")->getInt() == static_cast<int>(MachineLimitsUsage::EmitToGCode);
                    if ((flavor == gcfKlipper && is_emit_to_gcode) || (!m_supports_min_feedrates && m_use_silent_mode)) {
                        DynamicPrintConfig new_conf = *m_config;
                        wxString msg;

                        if (flavor == gcfKlipper && is_emit_to_gcode) {
                            msg = get_info_klipper_string();

                            auto machine_limits_usage = static_cast<ConfigOptionEnum<MachineLimitsUsage>*>(m_config->option("machine_limits_usage")->clone());
                            machine_limits_usage->value = MachineLimitsUsage::TimeEstimateOnly;
                            new_conf.set_key_value("machine_limits_usage", machine_limits_usage);
                        }

                        if (!m_supports_min_feedrates && m_use_silent_mode) {
                            if (!msg.IsEmpty())
                                msg += "\n\n";
                            msg += _L("The selected G-code flavor does not support the machine limitation for Stealth mode.\n"
                                      "Stealth mode will not be applied and will be disabled.");

                            auto silent_mode = static_cast<ConfigOptionBool*>(m_config->option("silent_mode")->clone());
                            silent_mode->value = false;
                            new_conf.set_key_value("silent_mode", silent_mode);
                        }

                        InfoDialog(parent(), _L("G-code flavor is switched"), msg).ShowModal();
                        load_config(new_conf);
                    }
                }
                build_unregular_pages();
                update_dirty();
                on_value_change(opt_key, value);
            });
        };

        optgroup = page->new_optgroup(L("Advanced"));
        optgroup->append_single_option_line("use_relative_e_distances");
        optgroup->append_single_option_line("use_firmware_retraction");
        optgroup->append_single_option_line("use_volumetric_e");
        optgroup->append_single_option_line("variable_layer_height");

    const int gcode_field_height = 15; // 150
    const int notes_field_height = 25; // 250
    page = add_options_page(L("Custom G-code"), "cog");
        optgroup = page->new_optgroup(L("Start G-code"), 0);
        optgroup->m_on_change = [this, &optgroup_title = optgroup->title](const t_config_option_key& opt_key, const boost::any& value) {
            validate_custom_gcode_cb(this, optgroup_title, opt_key, value);
        };
        option = optgroup->get_option("start_gcode");
        option.opt.full_width = true;
        option.opt.is_code = true;
        option.opt.height = 3 * gcode_field_height;//150;
        optgroup->append_single_option_line(option);

        optgroup = page->new_optgroup(L("Start G-Code options"));
        optgroup->append_single_option_line("autoemit_temperature_commands");

        optgroup = page->new_optgroup(L("End G-code"), 0);
        optgroup->m_on_change = [this, &optgroup_title = optgroup->title](const t_config_option_key& opt_key, const boost::any& value) {
            validate_custom_gcode_cb(this, optgroup_title, opt_key, value);
        };
        option = optgroup->get_option("end_gcode");
        option.opt.full_width = true;
        option.opt.is_code = true;
        option.opt.height = 1.75 * gcode_field_height;//150;
        optgroup->append_single_option_line(option);

        optgroup = page->new_optgroup(L("Before layer change G-code"), 0);
        optgroup->m_on_change = [this, &optgroup_title = optgroup->title](const t_config_option_key& opt_key, const boost::any& value) {
            validate_custom_gcode_cb(this, optgroup_title, opt_key, value);
        };
        option = optgroup->get_option("before_layer_gcode");
        option.opt.full_width = true;
        option.opt.is_code = true;
        option.opt.height = gcode_field_height;//150;
        optgroup->append_single_option_line(option);

        optgroup = page->new_optgroup(L("After layer change G-code"), 0);
        optgroup->m_on_change = [this, &optgroup_title = optgroup->title](const t_config_option_key& opt_key, const boost::any& value) {
            validate_custom_gcode_cb(this, optgroup_title, opt_key, value);
        };
        option = optgroup->get_option("layer_gcode");
        option.opt.full_width = true;
        option.opt.is_code = true;
        option.opt.height = gcode_field_height;//150;
        optgroup->append_single_option_line(option);

        optgroup = page->new_optgroup(L("Tool change G-code"), 0);
        optgroup->m_on_change = [this, &optgroup_title = optgroup->title](const t_config_option_key& opt_key, const boost::any& value) {
            validate_custom_gcode_cb(this, optgroup_title, opt_key, value);
        };
        option = optgroup->get_option("toolchange_gcode");
        option.opt.full_width = true;
        option.opt.is_code = true;
        option.opt.height = gcode_field_height;//150;
        optgroup->append_single_option_line(option);

        optgroup = page->new_optgroup(L("Between objects G-code (for sequential printing)"), 0);
        optgroup->m_on_change = [this, &optgroup_title = optgroup->title](const t_config_option_key& opt_key, const boost::any& value) {
            validate_custom_gcode_cb(this, optgroup_title, opt_key, value);
        };
        option = optgroup->get_option("between_objects_gcode");
        option.opt.full_width = true;
        option.opt.is_code = true;
        option.opt.height = gcode_field_height;//150;
        optgroup->append_single_option_line(option);

        optgroup = page->new_optgroup(L("Color Change G-code"), 0);
        optgroup->m_on_change = [this, &optgroup_title = optgroup->title](const t_config_option_key& opt_key, const boost::any& value) {
            validate_custom_gcode_cb(this, optgroup_title, opt_key, value);
        };
        option = optgroup->get_option("color_change_gcode");
        option.opt.is_code = true;
        option.opt.height = gcode_field_height;//150;
        optgroup->append_single_option_line(option);

        optgroup = page->new_optgroup(L("Pause Print G-code"), 0);
        optgroup->m_on_change = [this, &optgroup_title = optgroup->title](const t_config_option_key& opt_key, const boost::any& value) {
            validate_custom_gcode_cb(this, optgroup_title, opt_key, value);
        };
        option = optgroup->get_option("pause_print_gcode");
        option.opt.is_code = true;
        option.opt.height = gcode_field_height;//150;
        optgroup->append_single_option_line(option);

        optgroup = page->new_optgroup(L("Template Custom G-code"), 0);
        optgroup->m_on_change = [this, &optgroup_title = optgroup->title](const t_config_option_key& opt_key, const boost::any& value) {
            validate_custom_gcode_cb(this, optgroup_title, opt_key, value);
        };
        option = optgroup->get_option("template_custom_gcode");
        option.opt.is_code = true;
        option.opt.height = gcode_field_height;//150;
        optgroup->append_single_option_line(option);

    page = add_options_page(L("Notes"), "note");
        optgroup = page->new_optgroup(L("Notes"), 0);
        option = optgroup->get_option("printer_notes");
        option.opt.full_width = true;
        option.opt.height = notes_field_height;//250;
        optgroup->append_single_option_line(option);

    page = add_options_page(L("Dependencies"), "wrench");
        optgroup = page->new_optgroup(L("Profile dependencies"));

        build_preset_description_line(optgroup.get());

    build_unregular_pages(true);
}

void TabPrinter::build_sla()
{
    if (!m_pages.empty())
        m_pages.resize(0);
    auto page = add_options_page(L("General"), "printer");
    auto optgroup = page->new_optgroup(L("Size and coordinates"));

    create_line_with_widget(optgroup.get(), "bed_shape", "custom-svg-and-png-bed-textures_124612", [this](wxWindow* parent) {
        return 	create_bed_shape_widget(parent);
    });
    optgroup->append_single_option_line("max_print_height");

    optgroup = page->new_optgroup(L("Display"));
    optgroup->append_single_option_line("display_width");
    optgroup->append_single_option_line("display_height");

    auto option = optgroup->get_option("display_pixels_x");
    Line line = { option.opt.full_label, "" };
    line.append_option(option);
    line.append_option(optgroup->get_option("display_pixels_y"));
    optgroup->append_line(line);
    optgroup->append_single_option_line("display_orientation");

    // FIXME: This should be on one line in the UI
    optgroup->append_single_option_line("display_mirror_x");
    optgroup->append_single_option_line("display_mirror_y");

    optgroup = page->new_optgroup(L("Tilt"));
    line = { L("Tilt time"), "" };
    line.append_option(optgroup->get_option("fast_tilt_time"));
    line.append_option(optgroup->get_option("slow_tilt_time"));
    line.append_option(optgroup->get_option("high_viscosity_tilt_time"));
    optgroup->append_line(line);
    optgroup->append_single_option_line("area_fill");

    optgroup = page->new_optgroup(L("Corrections"));
    line = Line{ m_config->def()->get("relative_correction")->full_label, "" };
    for (auto& axis : { "X", "Y", "Z" }) {
        auto opt = optgroup->get_option(std::string("relative_correction_") + char(std::tolower(axis[0])));
        opt.opt.label = axis;
        line.append_option(opt);
    }
    optgroup->append_line(line);
    optgroup->append_single_option_line("absolute_correction");
    optgroup->append_single_option_line("elefant_foot_compensation");
    optgroup->append_single_option_line("elefant_foot_min_width");
    optgroup->append_single_option_line("gamma_correction");

    optgroup = page->new_optgroup(L("Exposure"));
    optgroup->append_single_option_line("min_exposure_time");
    optgroup->append_single_option_line("max_exposure_time");
    optgroup->append_single_option_line("min_initial_exposure_time");
    optgroup->append_single_option_line("max_initial_exposure_time");


    optgroup = page->new_optgroup(L("Output"));
    optgroup->append_single_option_line("sla_archive_format");
    optgroup->append_single_option_line("sla_output_precision");

    build_print_host_upload_group(page.get());

    const int notes_field_height = 25; // 250

    page = add_options_page(L("Notes"), "note");
    optgroup = page->new_optgroup(L("Notes"), 0);
    option = optgroup->get_option("printer_notes");
    option.opt.full_width = true;
    option.opt.height = notes_field_height;//250;
    optgroup->append_single_option_line(option);

    page = add_options_page(L("Dependencies"), "wrench");
    optgroup = page->new_optgroup(L("Profile dependencies"));

    build_preset_description_line(optgroup.get());
}

void TabPrinter::extruders_count_changed(size_t extruders_count)
{
    bool is_count_changed = false;
    bool is_updated_mm_filament_presets = false;
    if (m_extruders_count != extruders_count) {
        m_extruders_count = extruders_count;
        m_preset_bundle->printers.get_edited_preset().set_num_extruders(extruders_count);
        is_count_changed = is_updated_mm_filament_presets = true;
    }
    else if (m_extruders_count == 1 &&
             m_preset_bundle->project_config.option<ConfigOptionFloats>("wiping_volumes_matrix")->values.size()>1) {
        is_updated_mm_filament_presets = true;
    }

    if (is_updated_mm_filament_presets) {
        m_preset_bundle->update_multi_material_filament_presets();
        m_preset_bundle->update_filaments_compatible(PresetSelectCompatibleType::OnlyIfWasCompatible);
    }

    /* This function should be call in any case because of correct updating/rebuilding
     * of unregular pages of a Printer Settings
     */
    build_unregular_pages();

    if (is_count_changed) {
        on_value_change("extruders_count", extruders_count);
        wxGetApp().sidebar().update_objects_list_extruder_column(extruders_count);
    }
}

void TabPrinter::append_option_line(ConfigOptionsGroupShp optgroup, const std::string opt_key)
{
    auto option = optgroup->get_option(opt_key, 0);
    auto line = Line{ option.opt.full_label, "" };
    line.append_option(option);
    if (m_use_silent_mode
        || m_printer_technology == ptSLA // just for first build, if SLA printer preset is selected
        )
        line.append_option(optgroup->get_option(opt_key, 1));
    optgroup->append_line(line);
}

PageShp TabPrinter::build_kinematics_page()
{
    auto page = add_options_page(L("Machine limits"), "cog", true);

    auto optgroup = page->new_optgroup(L("General"));
    {
	    optgroup->append_single_option_line("machine_limits_usage");
        Line line { "", "" };
        line.full_width = 1;
        line.widget = [this](wxWindow* parent) {
            return description_line_widget(parent, &m_machine_limits_description_line);
        };
        optgroup->append_line(line);
    }

    optgroup->m_on_change = [this](const t_config_option_key& opt_key, boost::any value)
    {
        if (opt_key == "machine_limits_usage" &&
            static_cast<MachineLimitsUsage>(boost::any_cast<int>(value)) == MachineLimitsUsage::EmitToGCode &&
            static_cast<GCodeFlavor>(m_config->option("gcode_flavor")->getInt()) == gcfKlipper)
        {
            DynamicPrintConfig new_conf = *m_config;

            auto machine_limits_usage = static_cast<ConfigOptionEnum<MachineLimitsUsage>*>(m_config->option("machine_limits_usage")->clone());
            machine_limits_usage->value = MachineLimitsUsage::TimeEstimateOnly;

            new_conf.set_key_value("machine_limits_usage", machine_limits_usage);

            InfoDialog(parent(), wxEmptyString, get_info_klipper_string()).ShowModal();
            load_config(new_conf);
        }

        update_dirty();
        update();
    };

    if (m_use_silent_mode) {
        // Legend for OptionsGroups
        auto optgroup = page->new_optgroup("");
        auto line = Line{ "", "" };

        ConfigOptionDef def;
        def.type = coString;
        def.width = Field::def_width();
        def.gui_type = ConfigOptionDef::GUIType::legend;
        def.mode = comAdvanced;
        def.tooltip = L("Values in this column are for Normal mode");
        def.set_default_value(new ConfigOptionString{ _(L("Normal")).ToUTF8().data() });

        auto option = Option(def, "full_power_legend");
        line.append_option(option);

        def.tooltip = L("Values in this column are for Stealth mode");
        def.set_default_value(new ConfigOptionString{ _(L("Stealth")).ToUTF8().data() });
        option = Option(def, "silent_legend");
        line.append_option(option);

        optgroup->append_line(line);
    }

    const std::vector<std::string> axes{ "x", "y", "z", "e" };
    optgroup = page->new_optgroup(L("Maximum feedrates"));
        for (const std::string &axis : axes)	{
            append_option_line(optgroup, "machine_max_feedrate_" + axis);
        }

    optgroup = page->new_optgroup(L("Maximum accelerations"));
        for (const std::string &axis : axes)	{
            append_option_line(optgroup, "machine_max_acceleration_" + axis);
        }
        append_option_line(optgroup, "machine_max_acceleration_extruding");
        append_option_line(optgroup, "machine_max_acceleration_retracting");
        if (m_supports_travel_acceleration)
            append_option_line(optgroup, "machine_max_acceleration_travel");

    optgroup = page->new_optgroup(L("Jerk limits"));
        for (const std::string &axis : axes)	{
            append_option_line(optgroup, "machine_max_jerk_" + axis);
        }

        if (m_supports_min_feedrates) {
            optgroup = page->new_optgroup(L("Minimum feedrates"));
            append_option_line(optgroup, "machine_min_extruding_rate");
            append_option_line(optgroup, "machine_min_travel_rate");
        }

    return page;
}

const std::vector<std::string> extruder_options = {
    "min_layer_height", "max_layer_height", "extruder_offset",
    "retract_length", "retract_lift", "retract_lift_above", "retract_lift_below",
    "retract_speed", "deretract_speed", "retract_restart_extra", "retract_before_travel",
    "retract_layer_change", "wipe", "retract_before_wipe",
    "retract_length_toolchange", "retract_restart_extra_toolchange",
};

void TabPrinter::build_extruder_pages(size_t n_before_extruders)
{
    for (auto extruder_idx = m_extruders_count_old; extruder_idx < m_extruders_count; ++extruder_idx) {
        //# build page
        const wxString&page_name = wxString::Format("Extruder %d", int(extruder_idx + 1));
        auto           page      = add_options_page(page_name, "funnel", true);
        m_pages.insert(m_pages.begin() + n_before_extruders + extruder_idx, page);

        auto optgroup = page->new_optgroup(L("Size"));
        optgroup->append_single_option_line("nozzle_diameter", "", extruder_idx);

        optgroup->m_on_change = [this, extruder_idx](const t_config_option_key&opt_key, boost::any value)
        {
            const bool is_single_extruder_MM = m_config->opt_bool("single_extruder_multi_material");
            const bool is_nozzle_diameter_changed = opt_key.find_first_of("nozzle_diameter") != std::string::npos;

            if (is_single_extruder_MM && m_extruders_count > 1 && is_nozzle_diameter_changed)
            {
                SuppressBackgroundProcessingUpdate sbpu;
                const double new_nd = boost::any_cast<double>(value);
                std::vector<double> nozzle_diameters = static_cast<const ConfigOptionFloats*>(m_config->option("nozzle_diameter"))->values;

                // if value was changed
                if (fabs(nozzle_diameters[extruder_idx == 0 ? 1 : 0] - new_nd) > EPSILON)
                {
                    const wxString msg_text = _L("This is a single extruder multimaterial printer, diameters of all extruders "
                                                 "will be set to the new value. Do you want to proceed?");
                    //wxMessageDialog dialog(parent(), msg_text, _(L("Nozzle diameter")), wxICON_WARNING | wxYES_NO);
                    MessageDialog dialog(parent(), msg_text, _L("Nozzle diameter"), wxICON_WARNING | wxYES_NO);

                    DynamicPrintConfig new_conf = *m_config;
                    if (dialog.ShowModal() == wxID_YES) {
                        for (size_t i = 0; i < nozzle_diameters.size(); i++) {
                            if (i==extruder_idx)
                                continue;
                            nozzle_diameters[i] = new_nd;
                        }
                    }
                    else
                        nozzle_diameters[extruder_idx] = nozzle_diameters[extruder_idx == 0 ? 1 : 0];

                    new_conf.set_key_value("nozzle_diameter", new ConfigOptionFloats(nozzle_diameters));
                    load_config(new_conf);
                }
            }

            if (is_nozzle_diameter_changed) {
                if (extruder_idx == 0)
                    // Mark the print & filament enabled if they are compatible with the currently selected preset.
                    // If saving the preset changes compatibility with other presets, keep the now incompatible dependent presets selected, however with a "red flag" icon showing that they are no more compatible.
                    m_preset_bundle->update_compatible(PresetSelectCompatibleType::Never);
                else
                    m_preset_bundle->update_filaments_compatible(PresetSelectCompatibleType::Never, extruder_idx);
            }

            update_dirty();
            update();
        };

        optgroup = page->new_optgroup(L("Preview"));

        auto reset_to_filament_color = [this, extruder_idx](wxWindow*parent) {
            ScalableButton* btn = new ScalableButton(parent, wxID_ANY, "undo", _L("Reset to Filament Color"),
                                                     wxDefaultSize, wxDefaultPosition, wxBU_LEFT | wxBU_EXACTFIT);
            btn->SetFont(wxGetApp().normal_font());
            btn->SetSize(btn->GetBestSize());
            auto sizer = new wxBoxSizer(wxHORIZONTAL);
            sizer->Add(btn);

            btn->Bind(wxEVT_BUTTON, [this, extruder_idx](wxCommandEvent&e)
            {
                std::vector<std::string> colors = static_cast<const ConfigOptionStrings*>(m_config->option("extruder_colour"))->values;
                colors[extruder_idx]            = "";

                DynamicPrintConfig new_conf = *m_config;
                new_conf.set_key_value("extruder_colour", new ConfigOptionStrings(colors));
                load_config(new_conf);

                update_dirty();
                update();
            });

            parent->Bind(wxEVT_UPDATE_UI, [this, extruder_idx](wxUpdateUIEvent& evt) {
                evt.Enable(!static_cast<const ConfigOptionStrings*>(m_config->option("extruder_colour"))->values[extruder_idx].empty());
            }, btn->GetId());

            return sizer;
        };
        Line line = optgroup->create_single_option_line("extruder_colour", "", extruder_idx);
        line.append_widget(reset_to_filament_color);
        optgroup->append_line(line);

        optgroup = page->new_optgroup("");

        auto copy_settings_btn =
        line            = { "", ""};
        line.full_width = 1;
        line.widget = [this, extruder_idx](wxWindow* parent) {
            ScalableButton* btn = new ScalableButton(parent, wxID_ANY, "copy", _L("Apply below setting to other extruders"),
                                                     wxDefaultSize, wxDefaultPosition, wxBU_LEFT | wxBU_EXACTFIT);
            auto sizer = new wxBoxSizer(wxHORIZONTAL);
            sizer->Add(btn);

            btn->Bind(wxEVT_BUTTON, [this, extruder_idx](wxCommandEvent& e) {
                DynamicPrintConfig new_conf = *m_config;

                for (const std::string& opt : extruder_options) {
                    const ConfigOption* other_opt = m_config->option(opt);
                    for (size_t extruder = 0; extruder < m_extruders_count; ++extruder) {
                        if (extruder == extruder_idx)
                            continue;
                        static_cast<ConfigOptionVectorBase*>(new_conf.option(opt, false))->set_at(other_opt, extruder, extruder_idx);
                    }
                }
                load_config(new_conf);

                update_dirty();
                update();
            });

            auto has_changes = [this, extruder_idx]() {
                auto dirty_options = m_presets->current_dirty_options(true);
#if 1
                dirty_options.erase(std::remove_if(dirty_options.begin(), dirty_options.end(),
                    [](const std::string& opt) { return opt.find("extruder_colour") != std::string::npos || opt.find("nozzle_diameter") != std::string::npos; }), dirty_options.end());
                return !dirty_options.empty();
#else
                // if we wont to apply enable status for each extruder separately
                for (const std::string& opt : extruder_options)
                    if (std::find(dirty_options.begin(), dirty_options.end(), opt+"#"+std::to_string(extruder_idx)) != dirty_options.end())
                        return true;
                return false;
#endif
            };

            parent->Bind(wxEVT_UPDATE_UI, [this, has_changes](wxUpdateUIEvent& evt) {
                evt.Enable(m_extruders_count > 1 && has_changes());
            }, btn->GetId());

            return sizer;
        };
        optgroup->append_line(line);

        optgroup = page->new_optgroup(L("Layer height limits"));
        optgroup->append_single_option_line("min_layer_height", "", extruder_idx);
        optgroup->append_single_option_line("max_layer_height", "", extruder_idx);

        optgroup = page->new_optgroup(L("Position (for multi-extruder printers)"));
        optgroup->append_single_option_line("extruder_offset", "", extruder_idx);

        optgroup = page->new_optgroup(L("Retraction"));
        optgroup->append_single_option_line("retract_length", "", extruder_idx);
        optgroup->append_single_option_line("retract_lift", "", extruder_idx);
        line = { L("Only lift Z"), "" };
        line.append_option(optgroup->get_option("retract_lift_above", extruder_idx));
        line.append_option(optgroup->get_option("retract_lift_below", extruder_idx));
        optgroup->append_line(line);

        optgroup->append_single_option_line("retract_speed", "", extruder_idx);
        optgroup->append_single_option_line("deretract_speed", "", extruder_idx);
        optgroup->append_single_option_line("retract_restart_extra", "", extruder_idx);
        optgroup->append_single_option_line("retract_before_travel", "", extruder_idx);
        optgroup->append_single_option_line("retract_layer_change", "", extruder_idx);
        optgroup->append_single_option_line("wipe", "", extruder_idx);
        optgroup->append_single_option_line("retract_before_wipe", "", extruder_idx);

        optgroup = page->new_optgroup(L("Retraction when tool is disabled (advanced settings for multi-extruder setups)"));
        optgroup->append_single_option_line("retract_length_toolchange", "", extruder_idx);
        optgroup->append_single_option_line("retract_restart_extra_toolchange", "", extruder_idx);
    }

    // # remove extra pages
    if (m_extruders_count < m_extruders_count_old)
        m_pages.erase(	m_pages.begin() + n_before_extruders + m_extruders_count,
                        m_pages.begin() + n_before_extruders + m_extruders_count_old);
}

/* Previous name build_extruder_pages().
 *
 * This function was renamed because of now it implements not just an extruder pages building,
 * but "Machine limits" and "Single extruder MM setup" too
 * (These pages can changes according to the another values of a current preset)
 * */
void TabPrinter::build_unregular_pages(bool from_initial_build/* = false*/)
{
    size_t		n_before_extruders = 2;			//	Count of pages before Extruder pages
    auto        flavor = m_config->option<ConfigOptionEnum<GCodeFlavor>>("gcode_flavor")->value;
    bool		show_mach_limits = (flavor == gcfMarlinLegacy || flavor == gcfMarlinFirmware || flavor == gcfRepRapFirmware || flavor == gcfKlipper);

    /* ! Freeze/Thaw in this function is needed to avoid call OnPaint() for erased pages
     * and be cause of application crash, when try to change Preset in moment,
     * when one of unregular pages is selected.
     *  */
    Freeze();

    // Add/delete Kinematics page according to show_mach_limits
    size_t existed_page = 0;
    for (size_t i = n_before_extruders; i < m_pages.size(); ++i) // first make sure it's not there already
        if (m_pages[i]->title().find(L("Machine limits")) != std::string::npos) {
            if (!show_mach_limits || m_rebuild_kinematics_page)
                m_pages.erase(m_pages.begin() + i);
            else
                existed_page = i;
            break;
        }

    if (existed_page < n_before_extruders && (show_mach_limits || from_initial_build)) {
        auto page = build_kinematics_page();
        if (from_initial_build && !show_mach_limits)
            page->clear();
        else
            m_pages.insert(m_pages.begin() + n_before_extruders, page);
    }

    if (show_mach_limits)
        n_before_extruders++;
    size_t		n_after_single_extruder_MM = 2; //	Count of pages after single_extruder_multi_material page

    if (m_extruders_count_old == m_extruders_count ||
        (m_has_single_extruder_MM_page && m_extruders_count == 1))
    {
        // if we have a single extruder MM setup, add a page with configuration options:
        for (size_t i = 0; i < m_pages.size(); ++i) // first make sure it's not there already
            if (m_pages[i]->title().find(L("Single extruder MM setup")) != std::string::npos) {
                m_pages.erase(m_pages.begin() + i);
                break;
            }
        m_has_single_extruder_MM_page = false;
    }
    if (from_initial_build ||
        (m_extruders_count > 1 && m_config->opt_bool("single_extruder_multi_material") && !m_has_single_extruder_MM_page)) {
        // create a page, but pretend it's an extruder page, so we can add it to m_pages ourselves
        auto page = add_options_page(L("Single extruder MM setup"), "printer", true);
        auto optgroup = page->new_optgroup(L("Single extruder multimaterial parameters"));
        optgroup->append_single_option_line("cooling_tube_retraction");
        optgroup->append_single_option_line("cooling_tube_length");
        optgroup->append_single_option_line("parking_pos_retraction");
        optgroup->append_single_option_line("extra_loading_move");
        optgroup->append_single_option_line("high_current_on_filament_swap");
        if (from_initial_build)
            page->clear();
        else {
            m_pages.insert(m_pages.end() - n_after_single_extruder_MM, page);
            m_has_single_extruder_MM_page = true;
        }
    }

    // Build missed extruder pages
    build_extruder_pages(n_before_extruders);

    Thaw();

    m_extruders_count_old = m_extruders_count;

    if (from_initial_build && m_printer_technology == ptSLA)
        return; // next part of code is no needed to execute at this moment

    rebuild_page_tree();

    // Reload preset pages with current configuration values
    reload_config();
}

// this gets executed after preset is loaded and before GUI fields are updated
void TabPrinter::on_preset_loaded()
{
    // update the extruders count field
    auto   *nozzle_diameter = dynamic_cast<const ConfigOptionFloats*>(m_config->option("nozzle_diameter"));
    size_t extruders_count = nozzle_diameter->values.size();
    // update the GUI field according to the number of nozzle diameters supplied
    extruders_count_changed(extruders_count);
}

void TabPrinter::update_pages()
{
    // update m_pages ONLY if printer technology is changed
    const PrinterTechnology new_printer_technology = m_presets->get_edited_preset().printer_technology();
    if (new_printer_technology == m_printer_technology)
        return;

    //clear all active pages before switching
    clear_pages();

    // set m_pages to m_pages_(technology before changing)
    m_printer_technology == ptFFF ? m_pages.swap(m_pages_fff) : m_pages.swap(m_pages_sla);

    // build Tab according to the technology, if it's not exist jet OR
    // set m_pages_(technology after changing) to m_pages
    // m_printer_technology will be set by Tab::load_current_preset()
    if (new_printer_technology == ptFFF)
    {
        if (m_pages_fff.empty())
        {
            build_fff();
            if (m_extruders_count > 1)
            {
                m_preset_bundle->update_multi_material_filament_presets();
                m_preset_bundle->update_filaments_compatible(PresetSelectCompatibleType::OnlyIfWasCompatible);
                on_value_change("extruders_count", m_extruders_count);
            }
        }
        else
            m_pages.swap(m_pages_fff);

         wxGetApp().sidebar().update_objects_list_extruder_column(m_extruders_count);
    }
    else
        m_pages_sla.empty() ? build_sla() : m_pages.swap(m_pages_sla);

    rebuild_page_tree();
}

void TabPrinter::reload_config()
{
    Tab::reload_config();

    // "extruders_count" doesn't update from the update_config(),
    // so update it implicitly
    if (m_active_page && m_active_page->title() == "General")
        m_active_page->set_value("extruders_count", int(m_extruders_count));
}

void TabPrinter::activate_selected_page(std::function<void()> throw_if_canceled)
{
    Tab::activate_selected_page(throw_if_canceled);

    // "extruders_count" doesn't update from the update_config(),
    // so update it implicitly
    if (m_active_page && m_active_page->title() == "General")
        m_active_page->set_value("extruders_count", int(m_extruders_count));
}

void TabPrinter::clear_pages()
{
    Tab::clear_pages();

    m_machine_limits_description_line           = nullptr;
    m_fff_print_host_upload_description_line    = nullptr;
    m_sla_print_host_upload_description_line    = nullptr;
}

void TabPrinter::toggle_options()
{
    if (!m_active_page || m_presets->get_edited_preset().printer_technology() == ptSLA)
        return;

    const GCodeFlavor flavor = m_config->option<ConfigOptionEnum<GCodeFlavor>>("gcode_flavor")->value;
    bool have_multiple_extruders = m_extruders_count > 1;
    if (m_active_page->title() == "Custom G-code")
        toggle_option("toolchange_gcode", have_multiple_extruders);
    if (m_active_page->title() == "General") {
        toggle_option("single_extruder_multi_material", have_multiple_extruders);

        bool is_marlin_flavor = flavor == gcfMarlinLegacy || flavor == gcfMarlinFirmware;
        // Disable silent mode for non-marlin firmwares.
        toggle_option("silent_mode", is_marlin_flavor);
    }

    wxString extruder_number;
    long val;
    if (m_active_page->title().StartsWith("Extruder ", &extruder_number) && extruder_number.ToLong(&val) &&
        val > 0 && (size_t)val <= m_extruders_count)
    {
        size_t i = size_t(val - 1);
        bool have_retract_length = m_config->opt_float("retract_length", i) > 0;

        // when using firmware retraction, firmware decides retraction length
        bool use_firmware_retraction = m_config->opt_bool("use_firmware_retraction");
        toggle_option("retract_length", !use_firmware_retraction, i);

        // user can customize travel length if we have retraction length or we"re using
        // firmware retraction
        toggle_option("retract_before_travel", have_retract_length || use_firmware_retraction, i);

        // user can customize other retraction options if retraction is enabled
        bool retraction = (have_retract_length || use_firmware_retraction);
        std::vector<std::string> vec = { "retract_lift", "retract_layer_change" };
        for (auto el : vec)
            toggle_option(el, retraction, i);

        // retract lift above / below only applies if using retract lift
        vec.resize(0);
        vec = { "retract_lift_above", "retract_lift_below" };
        for (auto el : vec)
            toggle_option(el, retraction && (m_config->opt_float("retract_lift", i) > 0), i);

        // some options only apply when not using firmware retraction
        vec.resize(0);
        vec = { "retract_speed", "deretract_speed", "retract_before_wipe", "retract_restart_extra", "wipe" };
        for (auto el : vec)
            toggle_option(el, retraction && !use_firmware_retraction, i);

        bool wipe = m_config->opt_bool("wipe", i);
        toggle_option("retract_before_wipe", wipe, i);

        if (use_firmware_retraction && wipe) {
            //wxMessageDialog dialog(parent(),
            MessageDialog dialog(parent(),
                _(L("The Wipe option is not available when using the Firmware Retraction mode.\n"
                    "\nShall I disable it in order to enable Firmware Retraction?")),
                _(L("Firmware Retraction")), wxICON_WARNING | wxYES | wxNO);

            DynamicPrintConfig new_conf = *m_config;
            if (dialog.ShowModal() == wxID_YES) {
                auto wipe = static_cast<ConfigOptionBools*>(m_config->option("wipe")->clone());
                for (size_t w = 0; w < wipe->values.size(); w++)
                    wipe->values[w] = false;
                new_conf.set_key_value("wipe", wipe);
            }
            else {
                new_conf.set_key_value("use_firmware_retraction", new ConfigOptionBool(false));
            }
            load_config(new_conf);
        }

        toggle_option("retract_length_toolchange", have_multiple_extruders, i);

        bool toolchange_retraction = m_config->opt_float("retract_length_toolchange", i) > 0;
        toggle_option("retract_restart_extra_toolchange", have_multiple_extruders && toolchange_retraction, i);
    }

    if (m_active_page->title() == "Machine limits" && m_machine_limits_description_line) {
        assert(flavor == gcfMarlinLegacy
            || flavor == gcfMarlinFirmware
            || flavor == gcfRepRapFirmware
            || flavor == gcfKlipper);
		const auto *machine_limits_usage = m_config->option<ConfigOptionEnum<MachineLimitsUsage>>("machine_limits_usage");
		bool enabled = machine_limits_usage->value != MachineLimitsUsage::Ignore;
        bool silent_mode = m_config->opt_bool("silent_mode");
        int  max_field = silent_mode ? 2 : 1;
    	for (const std::string &opt : Preset::machine_limits_options())
            for (int i = 0; i < max_field; ++ i)
	            toggle_option(opt, enabled, i);
        update_machine_limits_description(machine_limits_usage->value);
    }
}

void TabPrinter::update()
{
    m_update_cnt++;
    m_presets->get_edited_preset().printer_technology() == ptFFF ? update_fff() : update_sla();
    m_update_cnt--;

    update_description_lines();
    Layout();

    if (m_update_cnt == 0)
        wxGetApp().mainframe->on_config_changed(m_config);
}

void TabPrinter::update_fff()
{
    if (m_use_silent_mode != m_config->opt_bool("silent_mode"))	{
        m_rebuild_kinematics_page = true;
        m_use_silent_mode = m_config->opt_bool("silent_mode");
    }

    const auto flavor = m_config->option<ConfigOptionEnum<GCodeFlavor>>("gcode_flavor")->value;
    bool supports_travel_acceleration = (flavor == gcfMarlinFirmware || flavor == gcfRepRapFirmware);
    bool supports_min_feedrates       = (flavor == gcfMarlinFirmware || flavor == gcfMarlinLegacy);
    if (m_supports_travel_acceleration != supports_travel_acceleration || m_supports_min_feedrates != supports_min_feedrates) {
        m_rebuild_kinematics_page = true;
        m_supports_travel_acceleration = supports_travel_acceleration;
        m_supports_min_feedrates = supports_min_feedrates;
    }

    toggle_options();
}

void TabPrinter::update_sla()
{ ; }

void Tab::update_ui_items_related_on_parent_preset(const Preset* selected_preset_parent)
{
    m_is_default_preset = selected_preset_parent != nullptr && selected_preset_parent->is_default;

    m_bmp_non_system = selected_preset_parent ? &m_bmp_value_unlock : &m_bmp_white_bullet;
    m_ttg_non_system = selected_preset_parent ? &m_ttg_value_unlock : &m_ttg_white_bullet_ns;
    m_tt_non_system  = selected_preset_parent ? &m_tt_value_unlock  : &m_ttg_white_bullet_ns;
}

// Initialize the UI from the current preset
void Tab::load_current_preset()
{
    const Preset& preset = m_presets->get_edited_preset();

    update_btns_enabling();

    update();
    if (m_type == Slic3r::Preset::TYPE_PRINTER) {
        // For the printer profile, generate the extruder pages.
        if (preset.printer_technology() == ptFFF)
            on_preset_loaded();
        else
            wxGetApp().sidebar().update_objects_list_extruder_column(1);
    }
    // Reload preset pages with the new configuration values.
    reload_config();

    update_ui_items_related_on_parent_preset(m_presets->get_selected_preset_parent());

//	m_undo_to_sys_btn->Enable(!preset.is_default);

#if 0
    // use CallAfter because some field triggers schedule on_change calls using CallAfter,
    // and we don't want them to be called after this update_dirty() as they would mark the
    // preset dirty again
    // (not sure this is true anymore now that update_dirty is idempotent)
    wxTheApp->CallAfter([this]
#endif
    {
        // checking out if this Tab exists till this moment
        if (!wxGetApp().checked_tab(this))
            return;
        update_tab_ui();

        // update show/hide tabs
        if (m_type == Slic3r::Preset::TYPE_PRINTER) {
            const PrinterTechnology printer_technology = m_presets->get_edited_preset().printer_technology();
            if (printer_technology != static_cast<TabPrinter*>(this)->m_printer_technology)
            {
                // The change of the technology requires to remove some of unrelated Tabs
                // During this action, wxNoteBook::RemovePage invoke wxEVT_NOTEBOOK_PAGE_CHANGED
                // and as a result a function select_active_page() is called fron Tab::OnActive()
                // But we don't need it. So, to avoid activation of the page, set m_active_page to NULL
                // till unusable Tabs will be deleted
                Page* tmp_page = m_active_page;
                m_active_page = nullptr;
                for (auto tab : wxGetApp().tabs_list) {
                    if (tab->type() == Preset::TYPE_PRINTER) { // Printer tab is shown every time
                        int cur_selection = wxGetApp().tab_panel()->GetSelection();
                        if (cur_selection != 0)
                            wxGetApp().tab_panel()->SetSelection(wxGetApp().tab_panel()->GetPageCount() - 1);
                        continue;
                    }
                    if (tab->supports_printer_technology(printer_technology))
                    {
#ifdef _MSW_DARK_MODE
                        if (!wxGetApp().tabs_as_menu()) {
                            std::string bmp_name = tab->type() == Slic3r::Preset::TYPE_FILAMENT      ? "spool" :
                                                   tab->type() == Slic3r::Preset::TYPE_SLA_MATERIAL  ? "resin" : "cog";
                            tab->Hide(); // #ys_WORKAROUND : Hide tab before inserting to avoid unwanted rendering of the tab
                            dynamic_cast<Notebook*>(wxGetApp().tab_panel())->InsertPage(wxGetApp().tab_panel()->FindPage(this), tab, tab->title(), bmp_name);
                        }
                        else
#endif
                            wxGetApp().tab_panel()->InsertPage(wxGetApp().tab_panel()->FindPage(this), tab, tab->title());
                        #ifdef __linux__ // the tabs apparently need to be explicitly shown on Linux (pull request #1563)
                            int page_id = wxGetApp().tab_panel()->FindPage(tab);
                            wxGetApp().tab_panel()->GetPage(page_id)->Show(true);
                        #endif // __linux__
                    }
                    else {
                        int page_id = wxGetApp().tab_panel()->FindPage(tab);
                        wxGetApp().tab_panel()->GetPage(page_id)->Show(false);
                        wxGetApp().tab_panel()->RemovePage(page_id);
                    }
                }
                static_cast<TabPrinter*>(this)->m_printer_technology = printer_technology;
                m_active_page = tmp_page;
#ifdef _MSW_DARK_MODE
                if (!wxGetApp().tabs_as_menu())
                    dynamic_cast<Notebook*>(wxGetApp().tab_panel())->SetPageImage(wxGetApp().tab_panel()->FindPage(this), printer_technology == ptFFF ? "printer" : "sla_printer");
#endif
            }
            on_presets_changed();
            if (printer_technology == ptFFF) {
                static_cast<TabPrinter*>(this)->m_initial_extruders_count = static_cast<const ConfigOptionFloats*>(m_presets->get_selected_preset().config.option("nozzle_diameter"))->values.size(); //static_cast<TabPrinter*>(this)->m_extruders_count;
                const Preset* parent_preset = m_presets->get_selected_preset_parent();
                static_cast<TabPrinter*>(this)->m_sys_extruders_count = parent_preset == nullptr ? 0 :
                    static_cast<const ConfigOptionFloats*>(parent_preset->config.option("nozzle_diameter"))->values.size();
            }
        }
        else {
            on_presets_changed();
            if (m_type == Preset::TYPE_SLA_PRINT || m_type == Preset::TYPE_PRINT)
                update_frequently_changed_parameters();
        }

        m_opt_status_value = (m_presets->get_selected_preset_parent() ? osSystemValue : 0) | osInitValue;
        init_options_list();
        update_visibility();
        update_changed_ui();
    }
#if 0
    );
#endif
}

//Regerenerate content of the page tree.
void Tab::rebuild_page_tree()
{
    // get label of the currently selected item
    const auto sel_item = m_treectrl->GetSelection();
    const auto selected = sel_item ? m_treectrl->GetItemText(sel_item) : "";
    const auto rootItem = m_treectrl->GetRootItem();

    wxTreeItemId item;

    // Delete/Append events invoke wxEVT_TREE_SEL_CHANGED event.
    // To avoid redundant clear/activate functions call
    // suppress activate page before page_tree rebuilding
    m_disable_tree_sel_changed_event = true;
    m_treectrl->DeleteChildren(rootItem);

    for (auto p : m_pages)
    {
        if (!p->get_show())
            continue;
        auto itemId = m_treectrl->AppendItem(rootItem, translate_category(p->title(), m_type), p->iconID());
        m_treectrl->SetItemTextColour(itemId, p->get_item_colour());
        if (translate_category(p->title(), m_type) == selected)
            item = itemId;
    }
    if (!item) {
        // this is triggered on first load, so we don't disable the sel change event
        item = m_treectrl->GetFirstVisibleItem();
    }

    // allow activate page before selection of a page_tree item
    m_disable_tree_sel_changed_event = false;
    if (item)
        m_treectrl->SelectItem(item);
}

void Tab::update_btns_enabling()
{
    // we can delete any preset from the physical printer
    // and any user preset
    const Preset& preset = m_presets->get_edited_preset();
    m_btn_delete_preset->Show((m_type == Preset::TYPE_PRINTER && m_preset_bundle->physical_printers.has_selection())
                              || (!preset.is_default && !preset.is_system));
    m_btn_rename_preset->Show(!preset.is_default && !preset.is_system && !preset.is_external &&
                              !wxGetApp().preset_bundle->physical_printers.has_selection());

    if (m_btn_edit_ph_printer)
        m_btn_edit_ph_printer->SetToolTip( m_preset_bundle->physical_printers.has_selection() ?
                                           _L("Edit physical printer") : _L("Add physical printer"));
    m_h_buttons_sizer->Layout();
}

void Tab::update_preset_choice()
{
    m_presets_choice->update();
    update_btns_enabling();
}

// Called by the UI combo box when the user switches profiles, and also to delete the current profile.
// Select a preset by a name.If !defined(name), then the default preset is selected.
// If the current profile is modified, user is asked to save the changes.
bool Tab::select_preset(std::string preset_name, bool delete_current /*=false*/, const std::string& last_selected_ph_printer_name/* =""*/)
{
    if (preset_name.empty()) {
        if (delete_current) {
            // Find an alternate preset to be selected after the current preset is deleted.
            const std::deque<Preset> &presets 		= m_presets->get_presets();
            size_t    				  idx_current   = m_presets->get_idx_selected();
            // Find the next visible preset.
            size_t 				      idx_new       = idx_current + 1;
            if (idx_new < presets.size())
                for (; idx_new < presets.size() && ! presets[idx_new].is_visible; ++ idx_new) ;
            if (idx_new == presets.size())
                for (idx_new = idx_current - 1; idx_new > 0 && ! presets[idx_new].is_visible; -- idx_new);
            preset_name = presets[idx_new].name;
        } else {
            // If no name is provided, select the "-- default --" preset.
            preset_name = m_presets->default_preset().name;
        }
    }
    assert(! delete_current || (m_presets->get_edited_preset().name != preset_name && m_presets->get_edited_preset().is_user()));
    bool current_dirty = ! delete_current && m_presets->current_is_dirty();
    bool print_tab     = m_presets->type() == Preset::TYPE_PRINT || m_presets->type() == Preset::TYPE_SLA_PRINT;
    bool printer_tab   = m_presets->type() == Preset::TYPE_PRINTER;
    bool canceled      = false;
    bool technology_changed = false;
    m_dependent_tabs.clear();
    if (current_dirty && ! may_discard_current_dirty_preset(nullptr, preset_name)) {
        canceled = true;
    } else if (print_tab) {
        // Before switching the print profile to a new one, verify, whether the currently active filament or SLA material
        // are compatible with the new print.
        // If it is not compatible and the current filament or SLA material are dirty, let user decide
        // whether to discard the changes or keep the current print selection.
        PresetWithVendorProfile printer_profile = m_preset_bundle->printers.get_edited_preset_with_vendor_profile();
        PrinterTechnology  printer_technology = printer_profile.preset.printer_technology();
        PresetCollection  &dependent = (printer_technology == ptFFF) ? m_preset_bundle->filaments : m_preset_bundle->sla_materials;
        bool 			   old_preset_dirty = dependent.current_is_dirty();
        bool 			   new_preset_compatible = is_compatible_with_print(dependent.get_edited_preset_with_vendor_profile(),
        	m_presets->get_preset_with_vendor_profile(*m_presets->find_preset(preset_name, true)), printer_profile);
        if (! canceled)
            canceled = old_preset_dirty && ! new_preset_compatible && ! may_discard_current_dirty_preset(&dependent, preset_name);
        if (! canceled) {
            // The preset will be switched to a different, compatible preset, or the '-- default --'.
            m_dependent_tabs.emplace_back((printer_technology == ptFFF) ? Preset::Type::TYPE_FILAMENT : Preset::Type::TYPE_SLA_MATERIAL);
            if (old_preset_dirty && ! new_preset_compatible)
                dependent.discard_current_changes();
        }
    } else if (printer_tab) {
        // Before switching the printer to a new one, verify, whether the currently active print and filament
        // are compatible with the new printer.
        // If they are not compatible and the current print or filament are dirty, let user decide
        // whether to discard the changes or keep the current printer selection.
        //
        // With the introduction of the SLA printer types, we need to support switching between
        // the FFF and SLA printers.
        const Preset 		&new_printer_preset     = *m_presets->find_preset(preset_name, true);
		const PresetWithVendorProfile new_printer_preset_with_vendor_profile = m_presets->get_preset_with_vendor_profile(new_printer_preset);
        PrinterTechnology    old_printer_technology = m_presets->get_edited_preset().printer_technology();
        PrinterTechnology    new_printer_technology = new_printer_preset.printer_technology();
        if (new_printer_technology == ptSLA && old_printer_technology == ptFFF && !wxGetApp().may_switch_to_SLA_preset(_L("New printer preset selected")))
            canceled = true;
        else {
            struct PresetUpdate {
                Preset::Type         tab_type;
                PresetCollection 	*presets;
                PrinterTechnology    technology;
                bool    	         old_preset_dirty;
                bool         	     new_preset_compatible;
            };
            std::vector<PresetUpdate> updates = {
                { Preset::Type::TYPE_PRINT,         &m_preset_bundle->prints,       ptFFF },
                { Preset::Type::TYPE_SLA_PRINT,     &m_preset_bundle->sla_prints,   ptSLA },
                { Preset::Type::TYPE_FILAMENT,      &m_preset_bundle->filaments,    ptFFF },
                { Preset::Type::TYPE_SLA_MATERIAL,  &m_preset_bundle->sla_materials,ptSLA }
            };
            for (PresetUpdate &pu : updates) {
                pu.old_preset_dirty = (old_printer_technology == pu.technology) && pu.presets->current_is_dirty();
                pu.new_preset_compatible = (new_printer_technology == pu.technology) && is_compatible_with_printer(pu.presets->get_edited_preset_with_vendor_profile(), new_printer_preset_with_vendor_profile);
                if (!canceled)
                    canceled = pu.old_preset_dirty && !pu.new_preset_compatible && !may_discard_current_dirty_preset(pu.presets, preset_name);
            }
            if (!canceled) {
                for (PresetUpdate &pu : updates) {
                    // The preset will be switched to a different, compatible preset, or the '-- default --'.
                    if (pu.technology == new_printer_technology)
                        m_dependent_tabs.emplace_back(pu.tab_type);
                    if (pu.old_preset_dirty && !pu.new_preset_compatible)
                        pu.presets->discard_current_changes();
                }
            }
        }
        if (! canceled)
        	technology_changed = old_printer_technology != new_printer_technology;
    }

    if (! canceled && delete_current) {
        // Delete the file and select some other reasonable preset.
        // It does not matter which preset will be made active as the preset will be re-selected from the preset_name variable.
        // The 'external' presets will only be removed from the preset list, their files will not be deleted.
        try {
            // cache previously selected names
            delete_current_preset();
        } catch (const std::exception & /* e */) {
            //FIXME add some error reporting!
            canceled = true;
        }
    }

    if (canceled) {
        if (m_type == Preset::TYPE_PRINTER) {
            if (!last_selected_ph_printer_name.empty() &&
                m_presets->get_edited_preset().name == PhysicalPrinter::get_preset_name(last_selected_ph_printer_name)) {
                // If preset selection was canceled and previously was selected physical printer, we should select it back
                m_preset_bundle->physical_printers.select_printer(last_selected_ph_printer_name);
            }
            else if (m_preset_bundle->physical_printers.has_selection()) {
                // If preset selection was canceled and physical printer was selected
                // we must disable selection marker for the physical printers
                m_preset_bundle->physical_printers.unselect_printer();
            }
        }

 //       update_tab_ui(); //! ysFIXME delete after testing

        // Trigger the on_presets_changed event so that we also restore the previous value in the plater selector,
        // if this action was initiated from the plater.
        on_presets_changed();
    } else {
        if (current_dirty)
            m_presets->discard_current_changes();

        const bool is_selected = select_preset_by_name(preset_name, false) || delete_current;
        assert(m_presets->get_edited_preset().name == preset_name || ! is_selected);
        // Mark the print & filament enabled if they are compatible with the currently selected preset.
        // The following method should not discard changes of current print or filament presets on change of a printer profile,
        // if they are compatible with the current printer.
        auto update_compatible_type = [delete_current](bool technology_changed, bool on_page, bool show_incompatible_presets) {
        	return (delete_current || technology_changed) ? PresetSelectCompatibleType::Always :
        	       on_page                                ? PresetSelectCompatibleType::Never  :
        	       show_incompatible_presets              ? PresetSelectCompatibleType::OnlyIfWasCompatible : PresetSelectCompatibleType::Always;
        };
        if (current_dirty || delete_current || print_tab || printer_tab)
            m_preset_bundle->update_compatible(
            	update_compatible_type(technology_changed, print_tab,   (print_tab ? this : wxGetApp().get_tab(Preset::TYPE_PRINT))->m_show_incompatible_presets),
            	update_compatible_type(technology_changed, false, 		wxGetApp().get_tab(Preset::TYPE_FILAMENT)->m_show_incompatible_presets));
        // Initialize the UI from the current preset.
        if (printer_tab)
            static_cast<TabPrinter*>(this)->update_pages();

        if (! is_selected && printer_tab)
        {
            /* There is a case, when :
             * after Config Wizard applying we try to select previously selected preset, but
             * in a current configuration this one:
             *  1. doesn't exist now,
             *  2. have another printer_technology
             * So, it is necessary to update list of dependent tabs
             * to the corresponding printer_technology
             */
            const PrinterTechnology printer_technology = m_presets->get_edited_preset().printer_technology();
            if (printer_technology == ptFFF && m_dependent_tabs.front() != Preset::Type::TYPE_PRINT)
                m_dependent_tabs = { Preset::Type::TYPE_PRINT, Preset::Type::TYPE_FILAMENT };
            else if (printer_technology == ptSLA && m_dependent_tabs.front() != Preset::Type::TYPE_SLA_PRINT)
                m_dependent_tabs = { Preset::Type::TYPE_SLA_PRINT, Preset::Type::TYPE_SLA_MATERIAL };
        }

        // check if there is something in the cache to move to the new selected preset
        apply_config_from_cache();

        load_current_preset();
    }

    if (technology_changed)
        wxGetApp().mainframe->technology_changed();

    return !canceled;
}

// If the current preset is dirty, the user is asked whether the changes may be discarded.
// if the current preset was not dirty, or the user agreed to discard the changes, 1 is returned.
bool Tab::may_discard_current_dirty_preset(PresetCollection* presets /*= nullptr*/, const std::string& new_printer_name /*= ""*/)
{
    if (presets == nullptr) presets = m_presets;

    UnsavedChangesDialog dlg(m_type, presets, new_printer_name);
    if (wxGetApp().app_config->get("default_action_on_select_preset") == "none" && dlg.ShowModal() == wxID_CANCEL)
        return false;

    if (dlg.save_preset())  // save selected changes
    {
        const std::vector<std::string>& unselected_options = dlg.get_unselected_options(presets->type());
        const std::string& name = dlg.get_preset_name();

        if (m_type == presets->type()) // save changes for the current preset from this tab
        {
            // revert unselected options to the old values
            presets->get_edited_preset().config.apply_only(presets->get_selected_preset().config, unselected_options);
            save_preset(name);
        }
        else
        {
            m_preset_bundle->save_changes_for_preset(name, presets->type(), unselected_options);

            // If filament preset is saved for multi-material printer preset,
            // there are cases when filament comboboxs are updated for old (non-modified) colors,
            // but in full_config a filament_colors option aren't.
            if (presets->type() == Preset::TYPE_FILAMENT && wxGetApp().extruders_edited_cnt() > 1)
                wxGetApp().plater()->force_filament_colors_update();
        }
    }
    else if (dlg.transfer_changes()) // move selected changes
    {
        std::vector<std::string> selected_options = dlg.get_selected_options();
        if (m_type == presets->type()) // move changes for the current preset from this tab
        {
            if (m_type == Preset::TYPE_PRINTER) {
                auto it = std::find(selected_options.begin(), selected_options.end(), "extruders_count");
                if (it != selected_options.end()) {
                    // erase "extruders_count" option from the list
                    selected_options.erase(it);
                    // cache the extruders count
                    static_cast<TabPrinter*>(this)->cache_extruder_cnt();
                }
            }

            // copy selected options to the cache from edited preset
            cache_config_diff(selected_options);
        }
        else
            wxGetApp().get_tab(presets->type())->cache_config_diff(selected_options);
    }

    return true;
}

void Tab::clear_pages()
{
    // invalidated highlighter, if any exists
    m_highlighter.invalidate();
    m_page_sizer->Clear(true);
    // clear pages from the controlls
    for (auto p : m_pages)
        p->clear();

    // nulling pointers
    m_parent_preset_description_line = nullptr;
    m_detach_preset_btn = nullptr;

    m_compatible_printers.checkbox  = nullptr;
    m_compatible_printers.btn       = nullptr;

    m_compatible_prints.checkbox    = nullptr;
    m_compatible_prints.btn         = nullptr;
}

void Tab::update_description_lines()
{
    if (m_active_page && m_active_page->title() == "Dependencies" && m_parent_preset_description_line)
        update_preset_description_line();
}

void Tab::activate_selected_page(std::function<void()> throw_if_canceled)
{
    if (!m_active_page)
        return;

    m_active_page->activate(m_mode, throw_if_canceled);

    if (m_active_page->title() == "Dependencies") {
        if (m_compatible_printers.checkbox)
            this->compatible_widget_reload(m_compatible_printers);
        if (m_compatible_prints.checkbox)
            this->compatible_widget_reload(m_compatible_prints);
    }

    update_changed_ui();
    update_description_lines();
    toggle_options();
}

#ifdef WIN32
// Override the wxCheckForInterrupt to process inperruptions just from key or mouse
// and to avoid an unwanted early call of CallAfter()
static bool CheckForInterrupt(wxWindow* wnd)
{
    wxCHECK(wnd, false);

    MSG msg;
    while (::PeekMessage(&msg, ((HWND)((wnd)->GetHWND())), WM_KEYFIRST, WM_KEYLAST, PM_REMOVE))
    {
        ::TranslateMessage(&msg);
        ::DispatchMessage(&msg);
    }
    while (::PeekMessage(&msg, ((HWND)((wnd)->GetHWND())), WM_MOUSEFIRST, WM_MOUSELAST, PM_REMOVE))
    {
        ::TranslateMessage(&msg);
        ::DispatchMessage(&msg);
    }
    return true;
}
#endif //WIN32

bool Tab::tree_sel_change_delayed()
{
    // There is a bug related to Ubuntu overlay scrollbars, see https://github.com/prusa3d/PrusaSlicer/issues/898 and https://github.com/prusa3d/PrusaSlicer/issues/952.
    // The issue apparently manifests when Show()ing a window with overlay scrollbars while the UI is frozen. For this reason,
    // we will Thaw the UI prematurely on Linux. This means destroing the no_updates object prematurely.
#ifdef __linux__
    std::unique_ptr<wxWindowUpdateLocker> no_updates(new wxWindowUpdateLocker(this));
#else
    /* On Windows we use DoubleBuffering during rendering,
     * so on Window is no needed to call a Freeze/Thaw functions.
     * But under OSX (builds compiled with MacOSX10.14.sdk) wxStaticBitmap rendering is broken without Freeze/Thaw call.
     */
//#ifdef __WXOSX__  // Use Freeze/Thaw to avoid flickering during clear/activate new page
    wxWindowUpdateLocker noUpdates(this);
//#endif
#endif

    Page* page = nullptr;
    const auto sel_item = m_treectrl->GetSelection();
    const auto selection = sel_item ? m_treectrl->GetItemText(sel_item) : "";
    for (auto p : m_pages)
        if (translate_category(p->title(), m_type) == selection)
        {
            page = p.get();
            m_is_nonsys_values = page->m_is_nonsys_values;
            m_is_modified_values = page->m_is_modified_values;
            break;
        }
    if (page == nullptr || m_active_page == page)
        return false;

    // clear pages from the controls
    m_active_page = page;

    auto throw_if_canceled = std::function<void()>([this](){
#ifdef WIN32
            CheckForInterrupt(m_treectrl);
            if (m_page_switch_planned)
                throw UIBuildCanceled();
#else // WIN32
            (void)this; // silence warning
#endif
        });

    try {
        clear_pages();
        throw_if_canceled();

        if (wxGetApp().mainframe!=nullptr && wxGetApp().mainframe->is_active_and_shown_tab(this))
            activate_selected_page(throw_if_canceled);

        #ifdef __linux__
            no_updates.reset(nullptr);
        #endif

        update_undo_buttons();
        throw_if_canceled();

        m_hsizer->Layout();
        throw_if_canceled();
        Refresh();
    } catch (const UIBuildCanceled&) {
	    if (m_active_page)
		    m_active_page->clear();
        return true;
    }

    return false;
}

void Tab::OnKeyDown(wxKeyEvent& event)
{
    if (event.GetKeyCode() == WXK_TAB)
        m_treectrl->Navigate(event.ShiftDown() ? wxNavigationKeyEvent::IsBackward : wxNavigationKeyEvent::IsForward);
    else
        event.Skip();
}

void Tab::compare_preset()
{
    wxGetApp().mainframe->diff_dialog.show(m_type);
}

void Tab::transfer_options(const std::string &name_from, const std::string &name_to, std::vector<std::string> options)
{
    if (options.empty())
        return;

    Preset* preset_from = m_presets->find_preset(name_from);
    Preset* preset_to = m_presets->find_preset(name_to);

    if (m_type == Preset::TYPE_PRINTER) {
         auto it = std::find(options.begin(), options.end(), "extruders_count");
         if (it != options.end()) {
             // erase "extruders_count" option from the list
             options.erase(it);
             // cache the extruders count
             static_cast<TabPrinter*>(this)->cache_extruder_cnt(&preset_from->config);
         }
    }
    cache_config_diff(options, &preset_from->config);

    if (name_to != m_presets->get_edited_preset().name )
        select_preset(preset_to->name);

    apply_config_from_cache();
    load_current_preset();
}

// Save the current preset into file.
// This removes the "dirty" flag of the preset, possibly creates a new preset under a new name,
// and activates the new preset.
// Wizard calls save_preset with a name "My Settings", otherwise no name is provided and this method
// opens a Slic3r::GUI::SavePresetDialog dialog.
void Tab::save_preset(std::string name /*= ""*/, bool detach)
{
    // since buttons(and choices too) don't get focus on Mac, we set focus manually
    // to the treectrl so that the EVT_* events are fired for the input field having
    // focus currently.is there anything better than this ?
//!	m_treectrl->OnSetFocus();

    Preset& edited_preset = m_presets->get_edited_preset();
    bool from_template = false;
    std::string edited_printer;
<<<<<<< HEAD
    if (m_type == Preset::TYPE_FILAMENT && old_preset.vendor && old_preset.vendor->templates_profile)
    {
        //TODO: is this really the best way to get "printer_model" option of currently edited printer?
        edited_printer = wxGetApp().preset_bundle->printers.get_edited_preset().config.opt<ConfigOptionString>("printer_model")->serialize();
        if (!edited_printer.empty())
            from_template = true;

=======
    if (m_type == Preset::TYPE_FILAMENT && edited_preset.vendor && edited_preset.vendor->templates_profile) {
        edited_printer = wxGetApp().preset_bundle->printers.get_edited_preset().config.opt_string("printer_model");
        from_template = !edited_printer.empty();
>>>>>>> 6894af24
    }

    if (name.empty()) {
        SavePresetDialog dlg(m_parent, { m_type }, detach ? _u8L("Detached") : "", from_template);
        if (dlg.ShowModal() != wxID_OK)
            return;
        name = dlg.get_name();
        if (from_template)
            from_template = dlg.get_template_filament_checkbox();
    }

    if (detach && m_type == Preset::TYPE_PRINTER)
        m_config->opt_string("printer_model", true) = "";

    // Update compatible printers
    if (from_template && !edited_printer.empty()) {
        std::string cond = edited_preset.compatible_printers_condition();
        if (!cond.empty())
            cond += " and ";
        cond += "printer_model == \"" + edited_printer + "\"";
        edited_preset.config.opt_string("compatible_printers_condition") = cond;
    }

    // Save the preset into Slic3r::data_dir / presets / section_name / preset_name.ini
    save_current_preset(name, detach);

    if (detach && m_type == Preset::TYPE_PRINTER)
        wxGetApp().mainframe->on_config_changed(m_config);


    // Mark the print & filament enabled if they are compatible with the currently selected preset.
    // If saving the preset changes compatibility with other presets, keep the now incompatible dependent presets selected, however with a "red flag" icon showing that they are no more compatible.
    m_preset_bundle->update_compatible(PresetSelectCompatibleType::Never);
    // Add the new item into the UI component, remove dirty flags and activate the saved item.
    update_tab_ui();
    // Update the selection boxes at the plater.
    on_presets_changed();
    // If current profile is saved, "delete/rename preset" buttons have to be shown
    m_btn_delete_preset->Show();
    m_btn_rename_preset->Show(!m_presets_choice->is_selected_physical_printer());
    m_btn_delete_preset->GetParent()->Layout();

    if (m_type == Preset::TYPE_PRINTER)
        static_cast<TabPrinter*>(this)->m_initial_extruders_count = static_cast<TabPrinter*>(this)->m_extruders_count;

    // Parent preset is "default" after detaching, so we should to update UI values, related on parent preset
    if (detach)
        update_ui_items_related_on_parent_preset(m_presets->get_selected_preset_parent());

    update_changed_ui();

    /* If filament preset is saved for multi-material printer preset,
     * there are cases when filament comboboxs are updated for old (non-modified) colors,
     * but in full_config a filament_colors option aren't.*/
    if (m_type == Preset::TYPE_FILAMENT && wxGetApp().extruders_edited_cnt() > 1)
        wxGetApp().plater()->force_filament_colors_update();

    {
        // Profile compatiblity is updated first when the profile is saved.
        // Update profile selection combo boxes at the depending tabs to reflect modifications in profile compatibility.
        std::vector<Preset::Type> dependent;
        switch (m_type) {
        case Preset::TYPE_PRINT:
            dependent = { Preset::TYPE_FILAMENT };
            break;
        case Preset::TYPE_SLA_PRINT:
            dependent = { Preset::TYPE_SLA_MATERIAL };
            break;
        case Preset::TYPE_PRINTER:
            if (static_cast<const TabPrinter*>(this)->m_printer_technology == ptFFF)
                dependent = { Preset::TYPE_PRINT, Preset::TYPE_FILAMENT };
            else
                dependent = { Preset::TYPE_SLA_PRINT, Preset::TYPE_SLA_MATERIAL };
            break;
        default:
            break;
        }
        for (Preset::Type preset_type : dependent)
            wxGetApp().get_tab(preset_type)->update_tab_ui();
    }

    // update preset comboboxes in DiffPresetDlg
    wxGetApp().mainframe->diff_dialog.update_presets(m_type);

    if (detach)
        update_description_lines();
}

void Tab::rename_preset()
{
    if (m_presets_choice->is_selected_physical_printer())
        return;

    wxString msg;

    if (m_type == Preset::TYPE_PRINTER && !m_preset_bundle->physical_printers.empty()) {
        // Check preset for rename in physical printers
        std::vector<std::string> ph_printers = m_preset_bundle->physical_printers.get_printers_with_preset(m_presets->get_selected_preset().name);
        if (!ph_printers.empty()) {
            msg += _L_PLURAL("The physical printer below is based on the preset, you are going to rename.",
                "The physical printers below are based on the preset, you are going to rename.", ph_printers.size());
            for (const std::string& printer : ph_printers)
                msg += "\n    \"" + from_u8(printer) + "\",";
            msg.RemoveLast();
            msg += "\n" + _L_PLURAL("Note, that the selected preset will be renamed in this printer too.",
                "Note, that the selected preset will be renamed in these printers too.", ph_printers.size()) + "\n\n";
        }
    }

    // get new name

    SavePresetDialog dlg(m_parent, m_type, msg);
    if (dlg.ShowModal() != wxID_OK)
        return;

    const std::string new_name = into_u8(dlg.get_name());
    if (new_name.empty() || new_name == m_presets->get_selected_preset().name)
        return;

    // Note: selected preset can be changed, if in SavePresetDialog was selected name of existing preset
    Preset& selected_preset = m_presets->get_selected_preset();
    Preset& edited_preset   = m_presets->get_edited_preset();

    const std::string old_name      = selected_preset.name;
    const std::string old_file_name = selected_preset.file;

    assert(old_name == edited_preset.name);

    using namespace boost;
    try {
        // rename selected and edited presets

        selected_preset.name = new_name;
        replace_last(selected_preset.file, old_name, new_name);

        edited_preset.name = new_name;
        replace_last(edited_preset.file, old_name, new_name);

        // rename file with renamed preset configuration

        filesystem::rename(old_file_name, selected_preset.file);

        // rename selected preset in printers, if it's needed

        if (!msg.IsEmpty())
            m_preset_bundle->physical_printers.rename_preset_in_printers(old_name, new_name);
    }
    catch (const exception& ex) {
        const std::string exception = diagnostic_information(ex);
        printf("Can't rename a preset : %s", exception.c_str());
    }

    // sort presets after renaming
    std::sort(m_presets->begin(), m_presets->end());
    // update selection
    select_preset_by_name(new_name, true);

    m_presets_choice->update();
    on_presets_changed();
}

// Called for a currently selected preset.
void Tab::delete_preset()
{
    auto current_preset = m_presets->get_selected_preset();
    // Don't let the user delete the ' - default - ' configuration.
    wxString action = current_preset.is_external ? _L("remove") : _L("delete");

    PhysicalPrinterCollection& physical_printers = m_preset_bundle->physical_printers;
    wxString msg;
    if (m_presets_choice->is_selected_physical_printer())
    {
        PhysicalPrinter& printer = physical_printers.get_selected_printer();
        if (printer.preset_names.size() == 1) {
            if (m_presets_choice->del_physical_printer(_L("It's a last preset for this physical printer.")))
                Layout();
            return;
        }

        msg = format_wxstr(_L("Are you sure you want to delete \"%1%\" preset from the physical printer \"%2%\"?"), current_preset.name, printer.name);
    }
    else
    {
        if (m_type == Preset::TYPE_PRINTER && !physical_printers.empty())
        {
            // Check preset for delete in physical printers
            // Ask a customer about next action, if there is a printer with just one preset and this preset is equal to delete
            std::vector<std::string> ph_printers        = physical_printers.get_printers_with_preset(current_preset.name, false);
            std::vector<std::string> ph_printers_only   = physical_printers.get_printers_with_only_preset(current_preset.name);

            if (!ph_printers.empty()) {
                msg += _L_PLURAL("The physical printer below is based on the preset, you are going to delete.",
                                 "The physical printers below are based on the preset, you are going to delete.", ph_printers.size());
                for (const std::string& printer : ph_printers)
                    msg += "\n    \"" + from_u8(printer) + "\",";
                msg.RemoveLast();
                msg += "\n" + _L_PLURAL("Note, that the selected preset will be deleted from this printer too.",
                                        "Note, that the selected preset will be deleted from these printers too.", ph_printers.size()) + "\n\n";
            }

            if (!ph_printers_only.empty()) {
                msg += _L_PLURAL("The physical printer below is based only on the preset, you are going to delete.",
                                 "The physical printers below are based only on the preset, you are going to delete.", ph_printers_only.size());
                for (const std::string& printer : ph_printers_only)
                    msg += "\n    \"" + from_u8(printer) + "\",";
                msg.RemoveLast();
                msg += "\n" + _L_PLURAL("Note, that this printer will be deleted after deleting the selected preset.",
                                        "Note, that these printers will be deleted after deleting the selected preset.", ph_printers_only.size()) + "\n\n";
            }
        }

        // TRN "remove/delete"
        msg += from_u8((boost::format(_u8L("Are you sure you want to %1% the selected preset?")) % action).str());
    }

    action = current_preset.is_external ? _L("Remove") : _L("Delete");
    // TRN Settings Tabs: Button in toolbar: "Remove/Delete"
    wxString title = format_wxstr(_L("%1% Preset"), action);
    if (current_preset.is_default ||
        //wxID_YES != wxMessageDialog(parent(), msg, title, wxYES_NO | wxNO_DEFAULT | wxICON_QUESTION).ShowModal())
        wxID_YES != MessageDialog(parent(), msg, title, wxYES_NO | wxNO_DEFAULT | wxICON_QUESTION).ShowModal())
        return;

    // if we just delete preset from the physical printer
    if (m_presets_choice->is_selected_physical_printer()) {
        PhysicalPrinter& printer = physical_printers.get_selected_printer();

        // just delete this preset from the current physical printer
        printer.delete_preset(m_presets->get_edited_preset().name);
        // select first from the possible presets for this printer
        physical_printers.select_printer(printer);

        this->select_preset(physical_printers.get_selected_printer_preset_name());
        return;
    }

    // delete selected preset from printers and printer, if it's needed
    if (m_type == Preset::TYPE_PRINTER && !physical_printers.empty())
        physical_printers.delete_preset_from_printers(current_preset.name);

    // Select will handle of the preset dependencies, of saving & closing the depending profiles, and
    // finally of deleting the preset.
    this->select_preset("", true);
}

void Tab::toggle_show_hide_incompatible()
{
    m_show_incompatible_presets = !m_show_incompatible_presets;
    m_presets_choice->set_show_incompatible_presets(m_show_incompatible_presets);
    update_show_hide_incompatible_button();
    update_tab_ui();
}

void Tab::update_show_hide_incompatible_button()
{
    m_btn_hide_incompatible_presets->SetBitmap(*get_bmp_bundle(m_show_incompatible_presets ? "flag_red" : "flag_green"));
    m_btn_hide_incompatible_presets->SetToolTip(m_show_incompatible_presets ?
        "Both compatible an incompatible presets are shown. Click to hide presets not compatible with the current printer." :
        "Only compatible presets are shown. Click to show both the presets compatible and not compatible with the current printer.");
}

void Tab::update_ui_from_settings()
{
    // Show the 'show / hide presets' button only for the print and filament tabs, and only if enabled
    // in application preferences.
    m_show_btn_incompatible_presets = wxGetApp().app_config->get("show_incompatible_presets")[0] == '1' ? true : false;
    bool show = m_show_btn_incompatible_presets && m_type != Slic3r::Preset::TYPE_PRINTER;
    Layout();
    show ? m_btn_hide_incompatible_presets->Show() :  m_btn_hide_incompatible_presets->Hide();
    // If the 'show / hide presets' button is hidden, hide the incompatible presets.
    if (show) {
        update_show_hide_incompatible_button();
    }
    else {
        if (m_show_incompatible_presets) {
            m_show_incompatible_presets = false;
            update_tab_ui();
        }
    }
}

void Tab::create_line_with_widget(ConfigOptionsGroup* optgroup, const std::string& opt_key, const std::string& path, widget_t widget)
{
    Line line = optgroup->create_single_option_line(opt_key);
    line.widget = widget;
    line.label_path = path;

    // set default undo ui
    line.set_undo_bitmap(&m_bmp_white_bullet);
    line.set_undo_to_sys_bitmap(&m_bmp_white_bullet);
    line.set_undo_tooltip(&m_tt_white_bullet);
    line.set_undo_to_sys_tooltip(&m_tt_white_bullet);
    line.set_label_colour(&m_default_text_clr);

    optgroup->append_line(line);
}

// Return a callback to create a Tab widget to mark the preferences as compatible / incompatible to the current printer.
wxSizer* Tab::compatible_widget_create(wxWindow* parent, PresetDependencies &deps)
{
    deps.checkbox = new wxCheckBox(parent, wxID_ANY, _(L("All")));
    deps.checkbox->SetFont(Slic3r::GUI::wxGetApp().normal_font());
    wxGetApp().UpdateDarkUI(deps.checkbox, false, true);
    deps.btn = new ScalableButton(parent, wxID_ANY, "printer", format_wxstr(" %s %s", _L("Set"), dots),
                                  wxDefaultSize, wxDefaultPosition, wxBU_LEFT | wxBU_EXACTFIT);
    deps.btn->SetFont(Slic3r::GUI::wxGetApp().normal_font());
    deps.btn->SetSize(deps.btn->GetBestSize());

    auto sizer = new wxBoxSizer(wxHORIZONTAL);
    sizer->Add((deps.checkbox), 0, wxALIGN_CENTER_VERTICAL);
    sizer->Add((deps.btn), 0, wxALIGN_CENTER_VERTICAL);

    deps.checkbox->Bind(wxEVT_CHECKBOX, ([this, &deps](wxCommandEvent e)
    {
        deps.btn->Enable(! deps.checkbox->GetValue());
        // All printers have been made compatible with this preset.
        if (deps.checkbox->GetValue())
            this->load_key_value(deps.key_list, std::vector<std::string> {});
        this->get_field(deps.key_condition)->toggle(deps.checkbox->GetValue());
        this->update_changed_ui();
    }) );

    deps.btn->Bind(wxEVT_BUTTON, ([this, parent, &deps](wxCommandEvent e)
    {
        // Collect names of non-default non-external profiles.
        PrinterTechnology printer_technology = m_preset_bundle->printers.get_edited_preset().printer_technology();
        PresetCollection &depending_presets  = (deps.type == Preset::TYPE_PRINTER) ? m_preset_bundle->printers :
                (printer_technology == ptFFF) ? m_preset_bundle->prints : m_preset_bundle->sla_prints;
        wxArrayString presets;
        for (size_t idx = 0; idx < depending_presets.size(); ++ idx)
        {
            Preset& preset = depending_presets.preset(idx);
            bool add = ! preset.is_default && ! preset.is_external;
            if (add && deps.type == Preset::TYPE_PRINTER)
                // Only add printers with the same technology as the active printer.
                add &= preset.printer_technology() == printer_technology;
            if (add)
                presets.Add(from_u8(preset.name));
        }

        wxMultiChoiceDialog dlg(parent, deps.dialog_title, deps.dialog_label, presets);
        wxGetApp().UpdateDlgDarkUI(&dlg);
        // Collect and set indices of depending_presets marked as compatible.
        wxArrayInt selections;
        auto *compatible_printers = dynamic_cast<const ConfigOptionStrings*>(m_config->option(deps.key_list));
        if (compatible_printers != nullptr || !compatible_printers->values.empty())
            for (auto preset_name : compatible_printers->values)
                for (size_t idx = 0; idx < presets.GetCount(); ++idx)
                    if (presets[idx] == preset_name) {
                        selections.Add(idx);
                        break;
                    }
        dlg.SetSelections(selections);
        std::vector<std::string> value;
        // Show the dialog.
        if (dlg.ShowModal() == wxID_OK) {
            selections.Clear();
            selections = dlg.GetSelections();
            for (auto idx : selections)
                value.push_back(presets[idx].ToUTF8().data());
            if (value.empty()) {
                deps.checkbox->SetValue(1);
                deps.btn->Disable();
            }
            // All depending_presets have been made compatible with this preset.
            this->load_key_value(deps.key_list, value);
            this->update_changed_ui();
        }
    }));

    return sizer;
}

// G-code substitutions

void SubstitutionManager::init(DynamicPrintConfig* config, wxWindow* parent, wxFlexGridSizer* grid_sizer)
{
    m_config = config;
    m_parent = parent;
    m_grid_sizer = grid_sizer;
    m_em = em_unit(parent);
}

void SubstitutionManager::validate_lenth()
{
    std::vector<std::string>& substitutions = m_config->option<ConfigOptionStrings>("gcode_substitutions")->values;
    if ((substitutions.size() % 4) != 0) {
        WarningDialog(m_parent, "Value of gcode_substitutions parameter will be cut to valid length",
                                "Invalid length of gcode_substitutions parameter").ShowModal();
        substitutions.resize(substitutions.size() - (substitutions.size() % 4));
    }
}

bool SubstitutionManager::is_compatibile_with_ui()
{
    const std::vector<std::string>& substitutions = m_config->option<ConfigOptionStrings>("gcode_substitutions")->values;
    if (int(substitutions.size() / 4) != m_grid_sizer->GetEffectiveRowsCount() - 1) {
        ErrorDialog(m_parent, "Invalid compatibility between UI and BE", false).ShowModal();
        return false;
    }
    return true;
};

bool SubstitutionManager::is_valid_id(int substitution_id, const wxString& message)
{
    const std::vector<std::string>& substitutions = m_config->option<ConfigOptionStrings>("gcode_substitutions")->values;
    if (int(substitutions.size() / 4) < substitution_id) {
        ErrorDialog(m_parent, message, false).ShowModal();
        return false;
    }
    return true;
}

void SubstitutionManager::create_legend()
{
    if (!m_grid_sizer->IsEmpty())
        return;
    // name of the first column is empty
    m_grid_sizer->Add(new wxStaticText(m_parent, wxID_ANY, wxEmptyString));

    // Legend for another columns
    auto legend_sizer = new wxBoxSizer(wxHORIZONTAL); // "Find", "Replace", "Notes"
    legend_sizer->Add(new wxStaticText(m_parent, wxID_ANY, _L("Find")),         3, wxEXPAND);
    legend_sizer->Add(new wxStaticText(m_parent, wxID_ANY, _L("Replace with")), 3, wxEXPAND);
    legend_sizer->Add(new wxStaticText(m_parent, wxID_ANY, _L("Notes")),      2, wxEXPAND);

    m_grid_sizer->Add(legend_sizer, 1, wxEXPAND);
}

// delete substitution_id from substitutions
void SubstitutionManager::delete_substitution(int substitution_id)
{
    validate_lenth();
    if (!is_valid_id(substitution_id, "Invalid substitution_id to delete"))
        return;

    // delete substitution
    std::vector<std::string>& substitutions = m_config->option<ConfigOptionStrings>("gcode_substitutions")->values;
    substitutions.erase(std::next(substitutions.begin(), substitution_id * 4), std::next(substitutions.begin(), substitution_id * 4 + 4));
    call_ui_update();

    // update grid_sizer
    update_from_config();
}

// Add substitution line
void SubstitutionManager::add_substitution( int substitution_id,
                                            const std::string& plain_pattern,
                                            const std::string& format,
                                            const std::string& params,
                                            const std::string& notes)
{
    bool call_after_layout = false;

    if (substitution_id < 0) {
        if (m_grid_sizer->IsEmpty()) {
            create_legend();
            substitution_id = 0;
        }
        substitution_id = m_grid_sizer->GetEffectiveRowsCount() - 1;

        // create new substitution
        // it have to be added to config too
        std::vector<std::string>& substitutions = m_config->option<ConfigOptionStrings>("gcode_substitutions")->values;
        for (size_t i = 0; i < 4; i ++)
            substitutions.push_back(std::string());

        call_after_layout = true;
    }

    auto del_btn = new ScalableButton(m_parent, wxID_ANY, "cross");
    del_btn->Bind(wxEVT_BUTTON, [substitution_id, this](wxEvent&) {
        delete_substitution(substitution_id);
    });

    m_grid_sizer->Add(del_btn, 0, wxALIGN_CENTER_VERTICAL | wxRIGHT | wxLEFT, int(0.5*m_em));

    auto top_sizer = new wxBoxSizer(wxHORIZONTAL);
    auto add_text_editor = [substitution_id, top_sizer, this](const wxString& value, int opt_pos, int proportion) {
        auto editor = new wxTextCtrl(m_parent, wxID_ANY, value, wxDefaultPosition, wxSize(15 * m_em, wxDefaultCoord), wxTE_PROCESS_ENTER
#ifdef _WIN32
            | wxBORDER_SIMPLE
#endif
        );

        editor->SetFont(wxGetApp().normal_font());
        wxGetApp().UpdateDarkUI(editor);
        top_sizer->Add(editor, proportion, wxALIGN_CENTER_VERTICAL | wxRIGHT, m_em);

        editor->Bind(wxEVT_TEXT_ENTER, [this, editor, substitution_id, opt_pos](wxEvent& e) {
#if !defined(__WXGTK__)
            e.Skip();
#endif // __WXGTK__
            edit_substitution(substitution_id, opt_pos, into_u8(editor->GetValue()));
        });

        editor->Bind(wxEVT_KILL_FOCUS, [this, editor, substitution_id, opt_pos](wxEvent& e) {
            e.Skip();
            edit_substitution(substitution_id, opt_pos, into_u8(editor->GetValue()));
        });
    };

    add_text_editor(from_u8(plain_pattern), 0, 3);
    add_text_editor(from_u8(format),        1, 3);
    add_text_editor(from_u8(notes),         3, 2);

    auto params_sizer = new wxBoxSizer(wxHORIZONTAL);
    bool regexp              = strchr(params.c_str(), 'r') != nullptr || strchr(params.c_str(), 'R') != nullptr;
    bool case_insensitive    = strchr(params.c_str(), 'i') != nullptr || strchr(params.c_str(), 'I') != nullptr;
    bool whole_word          = strchr(params.c_str(), 'w') != nullptr || strchr(params.c_str(), 'W') != nullptr;
    bool match_single_line   = strchr(params.c_str(), 's') != nullptr || strchr(params.c_str(), 'S') != nullptr;

    auto chb_regexp = new wxCheckBox(m_parent, wxID_ANY, _L("Regular expression"));
    chb_regexp->SetValue(regexp);
    params_sizer->Add(chb_regexp, 0, wxALIGN_CENTER_VERTICAL | wxRIGHT, m_em);

    auto chb_case_insensitive = new wxCheckBox(m_parent, wxID_ANY, _L("Case insensitive"));
    chb_case_insensitive->SetValue(case_insensitive);
    params_sizer->Add(chb_case_insensitive, 0, wxALIGN_CENTER_VERTICAL | wxRIGHT | wxLEFT, m_em);

    auto chb_whole_word = new wxCheckBox(m_parent, wxID_ANY, _L("Whole word"));
    chb_whole_word->SetValue(whole_word);
    params_sizer->Add(chb_whole_word, 0, wxALIGN_CENTER_VERTICAL | wxRIGHT | wxLEFT, m_em);

    auto chb_match_single_line = new wxCheckBox(m_parent, wxID_ANY, _L("Match single line"));
    chb_match_single_line->SetValue(match_single_line);
    chb_match_single_line->Show(regexp);
    params_sizer->Add(chb_match_single_line, 0, wxALIGN_CENTER_VERTICAL | wxRIGHT | wxLEFT, m_em);

    for (wxCheckBox* chb : std::initializer_list<wxCheckBox*>{ chb_regexp, chb_case_insensitive, chb_whole_word, chb_match_single_line }) {
        chb->SetFont(wxGetApp().normal_font());
        chb->Bind(wxEVT_CHECKBOX, [this, substitution_id, chb_regexp, chb_case_insensitive, chb_whole_word, chb_match_single_line](wxCommandEvent e) {
            std::string value = std::string();
            if (chb_regexp->GetValue())
                value += "r";
            if (chb_case_insensitive->GetValue())
                value += "i";
            if (chb_whole_word->GetValue())
                value += "w";
            if (chb_match_single_line->GetValue())
                value += "s";

            chb_match_single_line->Show(chb_regexp->GetValue());
            m_grid_sizer->Layout();

            edit_substitution(substitution_id, 2, value);
        });
    }

    auto v_sizer = new wxBoxSizer(wxVERTICAL);
    v_sizer->Add(top_sizer, 1, wxEXPAND);
    v_sizer->Add(params_sizer, 1, wxEXPAND|wxTOP|wxBOTTOM, int(0.5* m_em));
    m_grid_sizer->Add(v_sizer, 1, wxEXPAND);

    if (call_after_layout) {
        m_parent->GetParent()->Layout();
        call_ui_update();
    }
}

void SubstitutionManager::update_from_config()
{
    if (!m_grid_sizer->IsEmpty())
        m_grid_sizer->Clear(true);

    std::vector<std::string>& subst = m_config->option<ConfigOptionStrings>("gcode_substitutions")->values;
    if (subst.empty())
        hide_delete_all_btn();
    else
        create_legend();

    validate_lenth();

    int subst_id = 0;
    for (size_t i = 0; i < subst.size(); i += 4)
        add_substitution(subst_id++, subst[i], subst[i + 1], subst[i + 2], subst[i + 3]);

    m_parent->GetParent()->Layout();
}

void SubstitutionManager::delete_all()
{
    m_config->option<ConfigOptionStrings>("gcode_substitutions")->values.clear();
    call_ui_update();

    if (!m_grid_sizer->IsEmpty())
        m_grid_sizer->Clear(true);

    m_parent->GetParent()->Layout();
}

void SubstitutionManager::edit_substitution(int substitution_id, int opt_pos, const std::string& value)
{
    std::vector<std::string>& substitutions = m_config->option<ConfigOptionStrings>("gcode_substitutions")->values;

    validate_lenth();
    if(!is_compatibile_with_ui() || !is_valid_id(substitution_id, "Invalid substitution_id to edit"))
        return;

    substitutions[substitution_id * 4 + opt_pos] = value;

    call_ui_update();
}

bool SubstitutionManager::is_empty_substitutions()
{
    return m_config->option<ConfigOptionStrings>("gcode_substitutions")->values.empty();
}

// Return a callback to create a TabPrint widget to edit G-code substitutions
wxSizer* TabPrint::create_manage_substitution_widget(wxWindow* parent)
{
    auto create_btn = [parent](ScalableButton** btn, const wxString& label, const std::string& icon_name) {
        *btn = new ScalableButton(parent, wxID_ANY, icon_name, " " + label + " ", wxDefaultSize, wxDefaultPosition, wxBU_LEFT | wxBU_EXACTFIT);
        (*btn)->SetFont(wxGetApp().normal_font());
        (*btn)->SetSize((*btn)->GetBestSize());
    };

    ScalableButton* add_substitution_btn;
    create_btn(&add_substitution_btn, _L("Add"), "add_copies");
    add_substitution_btn->Bind(wxEVT_BUTTON, [this](wxCommandEvent e) {
        m_subst_manager.add_substitution();
        m_del_all_substitutions_btn->Show();
    });

    create_btn(&m_del_all_substitutions_btn, _L("Delete all"), "cross");
    m_del_all_substitutions_btn->Bind(wxEVT_BUTTON, [this, parent](wxCommandEvent e) {
        if (MessageDialog(parent, _L("Are you sure you want to delete all substitutions?"), SLIC3R_APP_NAME, wxYES_NO | wxCANCEL | wxICON_QUESTION).
            ShowModal() != wxID_YES)
            return;
        m_subst_manager.delete_all();
        m_del_all_substitutions_btn->Hide();
    });

    auto sizer = new wxBoxSizer(wxHORIZONTAL);
    sizer->Add(add_substitution_btn,        0, wxALIGN_CENTER_VERTICAL | wxRIGHT | wxLEFT, em_unit(parent));
    sizer->Add(m_del_all_substitutions_btn, 0, wxALIGN_CENTER_VERTICAL | wxRIGHT | wxLEFT, em_unit(parent));

    parent->GetParent()->Layout();
    return sizer;
}

// Return a callback to create a TabPrint widget to edit G-code substitutions
wxSizer* TabPrint::create_substitutions_widget(wxWindow* parent)
{
    wxFlexGridSizer* grid_sizer = new wxFlexGridSizer(2, 5, wxGetApp().em_unit()); // delete_button,  edit column contains "Find", "Replace", "Notes"
    grid_sizer->SetFlexibleDirection(wxBOTH);
    grid_sizer->AddGrowableCol(1);

    m_subst_manager.init(m_config, parent, grid_sizer);
    m_subst_manager.set_cb_edited_substitution([this]() {
        update_dirty();
        wxGetApp().mainframe->on_config_changed(m_config); // invalidate print
    });
    m_subst_manager.set_cb_hide_delete_all_btn([this]() {
        m_del_all_substitutions_btn->Hide();
    });

    parent->GetParent()->Layout();
    return grid_sizer;
}

// Return a callback to create a TabPrinter widget to edit bed shape
wxSizer* TabPrinter::create_bed_shape_widget(wxWindow* parent)
{
    ScalableButton* btn = new ScalableButton(parent, wxID_ANY, "printer", " " + _(L("Set")) + " " + dots,
        wxDefaultSize, wxDefaultPosition, wxBU_LEFT | wxBU_EXACTFIT);
    btn->SetFont(wxGetApp().normal_font());
    btn->SetSize(btn->GetBestSize());

    auto sizer = new wxBoxSizer(wxHORIZONTAL);
    sizer->Add(btn, 0, wxALIGN_CENTER_VERTICAL);

    btn->Bind(wxEVT_BUTTON, ([this](wxCommandEvent e)
        {
            BedShapeDialog dlg(this);
            dlg.build_dialog(*m_config->option<ConfigOptionPoints>("bed_shape"),
                *m_config->option<ConfigOptionString>("bed_custom_texture"),
                *m_config->option<ConfigOptionString>("bed_custom_model"));
            if (dlg.ShowModal() == wxID_OK) {
                const std::vector<Vec2d>& shape = dlg.get_shape();
                const std::string& custom_texture = dlg.get_custom_texture();
                const std::string& custom_model = dlg.get_custom_model();
                if (!shape.empty())
                {
                    load_key_value("bed_shape", shape);
                    load_key_value("bed_custom_texture", custom_texture);
                    load_key_value("bed_custom_model", custom_model);
                    update_changed_ui();
                }
            }
        }));

    // may be it is not a best place, but
    // add information about Category/Grope for "bed_custom_texture" and "bed_custom_model" as a copy from "bed_shape" option
    {
        Search::OptionsSearcher& searcher = wxGetApp().sidebar().get_searcher();
        const Search::GroupAndCategory& gc = searcher.get_group_and_category("bed_shape");
        searcher.add_key("bed_custom_texture", m_type, gc.group, gc.category);
        searcher.add_key("bed_custom_model", m_type, gc.group, gc.category);
    }

    return sizer;
}

void TabPrinter::cache_extruder_cnt(const DynamicPrintConfig* config/* = nullptr*/)
{
    const DynamicPrintConfig& cached_config = config ? *config : m_presets->get_edited_preset().config;
    if (Preset::printer_technology(cached_config) == ptSLA)
        return;

    // get extruders count
    auto* nozzle_diameter = dynamic_cast<const ConfigOptionFloats*>(cached_config.option("nozzle_diameter"));
    m_cache_extruder_count = nozzle_diameter->values.size(); //m_extruders_count;
}

bool TabPrinter::apply_extruder_cnt_from_cache()
{
    if (m_presets->get_edited_preset().printer_technology() == ptSLA)
        return false;

    if (m_cache_extruder_count > 0) {
        m_presets->get_edited_preset().set_num_extruders(m_cache_extruder_count);
//        extruders_count_changed(m_cache_extruder_count);
        m_cache_extruder_count = 0;
        return true;
    }
    return false;
}

bool Tab::validate_custom_gcodes()
{
    if (m_type != Preset::TYPE_FILAMENT &&
        (m_type != Preset::TYPE_PRINTER || static_cast<TabPrinter*>(this)->m_printer_technology != ptFFF))
        return true;
    if (m_active_page->title() != L("Custom G-code"))
        return true;

    // When we switch Settings tab after editing of the custom g-code, then warning message could ba already shown after KillFocus event
    // and then it's no need to show it again
    if (validate_custom_gcodes_was_shown) {
        validate_custom_gcodes_was_shown = false;
        return true;
    }

    bool valid = true;
    for (auto opt_group : m_active_page->m_optgroups) {
        assert(opt_group->opt_map().size() == 1);
        if (!opt_group->is_activated())
            break;
        std::string key = opt_group->opt_map().begin()->first;
        if (key == "autoemit_temperature_commands")
            continue;
        valid &= validate_custom_gcode(opt_group->title, boost::any_cast<std::string>(opt_group->get_value(key)));
        if (!valid)
            break;
    }
    return valid;
}

void TabPrinter::update_machine_limits_description(const MachineLimitsUsage usage)
{
	wxString text;
	switch (usage) {
	case MachineLimitsUsage::EmitToGCode:
		text = _L("Machine limits will be emitted to G-code and used to estimate print time.");
		break;
	case MachineLimitsUsage::TimeEstimateOnly:
		text = _L("Machine limits will NOT be emitted to G-code, however they will be used to estimate print time, "
			      "which may therefore not be accurate as the printer may apply a different set of machine limits.");
		break;
	case MachineLimitsUsage::Ignore:
		text = _L("Machine limits are not set, therefore the print time estimate may not be accurate.");
		break;
	default: assert(false);
	}
    m_machine_limits_description_line->SetText(text);
}

void Tab::compatible_widget_reload(PresetDependencies &deps)
{
    Field* field = this->get_field(deps.key_condition);
    if (!field)
        return;

    bool has_any = ! m_config->option<ConfigOptionStrings>(deps.key_list)->values.empty();
    has_any ? deps.btn->Enable() : deps.btn->Disable();
    deps.checkbox->SetValue(! has_any);

    field->toggle(! has_any);
}

void Tab::fill_icon_descriptions()
{
    m_icon_descriptions.emplace_back(&m_bmp_value_lock, L("LOCKED LOCK"),
        // TRN Description for "LOCKED LOCK"
        L("indicates that the settings are the same as the system (or default) values for the current option group"));

    m_icon_descriptions.emplace_back(&m_bmp_value_unlock, L("UNLOCKED LOCK"),
        // TRN Description for "UNLOCKED LOCK"
        L("indicates that some settings were changed and are not equal to the system (or default) values for "
        "the current option group.\n"
        "Click the UNLOCKED LOCK icon to reset all settings for current option group to "
        "the system (or default) values."));

    m_icon_descriptions.emplace_back(&m_bmp_white_bullet, L("WHITE BULLET"),
        // TRN Description for "WHITE BULLET"
        L("for the left button: indicates a non-system (or non-default) preset,\n"
          "for the right button: indicates that the settings hasn't been modified."));

    m_icon_descriptions.emplace_back(&m_bmp_value_revert, L("BACK ARROW"),
        // TRN Description for "BACK ARROW"
        L("indicates that the settings were changed and are not equal to the last saved preset for "
        "the current option group.\n"
        "Click the BACK ARROW icon to reset all settings for the current option group to "
        "the last saved preset."));
}

void Tab::set_tooltips_text()
{
    // --- Tooltip text for reset buttons (for whole options group)
    // Text to be shown on the "Revert to system" aka "Lock to system" button next to each input field.
    m_ttg_value_lock =		_(L("LOCKED LOCK icon indicates that the settings are the same as the system (or default) values "
                                "for the current option group"));
    m_ttg_value_unlock =	_(L("UNLOCKED LOCK icon indicates that some settings were changed and are not equal "
                                "to the system (or default) values for the current option group.\n"
                                "Click to reset all settings for current option group to the system (or default) values."));
    m_ttg_white_bullet_ns =	_(L("WHITE BULLET icon indicates a non system (or non default) preset."));
    m_ttg_non_system =		&m_ttg_white_bullet_ns;
    // Text to be shown on the "Undo user changes" button next to each input field.
    m_ttg_white_bullet =	_(L("WHITE BULLET icon indicates that the settings are the same as in the last saved "
                                "preset for the current option group."));
    m_ttg_value_revert =	_(L("BACK ARROW icon indicates that the settings were changed and are not equal to "
                                "the last saved preset for the current option group.\n"
                                "Click to reset all settings for the current option group to the last saved preset."));

    // --- Tooltip text for reset buttons (for each option in group)
    // Text to be shown on the "Revert to system" aka "Lock to system" button next to each input field.
    m_tt_value_lock =		_(L("LOCKED LOCK icon indicates that the value is the same as the system (or default) value."));
    m_tt_value_unlock =		_(L("UNLOCKED LOCK icon indicates that the value was changed and is not equal "
                                "to the system (or default) value.\n"
                                "Click to reset current value to the system (or default) value."));
    // 	m_tt_white_bullet_ns=	_(L("WHITE BULLET icon indicates a non system preset."));
    m_tt_non_system =		&m_ttg_white_bullet_ns;
    // Text to be shown on the "Undo user changes" button next to each input field.
    m_tt_white_bullet =		_(L("WHITE BULLET icon indicates that the value is the same as in the last saved preset."));
    m_tt_value_revert =		_(L("BACK ARROW icon indicates that the value was changed and is not equal to the last saved preset.\n"
                                "Click to reset current value to the last saved preset."));
}

bool Tab::select_preset_by_name(const std::string &name_w_suffix, bool force)
{
    return m_presets->select_preset_by_name(name_w_suffix, force);
}

bool Tab::save_current_preset(const std::string& new_name, bool detach)
{
    return m_presets->save_current_preset(new_name, detach);
}

bool Tab::delete_current_preset()
{
    return m_presets->delete_current_preset();
}

Page::Page(wxWindow* parent, const wxString& title, int iconID) :
        m_parent(parent),
        m_title(title),
        m_iconID(iconID)
{
    m_vsizer = (wxBoxSizer*)parent->GetSizer();
    m_item_color = &wxGetApp().get_label_clr_default();
}

void Page::reload_config()
{
    for (auto group : m_optgroups)
        group->reload_config();
}

void Page::update_visibility(ConfigOptionMode mode, bool update_contolls_visibility)
{
    bool ret_val = false;
    for (auto group : m_optgroups) {
        ret_val = (update_contolls_visibility     ?
                   group->update_visibility(mode) :  // update visibility for all controlls in group
                   group->is_visible(mode)           // just detect visibility for the group
                   ) || ret_val;
    }

    m_show = ret_val;
}

void Page::activate(ConfigOptionMode mode, std::function<void()> throw_if_canceled)
{
    for (auto group : m_optgroups) {
        if (!group->activate(throw_if_canceled))
            continue;
        m_vsizer->Add(group->sizer, 0, wxEXPAND | (group->is_legend_line() ? (wxLEFT|wxTOP) : wxALL), 10);
        group->update_visibility(mode);
        group->reload_config();
        throw_if_canceled();
    }
}

void Page::clear()
{
    for (auto group : m_optgroups)
        group->clear();
}

void Page::msw_rescale()
{
    for (auto group : m_optgroups)
        group->msw_rescale();
}

void Page::sys_color_changed()
{
    for (auto group : m_optgroups)
        group->sys_color_changed();
}

void Page::refresh()
{
    for (auto group : m_optgroups)
        group->refresh();
}

Field* Page::get_field(const t_config_option_key& opt_key, int opt_index /*= -1*/) const
{
    Field* field = nullptr;
    for (auto opt : m_optgroups) {
        field = opt->get_fieldc(opt_key, opt_index);
        if (field != nullptr)
            return field;
    }
    return field;
}

Line* Page::get_line(const t_config_option_key& opt_key)
{
    for (auto opt : m_optgroups)
        if (Line* line = opt->get_line(opt_key))
            return line;
    return nullptr;
}

bool Page::set_value(const t_config_option_key& opt_key, const boost::any& value) {
    bool changed = false;
    for(auto optgroup: m_optgroups) {
        if (optgroup->set_value(opt_key, value))
            changed = true ;
    }
    return changed;
}

// package Slic3r::GUI::Tab::Page;
ConfigOptionsGroupShp Page::new_optgroup(const wxString& title, int noncommon_label_width /*= -1*/)
{
    //! config_ have to be "right"
    ConfigOptionsGroupShp optgroup = std::make_shared<ConfigOptionsGroup>(m_parent, title, m_config, true);
    if (noncommon_label_width >= 0)
        optgroup->label_width = noncommon_label_width;

#ifdef __WXOSX__
    auto tab = parent()->GetParent()->GetParent();// GetParent()->GetParent();
#else
    auto tab = parent()->GetParent();// GetParent();
#endif
    optgroup->set_config_category_and_type(m_title, static_cast<Tab*>(tab)->type());
    optgroup->m_on_change = [tab](t_config_option_key opt_key, boost::any value) {
        //! This function will be called from OptionGroup.
        //! Using of CallAfter is redundant.
        //! And in some cases it causes update() function to be recalled again
//!        wxTheApp->CallAfter([this, opt_key, value]() {
            static_cast<Tab*>(tab)->update_dirty();
            static_cast<Tab*>(tab)->on_value_change(opt_key, value);
//!        });
    };

    optgroup->m_get_initial_config = [tab]() {
        DynamicPrintConfig config = static_cast<Tab*>(tab)->m_presets->get_selected_preset().config;
        return config;
    };

    optgroup->m_get_sys_config = [tab]() {
        DynamicPrintConfig config = static_cast<Tab*>(tab)->m_presets->get_selected_preset_parent()->config;
        return config;
    };

    optgroup->have_sys_config = [tab]() {
        return static_cast<Tab*>(tab)->m_presets->get_selected_preset_parent() != nullptr;
    };

    optgroup->rescale_extra_column_item = [](wxWindow* win) {
        auto *ctrl = dynamic_cast<wxStaticBitmap*>(win);
        if (ctrl == nullptr)
            return;

        ctrl->SetBitmap(reinterpret_cast<ScalableBitmap*>(ctrl->GetClientData())->bmp());
    };

    m_optgroups.push_back(optgroup);

    return optgroup;
}

const ConfigOptionsGroupShp Page::get_optgroup(const wxString& title) const
{
    for (ConfigOptionsGroupShp optgroup : m_optgroups) {
        if (optgroup->title == title)
            return optgroup;
    }

    return nullptr;
}

void TabSLAMaterial::build()
{
    m_presets = &m_preset_bundle->sla_materials;
    load_initial_data();

    auto page = add_options_page(L("Material"), "resin");

    auto optgroup = page->new_optgroup(L("Material"));
    optgroup->append_single_option_line("material_colour");
    optgroup->append_single_option_line("bottle_cost");
    optgroup->append_single_option_line("bottle_volume");
    optgroup->append_single_option_line("bottle_weight");
    optgroup->append_single_option_line("material_density");

    optgroup->m_on_change = [this](t_config_option_key opt_key, boost::any value)
    {
        if (opt_key == "material_colour") {
            update_dirty();
            on_value_change(opt_key, value);
            return;
        }

        DynamicPrintConfig new_conf = *m_config;

        if (opt_key == "bottle_volume") {
            double new_bottle_weight =  boost::any_cast<double>(value)*(new_conf.option("material_density")->getFloat() / 1000);
            new_conf.set_key_value("bottle_weight", new ConfigOptionFloat(new_bottle_weight));
        }
        if (opt_key == "bottle_weight") {
            double new_bottle_volume =  boost::any_cast<double>(value)/new_conf.option("material_density")->getFloat() * 1000;
            new_conf.set_key_value("bottle_volume", new ConfigOptionFloat(new_bottle_volume));
        }
        if (opt_key == "material_density") {
            double new_bottle_volume = new_conf.option("bottle_weight")->getFloat() / boost::any_cast<double>(value) * 1000;
            new_conf.set_key_value("bottle_volume", new ConfigOptionFloat(new_bottle_volume));
        }

        load_config(new_conf);

        update_dirty();

        // Change of any from those options influences for an update of "Sliced Info"
        wxGetApp().sidebar().update_sliced_info_sizer();
        wxGetApp().sidebar().Layout();
    };

    optgroup = page->new_optgroup(L("Bottom Layers"));
    auto create_tsmc = [](auto &optgroup, std::string option_name) {
        auto option = optgroup->get_option(option_name);
        Line line = { option.opt.full_label, "" };
        line.append_option(option);
        line.append_option(optgroup->get_option("tsmc_" + option_name));
        optgroup->append_line(line);
    };
    optgroup->append_single_option_line("initial_exposure_time");
    optgroup->append_single_option_line("bot_light_off_time");

    //optgroup->append_single_option_line("bot_lift_distance");
    //optgroup->append_single_option_line("bot_lift_speed");
    //optgroup->append_single_option_line("sla_bot_retract_speed");
    create_tsmc(optgroup, "bot_lift_distance");
    create_tsmc(optgroup, "bot_lift_speed");
    create_tsmc(optgroup, "sla_bot_retract_speed");
    optgroup->append_single_option_line("bot_light_intensity");

    optgroup = page->new_optgroup(L("Layers"));
    optgroup->append_single_option_line("exposure_time");
    optgroup->append_single_option_line("initial_layer_height");
    optgroup->append_single_option_line("light_off_time");
    //optgroup->append_single_option_line("lift_distance");
    //optgroup->append_single_option_line("lift_speed");
    //optgroup->append_single_option_line("sla_retract_speed");
    create_tsmc(optgroup, "lift_distance");
    create_tsmc(optgroup, "lift_speed");
    create_tsmc(optgroup, "sla_retract_speed");

    optgroup->append_single_option_line("light_intensity");
    optgroup->append_single_option_line("rest_time_after_lift");
    optgroup->append_single_option_line("rest_time_after_lift2");
    optgroup->append_single_option_line("rest_time_after_retract");

    optgroup = page->new_optgroup(L("Corrections"));
    auto line = Line{ m_config->def()->get("material_correction")->full_label, "" };
    for (auto& axis : { "X", "Y", "Z" }) {
        auto opt = optgroup->get_option(std::string("material_correction_") + char(std::tolower(axis[0])));
        opt.opt.label = axis;
        line.append_option(opt);
    }

    optgroup->append_line(line);

    page = add_options_page(L("Notes"), "note");
    optgroup = page->new_optgroup(L("Notes"), 0);
    optgroup->label_width = 0;
    Option option = optgroup->get_option("material_notes");
    option.opt.full_width = true;
    option.opt.height = 25;//250;
    optgroup->append_single_option_line(option);

    page = add_options_page(L("Dependencies"), "wrench");
    optgroup = page->new_optgroup(L("Profile dependencies"));

    create_line_with_widget(optgroup.get(), "compatible_printers", "", [this](wxWindow* parent) {
        return compatible_widget_create(parent, m_compatible_printers);
    });

    option = optgroup->get_option("compatible_printers_condition");
    option.opt.full_width = true;
    optgroup->append_single_option_line(option);

    create_line_with_widget(optgroup.get(), "compatible_prints", "", [this](wxWindow* parent) {
        return compatible_widget_create(parent, m_compatible_prints);
    });

    option = optgroup->get_option("compatible_prints_condition");
    option.opt.full_width = true;
    optgroup->append_single_option_line(option);

    build_preset_description_line(optgroup.get());

    page = add_options_page(L("Material printing profile"), "note");
    optgroup = page->new_optgroup(L("Material printing profile"));
    option = optgroup->get_option("material_print_speed");
    optgroup->append_single_option_line(option);
}

void TabSLAMaterial::toggle_options()
{
    const Preset &current_printer = wxGetApp().preset_bundle->printers.get_edited_preset();
    std::string model = current_printer.config.opt_string("printer_model");
    m_config_manipulation.toggle_field("material_print_speed", model != "SL1");
}

void TabSLAMaterial::update()
{
    if (m_preset_bundle->printers.get_selected_preset().printer_technology() == ptFFF)
        return;

    update_description_lines();
    Layout();

// #ys_FIXME. Just a template for this function
//     m_update_cnt++;
//     ! something to update
//     m_update_cnt--;
//
//     if (m_update_cnt == 0)
        wxGetApp().mainframe->on_config_changed(m_config);
}

static void add_options_into_line(ConfigOptionsGroupShp &optgroup,
                                  const std::vector<SamePair<std::string>> &prefixes,
                                  const std::string &optkey)
{
    auto opt = optgroup->get_option(prefixes.front().first + optkey);
    Line line{ opt.opt.label, "" };
    line.full_width = 1;
    for (auto &prefix : prefixes) {
        opt = optgroup->get_option(prefix.first + optkey);
        opt.opt.label = prefix.second;
        opt.opt.width = 12; // TODO
        line.append_option(opt);
    }
    optgroup->append_line(line);
}

void TabSLAPrint::build_sla_support_params(const std::vector<SamePair<std::string>> &prefixes,
                                           const Slic3r::GUI::PageShp &page)
{

    auto optgroup = page->new_optgroup(L("Support head"));
    add_options_into_line(optgroup, prefixes, "support_head_front_diameter");
    add_options_into_line(optgroup, prefixes, "support_head_penetration");
    add_options_into_line(optgroup, prefixes, "support_head_width");

    optgroup = page->new_optgroup(L("Support pillar"));
    add_options_into_line(optgroup, prefixes, "support_pillar_diameter");
    add_options_into_line(optgroup, prefixes, "support_small_pillar_diameter_percent");
    add_options_into_line(optgroup, prefixes, "support_max_bridges_on_pillar");

    add_options_into_line(optgroup, prefixes, "support_pillar_connection_mode");
    add_options_into_line(optgroup, prefixes, "support_buildplate_only");
    add_options_into_line(optgroup, prefixes, "support_pillar_widening_factor");
    add_options_into_line(optgroup, prefixes, "support_max_weight_on_model");
    add_options_into_line(optgroup, prefixes, "support_base_diameter");
    add_options_into_line(optgroup, prefixes, "support_base_height");
    add_options_into_line(optgroup, prefixes, "support_base_safety_distance");

    // Mirrored parameter from Pad page for toggling elevation on the same page
    add_options_into_line(optgroup, prefixes, "support_object_elevation");

    Line line{ "", "" };
    line.full_width = 1;
    line.widget = [this](wxWindow* parent) {
        return description_line_widget(parent, &m_support_object_elevation_description_line);
    };
    optgroup->append_line(line);

    optgroup = page->new_optgroup(L("Connection of the support sticks and junctions"));
    add_options_into_line(optgroup, prefixes, "support_critical_angle");
    add_options_into_line(optgroup, prefixes, "support_max_bridge_length");
    add_options_into_line(optgroup, prefixes, "support_max_pillar_link_distance");
}

void TabSLAPrint::build()
{
    m_presets = &m_preset_bundle->sla_prints;
    load_initial_data();

    auto page = add_options_page(L("Layers and perimeters"), "layers");

    auto optgroup = page->new_optgroup(L("Layers"));
    optgroup->append_single_option_line("layer_height");
    optgroup->append_single_option_line("faded_layers");

    page = add_options_page(L("Supports"), "support"/*"sla_supports"*/);

    optgroup = page->new_optgroup(L("Supports"));
    optgroup->append_single_option_line("supports_enable");
    optgroup->append_single_option_line("support_tree_type");
    optgroup->append_single_option_line("support_enforcers_only");

    build_sla_support_params({{"", "Default"}, {"branching", "Branching"}}, page);


    optgroup = page->new_optgroup(L("Automatic generation"));
    optgroup->append_single_option_line("support_points_density_relative");
    optgroup->append_single_option_line("support_points_minimal_distance");

    page = add_options_page(L("Pad"), "pad");
    optgroup = page->new_optgroup(L("Pad"));
    optgroup->append_single_option_line("pad_enable");
    optgroup->append_single_option_line("pad_wall_thickness");
    optgroup->append_single_option_line("pad_wall_height");
    optgroup->append_single_option_line("pad_brim_size");
    optgroup->append_single_option_line("pad_max_merge_distance");
    // TODO: Disabling this parameter for the beta release
//    optgroup->append_single_option_line("pad_edge_radius");
    optgroup->append_single_option_line("pad_wall_slope");

    optgroup->append_single_option_line("pad_around_object");
    optgroup->append_single_option_line("pad_around_object_everywhere");
    optgroup->append_single_option_line("pad_object_gap");
    optgroup->append_single_option_line("pad_object_connector_stride");
    optgroup->append_single_option_line("pad_object_connector_width");
    optgroup->append_single_option_line("pad_object_connector_penetration");

    page = add_options_page(L("Hollowing"), "hollowing");
    optgroup = page->new_optgroup(L("Hollowing"));
    optgroup->append_single_option_line("hollowing_enable");
    optgroup->append_single_option_line("hollowing_min_thickness");
    optgroup->append_single_option_line("hollowing_quality");
    optgroup->append_single_option_line("hollowing_closing_distance");

    page = add_options_page(L("Advanced"), "wrench");
    optgroup = page->new_optgroup(L("Slicing"));
    optgroup->append_single_option_line("slice_closing_radius");
    optgroup->append_single_option_line("slicing_mode");

    page = add_options_page(L("Output options"), "output+page_white");
    optgroup = page->new_optgroup(L("Output file"));
    Option option = optgroup->get_option("output_filename_format");
    option.opt.full_width = true;
    optgroup->append_single_option_line(option);

    page = add_options_page(L("Dependencies"), "wrench");
    optgroup = page->new_optgroup(L("Profile dependencies"));

    create_line_with_widget(optgroup.get(), "compatible_printers", "", [this](wxWindow* parent) {
        return compatible_widget_create(parent, m_compatible_printers);
    });

    option = optgroup->get_option("compatible_printers_condition");
    option.opt.full_width = true;
    optgroup->append_single_option_line(option);

    build_preset_description_line(optgroup.get());
}

void TabSLAPrint::update_description_lines()
{
    Tab::update_description_lines();

    if (m_active_page && m_active_page->title() == "Supports")
    {
        bool is_visible = m_config->def()->get("support_object_elevation")->mode <= m_mode;
        if (m_support_object_elevation_description_line)
        {
            m_support_object_elevation_description_line->Show(is_visible);
            if (is_visible)
            {
                bool elev = !m_config->opt_bool("pad_enable") || !m_config->opt_bool("pad_around_object");
                m_support_object_elevation_description_line->SetText(elev ? "" :
                    format_wxstr(_L("\"%1%\" is disabled because \"%2%\" is on in \"%3%\" category.\n"
                        "To enable \"%1%\", please switch off \"%2%\"")
                        , _L("Object elevation"), _L("Pad around object"), _L("Pad")));
            }
        }
    }
}

void TabSLAPrint::toggle_options()
{
    if (m_active_page)
        m_config_manipulation.toggle_print_sla_options(m_config);
}

void TabSLAPrint::update()
{
    if (m_preset_bundle->printers.get_selected_preset().printer_technology() == ptFFF)
        return;

    m_update_cnt++;

    m_config_manipulation.update_print_sla_config(m_config, true);

    update_description_lines();
    Layout();

    m_update_cnt--;

    if (m_update_cnt == 0) {
        toggle_options();

        // update() could be called during undo/redo execution
        // Update of objectList can cause a crash in this case (because m_objects doesn't match ObjectList)
        if (!wxGetApp().plater()->inside_snapshot_capture())
            wxGetApp().obj_list()->update_and_show_object_settings_item();

        wxGetApp().mainframe->on_config_changed(m_config);
    }
}

void TabSLAPrint::clear_pages()
{
    Tab::clear_pages();

    m_support_object_elevation_description_line = nullptr;
}

ConfigManipulation Tab::get_config_manipulation()
{
    auto load_config = [this]()
    {
        update_dirty();
        // Initialize UI components with the config values.
        reload_config();
        update();
    };

    auto cb_toggle_field = [this](const t_config_option_key& opt_key, bool toggle, int opt_index) {
        return toggle_option(opt_key, toggle, opt_index);
    };

    auto cb_value_change = [this](const std::string& opt_key, const boost::any& value) {
        return on_value_change(opt_key, value);
    };

    return ConfigManipulation(load_config, cb_toggle_field, cb_value_change, nullptr, this);
}


} // GUI
} // Slic3r<|MERGE_RESOLUTION|>--- conflicted
+++ resolved
@@ -3939,19 +3939,9 @@
     Preset& edited_preset = m_presets->get_edited_preset();
     bool from_template = false;
     std::string edited_printer;
-<<<<<<< HEAD
-    if (m_type == Preset::TYPE_FILAMENT && old_preset.vendor && old_preset.vendor->templates_profile)
-    {
-        //TODO: is this really the best way to get "printer_model" option of currently edited printer?
-        edited_printer = wxGetApp().preset_bundle->printers.get_edited_preset().config.opt<ConfigOptionString>("printer_model")->serialize();
-        if (!edited_printer.empty())
-            from_template = true;
-
-=======
     if (m_type == Preset::TYPE_FILAMENT && edited_preset.vendor && edited_preset.vendor->templates_profile) {
         edited_printer = wxGetApp().preset_bundle->printers.get_edited_preset().config.opt_string("printer_model");
         from_template = !edited_printer.empty();
->>>>>>> 6894af24
     }
 
     if (name.empty()) {
