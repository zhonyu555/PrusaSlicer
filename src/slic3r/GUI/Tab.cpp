// #include "libslic3r/GCodeSender.hpp"
#include "slic3r/Utils/Serial.hpp"
#include "Tab.hpp"
#include "PresetBundle.hpp"
#include "PresetHints.hpp"
#include "libslic3r/Utils.hpp"

#include "slic3r/Utils/Http.hpp"
#include "slic3r/Utils/PrintHost.hpp"
#include "BonjourDialog.hpp"
#include "WipeTowerDialog.hpp"
#include "ButtonsDescription.hpp"

#include <wx/app.h>
#include <wx/button.h>
#include <wx/scrolwin.h>
#include <wx/sizer.h>

#include <wx/bmpcbox.h>
#include <wx/bmpbuttn.h>
#include <wx/treectrl.h>
#include <wx/imaglist.h>
#include <wx/settings.h>
#include <wx/filedlg.h>

#include <boost/algorithm/string/predicate.hpp>
#include "wxExtensions.hpp"
#include <wx/wupdlock.h>

#include "GUI_App.hpp"
#include "GUI_ObjectList.hpp"
#include "ConfigWizard.hpp"

namespace Slic3r {
namespace GUI {


wxDEFINE_EVENT(EVT_TAB_VALUE_CHANGED, wxCommandEvent);
wxDEFINE_EVENT(EVT_TAB_PRESETS_CHANGED, SimpleEvent);

// Tab::Tab(wxNotebook* parent, const wxString& title, const char* name) : 
// 	m_parent(parent), m_title(title), m_name(name)
Tab::Tab(wxNotebook* parent, const wxString& title, Preset::Type type) :
	m_parent(parent), m_title(title), m_type(type)
{
	Create(parent, wxID_ANY, wxDefaultPosition, wxDefaultSize, wxBK_LEFT | wxTAB_TRAVERSAL/*, name*/);
	this->SetFont(Slic3r::GUI::wxGetApp().normal_font());

	m_compatible_printers.type			= Preset::TYPE_PRINTER;
	m_compatible_printers.key_list		= "compatible_printers";
	m_compatible_printers.key_condition	= "compatible_printers_condition";
	m_compatible_printers.dialog_title 	= _(L("Compatible printers"));
	m_compatible_printers.dialog_label 	= _(L("Select the printers this profile is compatible with."));

	m_compatible_prints.type			= Preset::TYPE_PRINT;
   	m_compatible_prints.key_list 		= "compatible_prints";
	m_compatible_prints.key_condition	= "compatible_prints_condition";
	m_compatible_prints.dialog_title 	= _(L("Compatible print profiles"));
	m_compatible_prints.dialog_label 	= _(L("Select the print profiles this profile is compatible with."));

	wxGetApp().tabs_list.push_back(this);

    m_em_unit = wxGetApp().em_unit();

    m_config_manipulation = get_config_manipulation();

	Bind(wxEVT_SIZE, ([this](wxSizeEvent &evt) {
		for (auto page : m_pages)
			if (! page.get()->IsShown())
				page->layout_valid = false;
		evt.Skip();
	}));
}

void Tab::set_type()
{
    if (m_name == "print")              { m_type = Slic3r::Preset::TYPE_PRINT; }
    else if (m_name == "sla_print")     { m_type = Slic3r::Preset::TYPE_SLA_PRINT; }
    else if (m_name == "filament")      { m_type = Slic3r::Preset::TYPE_FILAMENT; }
    else if (m_name == "sla_material")  { m_type = Slic3r::Preset::TYPE_SLA_MATERIAL; }
    else if (m_name == "printer")       { m_type = Slic3r::Preset::TYPE_PRINTER; }
    else                                { m_type = Slic3r::Preset::TYPE_INVALID; assert(false); }
}

// sub new
void Tab::create_preset_tab()
{
#ifdef __WINDOWS__
    SetDoubleBuffered(true);
#endif //__WINDOWS__

    m_preset_bundle = wxGetApp().preset_bundle;

	// Vertical sizer to hold the choice menu and the rest of the page.
#ifdef __WXOSX__
	auto  *main_sizer = new wxBoxSizer(wxVERTICAL);
	main_sizer->SetSizeHints(this);
	this->SetSizer(main_sizer);

	// Create additional panel to Fit() it from OnActivate()
	// It's needed for tooltip showing on OSX
	m_tmp_panel = new wxPanel(this, wxID_ANY, wxDefaultPosition, wxDefaultSize, wxBK_LEFT | wxTAB_TRAVERSAL);
	auto panel = m_tmp_panel; 
	auto  sizer = new wxBoxSizer(wxVERTICAL);
	m_tmp_panel->SetSizer(sizer);
	m_tmp_panel->Layout();

	main_sizer->Add(m_tmp_panel, 1, wxEXPAND | wxALL, 0);
#else
	Tab *panel = this;
	auto  *sizer = new wxBoxSizer(wxVERTICAL);
	sizer->SetSizeHints(panel);
	panel->SetSizer(sizer);
#endif //__WXOSX__

	// preset chooser
    m_presets_choice = new wxBitmapComboBox(panel, wxID_ANY, "", wxDefaultPosition, wxSize(35 * m_em_unit, -1), 0, 0, wxCB_READONLY);

	auto color = wxSystemSettings::GetColour(wxSYS_COLOUR_WINDOW);

	//buttons
    m_scaled_buttons.reserve(6);
    m_scaled_buttons.reserve(2);

    add_scaled_button(panel, &m_btn_save_preset, "save");
    add_scaled_button(panel, &m_btn_delete_preset, "cross");

	m_show_incompatible_presets = false;
	add_scaled_bitmap(this, m_bmp_show_incompatible_presets, "flag_red");
	add_scaled_bitmap(this, m_bmp_hide_incompatible_presets, "flag_green");

    add_scaled_button(panel, &m_btn_hide_incompatible_presets, m_bmp_hide_incompatible_presets.name());

    // TRN "Save current Settings"
	m_btn_save_preset->SetToolTip(wxString::Format(_(L("Save current %s")),m_title));
	m_btn_delete_preset->SetToolTip(_(L("Delete this preset")));
	m_btn_delete_preset->Disable();

    add_scaled_button(panel, &m_question_btn, "question");

	m_question_btn->SetToolTip(_(L("Hover the cursor over buttons to find more information \n"
								   "or click this button.")));

	// Determine the theme color of OS (dark or light)
    auto luma = wxGetApp().get_colour_approx_luma(wxSystemSettings::GetColour(wxSYS_COLOUR_WINDOW));
	// Bitmaps to be shown on the "Revert to system" aka "Lock to system" button next to each input field.
	add_scaled_bitmap(this, m_bmp_value_lock  , luma >= 128 ? "lock_closed" : "lock_closed_white");
	add_scaled_bitmap(this, m_bmp_value_unlock, "lock_open");
	m_bmp_non_system = &m_bmp_white_bullet;
	// Bitmaps to be shown on the "Undo user changes" button next to each input field.
	add_scaled_bitmap(this, m_bmp_value_revert, "undo");
	add_scaled_bitmap(this, m_bmp_white_bullet, luma >= 128 ? "dot" : "dot_white");

	fill_icon_descriptions();
	set_tooltips_text();

    add_scaled_button(panel, &m_undo_btn,        m_bmp_white_bullet.name());
    add_scaled_button(panel, &m_undo_to_sys_btn, m_bmp_white_bullet.name());

	m_undo_btn->Bind(wxEVT_BUTTON, ([this](wxCommandEvent) { on_roll_back_value(); }));
	m_undo_to_sys_btn->Bind(wxEVT_BUTTON, ([this](wxCommandEvent) { on_roll_back_value(true); }));
	m_question_btn->Bind(wxEVT_BUTTON, ([this](wxCommandEvent)
	{
        ButtonsDescription dlg(this, m_icon_descriptions);
        if (dlg.ShowModal() == wxID_OK) {
			// Colors for ui "decoration"
            for (Tab *tab : wxGetApp().tabs_list) {
                tab->m_sys_label_clr = wxGetApp().get_label_clr_sys();
                tab->m_modified_label_clr = wxGetApp().get_label_clr_modified();
				tab->update_labels_colour();
			}
		}
	}));

	// Colors for ui "decoration"
	m_sys_label_clr			= wxGetApp().get_label_clr_sys();
	m_modified_label_clr	= wxGetApp().get_label_clr_modified();
	m_default_text_clr		= wxGetApp().get_label_clr_default();

    // Sizer with buttons for mode changing
    m_mode_sizer = new ModeSizer(panel);

    const float scale_factor = /*wxGetApp().*/em_unit(this)*0.1;// GetContentScaleFactor();
	m_hsizer = new wxBoxSizer(wxHORIZONTAL);
	sizer->Add(m_hsizer, 0, wxEXPAND | wxBOTTOM, 3);
	m_hsizer->Add(m_presets_choice, 0, wxLEFT | wxRIGHT | wxTOP | wxALIGN_CENTER_VERTICAL, 3);
	m_hsizer->AddSpacer(int(4*scale_factor));
	m_hsizer->Add(m_btn_save_preset, 0, wxALIGN_CENTER_VERTICAL);
    m_hsizer->AddSpacer(int(4 * scale_factor));
	m_hsizer->Add(m_btn_delete_preset, 0, wxALIGN_CENTER_VERTICAL);
    m_hsizer->AddSpacer(int(16 * scale_factor));
	m_hsizer->Add(m_btn_hide_incompatible_presets, 0, wxALIGN_CENTER_VERTICAL);
    m_hsizer->AddSpacer(int(64 * scale_factor));
	m_hsizer->Add(m_undo_to_sys_btn, 0, wxALIGN_CENTER_VERTICAL);
	m_hsizer->Add(m_undo_btn, 0, wxALIGN_CENTER_VERTICAL);
    m_hsizer->AddSpacer(int(32 * scale_factor));
	m_hsizer->Add(m_question_btn, 0, wxALIGN_CENTER_VERTICAL);
    // m_hsizer->AddStretchSpacer(32);
    // StretchSpacer has a strange behavior under OSX, so 
    // There is used just additional sizer for m_mode_sizer with right alignment
    auto mode_sizer = new wxBoxSizer(wxVERTICAL);
    mode_sizer->Add(m_mode_sizer, 1, wxALIGN_RIGHT);
    m_hsizer->Add(mode_sizer, 1, wxALIGN_CENTER_VERTICAL | wxRIGHT, wxOSX ? 15 : 10);

	//Horizontal sizer to hold the tree and the selected page.
	m_hsizer = new wxBoxSizer(wxHORIZONTAL);
	sizer->Add(m_hsizer, 1, wxEXPAND, 0);

	//left vertical sizer
	m_left_sizer = new wxBoxSizer(wxVERTICAL);
	m_hsizer->Add(m_left_sizer, 0, wxEXPAND | wxLEFT | wxTOP | wxBOTTOM, 3);

	// tree
    m_treectrl = new wxTreeCtrl(panel, wxID_ANY, wxDefaultPosition, wxSize(20 * m_em_unit, -1),
		wxTR_NO_BUTTONS | wxTR_HIDE_ROOT | wxTR_SINGLE | wxTR_NO_LINES | wxBORDER_SUNKEN | wxWANTS_CHARS);
	m_left_sizer->Add(m_treectrl, 1, wxEXPAND);
    const int img_sz = int(16 * scale_factor + 0.5f);
    m_icons = new wxImageList(img_sz, img_sz, true, 1);
<<<<<<< HEAD
	// Index of the last icon inserted into $self->{icons}.
	m_icon_count = -1;
	m_treectrl->AssignImageList(m_icons);
	m_treectrl->AddRoot("root");
	m_treectrl->SetIndent(0);
	m_disable_tree_sel_changed_event = 0;

	m_treectrl->Bind(wxEVT_TREE_SEL_CHANGED, &Tab::OnTreeSelChange, this);
	m_treectrl->Bind(wxEVT_KEY_DOWN, &Tab::OnKeyDown, this);

	m_presets_choice->Bind(wxEVT_COMBOBOX, ([this](wxCommandEvent e) {
		//! Because of The MSW and GTK version of wxBitmapComboBox derived from wxComboBox, 
		//! but the OSX version derived from wxOwnerDrawnCombo, instead of:
		//! select_preset(m_presets_choice->GetStringSelection().ToUTF8().data()); 
		//! we doing next:
		int selected_item = m_presets_choice->GetSelection();
        if (m_selected_preset_item == size_t(selected_item) && !m_presets->current_is_dirty())
			return;
		if (selected_item >= 0) {
			std::string selected_string = m_presets_choice->GetString(selected_item).ToUTF8().data();
			if (selected_string.find(PresetCollection::separator_head()) == 0
				/*selected_string == "------- System presets -------" ||
				selected_string == "-------  User presets  -------"*/) {
				m_presets_choice->SetSelection(m_selected_preset_item);
				if (wxString::FromUTF8(selected_string.c_str()) == PresetCollection::separator(L("Add a new printer")))
					wxTheApp->CallAfter([]() { Slic3r::GUI::config_wizard(Slic3r::GUI::ConfigWizard::RR_USER); });
				return;
			}
			m_selected_preset_item = selected_item;
			select_preset(selected_string);
		}
	}));

	m_btn_save_preset->Bind(wxEVT_BUTTON, ([this](wxCommandEvent e) { save_preset(); }));
	m_btn_delete_preset->Bind(wxEVT_BUTTON, ([this](wxCommandEvent e) { delete_preset(); }));
	m_btn_hide_incompatible_presets->Bind(wxEVT_BUTTON, ([this](wxCommandEvent e) {
		toggle_show_hide_incompatible();
	}));
=======
    // Index of the last icon inserted into $self->{icons}.
    m_icon_count = -1;
    m_treectrl->AssignImageList(m_icons);
    m_treectrl->AddRoot("root");
    m_treectrl->SetIndent(0);
    m_disable_tree_sel_changed_event = 0;

    m_treectrl->Bind(wxEVT_TREE_SEL_CHANGED, &Tab::OnTreeSelChange, this);
    m_treectrl->Bind(wxEVT_KEY_DOWN, &Tab::OnKeyDown, this);

    m_presets_choice->Bind(wxEVT_COMBOBOX, ([this](wxCommandEvent e) {
        //! Because of The MSW and GTK version of wxBitmapComboBox derived from wxComboBox, 
        //! but the OSX version derived from wxOwnerDrawnCombo, instead of:
        //! select_preset(m_presets_choice->GetStringSelection().ToUTF8().data()); 
        //! we doing next:
        int selected_item = m_presets_choice->GetSelection();
        if (m_selected_preset_item == size_t(selected_item) && !m_presets->current_is_dirty())
            return;
        if (selected_item >= 0) {
            std::string selected_string = m_presets_choice->GetString(selected_item).ToUTF8().data();
            if (selected_string.find(PresetCollection::separator_head()) == 0
                /*selected_string == "------- System presets -------" ||
                selected_string == "-------  User presets  -------"*/) {
                m_presets_choice->SetSelection(m_selected_preset_item);
                if (wxString::FromUTF8(selected_string.c_str()) == PresetCollection::separator(L("Add a new printer")))
                    wxTheApp->CallAfter([]() { wxGetApp().run_wizard(ConfigWizard::RR_USER); });
                return;
            }
            m_selected_preset_item = selected_item;
            select_preset(selected_string);
        }
    }));

    m_btn_save_preset->Bind(wxEVT_BUTTON, ([this](wxCommandEvent e) { save_preset(); }));
    m_btn_delete_preset->Bind(wxEVT_BUTTON, ([this](wxCommandEvent e) { delete_preset(); }));
    m_btn_hide_incompatible_presets->Bind(wxEVT_BUTTON, ([this](wxCommandEvent e) {
        toggle_show_hide_incompatible();
    }));
>>>>>>> 5e3e5492

    // Fill cache for mode bitmaps
    m_mode_bitmap_cache.reserve(3);
    m_mode_bitmap_cache.push_back(ScalableBitmap(this, "mode_simple_.png"));
    m_mode_bitmap_cache.push_back(ScalableBitmap(this, "mode_advanced_.png"));
    m_mode_bitmap_cache.push_back(ScalableBitmap(this, "mode_expert_.png"));

	// Initialize the DynamicPrintConfig by default keys/values.
	build();
	rebuild_page_tree();
    m_complited = true;
}

void Tab::add_scaled_button(wxWindow* parent, 
                            ScalableButton** btn, 
                            const std::string& icon_name, 
                            const wxString& label/* = wxEmptyString*/, 
                            long style /*= wxBU_EXACTFIT | wxNO_BORDER*/)
{
    *btn = new ScalableButton(parent, wxID_ANY, icon_name, label, wxDefaultSize, wxDefaultPosition, style);
    m_scaled_buttons.push_back(*btn);
}

void Tab::add_scaled_bitmap(wxWindow* parent, 
                            ScalableBitmap& bmp, 
                            const std::string& icon_name)
{
    bmp = ScalableBitmap(parent, icon_name);
    m_scaled_bitmaps.push_back(&bmp);
}

void Tab::load_initial_data()
{
	m_config = &m_presets->get_edited_preset().config;
	bool has_parent = m_presets->get_selected_preset_parent() != nullptr;
	m_bmp_non_system = has_parent ? &m_bmp_value_unlock : &m_bmp_white_bullet;
	m_ttg_non_system = has_parent ? &m_ttg_value_unlock : &m_ttg_white_bullet_ns;
	m_tt_non_system  = has_parent ? &m_tt_value_unlock  : &m_ttg_white_bullet_ns;
}

Slic3r::GUI::PageShp Tab::add_options_page(const wxString& title, const std::string& icon, bool is_extruder_pages /*= false*/)
{
	// Index of icon in an icon list $self->{icons}.
	auto icon_idx = 0;
	if (!icon.empty()) {
		icon_idx = (m_icon_index.find(icon) == m_icon_index.end()) ? -1 : m_icon_index.at(icon);
		if (icon_idx == -1) {
			// Add a new icon to the icon list.
            m_scaled_icons_list.push_back(ScalableBitmap(this, icon));
            m_icons->Add(m_scaled_icons_list.back().bmp());
            icon_idx = ++m_icon_count;
			m_icon_index[icon] = icon_idx;
		}
	}
	// Initialize the page.
#ifdef __WXOSX__
	auto panel = m_tmp_panel;
#else
	auto panel = this;
#endif
	PageShp page(new Page(panel, title, icon_idx, m_mode_bitmap_cache));
//	page->SetBackgroundStyle(wxBG_STYLE_SYSTEM);
#ifdef __WINDOWS__
//	page->SetDoubleBuffered(true);
#endif //__WINDOWS__

	page->SetScrollbars(1, 20, 1, 2);
	page->Hide();
	m_hsizer->Add(page.get(), 1, wxEXPAND | wxLEFT, 5);

    if (!is_extruder_pages) 
		m_pages.push_back(page);

	page->set_config(m_config);
	return page;
}

void Tab::OnActivate()
{
#ifdef __WXOSX__	
	wxWindowUpdateLocker noUpdates(this);

	auto size = GetSizer()->GetSize();
	m_tmp_panel->GetSizer()->SetMinSize(size.x + m_size_move, size.y);
	Fit();
	m_size_move *= -1;
#endif // __WXOSX__
}

void Tab::update_labels_colour()
{
//	Freeze();
	//update options "decoration"
	for (const auto opt : m_options_list)
	{
		const wxColour *color = &m_sys_label_clr;

		// value isn't equal to system value
		if ((opt.second & osSystemValue) == 0) {
			// value is equal to last saved
			if ((opt.second & osInitValue) != 0)
				color = &m_default_text_clr;
			// value is modified
			else
				color = &m_modified_label_clr;
		}
		if (opt.first == "bed_shape" || opt.first == "compatible_prints" || opt.first == "compatible_printers") {
			if (m_colored_Label != nullptr)	{
				m_colored_Label->SetForegroundColour(*color);
				m_colored_Label->Refresh(true);
			}
			continue;
		}

		Field* field = get_field(opt.first);
		if (field == nullptr) continue;
		field->set_label_colour_force(color);
	}
//	Thaw();

	auto cur_item = m_treectrl->GetFirstVisibleItem();
    if (!cur_item || !m_treectrl->IsVisible(cur_item))
        return;
	while (cur_item) {
		auto title = m_treectrl->GetItemText(cur_item);
		for (auto page : m_pages)
		{
			if (page->title() != title)
				continue;
			
			const wxColor *clr = !page->m_is_nonsys_values ? &m_sys_label_clr :
				page->m_is_modified_values ? &m_modified_label_clr :
				&m_default_text_clr;

			m_treectrl->SetItemTextColour(cur_item, *clr);
			break;
		}
		cur_item = m_treectrl->GetNextVisible(cur_item);
	}
}

// Update UI according to changes
void Tab::update_changed_ui()
{
	if (m_postpone_update_ui) 
		return;

	const bool deep_compare = (m_type == Slic3r::Preset::TYPE_PRINTER || m_type == Slic3r::Preset::TYPE_SLA_MATERIAL);
	auto dirty_options = m_presets->current_dirty_options(deep_compare);
	auto nonsys_options = m_presets->current_different_from_parent_options(deep_compare);
    if (m_type == Slic3r::Preset::TYPE_PRINTER) {
		TabPrinter* tab = static_cast<TabPrinter*>(this);
		if (tab->m_initial_extruders_count != tab->m_extruders_count)
			dirty_options.emplace_back("extruders_count");
		if (tab->m_sys_extruders_count != tab->m_extruders_count)
			nonsys_options.emplace_back("extruders_count");
	}

	for (auto& it : m_options_list)
		it.second = m_opt_status_value;

	for (auto opt_key : dirty_options)	m_options_list[opt_key] &= ~osInitValue;
	for (auto opt_key : nonsys_options)	m_options_list[opt_key] &= ~osSystemValue;

//	Freeze();
	//update options "decoration"
	for (const auto opt : m_options_list)
	{
		bool is_nonsys_value = false;
		bool is_modified_value = true;
		const ScalableBitmap *sys_icon =	&m_bmp_value_lock;
		const ScalableBitmap *icon =		&m_bmp_value_revert;

		const wxColour *color =		m_is_default_preset ? &m_default_text_clr : &m_sys_label_clr;

		const wxString *sys_tt =	&m_tt_value_lock;
		const wxString *tt =		&m_tt_value_revert;

		// value isn't equal to system value
		if ((opt.second & osSystemValue) == 0) {
			is_nonsys_value = true;
			sys_icon = m_bmp_non_system;
			sys_tt = m_tt_non_system;
			// value is equal to last saved
			if ((opt.second & osInitValue) != 0)
				color = &m_default_text_clr;
			// value is modified
			else
				color = &m_modified_label_clr;
		}
		if ((opt.second & osInitValue) != 0)
		{
			is_modified_value = false;
			icon = &m_bmp_white_bullet;
			tt = &m_tt_white_bullet;
		}
		if (opt.first == "bed_shape" || opt.first == "compatible_prints" || opt.first == "compatible_printers") {
			if (m_colored_Label != nullptr)	{
				m_colored_Label->SetForegroundColour(*color);
				m_colored_Label->Refresh(true);
			}
			continue;
		}

		Field* field = get_field(opt.first);
		if (field == nullptr) continue;
		field->m_is_nonsys_value = is_nonsys_value;
		field->m_is_modified_value = is_modified_value;
		field->set_undo_bitmap(icon);
		field->set_undo_to_sys_bitmap(sys_icon);
		field->set_undo_tooltip(tt);
		field->set_undo_to_sys_tooltip(sys_tt);
		field->set_label_colour(color);
	}
//	Thaw();

	wxTheApp->CallAfter([this]() {
        if (parent()) //To avoid a crash, parent should be exist for a moment of a tree updating
            update_changed_tree_ui();
	});
}

void Tab::init_options_list()
{
	if (!m_options_list.empty())
		m_options_list.clear();

	for (const auto opt_key : m_config->keys())
		m_options_list.emplace(opt_key, m_opt_status_value);
}

template<class T>
void add_correct_opts_to_options_list(const std::string &opt_key, std::map<std::string, int>& map, Tab *tab, const int& value)
{
	T *opt_cur = static_cast<T*>(tab->m_config->option(opt_key));
    for (size_t i = 0; i < opt_cur->values.size(); i++)
		map.emplace(opt_key + "#" + std::to_string(i), value);
}

void TabPrinter::init_options_list()
{
	if (!m_options_list.empty())
		m_options_list.clear();

	for (const auto opt_key : m_config->keys())
	{
		if (opt_key == "bed_shape") {
			m_options_list.emplace(opt_key, m_opt_status_value);
			continue;
		}
		switch (m_config->option(opt_key)->type())
		{
		case coInts:	add_correct_opts_to_options_list<ConfigOptionInts		>(opt_key, m_options_list, this, m_opt_status_value);	break;
		case coBools:	add_correct_opts_to_options_list<ConfigOptionBools		>(opt_key, m_options_list, this, m_opt_status_value);	break;
		case coFloats:	add_correct_opts_to_options_list<ConfigOptionFloats		>(opt_key, m_options_list, this, m_opt_status_value);	break;
		case coStrings:	add_correct_opts_to_options_list<ConfigOptionStrings	>(opt_key, m_options_list, this, m_opt_status_value);	break;
		case coPercents:add_correct_opts_to_options_list<ConfigOptionPercents	>(opt_key, m_options_list, this, m_opt_status_value);	break;
		case coPoints:	add_correct_opts_to_options_list<ConfigOptionPoints		>(opt_key, m_options_list, this, m_opt_status_value);	break;
		default:		m_options_list.emplace(opt_key, m_opt_status_value);		break;
		}
	}
	m_options_list.emplace("extruders_count", m_opt_status_value);
}

void TabSLAMaterial::init_options_list()
{
    if (!m_options_list.empty())
        m_options_list.clear();

    for (const auto opt_key : m_config->keys())
    {
        if (opt_key == "compatible_prints" || opt_key == "compatible_printers") {
            m_options_list.emplace(opt_key, m_opt_status_value);
            continue;
        }
        switch (m_config->option(opt_key)->type())
        {
        case coInts:	add_correct_opts_to_options_list<ConfigOptionInts		>(opt_key, m_options_list, this, m_opt_status_value);	break;
        case coBools:	add_correct_opts_to_options_list<ConfigOptionBools		>(opt_key, m_options_list, this, m_opt_status_value);	break;
        case coFloats:	add_correct_opts_to_options_list<ConfigOptionFloats		>(opt_key, m_options_list, this, m_opt_status_value);	break;
        case coStrings:	add_correct_opts_to_options_list<ConfigOptionStrings	>(opt_key, m_options_list, this, m_opt_status_value);	break;
        case coPercents:add_correct_opts_to_options_list<ConfigOptionPercents	>(opt_key, m_options_list, this, m_opt_status_value);	break;
        case coPoints:	add_correct_opts_to_options_list<ConfigOptionPoints		>(opt_key, m_options_list, this, m_opt_status_value);	break;
        default:		m_options_list.emplace(opt_key, m_opt_status_value);		break;
        }
    }
}

void Tab::get_sys_and_mod_flags(const std::string& opt_key, bool& sys_page, bool& modified_page)
{
    auto opt = m_options_list.find(opt_key);
    if (opt == m_options_list.end()) 
        return;

        if (sys_page) sys_page = (opt->second & osSystemValue) != 0;
        modified_page |= (opt->second & osInitValue) == 0;
}

void Tab::update_changed_tree_ui()
{
	if (m_options_list.empty())
        return;
	auto cur_item = m_treectrl->GetFirstVisibleItem();
    if (!cur_item || !m_treectrl->IsVisible(cur_item))
        return;

	auto selected_item = m_treectrl->GetSelection();
	auto selection = selected_item ? m_treectrl->GetItemText(selected_item) : "";

	while (cur_item) {
		auto title = m_treectrl->GetItemText(cur_item);
		for (auto page : m_pages)
		{
			if (page->title() != title) 
				continue;
			bool sys_page = true;
			bool modified_page = false;
			if (title == _("General")) {
				std::initializer_list<const char*> optional_keys{ "extruders_count", "bed_shape" };
				for (auto &opt_key : optional_keys) {
					get_sys_and_mod_flags(opt_key, sys_page, modified_page);
				}
			}
			if (title == _("Dependencies")) {
				if (m_type == Slic3r::Preset::TYPE_PRINTER) {
					sys_page = m_presets->get_selected_preset_parent() != nullptr;
					modified_page = false;
				} else {
					if (m_type == Slic3r::Preset::TYPE_FILAMENT || m_type == Slic3r::Preset::TYPE_SLA_MATERIAL)
						get_sys_and_mod_flags("compatible_prints", sys_page, modified_page);
				get_sys_and_mod_flags("compatible_printers", sys_page, modified_page);
			}
			}
			for (auto group : page->m_optgroups)
			{
				if (!sys_page && modified_page)
					break;
				for (t_opt_map::iterator it = group->m_opt_map.begin(); it != group->m_opt_map.end(); ++it) {
					const std::string& opt_key = it->first;
					get_sys_and_mod_flags(opt_key, sys_page, modified_page);
				}
			}

			const wxColor *clr = sys_page		?	(m_is_default_preset ? &m_default_text_clr : &m_sys_label_clr) :
								 modified_page	?	&m_modified_label_clr : 
													&m_default_text_clr;

			if (page->set_item_colour(clr))
				m_treectrl->SetItemTextColour(cur_item, *clr);

			page->m_is_nonsys_values = !sys_page;
			page->m_is_modified_values = modified_page;

			if (selection == title) {
				m_is_nonsys_values = page->m_is_nonsys_values;
				m_is_modified_values = page->m_is_modified_values;
			}
			break;
		}
        auto next_item = m_treectrl->GetNextVisible(cur_item);
        cur_item = next_item;
	}
	update_undo_buttons();
}

void Tab::update_undo_buttons()
{
	m_undo_btn->        SetBitmap_(m_is_modified_values ? m_bmp_value_revert: m_bmp_white_bullet);
	m_undo_to_sys_btn-> SetBitmap_(m_is_nonsys_values   ? *m_bmp_non_system : m_bmp_value_lock);

	m_undo_btn->SetToolTip(m_is_modified_values ? m_ttg_value_revert : m_ttg_white_bullet);
	m_undo_to_sys_btn->SetToolTip(m_is_nonsys_values ? *m_ttg_non_system : m_ttg_value_lock);
}

void Tab::on_roll_back_value(const bool to_sys /*= true*/)
{
	int os;
	if (to_sys)	{
		if (!m_is_nonsys_values) return;
		os = osSystemValue;
	}
	else {
		if (!m_is_modified_values) return;
		os = osInitValue;
	}

	m_postpone_update_ui = true;

	auto selection = m_treectrl->GetItemText(m_treectrl->GetSelection());
	for (auto page : m_pages)
		if (page->title() == selection)	{
			for (auto group : page->m_optgroups) {
				if (group->title == _("Capabilities")) {
					if ((m_options_list["extruders_count"] & os) == 0)
						to_sys ? group->back_to_sys_value("extruders_count") : group->back_to_initial_value("extruders_count");
				}
				if (group->title == _("Size and coordinates")) {
					if ((m_options_list["bed_shape"] & os) == 0) {
						to_sys ? group->back_to_sys_value("bed_shape") : group->back_to_initial_value("bed_shape");
						load_key_value("bed_shape", true/*some value*/, true);
					}

				}
				if (group->title == _("Profile dependencies")) {
					if (m_type != Slic3r::Preset::TYPE_PRINTER && (m_options_list["compatible_printers"] & os) == 0) {
						to_sys ? group->back_to_sys_value("compatible_printers") : group->back_to_initial_value("compatible_printers");
						load_key_value("compatible_printers", true/*some value*/, true);

						bool is_empty = m_config->option<ConfigOptionStrings>("compatible_printers")->values.empty();
						m_compatible_printers.checkbox->SetValue(is_empty);
						is_empty ? m_compatible_printers.btn->Disable() : m_compatible_printers.btn->Enable();
					}
					if ((m_type == Slic3r::Preset::TYPE_PRINT || m_type == Slic3r::Preset::TYPE_SLA_PRINT) && (m_options_list["compatible_prints"] & os) == 0) {
						to_sys ? group->back_to_sys_value("compatible_prints") : group->back_to_initial_value("compatible_prints");
						load_key_value("compatible_prints", true/*some value*/, true);

						bool is_empty = m_config->option<ConfigOptionStrings>("compatible_prints")->values.empty();
						m_compatible_prints.checkbox->SetValue(is_empty);
						is_empty ? m_compatible_prints.btn->Disable() : m_compatible_prints.btn->Enable();
					}
				}
				for (auto kvp : group->m_opt_map) {
					const std::string& opt_key = kvp.first;
					if ((m_options_list[opt_key] & os) == 0)
						to_sys ? group->back_to_sys_value(opt_key) : group->back_to_initial_value(opt_key);
				}
			}
			break;
		}

	m_postpone_update_ui = false;
	update_changed_ui();
}

// Update the combo box label of the selected preset based on its "dirty" state,
// comparing the selected preset config with $self->{config}.
void Tab::update_dirty()
{
	m_presets->update_dirty_ui(m_presets_choice);
	on_presets_changed();	
	update_changed_ui();
}

void Tab::update_tab_ui()
{
	m_selected_preset_item = m_presets->update_tab_ui(m_presets_choice, m_show_incompatible_presets, m_em_unit);
}

// Load a provied DynamicConfig into the tab, modifying the active preset.
// This could be used for example by setting a Wipe Tower position by interactive manipulation in the 3D view.
void Tab::load_config(const DynamicPrintConfig& config)
{
	bool modified = 0;
	for(auto opt_key : m_config->diff(config)) {
		m_config->set_key_value(opt_key, config.option(opt_key)->clone());
		modified = 1;
	}
	if (modified) {
		update_dirty();
		//# Initialize UI components with the config values.
		reload_config();
		update();
	}
}

// Reload current $self->{config} (aka $self->{presets}->edited_preset->config) into the UI fields.
void Tab::reload_config()
{
//	Freeze();
	for (auto page : m_pages)
		page->reload_config();
// 	Thaw();
}

void Tab::update_mode()
{
    m_mode = wxGetApp().get_mode();

    // update mode for ModeSizer
    m_mode_sizer->SetMode(m_mode);

    update_visibility();

    update_changed_tree_ui();
}

void Tab::update_visibility()
{
    Freeze(); // There is needed Freeze/Thaw to avoid a flashing after Show/Layout

	for (auto page : m_pages)
        page->update_visibility(m_mode);
    update_page_tree_visibility();

    Layout();
	Thaw();
}

void Tab::msw_rescale()
{
    m_em_unit = wxGetApp().em_unit();

    m_mode_sizer->msw_rescale();

    m_presets_choice->SetSize(35 * m_em_unit, -1);
    m_treectrl->SetMinSize(wxSize(20 * m_em_unit, -1));

    update_tab_ui();

    // rescale buttons and cached bitmaps
    for (const auto btn : m_scaled_buttons)
        btn->msw_rescale();
    for (const auto bmp : m_scaled_bitmaps)
        bmp->msw_rescale();
    for (ScalableBitmap& bmp : m_mode_bitmap_cache)
        bmp.msw_rescale();

    // rescale icons for tree_ctrl
    for (ScalableBitmap& bmp : m_scaled_icons_list)
        bmp.msw_rescale();
    // recreate and set new ImageList for tree_ctrl
    m_icons->RemoveAll();
    m_icons = new wxImageList(m_scaled_icons_list.front().bmp().GetWidth(), m_scaled_icons_list.front().bmp().GetHeight());
    for (ScalableBitmap& bmp : m_scaled_icons_list)
        m_icons->Add(bmp.bmp());
    m_treectrl->AssignImageList(m_icons);

    // rescale options_groups
    for (auto page : m_pages)
        page->msw_rescale();

    Layout();
}

Field* Tab::get_field(const t_config_option_key& opt_key, int opt_index/* = -1*/) const
{
	Field* field = nullptr;
	for (auto page : m_pages) {
		field = page->get_field(opt_key, opt_index);
		if (field != nullptr)
			return field;
	}
	return field;
}

// Set a key/value pair on this page. Return true if the value has been modified.
// Currently used for distributing extruders_count over preset pages of Slic3r::GUI::Tab::Printer
// after a preset is loaded.
bool Tab::set_value(const t_config_option_key& opt_key, const boost::any& value) {
	bool changed = false;
	for(auto page: m_pages) {
		if (page->set_value(opt_key, value))
		changed = true;
	}
	return changed;
}

// To be called by custom widgets, load a value into a config,
// update the preset selection boxes (the dirty flags)
// If value is saved before calling this function, put saved_value = true,
// and value can be some random value because in this case it will not been used
void Tab::load_key_value(const std::string& opt_key, const boost::any& value, bool saved_value /*= false*/)
{
	if (!saved_value) change_opt_value(*m_config, opt_key, value);
	// Mark the print & filament enabled if they are compatible with the currently selected preset.
	if (opt_key == "compatible_printers" || opt_key == "compatible_prints") {
		// Don't select another profile if this profile happens to become incompatible.
		m_preset_bundle->update_compatible(false);
	}
	m_presets->update_dirty_ui(m_presets_choice);
	on_presets_changed();
	update();
}

static wxString support_combo_value_for_config(const DynamicPrintConfig &config, bool is_fff)
{
    const std::string support         = is_fff ? "support_material"                 : "supports_enable";
    const std::string buildplate_only = is_fff ? "support_material_buildplate_only" : "support_buildplate_only";
	return
		! config.opt_bool(support) ?
        	_("None") :
			(is_fff && !config.opt_bool("support_material_auto")) ?
				_("For support enforcers only") :
                (config.opt_bool(buildplate_only) ? _("Support on build plate only") :
				                                    _("Everywhere"));
}

static wxString pad_combo_value_for_config(const DynamicPrintConfig &config)
{
    return config.opt_bool("pad_enable") ? (config.opt_bool("pad_around_object") ? _("Around object") : _("Below object")) : _("None");
}

void Tab::on_value_change(const std::string& opt_key, const boost::any& value)
{
	if (wxGetApp().plater() == nullptr) {
		return;
	}

    const bool is_fff = supports_printer_technology(ptFFF);
    ConfigOptionsGroup* og_freq_chng_params = wxGetApp().sidebar().og_freq_chng_params(is_fff);
    if (opt_key == "fill_density" || opt_key == "pad_enable")
	{
        boost::any val = og_freq_chng_params->get_config_value(*m_config, opt_key);
        og_freq_chng_params->set_value(opt_key, val);
	}

    if (opt_key == "pad_around_object") {
        for (PageShp &pg : m_pages) {
            Field * fld = pg->get_field(opt_key);
            if (fld) fld->set_value(value, false);
        }
    }

	if (is_fff ?
			(opt_key == "support_material" || opt_key == "support_material_auto" || opt_key == "support_material_buildplate_only") :
        	(opt_key == "supports_enable"  || opt_key == "support_buildplate_only"))
		og_freq_chng_params->set_value("support", support_combo_value_for_config(*m_config, is_fff));

    if (! is_fff && (opt_key == "pad_enable" || opt_key == "pad_around_object"))
        og_freq_chng_params->set_value("pad", pad_combo_value_for_config(*m_config));

    if (opt_key == "brim_width")
    {
        bool val = m_config->opt_float("brim_width") > 0.0 || m_config->opt_float("brim_width_interior");
        og_freq_chng_params->set_value("brim", val);
    }

    if (opt_key == "wipe_tower" || opt_key == "single_extruder_multi_material" || opt_key == "extruders_count" )
        update_wiping_button_visibility();

    if (opt_key == "extruders_count")
        wxGetApp().plater()->on_extruders_change(boost::any_cast<size_t>(value));

	update();
}

// Show/hide the 'purging volumes' button
void Tab::update_wiping_button_visibility() {
    if (m_preset_bundle->printers.get_selected_preset().printer_technology() == ptSLA)
        return; // ys_FIXME
    bool wipe_tower_enabled = dynamic_cast<ConfigOptionBool*>(  (m_preset_bundle->prints.get_edited_preset().config  ).option("wipe_tower"))->value;
    bool multiple_extruders = dynamic_cast<ConfigOptionFloats*>((m_preset_bundle->printers.get_edited_preset().config).option("nozzle_diameter"))->values.size() > 1;

    auto wiping_dialog_button = wxGetApp().sidebar().get_wiping_dialog_button();
    if (wiping_dialog_button) {
        wiping_dialog_button->Show(wipe_tower_enabled && multiple_extruders);
        wiping_dialog_button->GetParent()->Layout();
    }
}


// Call a callback to update the selection of presets on the platter:
// To update the content of the selection boxes,
// to update the filament colors of the selection boxes,
// to update the "dirty" flags of the selection boxes,
// to update number of "filament" selection boxes when the number of extruders change.
void Tab::on_presets_changed()
{
	if (wxGetApp().plater() == nullptr) {
		return;
	}

    // Instead of PostEvent (EVT_TAB_PRESETS_CHANGED) just call update_presets
    wxGetApp().plater()->sidebar().update_presets(m_type);
	update_preset_description_line();

    // Printer selected at the Printer tab, update "compatible" marks at the print and filament selectors.
    for (auto t: m_dependent_tabs)
    {
        // If the printer tells us that the print or filament/sla_material preset has been switched or invalidated,
        // refresh the print or filament/sla_material tab page.
        wxGetApp().get_tab(t)->load_current_preset();
    }
    // clear m_dependent_tabs after first update from select_preset()
    // to avoid needless preset loading from update() function
    m_dependent_tabs.clear();
}

void Tab::update_preset_description_line()
{
	const Preset* parent = m_presets->get_selected_preset_parent();
	const Preset& preset = m_presets->get_edited_preset();

	wxString description_line;

	if (preset.is_default) {
		description_line = _(L("This is a default preset."));
	} else if (preset.is_system) {
		description_line = _(L("This is a system preset."));
	} else if (parent == nullptr) {
		description_line = _(L("Current preset is inherited from the default preset."));
	} else {
		description_line = wxString::Format(
			_(L("Current preset is inherited from:\n\t%s")), GUI::from_u8(parent->name));
	}

	if (preset.is_default || preset.is_system)
		description_line += "\n\t" + _(L("It can't be deleted or modified.")) + 
							"\n\t" + _(L("Any modifications should be saved as a new preset inherited from this one.")) + 
							"\n\t" + _(L("To do that please specify a new name for the preset."));
	
	if (parent && parent->vendor)
	{
		description_line += "\n\n" + _(L("Additional information:")) + "\n";
		description_line += "\t" + _(L("vendor")) + ": " + (m_type == Slic3r::Preset::TYPE_PRINTER ? "\n\t\t" : "") + parent->vendor->name +
							", ver: " + parent->vendor->config_version.to_string();
		if (m_type == Slic3r::Preset::TYPE_PRINTER) {
			const std::string &printer_model = preset.config.opt_string("printer_model");
			if (! printer_model.empty())
				description_line += "\n\n\t" + _(L("printer model")) + ": \n\t\t" + printer_model;
			switch (preset.printer_technology()) {
			case ptFFF:
			{
				//FIXME add prefered_sla_material_profile for SLA
				const std::string              &default_print_profile = preset.config.opt_string("default_print_profile");
				const std::vector<std::string> &default_filament_profiles = preset.config.option<ConfigOptionStrings>("default_filament_profile")->values;
				if (!default_print_profile.empty())
					description_line += "\n\n\t" + _(L("default print profile")) + ": \n\t\t" + default_print_profile;
				if (!default_filament_profiles.empty())
				{
					description_line += "\n\n\t" + _(L("default filament profile")) + ": \n\t\t";
					for (auto& profile : default_filament_profiles) {
						if (&profile != &*default_filament_profiles.begin())
							description_line += ", ";
						description_line += profile;
					}
				}
				break;
			}
			case ptSLA:
			{
				//FIXME add prefered_sla_material_profile for SLA
				const std::string &default_sla_material_profile = preset.config.opt_string("default_sla_material_profile");
				if (!default_sla_material_profile.empty())
					description_line += "\n\n\t" + _(L("default SLA material profile")) + ": \n\t\t" + default_sla_material_profile;

				const std::string &default_sla_print_profile = preset.config.opt_string("default_sla_print_profile");
				if (!default_sla_print_profile.empty())
					description_line += "\n\n\t" + _(L("default SLA print profile")) + ": \n\t\t" + default_sla_print_profile;
				break;
			}
            default: break;
<<<<<<< HEAD
			}
		}
	}
=======
            }
        }
        else
        {
            description_line += "\n\n\t" + _(L("full profile name")) + ": \n\t\t" + parent->name;
            description_line += "\n\t" + _(L("symbolic profile name")) + ": \n\t\t" + parent->alias;
        }
    }
>>>>>>> 5e3e5492

	m_parent_preset_description_line->SetText(description_line, false);
}

void Tab::update_frequently_changed_parameters()
{
    const bool is_fff = supports_printer_technology(ptFFF);
    auto og_freq_chng_params = wxGetApp().sidebar().og_freq_chng_params(is_fff);
    if (!og_freq_chng_params) return;

    og_freq_chng_params->set_value("support", support_combo_value_for_config(*m_config, is_fff));
    if (! is_fff)
        og_freq_chng_params->set_value("pad", pad_combo_value_for_config(*m_config));

    const std::string updated_value_key = is_fff ? "fill_density" : "pad_enable";

    const boost::any val = og_freq_chng_params->get_config_value(*m_config, updated_value_key);
    og_freq_chng_params->set_value(updated_value_key, val);

    if (is_fff)
    {
        og_freq_chng_params->set_value("brim", bool(m_config->opt_float("brim_width") > 0.0 || m_config->opt_float("brim_width_interior") > 0.0));
        update_wiping_button_visibility();
    }
}

void TabPrint::build()
{
    m_presets = &m_preset_bundle->prints;
    Line line{ "", "" };
	load_initial_data();
    auto page = add_options_page(_(L(toString(OptionCategory::perimeter))), "shell");

        auto optgroup = page->new_optgroup(_(L("Vertical shells")));
		optgroup->append_single_option_line("perimeters");
		optgroup->append_single_option_line("spiral_vase");

        line = { "", "" };
        line.full_width = 1;
		line.widget = [this](wxWindow* parent) {
			return description_line_widget(parent, &m_recommended_thin_wall_thickness_description_line);
		};
		optgroup->append_line(line);

		optgroup = page->new_optgroup(_(L("Horizontal shells")));
		line = { _(L("Solid layers")), "" };
		line.append_option(optgroup->get_option("top_solid_layers"));
		line.append_option(optgroup->get_option("bottom_solid_layers"));
        optgroup->append_line(line);
        optgroup->append_single_option_line("enforce_full_fill_volume");

		optgroup = page->new_optgroup(_(L("Quality (slower slicing)")));
        line = { _(L("Extra perimeters")), "" };
        line.append_option(optgroup->get_option("extra_perimeters"));
        line.append_option(optgroup->get_option("extra_perimeters_odd_layers"));
        optgroup->append_line(line);
		optgroup->append_single_option_line("only_one_perimeter_top");
		optgroup->append_single_option_line("ensure_vertical_shell_thickness");
		optgroup->append_single_option_line("avoid_crossing_perimeters");
		optgroup->append_single_option_line("thin_perimeters");
        line = { _(L("Thin walls")), "" };
        line.append_option(optgroup->get_option("thin_walls"));
        line.append_option(optgroup->get_option("thin_walls_min_width"));
        line.append_option(optgroup->get_option("thin_walls_overlap"));
        optgroup->append_line(line);
        line = { _(L("Overhangs")), "" };
        line.append_option(optgroup->get_option("overhangs"));
        line.append_option(optgroup->get_option("overhangs_width"));
        optgroup->append_line(line);
        optgroup->append_single_option_line("no_perimeter_unsupported_algo");

        optgroup = page->new_optgroup(_(L("Advanced")));
        line = { _(L("Gap Fill")), "" };
        line.append_option(optgroup->get_option("gap_fill"));
        line.append_option(optgroup->get_option("gap_fill_min_area"));
        optgroup->append_line(line);
        line = { _(L("Seam")), "" };
        line.append_option(optgroup->get_option("seam_position"));
        line.append_option(optgroup->get_option("seam_travel"));
        optgroup->append_line(line);
        line = { _(L("External Perimeter")), "" };
        line.append_option(optgroup->get_option("external_perimeters_first"));
        line.append_option(optgroup->get_option("external_perimeters_vase"));
        optgroup->append_line(line);
        line = { _(L("Looping perimeter")), "" };
        line.append_option(optgroup->get_option("perimeter_loop"));
        line.append_option(optgroup->get_option("perimeter_loop_seam"));
        optgroup->append_line(line);

    page = add_options_page(_(L(toString(OptionCategory::slicing))), "layers");

        optgroup = page->new_optgroup(_(L("Layer height")));
        optgroup->append_single_option_line("layer_height");
        optgroup->append_single_option_line("first_layer_height");
        optgroup->append_single_option_line("layer_height_adaptive");
        //optgroup->append_single_option_line("exact_last_layer_height");

        optgroup = page->new_optgroup(_(L("Filtering")));
        optgroup->append_single_option_line("resolution");
        optgroup->append_single_option_line("model_precision");
        optgroup->append_single_option_line("slice_closing_radius");

        optgroup = page->new_optgroup(_(L("Modifying slices")));
        line = { _(L("Curve smoothing")), "" };
        line.append_option(optgroup->get_option("curve_smoothing_precision"));
        line.append_option(optgroup->get_option("curve_smoothing_angle_convex"));
        line.append_option(optgroup->get_option("curve_smoothing_angle_concave"));
        line.append_option(optgroup->get_option("curve_smoothing_cutoff_dist"));
        optgroup->append_line(line);
        line = { _(L("XY compensation")), "" };
        line.append_option(optgroup->get_option("xy_size_compensation"));
        line.append_option(optgroup->get_option("elefant_foot_compensation"));
        line.append_option(optgroup->get_option("hole_size_compensation"));
        optgroup->append_line(line);

        optgroup->append_single_option_line("hole_to_polyhole");

        optgroup = page->new_optgroup(_(L("Other")));
        optgroup->append_single_option_line("clip_multipart_objects");

    page = add_options_page(_(L(toString(OptionCategory::infill))), "infill");
        optgroup = page->new_optgroup(_(L("Infill")));
        optgroup->append_single_option_line("fill_density");
        optgroup->append_single_option_line("fill_pattern");
        line = { _(L("External patterns")), "" };
        line.append_option(optgroup->get_option("top_fill_pattern"));
        line.append_option(optgroup->get_option("bottom_fill_pattern"));
        optgroup->append_line(line);
        optgroup->append_single_option_line("solid_fill_pattern");
        optgroup->append_single_option_line("infill_not_connected");

        optgroup = page->new_optgroup(_(L("Reducing printing time")));
        optgroup->append_single_option_line("infill_every_layers");
        optgroup->append_single_option_line("infill_only_where_needed");
        line = { _(L("Supporting dense layer")), "" };
        line.append_option(optgroup->get_option("infill_dense"));
        line.append_option(optgroup->get_option("infill_dense_algo"));
        optgroup->append_line(line);

        optgroup = page->new_optgroup(_(L("Advanced")));
        optgroup->append_single_option_line("solid_infill_every_layers");
        optgroup->append_single_option_line("solid_infill_below_area");
        line = { _(L("Angle")), "" };
        line.append_option(optgroup->get_option("fill_angle"));
        line.append_option(optgroup->get_option("bridge_angle"));
        optgroup->append_line(line);
        line = { _(L("Anchor solid infill by X mm")), "" };
        line.append_option(optgroup->get_option("external_infill_margin"));
        line.append_option(optgroup->get_option("bridged_infill_margin"));
        optgroup->append_line(line);
        optgroup->append_single_option_line("only_retract_when_crossing_perimeters");
        optgroup->append_single_option_line("infill_first");
        line = { _(L("Ironing tuning")), "" };

        optgroup = page->new_optgroup(_(L("Advanced Infill")));
        line.append_option(optgroup->get_option("fill_smooth_width"));
        line.append_option(optgroup->get_option("fill_smooth_distribution"));
        optgroup->append_line(line);

	page = add_options_page(_(L(toString(OptionCategory::skirtBrim))), "skirt+brim");
		optgroup = page->new_optgroup(_(L("Skirt")));
		optgroup->append_single_option_line("skirts");
		optgroup->append_single_option_line("skirt_distance");
		optgroup->append_single_option_line("skirt_height");
		optgroup->append_single_option_line("min_skirt_length");

		optgroup = page->new_optgroup(_(L("Brim")));
        optgroup->append_single_option_line("brim_width");
        optgroup->append_single_option_line("brim_inside_holes");
        optgroup->append_single_option_line("brim_width_interior");
        line = { _(L("Brim ears")), "" };
        line.append_option(optgroup->get_option("brim_ears"));
        line.append_option(optgroup->get_option("brim_ears_max_angle"));
        optgroup->append_line(line);

	page = add_options_page(_(L(toString(OptionCategory::support))), "support");
		optgroup = page->new_optgroup(_(L("Support material")));
		optgroup->append_single_option_line("support_material");
		optgroup->append_single_option_line("support_material_auto");
		optgroup->append_single_option_line("support_material_threshold");
		optgroup->append_single_option_line("support_material_enforce_layers");

        optgroup = page->new_optgroup(_(L("Raft")));
        optgroup->append_single_option_line("support_material_solid_first_layer");
        optgroup->append_single_option_line("raft_layers");
//		# optgroup->append_single_option_line(get_option_("raft_contact_distance");

		optgroup = page->new_optgroup(_(L("Options for support material and raft")));
        line = { _(L("Z-offset")), "" };
        line.append_option(optgroup->get_option("support_material_contact_distance_type"));
        line.append_option(optgroup->get_option("support_material_contact_distance_top"));
        line.append_option(optgroup->get_option("support_material_contact_distance_bottom"));
        optgroup->append_line(line);
		optgroup->append_single_option_line("support_material_pattern");
		optgroup->append_single_option_line("support_material_with_sheath");
        optgroup->append_single_option_line("support_material_spacing");
        optgroup->append_single_option_line("support_material_angle");
        optgroup->append_single_option_line("support_material_buildplate_only");
        optgroup->append_single_option_line("support_material_xy_spacing");
        optgroup->append_single_option_line("dont_support_bridges");
        optgroup->append_single_option_line("support_material_synchronize_layers");

        optgroup = page->new_optgroup(_(L("Options for support material interface")));
        optgroup->append_single_option_line("support_material_interface_pattern");
		optgroup->append_single_option_line("support_material_interface_layers");
		optgroup->append_single_option_line("support_material_interface_spacing");
		optgroup->append_single_option_line("support_material_interface_contact_loops");

	page = add_options_page(_(L(toString(OptionCategory::speed))), "time");
        optgroup = page->new_optgroup(_(L("Speed for print moves")));
        line = { _(L("Perimeter speed")), "" };
        line.append_option(optgroup->get_option("perimeter_speed"));
        line.append_option(optgroup->get_option("external_perimeter_speed"));
        line.append_option(optgroup->get_option("small_perimeter_speed"));
        optgroup->append_line(line);
        line = { _(L("Infill speed")), "" };
        line.append_option(optgroup->get_option("infill_speed"));
        line.append_option(optgroup->get_option("solid_infill_speed"));
        line.append_option(optgroup->get_option("top_solid_infill_speed"));
        optgroup->append_line(line);
        line = { _(L("Support speed")), "" };
        line.append_option(optgroup->get_option("support_material_speed"));
        line.append_option(optgroup->get_option("support_material_interface_speed"));
        optgroup->append_line(line);
		optgroup->append_single_option_line("bridge_speed");
		optgroup->append_single_option_line("gap_fill_speed");

		optgroup = page->new_optgroup(_(L("Speed for non-print moves")));
		optgroup->append_single_option_line("travel_speed");

        optgroup = page->new_optgroup(_(L("Modifiers")));
        line = { _(L("First layer speed")), "" };
        line.append_option(optgroup->get_option("first_layer_speed"));
        line.append_option(optgroup->get_option("first_layer_infill_speed"));
        optgroup->append_line(line);

		optgroup = page->new_optgroup(_(L("Acceleration control (advanced)")));
		optgroup->append_single_option_line("perimeter_acceleration");
		optgroup->append_single_option_line("infill_acceleration");
		optgroup->append_single_option_line("bridge_acceleration");
		optgroup->append_single_option_line("first_layer_acceleration");
		optgroup->append_single_option_line("default_acceleration");

		optgroup = page->new_optgroup(_(L("Autospeed (advanced)")));
		optgroup->append_single_option_line("max_print_speed");
		optgroup->append_single_option_line("max_volumetric_speed");
#ifdef HAS_PRESSURE_EQUALIZER
		optgroup->append_single_option_line("max_volumetric_extrusion_rate_slope_positive");
		optgroup->append_single_option_line("max_volumetric_extrusion_rate_slope_negative");
#endif /* HAS_PRESSURE_EQUALIZER */

    page = add_options_page(_(L(toString(OptionCategory::width))), "width");
        optgroup = page->new_optgroup(_(L("Extrusion width")));
        optgroup->append_single_option_line("extrusion_width");
        optgroup->append_single_option_line("first_layer_extrusion_width");
        optgroup->append_single_option_line("perimeter_extrusion_width");
        optgroup->append_single_option_line("external_perimeter_extrusion_width");
        optgroup->append_single_option_line("infill_extrusion_width");
        optgroup->append_single_option_line("solid_infill_extrusion_width");
        optgroup->append_single_option_line("top_infill_extrusion_width");
        optgroup->append_single_option_line("support_material_extrusion_width");

        optgroup = page->new_optgroup(_(L("Overlap")));
        optgroup->append_single_option_line("infill_overlap");

        optgroup = page->new_optgroup(_(L("Flow")));
        line = { _(L("Flow ratio")), "" };
        line.append_option(optgroup->get_option("bridge_flow_ratio"));
        line.append_option(optgroup->get_option("over_bridge_flow_ratio"));
        line.append_option(optgroup->get_option("fill_top_flow_ratio"));
        optgroup->append_line(line);

    page = add_options_page(_(L(toString(OptionCategory::extruders))), "funnel");
        optgroup = page->new_optgroup(_(L("Extruders")));
        optgroup->append_single_option_line("perimeter_extruder");
        optgroup->append_single_option_line("infill_extruder");
        optgroup->append_single_option_line("solid_infill_extruder");
        optgroup->append_single_option_line("support_material_extruder");
        optgroup->append_single_option_line("support_material_interface_extruder");

        optgroup = page->new_optgroup(_(L("Ooze prevention")));
        optgroup->append_single_option_line("ooze_prevention");
        optgroup->append_single_option_line("standby_temperature_delta");

        optgroup = page->new_optgroup(_(L("Wipe tower")));
        optgroup->append_single_option_line("wipe_tower");
        line = { _(L("Wipe tower position")), "" };
        line.append_option(optgroup->get_option("wipe_tower_x"));
        line.append_option(optgroup->get_option("wipe_tower_y"));
        optgroup->append_line(line);
        optgroup->append_single_option_line("wipe_tower_width");
        optgroup->append_single_option_line("wipe_tower_rotation_angle");
        optgroup->append_single_option_line("wipe_tower_bridging");
        optgroup->append_single_option_line("wipe_tower_no_sparse_layers");
        optgroup->append_single_option_line("single_extruder_multi_material_priming");

        optgroup = page->new_optgroup(_(L("Advanced")));
        optgroup->append_single_option_line("interface_shells");

	page = add_options_page(_(L(toString(OptionCategory::output))), "output+page_white");
		optgroup = page->new_optgroup(_(L("Sequential printing")));
		optgroup->append_single_option_line("complete_objects");
		line = { _(L("Extruder clearance (mm)")), "" };
		Option option = optgroup->get_option("extruder_clearance_radius");
		option.opt.width = 6;
		line.append_option(option);
		option = optgroup->get_option("extruder_clearance_height");
		option.opt.width = 6;
		line.append_option(option);
		optgroup->append_line(line);

        optgroup = page->new_optgroup(_(L("Output file")));
        optgroup->append_single_option_line("gcode_comments");
		optgroup->append_single_option_line("gcode_label_objects");
		option = optgroup->get_option("output_filename_format");
		option.opt.full_width = true;
		optgroup->append_single_option_line(option);

		optgroup = page->new_optgroup(_(L("Post-processing scripts")), 0);	
		option = optgroup->get_option("post_process");
		option.opt.full_width = true;
        option.opt.height = 5;//50;
		optgroup->append_single_option_line(option);

	page = add_options_page(_(L(toString(OptionCategory::notes))), "note");
		optgroup = page->new_optgroup(_(L("Notes")), 0);						
		option = optgroup->get_option("notes");
		option.opt.full_width = true;
        option.opt.height = 25;//250;
		optgroup->append_single_option_line(option);

	page = add_options_page(_(L(toString(OptionCategory::dependencies))), "wrench");
		optgroup = page->new_optgroup(_(L("Profile dependencies")));
        line = optgroup->create_single_option_line("compatible_printers");
        line.widget = [this](wxWindow* parent) {
			return compatible_widget_create(parent, m_compatible_printers);
		};
		optgroup->append_line(line, &m_colored_Label);
		option = optgroup->get_option("compatible_printers_condition");
		option.opt.full_width = true;
		optgroup->append_single_option_line(option);

		line = Line{ "", "" };
		line.full_width = 1;
		line.widget = [this](wxWindow* parent) {
			return description_line_widget(parent, &m_parent_preset_description_line);
		};
		optgroup->append_line(line);
}

// Reload current config (aka presets->edited_preset->config) into the UI fields.
void TabPrint::reload_config()
{
	this->compatible_widget_reload(m_compatible_printers);
	Tab::reload_config();
}

void TabPrint::update()
{
    if (m_preset_bundle->printers.get_selected_preset().printer_technology() == ptSLA)
        return; // ys_FIXME

    m_update_cnt++;

    m_config_manipulation.update_print_fff_config(m_config, true);

	m_recommended_thin_wall_thickness_description_line->SetText(
		from_u8(PresetHints::recommended_thin_wall_thickness(*m_preset_bundle)));
    Layout();

//	Thaw();
    m_update_cnt--;

    if (m_update_cnt==0) {
        m_config_manipulation.toggle_print_fff_options(m_config);

        wxGetApp().obj_list()->update_and_show_object_settings_item();

        wxGetApp().mainframe->on_config_changed(m_config);
}
}

void TabPrint::OnActivate()
{
	m_recommended_thin_wall_thickness_description_line->SetText(
		from_u8(PresetHints::recommended_thin_wall_thickness(*m_preset_bundle)));
	Tab::OnActivate();
}

void TabFilament::add_filament_overrides_page()
{
    PageShp page = add_options_page(_(L("Filament Overrides")), "wrench");
    ConfigOptionsGroupShp optgroup = page->new_optgroup(_(L("Retraction")));

    auto append_single_option_line = [optgroup, this](const std::string& opt_key, int opt_index)
    {
        Line line {"",""};
        if (opt_key == "filament_retract_lift_above" || opt_key == "filament_retract_lift_below") {
            Option opt = optgroup->get_option(opt_key);
            opt.opt.label = opt.opt.full_label;
            line = optgroup->create_single_option_line(opt);
        }
        else
            line = optgroup->create_single_option_line(optgroup->get_option(opt_key));

        line.near_label_widget = [this, optgroup, opt_key, opt_index](wxWindow* parent) {
            wxCheckBox* check_box = new wxCheckBox(parent, wxID_ANY, "");

            check_box->Bind(wxEVT_CHECKBOX, [this, optgroup, opt_key, opt_index](wxCommandEvent& evt) {
                const bool is_checked = evt.IsChecked();
                Field* field = optgroup->get_fieldc(opt_key, opt_index);
                if (field != nullptr) {
                    field->toggle(is_checked);
                    if (is_checked)
                        field->set_last_meaningful_value();
                    else
                        field->set_na_value();
                }
            }, check_box->GetId());

            m_overrides_options[opt_key] = check_box;
            return check_box;
        };

        optgroup->append_line(line);
    };

    const int extruder_idx = 0; // #ys_FIXME

    for (const std::string opt_key : {  "filament_retract_length",
                                        "filament_retract_lift",
                                        "filament_retract_lift_above",
                                        "filament_retract_lift_below",
                                        "filament_retract_speed",
                                        "filament_deretract_speed",
                                        "filament_retract_restart_extra",
                                        "filament_retract_before_travel",
                                        "filament_retract_layer_change",
                                        "filament_wipe",
                                        "filament_retract_before_wipe"
                                     })
        append_single_option_line(opt_key, extruder_idx);
}

void TabFilament::update_filament_overrides_page()
{
    const auto page_it = std::find_if(m_pages.begin(), m_pages.end(), [](const PageShp page) {return page->title() == _(L("Filament Overrides")); });
    if (page_it == m_pages.end())
        return;
    PageShp page = *page_it;

    const auto og_it = std::find_if(page->m_optgroups.begin(), page->m_optgroups.end(), [](const ConfigOptionsGroupShp og) {return og->title == _(L("Retraction")); });
    if (og_it == page->m_optgroups.end())
        return;
    ConfigOptionsGroupShp optgroup = *og_it;

    std::vector<std::string> opt_keys = {   "filament_retract_length", 
                                            "filament_retract_lift", 
                                            "filament_retract_lift_above", 
                                            "filament_retract_lift_below",
                                            "filament_retract_speed",
                                            "filament_deretract_speed",
                                            "filament_retract_restart_extra",
                                            "filament_retract_before_travel",
                                            "filament_retract_layer_change",
                                            "filament_wipe",
                                            "filament_retract_before_wipe"
                                        };

    const int extruder_idx = 0; // #ys_FIXME

    const bool have_retract_length = m_config->option("filament_retract_length")->is_nil() ||
                                     m_config->opt_float("filament_retract_length", extruder_idx) > 0;

    for (const std::string& opt_key : opt_keys)
    {
        bool is_checked = opt_key=="filament_retract_length" ? true : have_retract_length;
        m_overrides_options[opt_key]->Enable(is_checked);

        is_checked &= !m_config->option(opt_key)->is_nil();
        m_overrides_options[opt_key]->SetValue(is_checked);

        Field* field = optgroup->get_fieldc(opt_key, extruder_idx);
        if (field != nullptr)
            field->toggle(is_checked);
    }
}

void TabFilament::build()
{
	m_presets = &m_preset_bundle->filaments;
	load_initial_data();

	auto page = add_options_page(_(L("Filament")), "spool");
		auto optgroup = page->new_optgroup(_(L("Filament")));
		optgroup->append_single_option_line("filament_colour");
		optgroup->append_single_option_line("filament_diameter");
		optgroup->append_single_option_line("extrusion_multiplier");
		optgroup->append_single_option_line("filament_density");
		optgroup->append_single_option_line("filament_cost");

        optgroup = page->new_optgroup(_(L("Temperature")) + wxString(" °C", wxConvUTF8));
		Line line = { _(L("Extruder")), "" };
		line.append_option(optgroup->get_option("first_layer_temperature"));
		line.append_option(optgroup->get_option("temperature"));
		optgroup->append_line(line);

		line = { _(L("Bed")), "" };
		line.append_option(optgroup->get_option("first_layer_bed_temperature"));
		line.append_option(optgroup->get_option("bed_temperature"));
		optgroup->append_line(line);
		
		optgroup->append_single_option_line("chamber_temperature");

	page = add_options_page(_(L("Cooling")), "time");
		optgroup = page->new_optgroup(_(L("Enable")));
		optgroup->append_single_option_line("fan_always_on");
		optgroup->append_single_option_line("cooling");

		line = { "", "" };
		line.full_width = 1;
		line.widget = [this](wxWindow* parent) {
			return description_line_widget(parent, &m_cooling_description_line);
		};
		optgroup->append_line(line);

		optgroup = page->new_optgroup(_(L("Fan settings")));
		line = { _(L("Fan speed")), "" };
		line.append_option(optgroup->get_option("min_fan_speed"));
		line.append_option(optgroup->get_option("max_fan_speed"));
		optgroup->append_line(line);

        optgroup->append_single_option_line("bridge_fan_speed");
        optgroup->append_single_option_line("top_fan_speed");
		optgroup->append_single_option_line("disable_fan_first_layers");

		optgroup = page->new_optgroup(_(L("Cooling thresholds")), 25);
		optgroup->append_single_option_line("fan_below_layer_time");
		optgroup->append_single_option_line("slowdown_below_layer_time");
		optgroup->append_single_option_line("min_print_speed");

	page = add_options_page(_(L("Advanced")), "wrench");
		optgroup = page->new_optgroup(_(L("Filament properties")));
		optgroup->append_single_option_line("filament_type");
		optgroup->append_single_option_line("filament_soluble");

    optgroup = page->new_optgroup(_(L("Multimaterial toolchange temperature ")));
        optgroup->append_single_option_line("filament_enable_toolchange_temp"); //Skinnydip options start here
        optgroup->append_single_option_line("filament_toolchange_temp"); 
        optgroup->append_single_option_line("filament_use_fast_skinnydip");
        optgroup->append_single_option_line("filament_enable_toolchange_part_fan");
        optgroup->append_single_option_line("filament_toolchange_part_fan_speed");

        optgroup = page->new_optgroup(_(L("Multimaterial toolchange string reduction")));
        optgroup->append_single_option_line("filament_use_skinnydip"); 
        optgroup->append_single_option_line("filament_skinnydip_distance");
        optgroup->append_single_option_line("filament_melt_zone_pause"); 
        optgroup->append_single_option_line("filament_cooling_zone_pause");
        optgroup->append_single_option_line("filament_dip_insertion_speed");
        optgroup->append_single_option_line("filament_dip_extraction_speed"); //Skinnydip options end here

        optgroup = page->new_optgroup(_(L("Print speed override")));
        optgroup->append_single_option_line("filament_max_wipe_tower_speed");
		optgroup->append_single_option_line("filament_max_volumetric_speed");

		line = { "", "" };
		line.full_width = 1;
		line.widget = [this](wxWindow* parent) {
			return description_line_widget(parent, &m_volumetric_speed_description_line);
		};
        optgroup->append_line(line);

        optgroup = page->new_optgroup(_(L("Wipe tower parameters")));
        optgroup->append_single_option_line("filament_minimal_purge_on_wipe_tower");

        optgroup = page->new_optgroup(_(L("Toolchange parameters with single extruder MM printers")));
		optgroup->append_single_option_line("filament_loading_speed_start");
        optgroup->append_single_option_line("filament_loading_speed");
        optgroup->append_single_option_line("filament_unloading_speed_start");
        optgroup->append_single_option_line("filament_unloading_speed");
		optgroup->append_single_option_line("filament_load_time");
		optgroup->append_single_option_line("filament_unload_time");
        optgroup->append_single_option_line("filament_toolchange_delay");
        optgroup->append_single_option_line("filament_cooling_moves");
        optgroup->append_single_option_line("filament_cooling_initial_speed");
        optgroup->append_single_option_line("filament_cooling_final_speed");
        optgroup->append_single_option_line("filament_wipe_advanced_pigment");

        line = optgroup->create_single_option_line("filament_ramming_parameters");// { _(L("Ramming")), "" };
        line.widget = [this](wxWindow* parent) {
			auto ramming_dialog_btn = new wxButton(parent, wxID_ANY, _(L("Ramming settings"))+dots, wxDefaultPosition, wxDefaultSize, wxBU_EXACTFIT);
			ramming_dialog_btn->SetFont(Slic3r::GUI::wxGetApp().normal_font());
            auto sizer = new wxBoxSizer(wxHORIZONTAL);
			sizer->Add(ramming_dialog_btn);
            
            ramming_dialog_btn->Bind(wxEVT_BUTTON, ([this](wxCommandEvent& e)
			{
                RammingDialog dlg(this,(m_config->option<ConfigOptionStrings>("filament_ramming_parameters"))->get_at(0));
                if (dlg.ShowModal() == wxID_OK)
                    (m_config->option<ConfigOptionStrings>("filament_ramming_parameters"))->get_at(0) = dlg.get_parameters();
			}));
			return sizer;
		};
        optgroup->append_line(line);


    add_filament_overrides_page();


        const int gcode_field_height = 15; // 150
        const int notes_field_height = 25; // 250

    page = add_options_page(_(L("Custom G-code")), "cog");
		optgroup = page->new_optgroup(_(L("Start G-code")), 0);
		Option option = optgroup->get_option("start_filament_gcode");
		option.opt.full_width = true;
        option.opt.height = gcode_field_height;// 150;
		optgroup->append_single_option_line(option);

		optgroup = page->new_optgroup(_(L("End G-code")), 0);
		option = optgroup->get_option("end_filament_gcode");
		option.opt.full_width = true;
		option.opt.height = gcode_field_height;// 150;
		optgroup->append_single_option_line(option);

	page = add_options_page(_(L("Notes")), "note.png");
		optgroup = page->new_optgroup(_(L("Notes")), 0);
		optgroup->label_width = 0;
		option = optgroup->get_option("filament_notes");
		option.opt.full_width = true;
		option.opt.height = notes_field_height;// 250;
		optgroup->append_single_option_line(option);

	page = add_options_page(_(L("Dependencies")), "wrench.png");
		optgroup = page->new_optgroup(_(L("Profile dependencies")));
        
        line = optgroup->create_single_option_line("compatible_printers");
        line.widget = [this](wxWindow* parent) {
			return compatible_widget_create(parent, m_compatible_printers);
		};
		optgroup->append_line(line, &m_colored_Label);
		option = optgroup->get_option("compatible_printers_condition");
		option.opt.full_width = true;
		optgroup->append_single_option_line(option);

        line = optgroup->create_single_option_line("compatible_prints");
        line.widget = [this](wxWindow* parent) {
			return compatible_widget_create(parent, m_compatible_prints);
		};
		optgroup->append_line(line, &m_colored_Label);
		option = optgroup->get_option("compatible_prints_condition");
		option.opt.full_width = true;
		optgroup->append_single_option_line(option);

		line = Line{ "", "" };
		line.full_width = 1;
		line.widget = [this](wxWindow* parent) {
			return description_line_widget(parent, &m_parent_preset_description_line);
		};
		optgroup->append_line(line);
}

// Reload current config (aka presets->edited_preset->config) into the UI fields.
void TabFilament::reload_config()
{
	this->compatible_widget_reload(m_compatible_printers);
	this->compatible_widget_reload(m_compatible_prints);
	Tab::reload_config();
}

void TabFilament::update_volumetric_flow_preset_hints()
{
    wxString text;
    try {
        text = from_u8(PresetHints::maximum_volumetric_flow_description(*m_preset_bundle));
    } catch (std::exception &ex) {
        text = _(L("Volumetric flow hints not available")) + "\n\n" + from_u8(ex.what());
    }
    m_volumetric_speed_description_line->SetText(text);
}

void TabFilament::update()
{
    if (m_preset_bundle->printers.get_selected_preset().printer_technology() == ptSLA)
        return; // ys_FIXME

    m_update_cnt++;

	wxString text = from_u8(PresetHints::cooling_description(m_presets->get_edited_preset()));
	m_cooling_description_line->SetText(text);
    this->update_volumetric_flow_preset_hints();
    Layout();

	bool cooling = m_config->opt_bool("cooling", 0);
	bool fan_always_on = cooling || m_config->opt_bool("fan_always_on", 0);

	for (auto el : { "max_fan_speed", "fan_below_layer_time", "slowdown_below_layer_time", "min_print_speed" })
		get_field(el)->toggle(cooling);

	for (auto el : { "min_fan_speed", "disable_fan_first_layers" })
		get_field(el)->toggle(fan_always_on);

    update_filament_overrides_page();

    m_update_cnt--;

    if (m_update_cnt == 0)
        wxGetApp().mainframe->on_config_changed(m_config);
}

void TabFilament::OnActivate()
{
    this->update_volumetric_flow_preset_hints();
	Tab::OnActivate();
}

wxSizer* Tab::description_line_widget(wxWindow* parent, ogStaticText* *StaticText)
{
	*StaticText = new ogStaticText(parent, "");

//	auto font = (new wxSystemSettings)->GetFont(wxSYS_DEFAULT_GUI_FONT);
	(*StaticText)->SetFont(wxGetApp().normal_font());

	auto sizer = new wxBoxSizer(wxHORIZONTAL);
	sizer->Add(*StaticText, 1, wxEXPAND|wxALL, 0);
	return sizer;
}

bool Tab::current_preset_is_dirty()
{
	return m_presets->current_is_dirty();
}

void TabPrinter::build_printhost(ConfigOptionsGroup *optgroup)
{
	const PrinterTechnology tech = m_presets->get_selected_preset().printer_technology();

	// Only offer the host type selection for FFF, for SLA it's always the SL1 printer (at the moment)
	if (tech == ptFFF) {
		optgroup->append_single_option_line("host_type");
	}

	auto printhost_browse = [=](wxWindow* parent) {
        add_scaled_button(parent, &m_printhost_browse_btn, "browse", _(L("Browse")) + " "+ dots, wxBU_LEFT | wxBU_EXACTFIT);
        ScalableButton* btn = m_printhost_browse_btn;
		btn->SetFont(Slic3r::GUI::wxGetApp().normal_font());

		auto sizer = new wxBoxSizer(wxHORIZONTAL);
		sizer->Add(btn);

		btn->Bind(wxEVT_BUTTON, [=](wxCommandEvent &e) {
			BonjourDialog dialog(parent, tech);
			if (dialog.show_and_lookup()) {
				optgroup->set_value("print_host", std::move(dialog.get_selected()), true);
				optgroup->get_field("print_host")->field_changed();
			}
		});

		return sizer;
	};

	auto print_host_test = [this](wxWindow* parent) {
        add_scaled_button(parent, &m_print_host_test_btn, "test", _(L("Test")), wxBU_LEFT | wxBU_EXACTFIT);
        ScalableButton* btn = m_print_host_test_btn;
		btn->SetFont(Slic3r::GUI::wxGetApp().normal_font());
		auto sizer = new wxBoxSizer(wxHORIZONTAL);
		sizer->Add(btn);

		btn->Bind(wxEVT_BUTTON, [this](wxCommandEvent &e) {
			std::unique_ptr<PrintHost> host(PrintHost::get_print_host(m_config));
			if (! host) {
				const auto text = wxString::Format("%s",
					_(L("Could not get a valid Printer Host reference")));
				show_error(this, text);
				return;
			}
			wxString msg;
			if (host->test(msg)) {
				show_info(this, host->get_test_ok_msg(), _(L("Success!")));
			} else {
				show_error(this, host->get_test_failed_msg(msg));
			}
		});

		return sizer;
	};

	Line host_line = optgroup->create_single_option_line("print_host");
	host_line.append_widget(printhost_browse);
	host_line.append_widget(print_host_test);
	optgroup->append_line(host_line);
	optgroup->append_single_option_line("printhost_apikey");

	const auto ca_file_hint = _(L("HTTPS CA file is optional. It is only needed if you use HTTPS with a self-signed certificate."));

	if (Http::ca_file_supported()) {   
		Line cafile_line = optgroup->create_single_option_line("printhost_cafile");

		auto printhost_cafile_browse = [this, optgroup] (wxWindow* parent) {
			auto btn = new wxButton(parent, wxID_ANY, " " + _(L("Browse"))+" " +dots, wxDefaultPosition, wxDefaultSize, wxBU_LEFT);
			btn->SetFont(Slic3r::GUI::wxGetApp().normal_font());
			btn->SetBitmap(create_scaled_bitmap(this, "browse"));
			auto sizer = new wxBoxSizer(wxHORIZONTAL);
			sizer->Add(btn);

			btn->Bind(wxEVT_BUTTON, [this, optgroup] (wxCommandEvent e) {
				static const auto filemasks = _(L("Certificate files (*.crt, *.pem)|*.crt;*.pem|All files|*.*"));
				wxFileDialog openFileDialog(this, _(L("Open CA certificate file")), "", "", filemasks, wxFD_OPEN | wxFD_FILE_MUST_EXIST);
				if (openFileDialog.ShowModal() != wxID_CANCEL) {
					optgroup->set_value("printhost_cafile", std::move(openFileDialog.GetPath()), true);
					optgroup->get_field("printhost_cafile")->field_changed();
				}
			});

			return sizer;
		};

		cafile_line.append_widget(printhost_cafile_browse);
		optgroup->append_line(cafile_line);

		Line cafile_hint { "", "" };
		cafile_hint.full_width = 1;
		cafile_hint.widget = [this, ca_file_hint](wxWindow* parent) {
			auto txt = new wxStaticText(parent, wxID_ANY, ca_file_hint);
			auto sizer = new wxBoxSizer(wxHORIZONTAL);
			sizer->Add(txt);
			return sizer;
		};
		optgroup->append_line(cafile_hint);
	} else {
		Line line { "", "" };
		line.full_width = 1;

		line.widget = [this, ca_file_hint] (wxWindow* parent) {
			auto txt = new wxStaticText(parent, wxID_ANY, wxString::Format("%s\n\n\t%s",
	wxString::Format(_(L("HTTPS CA File:\n\
    \tOn this system, %s uses HTTPS certificates from the system Certificate Store or Keychain.\n\
    \tTo use a custom CA file, please import your CA file into Certificate Store / Keychain.")), SLIC3R_APP_NAME),
				ca_file_hint));
			txt->SetFont(Slic3r::GUI::wxGetApp().normal_font());
			auto sizer = new wxBoxSizer(wxHORIZONTAL);
			sizer->Add(txt);
			return sizer;
		};

		optgroup->append_line(line);
	}
}

void TabPrinter::build()
{
	m_presets = &m_preset_bundle->printers;
	load_initial_data();

    m_printer_technology = m_presets->get_selected_preset().printer_technology();

    m_presets->get_selected_preset().printer_technology() == ptSLA ? build_sla() : build_fff();
}

void TabPrinter::build_fff()
{
    if (!m_pages.empty())
        m_pages.resize(0);
	// to avoid redundant memory allocation / deallocation during extruders count changing
	m_pages.reserve(30);

	auto   *nozzle_diameter = dynamic_cast<const ConfigOptionFloats*>(m_config->option("nozzle_diameter"));
	m_initial_extruders_count = m_extruders_count = nozzle_diameter->values.size();
    wxGetApp().sidebar().update_objects_list_extruder_column(m_initial_extruders_count);

	const Preset* parent_preset = m_presets->get_selected_preset_parent();
	m_sys_extruders_count = parent_preset == nullptr ? 0 :
			static_cast<const ConfigOptionFloats*>(parent_preset->config.option("nozzle_diameter"))->values.size();

	auto page = add_options_page(_(L("General")), "printer");
		auto optgroup = page->new_optgroup(_(L("Size and coordinates")));

        Line line = optgroup->create_single_option_line("bed_shape");//{ _(L("Bed shape")), "" };
		line.widget = [this](wxWindow* parent) {
            ScalableButton* btn;
            add_scaled_button(parent, &btn, "printer_white",  " " + _(L("Set")) + " " + dots, wxBU_LEFT | wxBU_EXACTFIT);
            btn->SetFont(wxGetApp().normal_font());

			auto sizer = new wxBoxSizer(wxHORIZONTAL);
			sizer->Add(btn);

			btn->Bind(wxEVT_BUTTON, ([this](wxCommandEvent e)
			{
                BedShapeDialog dlg(this);
                dlg.build_dialog(*m_config->option<ConfigOptionPoints>("bed_shape"),
                    *m_config->option<ConfigOptionString>("bed_custom_texture"),
                    *m_config->option<ConfigOptionString>("bed_custom_model"));
                if (dlg.ShowModal() == wxID_OK) {
                    const std::vector<Vec2d>& shape = dlg.get_shape();
                    const std::string& custom_texture = dlg.get_custom_texture();
                    const std::string& custom_model = dlg.get_custom_model();
                    if (!shape.empty())
                    {
                        load_key_value("bed_shape", shape);
                        load_key_value("bed_custom_texture", custom_texture);
                        load_key_value("bed_custom_model", custom_model);
                        update_changed_ui();
                    }
                }
            }));

			return sizer;
		};
		optgroup->append_line(line, &m_colored_Label);
        optgroup->append_single_option_line("max_print_height");
        optgroup->append_single_option_line("z_offset");

<<<<<<< HEAD
		optgroup = page->new_optgroup(_(L("Capabilities")));
		ConfigOptionDef def;
			def.type =  coInt,
			def.set_default_value(new ConfigOptionInt(1)); 
			def.label = L("Extruders");
			def.tooltip = L("Number of extruders of the printer.");
			def.min = 1;
            def.mode = comAdvanced;
		Option option(def, "extruders_count");
		optgroup->append_single_option_line(option);
		optgroup->append_single_option_line("single_extruder_multi_material");

		optgroup->m_on_change = [this, optgroup](t_config_option_key opt_key, boost::any value) {
            size_t extruders_count = boost::any_cast<size_t>(optgroup->get_value("extruders_count"));
			wxTheApp->CallAfter([this, opt_key, value, extruders_count]() {
				if (opt_key == "extruders_count" || opt_key == "single_extruder_multi_material") {
					extruders_count_changed(extruders_count);
=======
        optgroup = page->new_optgroup(_(L("Capabilities")));
        ConfigOptionDef def;
            def.type =  coInt,
            def.set_default_value(new ConfigOptionInt(1));
            def.label = L("Extruders");
            def.tooltip = L("Number of extruders of the printer.");
            def.min = 1;
            def.mode = comExpert;
        Option option(def, "extruders_count");
        optgroup->append_single_option_line(option);
        optgroup->append_single_option_line("single_extruder_multi_material");

        optgroup->m_on_change = [this, optgroup](t_config_option_key opt_key, boost::any value) {
            // optgroup->get_value() return int for def.type == coInt,
            // Thus, there should be boost::any_cast<int> !
            // Otherwise, boost::any_cast<size_t> causes an "unhandled unknown exception"
            size_t extruders_count = size_t(boost::any_cast<int>(optgroup->get_value("extruders_count")));
            wxTheApp->CallAfter([this, opt_key, value, extruders_count]() {
                if (opt_key == "extruders_count" || opt_key == "single_extruder_multi_material") {
                    extruders_count_changed(extruders_count);
>>>>>>> 5e3e5492
                    init_options_list(); // m_options_list should be updated before UI updating
					update_dirty();
                    if (opt_key == "single_extruder_multi_material") { // the single_extruder_multimaterial was added to force pages
                        on_value_change(opt_key, value);                      // rebuild - let's make sure the on_value_change is not skipped

                        if (boost::any_cast<bool>(value) && m_extruders_count > 1) {
                            SuppressBackgroundProcessingUpdate sbpu;
                            std::vector<double> nozzle_diameters = static_cast<const ConfigOptionFloats*>(m_config->option("nozzle_diameter"))->values;
                            const double frst_diam = nozzle_diameters[0];

                            for (auto cur_diam : nozzle_diameters) {
                                // if value is differs from first nozzle diameter value
                                if (fabs(cur_diam - frst_diam) > EPSILON) {
                                    const wxString msg_text = _(L("Single Extruder Multi Material is selected, \n"
                                                                  "and all extruders must have the same diameter.\n"
                                                                  "Do you want to change the diameter for all extruders to first extruder nozzle diameter value?"));
                                    wxMessageDialog dialog(parent(), msg_text, _(L("Nozzle diameter")), wxICON_WARNING | wxYES_NO);
                                    
                                        DynamicPrintConfig new_conf = *m_config;
                                    if (dialog.ShowModal() == wxID_YES) {
                                        for (size_t i = 1; i < nozzle_diameters.size(); i++)
                                            nozzle_diameters[i] = frst_diam;

                                        new_conf.set_key_value("nozzle_diameter", new ConfigOptionFloats(nozzle_diameters));
                                    }
                                    else
                                        new_conf.set_key_value("single_extruder_multi_material", new ConfigOptionBool(false));

                                        load_config(new_conf);
                                    break;
                                }
                            } 
                        }
                    }
				}
				else {
					update_dirty();
					on_value_change(opt_key, value);
				}
			});
		};


#if 0
		if (!m_no_controller)
		{
		optgroup = page->new_optgroup(_(L("USB/Serial connection")));
			line = {_(L("Serial port")), ""};
			Option serial_port = optgroup->get_option("serial_port");
			serial_port.side_widget = ([this](wxWindow* parent) {
				auto btn = new wxBitmapButton(parent, wxID_ANY, wxBitmap(from_u8(Slic3r::var("arrow_rotate_clockwise.png")), wxBITMAP_TYPE_PNG),
					wxDefaultPosition, wxDefaultSize, wxBORDER_NONE);
				btn->SetToolTip(_(L("Rescan serial ports")));
				auto sizer = new wxBoxSizer(wxHORIZONTAL);
				sizer->Add(btn);

				btn->Bind(wxEVT_BUTTON, [this](wxCommandEvent e) {update_serial_ports(); });
				return sizer;
			});
			auto serial_test = [this](wxWindow* parent) {
				auto btn = m_serial_test_btn = new wxButton(parent, wxID_ANY,
					_(L("Test")), wxDefaultPosition, wxDefaultSize, wxBU_LEFT | wxBU_EXACTFIT);
				btn->SetFont(Slic3r::GUI::small_font());
				btn->SetBitmap(wxBitmap(from_u8(Slic3r::var("wrench.png")), wxBITMAP_TYPE_PNG));
				auto sizer = new wxBoxSizer(wxHORIZONTAL);
				sizer->Add(btn);

				btn->Bind(wxEVT_BUTTON, [this, parent](wxCommandEvent e) {
					auto sender = Slic3r::make_unique<GCodeSender>();
					auto res = sender->connect(
						m_config->opt_string("serial_port"), 
						m_config->opt_int("serial_speed")
						);
					if (res && sender->wait_connected()) {
						show_info(parent, _(L("Connection to printer works correctly.")), _(L("Success!")));
					}
					else {
						show_error(parent, _(L("Connection failed.")));
					}
				});
				return sizer;
			};

			line.append_option(serial_port);
			line.append_option(optgroup->get_option("serial_speed"));
			line.append_widget(serial_test);
			optgroup->append_line(line);
		}
#endif

		optgroup = page->new_optgroup(_(L("Print Host upload")));
		build_printhost(optgroup.get());

		optgroup = page->new_optgroup(_(L("Firmware")));
		optgroup->append_single_option_line("gcode_flavor");
		optgroup->append_single_option_line("silent_mode");
        optgroup->append_single_option_line("remaining_times");
        optgroup->append_single_option_line("fan_speedup_time");

		optgroup->m_on_change = [this, optgroup](t_config_option_key opt_key, boost::any value) {
			wxTheApp->CallAfter([this, opt_key, value]() {
				if (opt_key == "silent_mode") {
					bool val = boost::any_cast<bool>(value);
					if (m_use_silent_mode != val) {
						m_rebuild_kinematics_page = true;
						m_use_silent_mode = val;
					}
				}
				build_unregular_pages();
				update_dirty();
				on_value_change(opt_key, value);
			});
		};

		optgroup = page->new_optgroup(_(L("Advanced")));
		optgroup->append_single_option_line("use_relative_e_distances");
		optgroup->append_single_option_line("use_firmware_retraction");
		optgroup->append_single_option_line("use_volumetric_e");
		optgroup->append_single_option_line("variable_layer_height");

    const int gcode_field_height = 15; // 150
    const int notes_field_height = 25; // 250
	page = add_options_page(_(L("Custom G-code")), "cog");
		optgroup = page->new_optgroup(_(L("Start G-code")), 0);
		option = optgroup->get_option("start_gcode");
		option.opt.full_width = true;
        option.opt.height = gcode_field_height;//150;
		optgroup->append_single_option_line(option);

		optgroup = page->new_optgroup(_(L("End G-code")), 0);
		option = optgroup->get_option("end_gcode");
		option.opt.full_width = true;
        option.opt.height = gcode_field_height;//150;
		optgroup->append_single_option_line(option);

		optgroup = page->new_optgroup(_(L("Before layer change G-code")), 0);
		option = optgroup->get_option("before_layer_gcode");
		option.opt.full_width = true;
        option.opt.height = gcode_field_height;//150;
		optgroup->append_single_option_line(option);

		optgroup = page->new_optgroup(_(L("After layer change G-code")), 0);
		option = optgroup->get_option("layer_gcode");
		option.opt.full_width = true;
        option.opt.height = gcode_field_height;//150;
		optgroup->append_single_option_line(option);

		optgroup = page->new_optgroup(_(L("Tool change G-code")), 0);
		option = optgroup->get_option("toolchange_gcode");
		option.opt.full_width = true;
        option.opt.height = gcode_field_height;//150;
		optgroup->append_single_option_line(option);

		optgroup = page->new_optgroup(_(L("Between objects G-code (for sequential printing)")), 0);
		option = optgroup->get_option("between_objects_gcode");
		option.opt.full_width = true;
        option.opt.height = gcode_field_height;//150;
		optgroup->append_single_option_line(option);

		optgroup = page->new_optgroup(_(L("Between extrusion role change G-code")), 0);
		option = optgroup->get_option("feature_gcode");
		option.opt.full_width = true;
        option.opt.height = gcode_field_height;//150;
		optgroup->append_single_option_line(option);
	
	page = add_options_page(_(L("Notes")), "note.png");
		optgroup = page->new_optgroup(_(L("Notes")), 0);
		option = optgroup->get_option("printer_notes");
		option.opt.full_width = true;
        option.opt.height = notes_field_height;//250;
		optgroup->append_single_option_line(option);

	page = add_options_page(_(L("Dependencies")), "wrench.png");
		optgroup = page->new_optgroup(_(L("Profile dependencies")));
		line = Line{ "", "" };
		line.full_width = 1;
		line.widget = [this](wxWindow* parent) {
			return description_line_widget(parent, &m_parent_preset_description_line);
		};
		optgroup->append_line(line);

	build_unregular_pages();

#if 0
	if (!m_no_controller)
		update_serial_ports();
#endif
}

void TabPrinter::build_sla()
{
    if (!m_pages.empty())
        m_pages.resize(0);
    auto page = add_options_page(_(L("General")), "printer");
    auto optgroup = page->new_optgroup(_(L("Size and coordinates")));

    Line line = optgroup->create_single_option_line("bed_shape");//{ _(L("Bed shape")), "" };
    line.widget = [this](wxWindow* parent) {
        ScalableButton* btn;
        add_scaled_button(parent, &btn, "printer_white", " " + _(L("Set")) + " " + dots, wxBU_LEFT | wxBU_EXACTFIT);
        btn->SetFont(wxGetApp().normal_font());


        auto sizer = new wxBoxSizer(wxHORIZONTAL);
        sizer->Add(btn);

        btn->Bind(wxEVT_BUTTON, ([this](wxCommandEvent e)
        {
            BedShapeDialog dlg(this);
            dlg.build_dialog(*m_config->option<ConfigOptionPoints>("bed_shape"),
                *m_config->option<ConfigOptionString>("bed_custom_texture"),
                *m_config->option<ConfigOptionString>("bed_custom_model"));
            if (dlg.ShowModal() == wxID_OK) {
                const std::vector<Vec2d>& shape = dlg.get_shape();
                const std::string& custom_texture = dlg.get_custom_texture();
                const std::string& custom_model = dlg.get_custom_model();
                if (!shape.empty())
                {
                    load_key_value("bed_shape", shape);
                    load_key_value("bed_custom_texture", custom_texture);
                    load_key_value("bed_custom_model", custom_model);
                    update_changed_ui();
                }
            }
        }));

        return sizer;
    };
    optgroup->append_line(line, &m_colored_Label);
    optgroup->append_single_option_line("max_print_height");

    optgroup = page->new_optgroup(_(L("Display")));
    optgroup->append_single_option_line("display_width");
    optgroup->append_single_option_line("display_height");

    auto option = optgroup->get_option("display_pixels_x");
    line = { _(option.opt.full_label), "" };
    line.append_option(option);
    line.append_option(optgroup->get_option("display_pixels_y"));
    optgroup->append_line(line);
    optgroup->append_single_option_line("display_orientation");
    
    // FIXME: This should be on one line in the UI
    optgroup->append_single_option_line("display_mirror_x");
    optgroup->append_single_option_line("display_mirror_y");

    optgroup = page->new_optgroup(_(L("Tilt")));
    line = { _(L("Tilt time")), "" };
    line.append_option(optgroup->get_option("fast_tilt_time"));
    line.append_option(optgroup->get_option("slow_tilt_time"));
    optgroup->append_line(line);
    optgroup->append_single_option_line("area_fill");

    optgroup = page->new_optgroup(_(L("Corrections")));
    line = Line{ _(m_config->def()->get("relative_correction")->full_label), "" };
//    std::vector<std::string> axes{ "X", "Y", "Z" };
    std::vector<std::string> axes{ "XY", "Z" };
    int id = 0;
    for (auto& axis : axes) {
        auto opt = optgroup->get_option("relative_correction", id);
        opt.opt.label = axis;
        line.append_option(opt);
        ++id;
    }
    optgroup->append_line(line);
    optgroup->append_single_option_line("absolute_correction");
    optgroup->append_single_option_line("gamma_correction");

    optgroup = page->new_optgroup(_(L("Exposure")));
    optgroup->append_single_option_line("min_exposure_time");
    optgroup->append_single_option_line("max_exposure_time");
    optgroup->append_single_option_line("min_initial_exposure_time");
    optgroup->append_single_option_line("max_initial_exposure_time");

    optgroup = page->new_optgroup(_(L("Print Host upload")));
    build_printhost(optgroup.get());

    const int notes_field_height = 25; // 250

    page = add_options_page(_(L("Notes")), "note.png");
    optgroup = page->new_optgroup(_(L("Notes")), 0);
    option = optgroup->get_option("printer_notes");
    option.opt.full_width = true;
    option.opt.height = notes_field_height;//250;
    optgroup->append_single_option_line(option);

    page = add_options_page(_(L("Dependencies")), "wrench.png");
    optgroup = page->new_optgroup(_(L("Profile dependencies")));
    line = Line{ "", "" };
    line.full_width = 1;
    line.widget = [this](wxWindow* parent) {
        return description_line_widget(parent, &m_parent_preset_description_line);
    };
    optgroup->append_line(line);
}

void TabPrinter::update_serial_ports()
{
	Field *field = get_field("serial_port");
	Choice *choice = static_cast<Choice *>(field);
	choice->set_values(Utils::scan_serial_ports());
}

void TabPrinter::extruders_count_changed(size_t extruders_count)
{
    bool is_count_changed = false;
    if (m_extruders_count != extruders_count) {
        m_extruders_count = extruders_count;
        m_preset_bundle->printers.get_edited_preset().set_num_extruders(extruders_count);
        m_preset_bundle->update_multi_material_filament_presets();
        is_count_changed = true;
    }
    else if (m_extruders_count == 1 && 
             m_preset_bundle->project_config.option<ConfigOptionFloats>("wiping_volumes_matrix")->values.size()>1)
        m_preset_bundle->update_multi_material_filament_presets();

    /* This function should be call in any case because of correct updating/rebuilding 
     * of unregular pages of a Printer Settings
     */
	build_unregular_pages();

    if (is_count_changed) {
	on_value_change("extruders_count", extruders_count);
    wxGetApp().sidebar().update_objects_list_extruder_column(extruders_count);
}
}

void TabPrinter::append_option_line(ConfigOptionsGroupShp optgroup, const std::string opt_key)
{
	auto option = optgroup->get_option(opt_key, 0);
	auto line = Line{ _(option.opt.full_label), "" };
	line.append_option(option);
	if (m_use_silent_mode)
		line.append_option(optgroup->get_option(opt_key, 1));
	optgroup->append_line(line);
}

PageShp TabPrinter::build_kinematics_page()
{
	auto page = add_options_page(_(L("Machine limits")), "cog", true);

	if (m_use_silent_mode)	{
		// Legend for OptionsGroups
		auto optgroup = page->new_optgroup("");
		optgroup->set_show_modified_btns_val(false);
        optgroup->label_width = 23;// 230;
		auto line = Line{ "", "" };

		ConfigOptionDef def;
		def.type = coString;
		def.width = 15;
		def.gui_type = "legend";
        def.mode = comAdvanced;
		def.tooltip = L("Values in this column are for Normal mode");
		def.set_default_value(new ConfigOptionString{ _(L("Normal")).ToUTF8().data() });

		auto option = Option(def, "full_power_legend");
		line.append_option(option);

		def.tooltip = L("Values in this column are for Stealth mode");
		def.set_default_value(new ConfigOptionString{ _(L("Stealth")).ToUTF8().data() });
		option = Option(def, "silent_legend");
		line.append_option(option);

		optgroup->append_line(line);
	}

	std::vector<std::string> axes{ "x", "y", "z", "e" };
	auto optgroup = page->new_optgroup(_(L("Maximum feedrates")));
		for (const std::string &axis : axes)	{
			append_option_line(optgroup, "machine_max_feedrate_" + axis);
		}

	optgroup = page->new_optgroup(_(L("Maximum accelerations")));
		for (const std::string &axis : axes)	{
			append_option_line(optgroup, "machine_max_acceleration_" + axis);
		}
		append_option_line(optgroup, "machine_max_acceleration_extruding");
		append_option_line(optgroup, "machine_max_acceleration_retracting");

	optgroup = page->new_optgroup(_(L("Jerk limits")));
		for (const std::string &axis : axes)	{
			append_option_line(optgroup, "machine_max_jerk_" + axis);
		}

	optgroup = page->new_optgroup(_(L("Minimum feedrates")));
		append_option_line(optgroup, "machine_min_extruding_rate");
		append_option_line(optgroup, "machine_min_travel_rate");

	return page;
}

/* Previous name build_extruder_pages().
 * 
 * This function was renamed because of now it implements not just an extruder pages building, 
 * but "Machine limits" and "Single extruder MM setup" too 
 * (These pages can changes according to the another values of a current preset)
 * */
void TabPrinter::build_unregular_pages()
{
	size_t		n_before_extruders = 2;			//	Count of pages before Extruder pages
	bool		is_marlin_flavor = m_config->option<ConfigOptionEnum<GCodeFlavor>>("gcode_flavor")->value == gcfMarlin;

    /* ! Freeze/Thaw in this function is needed to avoid call OnPaint() for erased pages 
     * and be cause of application crash, when try to change Preset in moment,
     * when one of unregular pages is selected.
     *  */
    Freeze();

#ifdef __WXMSW__
    /* Workaround for correct layout of controls inside the created page:
     * In some _strange_ way we should we should imitate page resizing.
     */
    auto layout_page = [this](PageShp page)
    {
        const wxSize& sz = page->GetSize();
        page->SetSize(sz.x + 1, sz.y + 1);
        page->SetSize(sz);
    };
#endif //__WXMSW__

	// Add/delete Kinematics page according to is_marlin_flavor
	size_t existed_page = 0;
    for (size_t i = n_before_extruders; i < m_pages.size(); ++i) // first make sure it's not there already
		if (m_pages[i]->title().find(_(L("Machine limits"))) != std::string::npos) {
			if (!is_marlin_flavor || m_rebuild_kinematics_page)
				m_pages.erase(m_pages.begin() + i);
			else
				existed_page = i;
			break;
		}

	if (existed_page < n_before_extruders && is_marlin_flavor) {
		auto page = build_kinematics_page();
#ifdef __WXMSW__
		layout_page(page);
#endif
		m_pages.insert(m_pages.begin() + n_before_extruders, page);
	}

	if (is_marlin_flavor) 
		n_before_extruders++;
	size_t		n_after_single_extruder_MM = 2; //	Count of pages after single_extruder_multi_material page

	if (m_extruders_count_old == m_extruders_count || 
		(m_has_single_extruder_MM_page && m_extruders_count == 1))
	{
		// if we have a single extruder MM setup, add a page with configuration options:
        for (size_t i = 0; i < m_pages.size(); ++i) // first make sure it's not there already
			if (m_pages[i]->title().find(_(L("Single extruder MM setup"))) != std::string::npos) {
				m_pages.erase(m_pages.begin() + i);
				break;
			}
		m_has_single_extruder_MM_page = false;
	}
	if (m_extruders_count > 1 && m_config->opt_bool("single_extruder_multi_material") && !m_has_single_extruder_MM_page) {
		// create a page, but pretend it's an extruder page, so we can add it to m_pages ourselves
		auto page = add_options_page(_(L("Single extruder MM setup")), "printer", true);
		auto optgroup = page->new_optgroup(_(L("Single extruder multimaterial parameters")));
		optgroup->append_single_option_line("cooling_tube_retraction");
		optgroup->append_single_option_line("cooling_tube_length");
		optgroup->append_single_option_line("parking_pos_retraction");
        optgroup->append_single_option_line("extra_loading_move");
        optgroup->append_single_option_line("high_current_on_filament_swap");
        optgroup = page->new_optgroup(_(L("Advanced wipe tower purge volume calculs")));
        optgroup->append_single_option_line("wipe_advanced");
        optgroup->append_single_option_line("wipe_advanced_nozzle_melted_volume");
        optgroup->append_single_option_line("wipe_advanced_multiplier");
        optgroup->append_single_option_line("wipe_advanced_algo");
		m_pages.insert(m_pages.end() - n_after_single_extruder_MM, page);
		m_has_single_extruder_MM_page = true;
	}
	
    // Build missed extruder pages
	for (auto extruder_idx = m_extruders_count_old; extruder_idx < m_extruders_count; ++extruder_idx) {
		//# build page
        const wxString& page_name = wxString::Format(_(L("Extruder %d")), int(extruder_idx + 1));
        auto page = add_options_page(page_name, "funnel", true);
		m_pages.insert(m_pages.begin() + n_before_extruders + extruder_idx, page);
			
			auto optgroup = page->new_optgroup(_(L("Size")));
			optgroup->append_single_option_line("nozzle_diameter", extruder_idx);

            optgroup->m_on_change = [this, extruder_idx](const t_config_option_key& opt_key, boost::any value)
            {
                if (m_config->opt_bool("single_extruder_multi_material") && m_extruders_count > 1 && opt_key.find_first_of("nozzle_diameter") != std::string::npos)
                {
                    SuppressBackgroundProcessingUpdate sbpu;
                    const double new_nd = boost::any_cast<double>(value);
                    std::vector<double> nozzle_diameters = static_cast<const ConfigOptionFloats*>(m_config->option("nozzle_diameter"))->values;

                    // if value was changed
                    if (fabs(nozzle_diameters[extruder_idx == 0 ? 1 : 0] - new_nd) > EPSILON) 
                    {
                        const wxString msg_text = _(L("This is a single extruder multimaterial printer, diameters of all extruders "
                                                      "will be set to the new value. Do you want to proceed?"));
                        wxMessageDialog dialog(parent(), msg_text, _(L("Nozzle diameter")), wxICON_WARNING | wxYES_NO);

                        DynamicPrintConfig new_conf = *m_config;
                        if (dialog.ShowModal() == wxID_YES) {
                            for (size_t i = 0; i < nozzle_diameters.size(); i++) {
                                if (i==extruder_idx)
                                    continue;
                                nozzle_diameters[i] = new_nd;
                            }
                        }
                        else 
                            nozzle_diameters[extruder_idx] = nozzle_diameters[extruder_idx == 0 ? 1 : 0];

                        new_conf.set_key_value("nozzle_diameter", new ConfigOptionFloats(nozzle_diameters));
                        load_config(new_conf);
                    }
                }

                update_dirty();
                update();
            };
		
			optgroup = page->new_optgroup(_(L("Layer height limits")));
			optgroup->append_single_option_line("min_layer_height", extruder_idx);
			optgroup->append_single_option_line("max_layer_height", extruder_idx);
				
		
			optgroup = page->new_optgroup(_(L("Position (for multi-extruder printers)")));
			optgroup->append_single_option_line("extruder_offset", extruder_idx);
		
			optgroup = page->new_optgroup(_(L("Retraction")));
			optgroup->append_single_option_line("retract_length", extruder_idx);
			optgroup->append_single_option_line("retract_lift", extruder_idx);
				Line line = { _(L("Only lift Z")), "" };
                line.append_option(optgroup->get_option("retract_lift_above", extruder_idx));
                line.append_option(optgroup->get_option("retract_lift_below", extruder_idx));
                line.append_option(optgroup->get_option("retract_lift_not_last_layer", extruder_idx));
				optgroup->append_line(line);
			
			optgroup->append_single_option_line("retract_speed", extruder_idx);
			optgroup->append_single_option_line("deretract_speed", extruder_idx);
			optgroup->append_single_option_line("retract_restart_extra", extruder_idx);
			optgroup->append_single_option_line("retract_before_travel", extruder_idx);
			optgroup->append_single_option_line("retract_layer_change", extruder_idx);
			optgroup->append_single_option_line("wipe", extruder_idx);
			optgroup->append_single_option_line("retract_before_wipe", extruder_idx);
	
			optgroup = page->new_optgroup(_(L("Retraction when tool is disabled (advanced settings for multi-extruder setups)")));
			optgroup->append_single_option_line("retract_length_toolchange", extruder_idx);
			optgroup->append_single_option_line("retract_restart_extra_toolchange", extruder_idx);

			optgroup = page->new_optgroup(_(L("Preview")));

            auto reset_to_filament_color = [this, extruder_idx](wxWindow* parent) {
                add_scaled_button(parent, &m_reset_to_filament_color, "undo",
                                  _(L("Reset to Filament Color")), wxBU_LEFT | wxBU_EXACTFIT);
                ScalableButton* btn = m_reset_to_filament_color;
                btn->SetFont(Slic3r::GUI::wxGetApp().normal_font());
                auto sizer = new wxBoxSizer(wxHORIZONTAL);
                sizer->Add(btn);

                btn->Bind(wxEVT_BUTTON, [this, extruder_idx](wxCommandEvent& e)
                {
                    std::vector<std::string> colors = static_cast<const ConfigOptionStrings*>(m_config->option("extruder_colour"))->values;
                    colors[extruder_idx] = "";

                    DynamicPrintConfig new_conf = *m_config;
                    new_conf.set_key_value("extruder_colour", new ConfigOptionStrings(colors));
                    load_config(new_conf);

                    update_dirty();
                    update();
                });

                return sizer;
            };
            line = optgroup->create_single_option_line("extruder_colour", extruder_idx);
            line.append_widget(reset_to_filament_color);
            optgroup->append_line(line);

#ifdef __WXMSW__
		layout_page(page);
#endif
	}
 
	// # remove extra pages
	if (m_extruders_count < m_extruders_count_old)
		m_pages.erase(	m_pages.begin() + n_before_extruders + m_extruders_count, 
						m_pages.begin() + n_before_extruders + m_extruders_count_old);

    Thaw();

	m_extruders_count_old = m_extruders_count;
	rebuild_page_tree();

    // Reload preset pages with current configuration values
    reload_config();
}

// this gets executed after preset is loaded and before GUI fields are updated
void TabPrinter::on_preset_loaded()
{
	// update the extruders count field
	auto   *nozzle_diameter = dynamic_cast<const ConfigOptionFloats*>(m_config->option("nozzle_diameter"));
    size_t extruders_count = nozzle_diameter->values.size();
    set_value("extruders_count", int(extruders_count));
	// update the GUI field according to the number of nozzle diameters supplied
	extruders_count_changed(extruders_count);
}

void TabPrinter::update_pages()
{
    // update m_pages ONLY if printer technology is changed
    const PrinterTechnology new_printer_technology = m_presets->get_edited_preset().printer_technology();
    if (new_printer_technology == m_printer_technology)
        return;

    // hide all old pages
    for (auto& el : m_pages)
        el.get()->Hide();

    // set m_pages to m_pages_(technology before changing)
    m_printer_technology == ptFFF ? m_pages.swap(m_pages_fff) : m_pages.swap(m_pages_sla);

    // build Tab according to the technology, if it's not exist jet OR
    // set m_pages_(technology after changing) to m_pages
    // m_printer_technology will be set by Tab::load_current_preset()
    if (new_printer_technology == ptFFF)
    {
        if (m_pages_fff.empty())
        {
            build_fff();
            if (m_extruders_count > 1)
            {
                m_preset_bundle->update_multi_material_filament_presets();
                on_value_change("extruders_count", m_extruders_count);
            }
        }
    else 
            m_pages.swap(m_pages_fff);

         wxGetApp().sidebar().update_objects_list_extruder_column(m_extruders_count);
    }
    else 
        m_pages_sla.empty() ? build_sla() : m_pages.swap(m_pages_sla);

    rebuild_page_tree();
}

void TabPrinter::update()
{
    m_update_cnt++;
    m_presets->get_edited_preset().printer_technology() == ptFFF ? update_fff() : update_sla();
    m_update_cnt--;

    if (m_update_cnt == 0)
        wxGetApp().mainframe->on_config_changed(m_config);
}

void TabPrinter::update_fff()
{
//	Freeze();

	bool en;
	auto serial_speed = get_field("serial_speed");
	if (serial_speed != nullptr) {
		en = !m_config->opt_string("serial_port").empty();
		get_field("serial_speed")->toggle(en);
		if (m_config->opt_int("serial_speed") != 0 && en)
			m_serial_test_btn->Enable();
		else 
			m_serial_test_btn->Disable();
	}

	{
		std::unique_ptr<PrintHost> host(PrintHost::get_print_host(m_config));
		m_print_host_test_btn->Enable(!m_config->opt_string("print_host").empty() && host->can_test());
		m_printhost_browse_btn->Enable(host->has_auto_discovery());
	}

	bool have_multiple_extruders = m_extruders_count > 1;
	get_field("toolchange_gcode")->toggle(have_multiple_extruders);
	get_field("single_extruder_multi_material")->toggle(have_multiple_extruders);

	bool is_marlin_flavor = m_config->option<ConfigOptionEnum<GCodeFlavor>>("gcode_flavor")->value == gcfMarlin;

	{
		Field *sm = get_field("silent_mode");
		if (! is_marlin_flavor)
			// Disable silent mode for non-marlin firmwares.
			get_field("silent_mode")->toggle(false);
		if (is_marlin_flavor)
			sm->enable();
		else
			sm->disable();
	}

	if (m_use_silent_mode != m_config->opt_bool("silent_mode"))	{
		m_rebuild_kinematics_page = true;
		m_use_silent_mode = m_config->opt_bool("silent_mode");
	}

	for (size_t i = 0; i < m_extruders_count; ++i) {
		bool have_retract_length = m_config->opt_float("retract_length", i) > 0;

		// when using firmware retraction, firmware decides retraction length
		bool use_firmware_retraction = m_config->opt_bool("use_firmware_retraction");
		get_field("retract_length", i)->toggle(!use_firmware_retraction);

		// user can customize travel length if we have retraction length or we"re using
		// firmware retraction
		get_field("retract_before_travel", i)->toggle(have_retract_length || use_firmware_retraction);

		// user can customize other retraction options if retraction is enabled
		bool retraction = (have_retract_length || use_firmware_retraction);
		std::vector<std::string> vec = { "retract_lift", "retract_layer_change" };
		for (auto el : vec)
			get_field(el, i)->toggle(retraction);

		// retract lift above / below only applies if using retract lift
		vec.resize(0);
		vec = { "retract_lift_above", "retract_lift_below", "retract_lift_not_last_layer" };
		for (auto el : vec)
			get_field(el, i)->toggle(retraction && m_config->opt_float("retract_lift", i) > 0);

		// some options only apply when not using firmware retraction
		vec.resize(0);
		vec = { "retract_speed", "deretract_speed", "retract_before_wipe", "retract_restart_extra", "wipe" };
		for (auto el : vec)
			get_field(el, i)->toggle(retraction && !use_firmware_retraction);

		bool wipe = m_config->opt_bool("wipe", i);
		get_field("retract_before_wipe", i)->toggle(wipe);

		if (use_firmware_retraction && wipe) {
            wxMessageDialog dialog(parent(),
				_(L("The Wipe option is not available when using the Firmware Retraction mode.\n"
				"\nShall I disable it in order to enable Firmware Retraction?")),
				_(L("Firmware Retraction")), wxICON_WARNING | wxYES | wxNO);

			DynamicPrintConfig new_conf = *m_config;
            if (dialog.ShowModal() == wxID_YES) {
				auto wipe = static_cast<ConfigOptionBools*>(m_config->option("wipe")->clone());
                for (size_t w = 0; w < wipe->values.size(); w++)
					wipe->values[w] = false;
				new_conf.set_key_value("wipe", wipe);
			}
			else {
				new_conf.set_key_value("use_firmware_retraction", new ConfigOptionBool(false));
			}
			load_config(new_conf);
		}

		get_field("retract_length_toolchange", i)->toggle(have_multiple_extruders);

		bool toolchange_retraction = m_config->opt_float("retract_length_toolchange", i) > 0;
		get_field("retract_restart_extra_toolchange", i)->toggle
			(have_multiple_extruders && toolchange_retraction);
	}
    if (m_has_single_extruder_MM_page) {
        bool have_advanced_wipe_volume = m_config->opt_bool("wipe_advanced");
        for (auto el : { "wipe_advanced_nozzle_melted_volume", "wipe_advanced_multiplier", "wipe_advanced_algo" })
            get_field(el)->toggle(have_advanced_wipe_volume);
    }
//	Thaw();
}

void TabPrinter::update_sla()
{ ; }

// Initialize the UI from the current preset
void Tab::load_current_preset()
{
	const Preset& preset = m_presets->get_edited_preset();

	(preset.is_default || preset.is_system) ? m_btn_delete_preset->Disable() : m_btn_delete_preset->Enable(true);

    update();
	if (m_type == Slic3r::Preset::TYPE_PRINTER) {
		// For the printer profile, generate the extruder pages.
		if (preset.printer_technology() == ptFFF)
			on_preset_loaded();
		else
			wxGetApp().sidebar().update_objects_list_extruder_column(1);
	}
    // Reload preset pages with the new configuration values.
    reload_config();

    const Preset* selected_preset_parent = m_presets->get_selected_preset_parent();
    m_is_default_preset = selected_preset_parent != nullptr && selected_preset_parent->is_default;

	m_bmp_non_system = selected_preset_parent ? &m_bmp_value_unlock : &m_bmp_white_bullet;
	m_ttg_non_system = selected_preset_parent ? &m_ttg_value_unlock : &m_ttg_white_bullet_ns;
	m_tt_non_system  = selected_preset_parent ? &m_tt_value_unlock  : &m_ttg_white_bullet_ns;

//	m_undo_to_sys_btn->Enable(!preset.is_default);

#if 0
	// use CallAfter because some field triggers schedule on_change calls using CallAfter,
	// and we don't want them to be called after this update_dirty() as they would mark the 
	// preset dirty again
	// (not sure this is true anymore now that update_dirty is idempotent)
	wxTheApp->CallAfter([this]
#endif
	{
		// checking out if this Tab exists till this moment
		if (!wxGetApp().checked_tab(this))
			return;
		update_tab_ui();

        // update show/hide tabs
		if (m_type == Slic3r::Preset::TYPE_PRINTER) {
            const PrinterTechnology printer_technology = m_presets->get_edited_preset().printer_technology();
            if (printer_technology != static_cast<TabPrinter*>(this)->m_printer_technology)
            {
                for (auto tab : wxGetApp().tabs_list) {
                    if (tab->type() == Preset::TYPE_PRINTER) // Printer tab is shown every time
                        continue;
                    if (tab->supports_printer_technology(printer_technology))
                    {
                        wxGetApp().tab_panel()->InsertPage(wxGetApp().tab_panel()->FindPage(this), tab, tab->title());
                        #ifdef __linux__ // the tabs apparently need to be explicitly shown on Linux (pull request #1563)
                            int page_id = wxGetApp().tab_panel()->FindPage(tab);
                            wxGetApp().tab_panel()->GetPage(page_id)->Show(true);
                        #endif // __linux__
                    }
                    else {
                        int page_id = wxGetApp().tab_panel()->FindPage(tab);
                        wxGetApp().tab_panel()->GetPage(page_id)->Show(false);
                        wxGetApp().tab_panel()->RemovePage(page_id);
                    } 
                }
                static_cast<TabPrinter*>(this)->m_printer_technology = printer_technology;
            }
			on_presets_changed();
			if (printer_technology == ptFFF) {
				static_cast<TabPrinter*>(this)->m_initial_extruders_count = static_cast<TabPrinter*>(this)->m_extruders_count;
				const Preset* parent_preset = m_presets->get_selected_preset_parent();
				static_cast<TabPrinter*>(this)->m_sys_extruders_count = parent_preset == nullptr ? 0 :
					static_cast<const ConfigOptionFloats*>(parent_preset->config.option("nozzle_diameter"))->values.size();
			}
		}
		else {
			on_presets_changed();
            if (m_type == Preset::TYPE_SLA_PRINT || m_type == Preset::TYPE_PRINT)
				update_frequently_changed_parameters();
		}

		m_opt_status_value = (m_presets->get_selected_preset_parent() ? osSystemValue : 0) | osInitValue;
		init_options_list();
        update_visibility();
		update_changed_ui();
	}
#if 0
	);
#endif
}

//Regerenerate content of the page tree.
void Tab::rebuild_page_tree()
{
	// get label of the currently selected item
    const auto sel_item = m_treectrl->GetSelection();
	const auto selected = sel_item ? m_treectrl->GetItemText(sel_item) : "";
	const auto rootItem = m_treectrl->GetRootItem();

	auto have_selection = 0;
	m_treectrl->DeleteChildren(rootItem);
	for (auto p : m_pages)
	{
		auto itemId = m_treectrl->AppendItem(rootItem, p->title(), p->iconID());
		m_treectrl->SetItemTextColour(itemId, p->get_item_colour());
		if (p->title() == selected) {
			m_treectrl->SelectItem(itemId);
			have_selection = 1;
		}
	}

	if (!have_selection) {
		// this is triggered on first load, so we don't disable the sel change event
		auto item = m_treectrl->GetFirstVisibleItem();
		if (item) {
			m_treectrl->SelectItem(item);
	}
}
}

void Tab::update_page_tree_visibility()
{
    const auto sel_item = m_treectrl->GetSelection();
    const auto selected = sel_item ? m_treectrl->GetItemText(sel_item) : "";
    const auto rootItem = m_treectrl->GetRootItem();

    auto have_selection = 0;
    m_treectrl->DeleteChildren(rootItem);
    for (auto p : m_pages)
    {
        if (!p->get_show())
            continue;
        auto itemId = m_treectrl->AppendItem(rootItem, p->title(), p->iconID());
        m_treectrl->SetItemTextColour(itemId, p->get_item_colour());
        if (p->title() == selected) {
            m_treectrl->SelectItem(itemId);
            have_selection = 1;
        }
    }

    if (!have_selection) {
        // this is triggered on first load, so we don't disable the sel change event
        auto item = m_treectrl->GetFirstVisibleItem();
        if (item) {
            m_treectrl->SelectItem(item);
    }
    }

}

// Called by the UI combo box when the user switches profiles, and also to delete the current profile.
// Select a preset by a name.If !defined(name), then the default preset is selected.
// If the current profile is modified, user is asked to save the changes.
void Tab::select_preset(std::string preset_name, bool delete_current)
{
	if (preset_name.empty()) {
		if (delete_current) {
			// Find an alternate preset to be selected after the current preset is deleted.
			const std::deque<Preset> &presets 		= this->m_presets->get_presets();
			size_t    				  idx_current   = this->m_presets->get_idx_selected();
    		// Find the next visible preset.
    		size_t 				      idx_new       = idx_current + 1;
    		if (idx_new < presets.size())
        		for (; idx_new < presets.size() && ! presets[idx_new].is_visible; ++ idx_new) ;
    		if (idx_new == presets.size())
				for (idx_new = idx_current - 1; idx_new > 0 && ! presets[idx_new].is_visible; -- idx_new);
			preset_name = presets[idx_new].name;
		} else {
			// If no name is provided, select the "-- default --" preset.
			preset_name = m_presets->default_preset().name;
		}
	}
	assert(! delete_current || (m_presets->get_edited_preset().name != preset_name && m_presets->get_edited_preset().is_user()));
	bool current_dirty = ! delete_current && m_presets->current_is_dirty();
	bool print_tab     = m_presets->type() == Preset::TYPE_PRINT || m_presets->type() == Preset::TYPE_SLA_PRINT;
	bool printer_tab   = m_presets->type() == Preset::TYPE_PRINTER;
	bool canceled      = false;
	m_dependent_tabs = {};
	if (current_dirty && ! may_discard_current_dirty_preset()) {
		canceled = true;
	} else if (print_tab) {
		// Before switching the print profile to a new one, verify, whether the currently active filament or SLA material
		// are compatible with the new print.
		// If it is not compatible and the current filament or SLA material are dirty, let user decide
		// whether to discard the changes or keep the current print selection.
		PrinterTechnology  printer_technology = m_preset_bundle->printers.get_edited_preset().printer_technology();
		PresetCollection  &dependent = (printer_technology == ptFFF) ? m_preset_bundle->filaments : m_preset_bundle->sla_materials;
        bool 			   old_preset_dirty = dependent.current_is_dirty();
        bool 			   new_preset_compatible = dependent.get_edited_preset().is_compatible_with_print(*m_presets->find_preset(preset_name, true));
        if (! canceled)
            canceled = old_preset_dirty && ! new_preset_compatible && ! may_discard_current_dirty_preset(&dependent, preset_name);
        if (! canceled) {
            // The preset will be switched to a different, compatible preset, or the '-- default --'.
            m_dependent_tabs.emplace_back((printer_technology == ptFFF) ? Preset::Type::TYPE_FILAMENT : Preset::Type::TYPE_SLA_MATERIAL);
            if (old_preset_dirty)
                dependent.discard_current_changes();
        }
	} else if (printer_tab) {
		// Before switching the printer to a new one, verify, whether the currently active print and filament
		// are compatible with the new printer.
		// If they are not compatible and the current print or filament are dirty, let user decide
		// whether to discard the changes or keep the current printer selection.
		//
		// With the introduction of the SLA printer types, we need to support switching between
		// the FFF and SLA printers.
		const Preset 		&new_printer_preset     = *m_presets->find_preset(preset_name, true);
		PrinterTechnology    old_printer_technology = m_presets->get_edited_preset().printer_technology();
		PrinterTechnology    new_printer_technology = new_printer_preset.printer_technology();
        if (new_printer_technology == ptSLA && old_printer_technology == ptFFF && !may_switch_to_SLA_preset())
            canceled = true;
        else {
            struct PresetUpdate {
                Preset::Type         tab_type;
                PresetCollection 	*presets;
                PrinterTechnology    technology;
                bool    	         old_preset_dirty;
                bool         	     new_preset_compatible;
            };
            std::vector<PresetUpdate> updates = {
                { Preset::Type::TYPE_PRINT,         &m_preset_bundle->prints,       ptFFF },
                { Preset::Type::TYPE_SLA_PRINT,     &m_preset_bundle->sla_prints,   ptSLA },
                { Preset::Type::TYPE_FILAMENT,      &m_preset_bundle->filaments,    ptFFF },
                { Preset::Type::TYPE_SLA_MATERIAL,  &m_preset_bundle->sla_materials,ptSLA }
            };
            for (PresetUpdate &pu : updates) {
                pu.old_preset_dirty = (old_printer_technology == pu.technology) && pu.presets->current_is_dirty();
                pu.new_preset_compatible = (new_printer_technology == pu.technology) && pu.presets->get_edited_preset().is_compatible_with_printer(new_printer_preset);
                if (!canceled)
                    canceled = pu.old_preset_dirty && !pu.new_preset_compatible && !may_discard_current_dirty_preset(pu.presets, preset_name);
            }
            if (!canceled) {
                for (PresetUpdate &pu : updates) {
                    // The preset will be switched to a different, compatible preset, or the '-- default --'.
                    if (pu.technology == new_printer_technology)
                        m_dependent_tabs.emplace_back(pu.tab_type);
                    if (pu.old_preset_dirty && !pu.new_preset_compatible)
                        pu.presets->discard_current_changes();
                }
            }
        }
	}

	if (! canceled && delete_current) {
		// Delete the file and select some other reasonable preset.
		// It does not matter which preset will be made active as the preset will be re-selected from the preset_name variable.
		// The 'external' presets will only be removed from the preset list, their files will not be deleted.
		try { 
			m_presets->delete_current_preset();
		} catch (const std::exception & /* e */) {
			//FIXME add some error reporting!
			canceled = true;
		}
	}

	if (canceled) {
		update_tab_ui();
		// Trigger the on_presets_changed event so that we also restore the previous value in the plater selector,
		// if this action was initiated from the platter.
		on_presets_changed();
	} else {
		if (current_dirty)
			m_presets->discard_current_changes();

		const bool is_selected = m_presets->select_preset_by_name(preset_name, false) || delete_current;
		assert(m_presets->get_edited_preset().name == preset_name || ! is_selected);
		// Mark the print & filament enabled if they are compatible with the currently selected preset.
		// The following method should not discard changes of current print or filament presets on change of a printer profile,
		// if they are compatible with the current printer.
		if (current_dirty || delete_current || print_tab || printer_tab)
			m_preset_bundle->update_compatible(true);
		// Initialize the UI from the current preset.
        if (printer_tab)
            static_cast<TabPrinter*>(this)->update_pages();

        if (! is_selected && printer_tab)
        {
            /* There is a case, when :
             * after Config Wizard applying we try to select previously selected preset, but 
             * in a current configuration this one:
             *  1. doesn't exist now,
             *  2. have another printer_technology
             * So, it is necessary to update list of dependent tabs 
             * to the corresponding printer_technology
             */
            const PrinterTechnology printer_technology = m_presets->get_edited_preset().printer_technology();
            if (printer_technology == ptFFF && m_dependent_tabs.front() != Preset::Type::TYPE_PRINT)
            	m_dependent_tabs = { Preset::Type::TYPE_PRINT, Preset::Type::TYPE_FILAMENT };
            else if (printer_technology == ptSLA && m_dependent_tabs.front() != Preset::Type::TYPE_SLA_PRINT)
                m_dependent_tabs = { Preset::Type::TYPE_SLA_PRINT, Preset::Type::TYPE_SLA_MATERIAL };
        }
		load_current_preset();
	}
}

// If the current preset is dirty, the user is asked whether the changes may be discarded.
// if the current preset was not dirty, or the user agreed to discard the changes, 1 is returned.
bool Tab::may_discard_current_dirty_preset(PresetCollection* presets /*= nullptr*/, const std::string& new_printer_name /*= ""*/)
{
	if (presets == nullptr) presets = m_presets;
	// Display a dialog showing the dirty options in a human readable form.
	const Preset& old_preset = presets->get_edited_preset();
	std::string   type_name  = presets->name();
	wxString      tab        = "          ";
	wxString      name       = old_preset.is_default ?
		wxString::Format(_(L("Default preset (%s)")), _(type_name)) :
		wxString::Format(_(L("Preset (%s)")), _(type_name)) + "\n" + tab + old_preset.name;

	// Collect descriptions of the dirty options.
	wxString changes;
	for (const std::string &opt_key : presets->current_dirty_options()) {
		const ConfigOptionDef &opt = m_config->def()->options.at(opt_key);
		/*std::string*/wxString name = "";
		if (opt.category != OptionCategory::none)
			name += _(toString(opt.category)) + " > ";
		name += !opt.full_label.empty() ?
				_(opt.full_label) : 
				_(opt.label);
		changes += tab + /*from_u8*/(name) + "\n";
	}
	// Show a confirmation dialog with the list of dirty options.
	wxString message = name + "\n\n";
	if (new_printer_name.empty())
		message += _(L("has the following unsaved changes:"));
	else {
		message += (m_type == Slic3r::Preset::TYPE_PRINTER) ?
				_(L("is not compatible with printer")) :
				_(L("is not compatible with print profile"));
		message += wxString("\n") + tab + from_u8(new_printer_name) + "\n\n";
		message += _(L("and it has the following unsaved changes:"));
	}
    wxMessageDialog confirm(parent(),
		message + "\n" + changes + "\n\n" + _(L("Discard changes and continue anyway?")),
		_(L("Unsaved Changes")), wxYES_NO | wxNO_DEFAULT | wxICON_QUESTION);
    return confirm.ShowModal() == wxID_YES;
}

// If we are switching from the FFF-preset to the SLA, we should to control the printed objects if they have a part(s).
// Because of we can't to print the multi-part objects with SLA technology.
bool Tab::may_switch_to_SLA_preset()
{
    if (model_has_multi_part_objects(wxGetApp().model()))
    {
        show_info( parent(), 
                    _(L("It's impossible to print multi-part object(s) with SLA technology.")) + "\n\n" +
                    _(L("Please check your object list before preset changing.")),
                    _(L("Attention!")) );
        return false;
    }
    return true;
}

void Tab::OnTreeSelChange(wxTreeEvent& event)
{
	if (m_disable_tree_sel_changed_event)         
        return;

// There is a bug related to Ubuntu overlay scrollbars, see https://github.com/prusa3d/PrusaSlicer/issues/898 and https://github.com/prusa3d/PrusaSlicer/issues/952.
// The issue apparently manifests when Show()ing a window with overlay scrollbars while the UI is frozen. For this reason,
// we will Thaw the UI prematurely on Linux. This means destroing the no_updates object prematurely.
#ifdef __linux__	
	std::unique_ptr<wxWindowUpdateLocker> no_updates(new wxWindowUpdateLocker(this));
#else
//	wxWindowUpdateLocker noUpdates(this);
#endif

    if (m_pages.empty())
        return;

	Page* page = nullptr;
    const auto sel_item = m_treectrl->GetSelection();
    const auto selection = sel_item ? m_treectrl->GetItemText(sel_item) : "";
    for (auto p : m_pages)
		if (p->title() == selection)
		{
			page = p.get();
			m_is_nonsys_values = page->m_is_nonsys_values;
			m_is_modified_values = page->m_is_modified_values;
			break;
		}
	if (page == nullptr) return;

	for (auto& el : m_pages)
//		if (el.get()->IsShown()) {
			el.get()->Hide();
//			break;
//		}

	#ifdef __linux__
	    no_updates.reset(nullptr);
	#endif

	update_undo_buttons();
	page->Show();
//	if (! page->layout_valid) {
		page->layout_valid = true;
		m_hsizer->Layout();
		Refresh();
//	}
}

void Tab::OnKeyDown(wxKeyEvent& event)
{
	if (event.GetKeyCode() == WXK_TAB)
		m_treectrl->Navigate(event.ShiftDown() ? wxNavigationKeyEvent::IsBackward : wxNavigationKeyEvent::IsForward);
	else
		event.Skip();
}

// Save the current preset into file.
// This removes the "dirty" flag of the preset, possibly creates a new preset under a new name,
// and activates the new preset.
// Wizard calls save_preset with a name "My Settings", otherwise no name is provided and this method
// opens a Slic3r::GUI::SavePresetWindow dialog.
void Tab::save_preset(std::string name /*= ""*/)
{
	// since buttons(and choices too) don't get focus on Mac, we set focus manually
	// to the treectrl so that the EVT_* events are fired for the input field having
	// focus currently.is there anything better than this ?
//!	m_treectrl->OnSetFocus();

	if (name.empty()) {
		const Preset &preset = m_presets->get_selected_preset();
        auto default_name = preset.is_default ? "Untitled" :
<<<<<<< HEAD
                            preset.is_system ? (boost::format(_utf8(L("%1% - Copy"))) % preset.name).str() : 
	                        preset.name;

 		bool have_extention = boost::iends_with(default_name, ".ini");
		if (have_extention) {
			size_t len = default_name.length()-4;
			default_name.resize(len);
		}
		//[map $_->name, grep !$_->default && !$_->external, @{$self->{presets}}],
		std::vector<std::string> values;
		for (size_t i = 0; i < m_presets->size(); ++i) {
			const Preset &preset = m_presets->preset(i);
			if (preset.is_default || preset.is_system || preset.is_external)
				continue;
			values.push_back(preset.name);
		}
=======
//                            preset.is_system ? (boost::format(_utf8(L("%1% - Copy"))) % preset.name).str() :
                            preset.is_system ? (boost::format(_CTX_utf8(L_CONTEXT("%1% - Copy", "PresetName"), "PresetName")) % preset.name).str() :
                            preset.name;

        bool have_extention = boost::iends_with(default_name, ".ini");
        if (have_extention) {
            size_t len = default_name.length()-4;
            default_name.resize(len);
        }
        //[map $_->name, grep !$_->default && !$_->external, @{$self->{presets}}],
        std::vector<std::string> values;
        for (size_t i = 0; i < m_presets->size(); ++i) {
            const Preset &preset = m_presets->preset(i);
            if (preset.is_default || preset.is_system || preset.is_external)
                continue;
            values.push_back(preset.name);
        }
>>>>>>> 5e3e5492

        SavePresetWindow dlg(parent());
        dlg.build(title(), default_name, values);
        if (dlg.ShowModal() != wxID_OK)
			return;
        name = dlg.get_name();
<<<<<<< HEAD
		if (name == "") {
			show_error(this, _(L("The supplied name is empty. It can't be saved.")));
			return;
		}
		const Preset *existing = m_presets->find_preset(name, false);
		if (existing && (existing->is_default || existing->is_system)) {
			show_error(this, _(L("Cannot overwrite a system profile.")));
			return;
		}
		if (existing && (existing->is_external)) {
			show_error(this, _(L("Cannot overwrite an external profile.")));
			return;
		}
	}

	// Save the preset into Slic3r::data_dir / presets / section_name / preset_name.ini
	m_presets->save_current_preset(name);
	// Mark the print & filament enabled if they are compatible with the currently selected preset.
	m_preset_bundle->update_compatible(false);
	// Add the new item into the UI component, remove dirty flags and activate the saved item.
	update_tab_ui();
	// Update the selection boxes at the platter.
	on_presets_changed();
	// If current profile is saved, "delete preset" button have to be enabled
	m_btn_delete_preset->Enable(true);

	if (m_type == Preset::TYPE_PRINTER)
		static_cast<TabPrinter*>(this)->m_initial_extruders_count = static_cast<TabPrinter*>(this)->m_extruders_count;
	update_changed_ui();
=======
        if (name == "") {
            show_error(this, _(L("The supplied name is empty. It can't be saved.")));
            return;
        }
        const Preset *existing = m_presets->find_preset(name, false);
        if (existing && (existing->is_default || existing->is_system)) {
            show_error(this, _(L("Cannot overwrite a system profile.")));
            return;
        }
        if (existing && (existing->is_external)) {
            show_error(this, _(L("Cannot overwrite an external profile.")));
            return;
        }
        if (existing/* && name != preset.name*/)
        {
            wxString msg_text = GUI::from_u8((boost::format(_utf8(L("Preset with name \"%1%\" already exist."))) % name).str());
            msg_text += "\n" + _(L("Replace?"));
            wxMessageDialog dialog(nullptr, msg_text, _(L("Warning")), wxICON_WARNING | wxYES | wxNO);

            if (dialog.ShowModal() == wxID_NO)
                return;

            // Remove the preset from the list.
            m_presets->delete_preset(name);
        }
    }

    // Save the preset into Slic3r::data_dir / presets / section_name / preset_name.ini
    m_presets->save_current_preset(name);
    // Mark the print & filament enabled if they are compatible with the currently selected preset.
    m_preset_bundle->update_compatible(false);
    // Add the new item into the UI component, remove dirty flags and activate the saved item.
    update_tab_ui();
    // Update the selection boxes at the platter.
    on_presets_changed();
    // If current profile is saved, "delete preset" button have to be enabled
    m_btn_delete_preset->Enable(true);

    if (m_type == Preset::TYPE_PRINTER)
        static_cast<TabPrinter*>(this)->m_initial_extruders_count = static_cast<TabPrinter*>(this)->m_extruders_count;
    update_changed_ui();

    /* If filament preset is saved for multi-material printer preset, 
     * there are cases when filament comboboxs are updated for old (non-modified) colors, 
     * but in full_config a filament_colors option aren't.*/
    if (m_type == Preset::TYPE_FILAMENT && wxGetApp().extruders_edited_cnt() > 1)
        wxGetApp().plater()->force_filament_colors_update();
>>>>>>> 5e3e5492
}

// Called for a currently selected preset.
void Tab::delete_preset()
{
	auto current_preset = m_presets->get_selected_preset();
	// Don't let the user delete the ' - default - ' configuration.
    std::string action = current_preset.is_external ? _utf8(L("remove")) : _utf8(L("delete"));
    // TRN  remove/delete
    const wxString msg = from_u8((boost::format(_utf8(L("Are you sure you want to %1% the selected preset?"))) % action).str());
	action = current_preset.is_external ? _utf8(L("Remove")) : _utf8(L("Delete"));
	// TRN  Remove/Delete
    wxString title = from_u8((boost::format(_utf8(L("%1% Preset"))) % action).str());  //action + _(L(" Preset"));
	if (current_preset.is_default ||
		wxID_YES != wxMessageDialog(parent(), msg, title, wxYES_NO | wxNO_DEFAULT | wxICON_QUESTION).ShowModal())
		return;
	// Select will handle of the preset dependencies, of saving & closing the depending profiles, and
	// finally of deleting the preset.
	this->select_preset("", true);
}

void Tab::toggle_show_hide_incompatible()
{
	m_show_incompatible_presets = !m_show_incompatible_presets;
	update_show_hide_incompatible_button();
	update_tab_ui();
}

void Tab::update_show_hide_incompatible_button()
{
	m_btn_hide_incompatible_presets->SetBitmap_(m_show_incompatible_presets ?
		m_bmp_show_incompatible_presets : m_bmp_hide_incompatible_presets);
	m_btn_hide_incompatible_presets->SetToolTip(m_show_incompatible_presets ?
		"Both compatible an incompatible presets are shown. Click to hide presets not compatible with the current printer." :
		"Only compatible presets are shown. Click to show both the presets compatible and not compatible with the current printer.");
}

void Tab::update_ui_from_settings()
{
	// Show the 'show / hide presets' button only for the print and filament tabs, and only if enabled
	// in application preferences.
	m_show_btn_incompatible_presets = wxGetApp().app_config->get("show_incompatible_presets")[0] == '1' ? true : false;
	bool show = m_show_btn_incompatible_presets && m_type != Slic3r::Preset::TYPE_PRINTER;
	Layout();
	show ? m_btn_hide_incompatible_presets->Show() :  m_btn_hide_incompatible_presets->Hide();
	// If the 'show / hide presets' button is hidden, hide the incompatible presets.
	if (show) {
		update_show_hide_incompatible_button();
	}
	else {
		if (m_show_incompatible_presets) {
			m_show_incompatible_presets = false;
			update_tab_ui();
		}
	}
}

// Return a callback to create a Tab widget to mark the preferences as compatible / incompatible to the current printer.
wxSizer* Tab::compatible_widget_create(wxWindow* parent, PresetDependencies &deps)
{
	deps.checkbox = new wxCheckBox(parent, wxID_ANY, _(L("All")));
	deps.checkbox->SetFont(Slic3r::GUI::wxGetApp().normal_font());
    add_scaled_button(parent, &deps.btn, "printer_white", wxString::Format(" %s %s", _(L("Set")), dots), wxBU_LEFT | wxBU_EXACTFIT);
	deps.btn->SetFont(Slic3r::GUI::wxGetApp().normal_font());

	auto sizer = new wxBoxSizer(wxHORIZONTAL);
	sizer->Add((deps.checkbox), 0, wxALIGN_CENTER_VERTICAL);
	sizer->Add((deps.btn), 0, wxALIGN_CENTER_VERTICAL);

	deps.checkbox->Bind(wxEVT_CHECKBOX, ([this, &deps](wxCommandEvent e)
	{
		deps.btn->Enable(! deps.checkbox->GetValue());
		// All printers have been made compatible with this preset.
		if (deps.checkbox->GetValue())
			this->load_key_value(deps.key_list, std::vector<std::string> {});
		this->get_field(deps.key_condition)->toggle(deps.checkbox->GetValue());
		this->update_changed_ui();
	}) );

	deps.btn->Bind(wxEVT_BUTTON, ([this, parent, &deps](wxCommandEvent e)
	{
		// Collect names of non-default non-external profiles.
		PrinterTechnology printer_technology = m_preset_bundle->printers.get_edited_preset().printer_technology();
		PresetCollection &depending_presets  = (deps.type == Preset::TYPE_PRINTER) ? m_preset_bundle->printers :
				(printer_technology == ptFFF) ? m_preset_bundle->prints : m_preset_bundle->sla_prints;
		wxArrayString presets;
		for (size_t idx = 0; idx < depending_presets.size(); ++ idx)
		{
			Preset& preset = depending_presets.preset(idx);
			bool add = ! preset.is_default && ! preset.is_external;
			if (add && deps.type == Preset::TYPE_PRINTER)
				// Only add printers with the same technology as the active printer.
				add &= preset.printer_technology() == printer_technology;
			if (add)
				presets.Add(from_u8(preset.name));
		}

		wxMultiChoiceDialog dlg(parent, deps.dialog_title, deps.dialog_label, presets);
		// Collect and set indices of depending_presets marked as compatible.
		wxArrayInt selections;
		auto *compatible_printers = dynamic_cast<const ConfigOptionStrings*>(m_config->option(deps.key_list));
		if (compatible_printers != nullptr || !compatible_printers->values.empty())
			for (auto preset_name : compatible_printers->values)
				for (size_t idx = 0; idx < presets.GetCount(); ++idx)
					if (presets[idx] == preset_name) {
						selections.Add(idx);
						break;
					}
		dlg.SetSelections(selections);
		std::vector<std::string> value;
		// Show the dialog.
		if (dlg.ShowModal() == wxID_OK) {
			selections.Clear();
			selections = dlg.GetSelections();
			for (auto idx : selections)
				value.push_back(presets[idx].ToUTF8().data());
			if (value.empty()) {
				deps.checkbox->SetValue(1);
				deps.btn->Disable();
			}
			// All depending_presets have been made compatible with this preset.
			this->load_key_value(deps.key_list, value);
			this->update_changed_ui();
		}
	}));
	return sizer;
}

void Tab::compatible_widget_reload(PresetDependencies &deps)
{
	bool has_any = ! m_config->option<ConfigOptionStrings>(deps.key_list)->values.empty();
	has_any ? deps.btn->Enable() : deps.btn->Disable();
	deps.checkbox->SetValue(! has_any);
	this->get_field(deps.key_condition)->toggle(! has_any);
}

void Tab::fill_icon_descriptions()
{
	m_icon_descriptions.emplace_back(&m_bmp_value_lock, L("LOCKED LOCK"),
        // TRN Description for "LOCKED LOCK"
		L("indicates that the settings are the same as the system (or default) values for the current option group"));

    m_icon_descriptions.emplace_back(&m_bmp_value_unlock, L("UNLOCKED LOCK"),
        // TRN Description for "UNLOCKED LOCK"
		L("indicates that some settings were changed and are not equal to the system (or default) values for "
		"the current option group.\n"
		"Click the UNLOCKED LOCK icon to reset all settings for current option group to "
		"the system (or default) values."));

    m_icon_descriptions.emplace_back(&m_bmp_white_bullet, L("WHITE BULLET"),
        // TRN Description for "WHITE BULLET"
        L("for the left button: \tindicates a non-system (or non-default) preset,\n"
		"for the right button: \tindicates that the settings hasn't been modified."));

    m_icon_descriptions.emplace_back(&m_bmp_value_revert, L("BACK ARROW"),
        // TRN Description for "BACK ARROW"
        L("indicates that the settings were changed and are not equal to the last saved preset for "
		"the current option group.\n"
		"Click the BACK ARROW icon to reset all settings for the current option group to "
		"the last saved preset."));
}

void Tab::set_tooltips_text()
{
	// --- Tooltip text for reset buttons (for whole options group)
	// Text to be shown on the "Revert to system" aka "Lock to system" button next to each input field.
	m_ttg_value_lock =		_(L("LOCKED LOCK icon indicates that the settings are the same as the system (or default) values "
								"for the current option group"));
	m_ttg_value_unlock =	_(L("UNLOCKED LOCK icon indicates that some settings were changed and are not equal "
								"to the system (or default) values for the current option group.\n"
								"Click to reset all settings for current option group to the system (or default) values."));
	m_ttg_white_bullet_ns =	_(L("WHITE BULLET icon indicates a non system (or non default) preset."));
	m_ttg_non_system =		&m_ttg_white_bullet_ns;
	// Text to be shown on the "Undo user changes" button next to each input field.
	m_ttg_white_bullet =	_(L("WHITE BULLET icon indicates that the settings are the same as in the last saved "
								"preset for the current option group."));
	m_ttg_value_revert =	_(L("BACK ARROW icon indicates that the settings were changed and are not equal to "
								"the last saved preset for the current option group.\n"
								"Click to reset all settings for the current option group to the last saved preset."));

	// --- Tooltip text for reset buttons (for each option in group)
	// Text to be shown on the "Revert to system" aka "Lock to system" button next to each input field.
	m_tt_value_lock =		_(L("LOCKED LOCK icon indicates that the value is the same as the system (or default) value."));
	m_tt_value_unlock =		_(L("UNLOCKED LOCK icon indicates that the value was changed and is not equal "
								"to the system (or default) value.\n"
								"Click to reset current value to the system (or default) value."));
	// 	m_tt_white_bullet_ns=	_(L("WHITE BULLET icon indicates a non system preset."));
	m_tt_non_system =		&m_ttg_white_bullet_ns;
	// Text to be shown on the "Undo user changes" button next to each input field.
	m_tt_white_bullet =		_(L("WHITE BULLET icon indicates that the value is the same as in the last saved preset."));
	m_tt_value_revert =		_(L("BACK ARROW icon indicates that the value was changed and is not equal to the last saved preset.\n"
								"Click to reset current value to the last saved preset."));
}

void Page::reload_config()
{
	for (auto group : m_optgroups)
		group->reload_config();
}

void Page::update_visibility(ConfigOptionMode mode)
{
    bool ret_val = false;
    for (auto group : m_optgroups)
        ret_val = group->update_visibility(mode) || ret_val;

    m_show = ret_val;
}

void Page::msw_rescale()
{
    for (auto group : m_optgroups)
        group->msw_rescale();
}

Field* Page::get_field(const t_config_option_key& opt_key, int opt_index /*= -1*/) const
{
	Field* field = nullptr;
	for (auto opt : m_optgroups) {
		field = opt->get_fieldc(opt_key, opt_index);
		if (field != nullptr)
			return field;
	}
	return field;
}

bool Page::set_value(const t_config_option_key& opt_key, const boost::any& value) {
	bool changed = false;
	for(auto optgroup: m_optgroups) {
		if (optgroup->set_value(opt_key, value))
			changed = 1 ;
	}
	return changed;
}

// package Slic3r::GUI::Tab::Page;
ConfigOptionsGroupShp Page::new_optgroup(const wxString& title, int noncommon_label_width /*= -1*/)
{
    auto extra_column = [this](wxWindow* parent, const Line& line)
    {
        std::string bmp_name;
        const std::vector<Option>& options = line.get_options();
        int mode_id = int(options[0].opt.mode);
        const wxBitmap& bitmap = options.size() == 0 || options[0].opt.gui_type == "legend" ? wxNullBitmap :
                                 m_mode_bitmap_cache[mode_id].bmp();
        auto bmp = new wxStaticBitmap(parent, wxID_ANY, bitmap);
        bmp->SetClientData((void*)&m_mode_bitmap_cache[mode_id]);

        bmp->SetBackgroundStyle(wxBG_STYLE_PAINT);
        return bmp;
    };

	//! config_ have to be "right"
	ConfigOptionsGroupShp optgroup = std::make_shared<ConfigOptionsGroup>(this, title, m_config, true, extra_column);
	if (noncommon_label_width >= 0)
		optgroup->label_width = noncommon_label_width;

#ifdef __WXOSX__
		auto tab = GetParent()->GetParent();
#else
		auto tab = GetParent();
#endif
	optgroup->m_on_change = [this, tab](t_config_option_key opt_key, boost::any value) {
		//! This function will be called from OptionGroup.
		//! Using of CallAfter is redundant.
		//! And in some cases it causes update() function to be recalled again
//!        wxTheApp->CallAfter([this, opt_key, value]() {
			static_cast<Tab*>(tab)->update_dirty();
			static_cast<Tab*>(tab)->on_value_change(opt_key, value);
//!        });
	};

	optgroup->m_get_initial_config = [this, tab]() {
		DynamicPrintConfig config = static_cast<Tab*>(tab)->m_presets->get_selected_preset().config;
		return config;
	};

	optgroup->m_get_sys_config = [this, tab]() {
		DynamicPrintConfig config = static_cast<Tab*>(tab)->m_presets->get_selected_preset_parent()->config;
		return config;
	};

	optgroup->have_sys_config = [this, tab]() {
		return static_cast<Tab*>(tab)->m_presets->get_selected_preset_parent() != nullptr;
	};

    optgroup->rescale_extra_column_item = [this](wxWindow* win) {
        auto *ctrl = dynamic_cast<wxStaticBitmap*>(win);
        if (ctrl == nullptr)
            return;

        ctrl->SetBitmap(reinterpret_cast<ScalableBitmap*>(ctrl->GetClientData())->bmp());
    };

	vsizer()->Add(optgroup->sizer, 0, wxEXPAND | wxALL, 10);
	m_optgroups.push_back(optgroup);

	return optgroup;
}

void SavePresetWindow::build(const wxString& title, const std::string& default_name, std::vector<std::string> &values)
{
    // TRN Preset
	auto text = new wxStaticText(this, wxID_ANY, wxString::Format(_(L("Save %s as:")), title), 
									wxDefaultPosition, wxDefaultSize);
	m_combo = new wxComboBox(this, wxID_ANY, from_u8(default_name), 
							wxDefaultPosition, wxDefaultSize, 0, 0, wxTE_PROCESS_ENTER);
	for (auto value : values)
		m_combo->Append(from_u8(value));
	auto buttons = CreateStdDialogButtonSizer(wxOK | wxCANCEL);

	auto sizer = new wxBoxSizer(wxVERTICAL);
	sizer->Add(text, 0, wxEXPAND | wxALL, 10);
	sizer->Add(m_combo, 0, wxEXPAND | wxLEFT | wxRIGHT, 10);
	sizer->Add(buttons, 0, wxALIGN_CENTER_HORIZONTAL | wxALL, 10);

	wxButton* btn = static_cast<wxButton*>(FindWindowById(wxID_OK, this));
	btn->Bind(wxEVT_BUTTON, [this](wxCommandEvent&) { accept(); });
	m_combo->Bind(wxEVT_TEXT_ENTER, [this](wxCommandEvent&) { accept(); });

	SetSizer(sizer);
	sizer->SetSizeHints(this);
}

void SavePresetWindow::accept()
{
	m_chosen_name = normalize_utf8_nfc(m_combo->GetValue().ToUTF8());
	if (!m_chosen_name.empty()) {
		const char* unusable_symbols = "<>[]:/\\|?*\"";
		bool is_unusable_symbol = false;
		bool is_unusable_suffix = false;
		const std::string unusable_suffix = PresetCollection::get_suffix_modified();//"(modified)";
		for (size_t i = 0; i < std::strlen(unusable_symbols); i++) {
			if (m_chosen_name.find_first_of(unusable_symbols[i]) != std::string::npos) {
				is_unusable_symbol = true;
				break;
			}
		}
		if (m_chosen_name.find(unusable_suffix) != std::string::npos)
			is_unusable_suffix = true;

		if (is_unusable_symbol) {
			show_error(this,_(L("The supplied name is not valid;")) + "\n" +
							_(L("the following characters are not allowed:")) + " " + unusable_symbols);
		}
		else if (is_unusable_suffix) {
			show_error(this,_(L("The supplied name is not valid;")) + "\n" +
							_(L("the following suffix is not allowed:")) + "\n\t" +
							wxString::FromUTF8(unusable_suffix.c_str()));
		}
		else if (m_chosen_name == "- default -") {
			show_error(this, _(L("The supplied name is not available.")));
		}
		else {
			EndModal(wxID_OK);
		}
	}
}

void TabSLAMaterial::build()
{
    m_presets = &m_preset_bundle->sla_materials;
    load_initial_data();

    auto page = add_options_page(_(L("Material")), "resin");

    auto optgroup = page->new_optgroup(_(L("Material")));
    optgroup->append_single_option_line("bottle_cost");
    optgroup->append_single_option_line("bottle_volume");
    optgroup->append_single_option_line("bottle_weight");
    optgroup->append_single_option_line("material_density");

    optgroup->m_on_change = [this, optgroup](t_config_option_key opt_key, boost::any value)
    {
        DynamicPrintConfig new_conf = *m_config;

        if (opt_key == "bottle_volume") {
            double new_bottle_weight =  boost::any_cast<double>(value)/(new_conf.option("material_density")->getFloat() * 1000);
            new_conf.set_key_value("bottle_weight", new ConfigOptionFloat(new_bottle_weight));
        }
        if (opt_key == "bottle_weight") {
            double new_bottle_volume =  boost::any_cast<double>(value)*(new_conf.option("material_density")->getFloat() * 1000);
            new_conf.set_key_value("bottle_volume", new ConfigOptionFloat(new_bottle_volume));
        }
        if (opt_key == "material_density") {
            double new_bottle_volume = new_conf.option("bottle_weight")->getFloat() * boost::any_cast<double>(value) * 1000;
            new_conf.set_key_value("bottle_volume", new ConfigOptionFloat(new_bottle_volume));
        }

        load_config(new_conf);

        update_dirty();
        on_value_change(opt_key, value);

        if (opt_key == "bottle_volume" || opt_key == "bottle_cost") {
            wxGetApp().sidebar().update_sliced_info_sizer();
            wxGetApp().sidebar().Layout();
        }
    };

    optgroup = page->new_optgroup(_(L("Layers")));
    optgroup->append_single_option_line("initial_layer_height");

    optgroup = page->new_optgroup(_(L("Exposure")));
    optgroup->append_single_option_line("exposure_time");
    optgroup->append_single_option_line("initial_exposure_time");

    optgroup = page->new_optgroup(_(L("Corrections")));
    optgroup->label_width = 19;//190;
    std::vector<std::string> corrections = {"material_correction"};
//    std::vector<std::string> axes{ "X", "Y", "Z" };
    std::vector<std::string> axes{ "XY", "Z" };
    for (auto& opt_key : corrections) {
        auto line = Line{ _(m_config->def()->get(opt_key)->full_label), "" };
        int id = 0;
        for (auto& axis : axes) {
            auto opt = optgroup->get_option(opt_key, id);
            opt.opt.label = axis;
            opt.opt.width = 6;
            line.append_option(opt);
            ++id;
        }
        optgroup->append_line(line);
    }

    page = add_options_page(_(L("Notes")), "note");
    optgroup = page->new_optgroup(_(L("Notes")), 0);
    optgroup->label_width = 0;
    Option option = optgroup->get_option("material_notes");
    option.opt.full_width = true;
    option.opt.height = 25;//250;
    optgroup->append_single_option_line(option);

    page = add_options_page(_(L("Dependencies")), "wrench");
    optgroup = page->new_optgroup(_(L("Profile dependencies")));
    Line line = optgroup->create_single_option_line("compatible_printers");
    line.widget = [this](wxWindow* parent) {
        return compatible_widget_create(parent, m_compatible_printers);
    };
    optgroup->append_line(line, &m_colored_Label);
    option = optgroup->get_option("compatible_printers_condition");
    option.opt.full_width = true;
    optgroup->append_single_option_line(option);

    line = optgroup->create_single_option_line("compatible_prints");
    line.widget = [this](wxWindow* parent) {
		return compatible_widget_create(parent, m_compatible_prints);
	};
	optgroup->append_line(line, &m_colored_Label);
	option = optgroup->get_option("compatible_prints_condition");
	option.opt.full_width = true;
	optgroup->append_single_option_line(option);

    line = Line{ "", "" };
    line.full_width = 1;
    line.widget = [this](wxWindow* parent) {
        return description_line_widget(parent, &m_parent_preset_description_line);
    };
    optgroup->append_line(line);
}

// Reload current config (aka presets->edited_preset->config) into the UI fields.
void TabSLAMaterial::reload_config()
{
	this->compatible_widget_reload(m_compatible_printers);
	this->compatible_widget_reload(m_compatible_prints);
	Tab::reload_config();
}

void TabSLAMaterial::update()
{
    if (m_preset_bundle->printers.get_selected_preset().printer_technology() == ptFFF)
        return;
    
// #ys_FIXME. Just a template for this function
//     m_update_cnt++;
//     ! something to update
//     m_update_cnt--;
// 
//     if (m_update_cnt == 0)
        wxGetApp().mainframe->on_config_changed(m_config);
}

void TabSLAPrint::build()
{
    m_presets = &m_preset_bundle->sla_prints;
    load_initial_data();

    auto page = add_options_page(_(L("Layers and perimeters")), "layers");

    auto optgroup = page->new_optgroup(_(L("Layers")));
    optgroup->append_single_option_line("layer_height");
    optgroup->append_single_option_line("faded_layers");

    page = add_options_page(_(L("Supports")), "support"/*"sla_supports"*/);
    optgroup = page->new_optgroup(_(L("Supports")));
    optgroup->append_single_option_line("supports_enable");

    optgroup = page->new_optgroup(_(L("Support head")));
    optgroup->append_single_option_line("support_head_front_diameter");
    optgroup->append_single_option_line("support_head_penetration");
    optgroup->append_single_option_line("support_head_width");

    optgroup = page->new_optgroup(_(L("Support pillar")));
    optgroup->append_single_option_line("support_pillar_diameter");
    optgroup->append_single_option_line("support_pillar_connection_mode");
    optgroup->append_single_option_line("support_buildplate_only");
    // TODO: This parameter is not used at the moment.
    // optgroup->append_single_option_line("support_pillar_widening_factor");
    optgroup->append_single_option_line("support_base_diameter");
    optgroup->append_single_option_line("support_base_height");
    optgroup->append_single_option_line("support_base_safety_distance");
    
    // Mirrored parameter from Pad page for toggling elevation on the same page
    optgroup->append_single_option_line("pad_around_object");
    optgroup->append_single_option_line("support_object_elevation");

    optgroup = page->new_optgroup(_(L("Connection of the support sticks and junctions")));
    optgroup->append_single_option_line("support_critical_angle");
    optgroup->append_single_option_line("support_max_bridge_length");
    optgroup->append_single_option_line("support_max_pillar_link_distance");

    optgroup = page->new_optgroup(_(L("Automatic generation")));
    optgroup->append_single_option_line("support_points_density_relative");
    optgroup->append_single_option_line("support_points_minimal_distance");

    page = add_options_page(_(L("Pad")), "pad");
    optgroup = page->new_optgroup(_(L("Pad")));
    optgroup->append_single_option_line("pad_enable");
    optgroup->append_single_option_line("pad_wall_thickness");
    optgroup->append_single_option_line("pad_wall_height");
    optgroup->append_single_option_line("pad_brim_size");
    optgroup->append_single_option_line("pad_max_merge_distance");
    // TODO: Disabling this parameter for the beta release
//    optgroup->append_single_option_line("pad_edge_radius");
    optgroup->append_single_option_line("pad_wall_slope");
    
    optgroup->append_single_option_line("pad_around_object");
    optgroup->append_single_option_line("pad_around_object_everywhere");
    optgroup->append_single_option_line("pad_object_gap");
    optgroup->append_single_option_line("pad_object_connector_stride");
    optgroup->append_single_option_line("pad_object_connector_width");
    optgroup->append_single_option_line("pad_object_connector_penetration");
    
	page = add_options_page(_(L("Advanced")), "wrench");
	optgroup = page->new_optgroup(_(L("Slicing")));
	optgroup->append_single_option_line("slice_closing_radius");

	page = add_options_page(_(L("Output options")), "output+page_white");
	optgroup = page->new_optgroup(_(L("Output file")));
	Option option = optgroup->get_option("output_filename_format");
	option.opt.full_width = true;
	optgroup->append_single_option_line(option);

    page = add_options_page(_(L("Dependencies")), "wrench");
    optgroup = page->new_optgroup(_(L("Profile dependencies")));
    Line line = optgroup->create_single_option_line("compatible_printers");//Line { _(L("Compatible printers")), "" };
    line.widget = [this](wxWindow* parent) {
        return compatible_widget_create(parent, m_compatible_printers);
    };
    optgroup->append_line(line, &m_colored_Label);

    option = optgroup->get_option("compatible_printers_condition");
    option.opt.full_width = true;
    optgroup->append_single_option_line(option);

    line = Line{ "", "" };
    line.full_width = 1;
    line.widget = [this](wxWindow* parent) {
        return description_line_widget(parent, &m_parent_preset_description_line);
    };
    optgroup->append_line(line);
}

// Reload current config (aka presets->edited_preset->config) into the UI fields.
void TabSLAPrint::reload_config()
{
	this->compatible_widget_reload(m_compatible_printers);
	Tab::reload_config();
}

void TabSLAPrint::update()
{
    if (m_preset_bundle->printers.get_selected_preset().printer_technology() == ptFFF)
        return;

     m_update_cnt++;

    m_config_manipulation.update_print_sla_config(m_config, true);
    m_update_cnt--;

    if (m_update_cnt == 0) {
        m_config_manipulation.toggle_print_sla_options(m_config);

        wxGetApp().obj_list()->update_and_show_object_settings_item();

        wxGetApp().mainframe->on_config_changed(m_config);
}
}

ConfigManipulation Tab::get_config_manipulation()
{
    auto load_config = [this]()
    {
        update_dirty();
        // Initialize UI components with the config values.
        reload_config();
        update();
    };

    auto get_field_ = [this](const t_config_option_key& opt_key, int opt_index) {
        return get_field(opt_key, opt_index);
    };

    auto cb_value_change = [this](const std::string& opt_key, const boost::any& value) {
        return on_value_change(opt_key, value);
    };

    return ConfigManipulation(load_config, get_field_, cb_value_change);
}


} // GUI
} // Slic3r<|MERGE_RESOLUTION|>--- conflicted
+++ resolved
@@ -216,7 +216,6 @@
 	m_left_sizer->Add(m_treectrl, 1, wxEXPAND);
     const int img_sz = int(16 * scale_factor + 0.5f);
     m_icons = new wxImageList(img_sz, img_sz, true, 1);
-<<<<<<< HEAD
 	// Index of the last icon inserted into $self->{icons}.
 	m_icon_count = -1;
 	m_treectrl->AssignImageList(m_icons);
@@ -227,12 +226,12 @@
 	m_treectrl->Bind(wxEVT_TREE_SEL_CHANGED, &Tab::OnTreeSelChange, this);
 	m_treectrl->Bind(wxEVT_KEY_DOWN, &Tab::OnKeyDown, this);
 
-	m_presets_choice->Bind(wxEVT_COMBOBOX, ([this](wxCommandEvent e) {
-		//! Because of The MSW and GTK version of wxBitmapComboBox derived from wxComboBox, 
-		//! but the OSX version derived from wxOwnerDrawnCombo, instead of:
-		//! select_preset(m_presets_choice->GetStringSelection().ToUTF8().data()); 
-		//! we doing next:
-		int selected_item = m_presets_choice->GetSelection();
+    m_presets_choice->Bind(wxEVT_COMBOBOX, ([this](wxCommandEvent e) {
+        //! Because of The MSW and GTK version of wxBitmapComboBox derived from wxComboBox, 
+        //! but the OSX version derived from wxOwnerDrawnCombo, instead of:
+        //! select_preset(m_presets_choice->GetStringSelection().ToUTF8().data()); 
+        //! we doing next:
+        int selected_item = m_presets_choice->GetSelection();
         if (m_selected_preset_item == size_t(selected_item) && !m_presets->current_is_dirty())
 			return;
 		if (selected_item >= 0) {
@@ -240,11 +239,11 @@
 			if (selected_string.find(PresetCollection::separator_head()) == 0
 				/*selected_string == "------- System presets -------" ||
 				selected_string == "-------  User presets  -------"*/) {
-				m_presets_choice->SetSelection(m_selected_preset_item);
-				if (wxString::FromUTF8(selected_string.c_str()) == PresetCollection::separator(L("Add a new printer")))
-					wxTheApp->CallAfter([]() { Slic3r::GUI::config_wizard(Slic3r::GUI::ConfigWizard::RR_USER); });
-				return;
-			}
+                m_presets_choice->SetSelection(m_selected_preset_item);
+                if (wxString::FromUTF8(selected_string.c_str()) == PresetCollection::separator(L("Add a new printer")))
+                    wxTheApp->CallAfter([]() { wxGetApp().run_wizard(ConfigWizard::RR_USER); });
+                return;
+            }
 			m_selected_preset_item = selected_item;
 			select_preset(selected_string);
 		}
@@ -255,46 +254,6 @@
 	m_btn_hide_incompatible_presets->Bind(wxEVT_BUTTON, ([this](wxCommandEvent e) {
 		toggle_show_hide_incompatible();
 	}));
-=======
-    // Index of the last icon inserted into $self->{icons}.
-    m_icon_count = -1;
-    m_treectrl->AssignImageList(m_icons);
-    m_treectrl->AddRoot("root");
-    m_treectrl->SetIndent(0);
-    m_disable_tree_sel_changed_event = 0;
-
-    m_treectrl->Bind(wxEVT_TREE_SEL_CHANGED, &Tab::OnTreeSelChange, this);
-    m_treectrl->Bind(wxEVT_KEY_DOWN, &Tab::OnKeyDown, this);
-
-    m_presets_choice->Bind(wxEVT_COMBOBOX, ([this](wxCommandEvent e) {
-        //! Because of The MSW and GTK version of wxBitmapComboBox derived from wxComboBox, 
-        //! but the OSX version derived from wxOwnerDrawnCombo, instead of:
-        //! select_preset(m_presets_choice->GetStringSelection().ToUTF8().data()); 
-        //! we doing next:
-        int selected_item = m_presets_choice->GetSelection();
-        if (m_selected_preset_item == size_t(selected_item) && !m_presets->current_is_dirty())
-            return;
-        if (selected_item >= 0) {
-            std::string selected_string = m_presets_choice->GetString(selected_item).ToUTF8().data();
-            if (selected_string.find(PresetCollection::separator_head()) == 0
-                /*selected_string == "------- System presets -------" ||
-                selected_string == "-------  User presets  -------"*/) {
-                m_presets_choice->SetSelection(m_selected_preset_item);
-                if (wxString::FromUTF8(selected_string.c_str()) == PresetCollection::separator(L("Add a new printer")))
-                    wxTheApp->CallAfter([]() { wxGetApp().run_wizard(ConfigWizard::RR_USER); });
-                return;
-            }
-            m_selected_preset_item = selected_item;
-            select_preset(selected_string);
-        }
-    }));
-
-    m_btn_save_preset->Bind(wxEVT_BUTTON, ([this](wxCommandEvent e) { save_preset(); }));
-    m_btn_delete_preset->Bind(wxEVT_BUTTON, ([this](wxCommandEvent e) { delete_preset(); }));
-    m_btn_hide_incompatible_presets->Bind(wxEVT_BUTTON, ([this](wxCommandEvent e) {
-        toggle_show_hide_incompatible();
-    }));
->>>>>>> 5e3e5492
 
     // Fill cache for mode bitmaps
     m_mode_bitmap_cache.reserve(3);
@@ -1037,20 +996,14 @@
 				break;
 			}
             default: break;
-<<<<<<< HEAD
 			}
 		}
-	}
-=======
-            }
-        }
         else
         {
             description_line += "\n\n\t" + _(L("full profile name")) + ": \n\t\t" + parent->name;
             description_line += "\n\t" + _(L("symbolic profile name")) + ": \n\t\t" + parent->alias;
         }
     }
->>>>>>> 5e3e5492
 
 	m_parent_preset_description_line->SetText(description_line, false);
 }
@@ -1963,7 +1916,6 @@
         optgroup->append_single_option_line("max_print_height");
         optgroup->append_single_option_line("z_offset");
 
-<<<<<<< HEAD
 		optgroup = page->new_optgroup(_(L("Capabilities")));
 		ConfigOptionDef def;
 			def.type =  coInt,
@@ -1977,32 +1929,13 @@
 		optgroup->append_single_option_line("single_extruder_multi_material");
 
 		optgroup->m_on_change = [this, optgroup](t_config_option_key opt_key, boost::any value) {
-            size_t extruders_count = boost::any_cast<size_t>(optgroup->get_value("extruders_count"));
-			wxTheApp->CallAfter([this, opt_key, value, extruders_count]() {
-				if (opt_key == "extruders_count" || opt_key == "single_extruder_multi_material") {
-					extruders_count_changed(extruders_count);
-=======
-        optgroup = page->new_optgroup(_(L("Capabilities")));
-        ConfigOptionDef def;
-            def.type =  coInt,
-            def.set_default_value(new ConfigOptionInt(1));
-            def.label = L("Extruders");
-            def.tooltip = L("Number of extruders of the printer.");
-            def.min = 1;
-            def.mode = comExpert;
-        Option option(def, "extruders_count");
-        optgroup->append_single_option_line(option);
-        optgroup->append_single_option_line("single_extruder_multi_material");
-
-        optgroup->m_on_change = [this, optgroup](t_config_option_key opt_key, boost::any value) {
             // optgroup->get_value() return int for def.type == coInt,
             // Thus, there should be boost::any_cast<int> !
             // Otherwise, boost::any_cast<size_t> causes an "unhandled unknown exception"
             size_t extruders_count = size_t(boost::any_cast<int>(optgroup->get_value("extruders_count")));
-            wxTheApp->CallAfter([this, opt_key, value, extruders_count]() {
-                if (opt_key == "extruders_count" || opt_key == "single_extruder_multi_material") {
-                    extruders_count_changed(extruders_count);
->>>>>>> 5e3e5492
+			wxTheApp->CallAfter([this, opt_key, value, extruders_count]() {
+				if (opt_key == "extruders_count" || opt_key == "single_extruder_multi_material") {
+					extruders_count_changed(extruders_count);
                     init_options_list(); // m_options_list should be updated before UI updating
 					update_dirty();
                     if (opt_key == "single_extruder_multi_material") { // the single_extruder_multimaterial was added to force pages
@@ -3189,8 +3122,8 @@
 	if (name.empty()) {
 		const Preset &preset = m_presets->get_selected_preset();
         auto default_name = preset.is_default ? "Untitled" :
-<<<<<<< HEAD
-                            preset.is_system ? (boost::format(_utf8(L("%1% - Copy"))) % preset.name).str() : 
+//                            preset.is_system ? (boost::format(_utf8(L("%1% - Copy"))) % preset.name).str() :
+                            preset.is_system ? (boost::format(_CTX_utf8(L_CONTEXT("%1% - Copy", "PresetName"), "PresetName")) % preset.name).str() :
 	                        preset.name;
 
  		bool have_extention = boost::iends_with(default_name, ".ini");
@@ -3206,32 +3139,12 @@
 				continue;
 			values.push_back(preset.name);
 		}
-=======
-//                            preset.is_system ? (boost::format(_utf8(L("%1% - Copy"))) % preset.name).str() :
-                            preset.is_system ? (boost::format(_CTX_utf8(L_CONTEXT("%1% - Copy", "PresetName"), "PresetName")) % preset.name).str() :
-                            preset.name;
-
-        bool have_extention = boost::iends_with(default_name, ".ini");
-        if (have_extention) {
-            size_t len = default_name.length()-4;
-            default_name.resize(len);
-        }
-        //[map $_->name, grep !$_->default && !$_->external, @{$self->{presets}}],
-        std::vector<std::string> values;
-        for (size_t i = 0; i < m_presets->size(); ++i) {
-            const Preset &preset = m_presets->preset(i);
-            if (preset.is_default || preset.is_system || preset.is_external)
-                continue;
-            values.push_back(preset.name);
-        }
->>>>>>> 5e3e5492
 
         SavePresetWindow dlg(parent());
         dlg.build(title(), default_name, values);
         if (dlg.ShowModal() != wxID_OK)
 			return;
         name = dlg.get_name();
-<<<<<<< HEAD
 		if (name == "") {
 			show_error(this, _(L("The supplied name is empty. It can't be saved.")));
 			return;
@@ -3245,7 +3158,19 @@
 			show_error(this, _(L("Cannot overwrite an external profile.")));
 			return;
 		}
-	}
+        if (existing/* && name != preset.name*/)
+        {
+            wxString msg_text = GUI::from_u8((boost::format(_utf8(L("Preset with name \"%1%\" already exist."))) % name).str());
+            msg_text += "\n" + _(L("Replace?"));
+            wxMessageDialog dialog(nullptr, msg_text, _(L("Warning")), wxICON_WARNING | wxYES | wxNO);
+
+            if (dialog.ShowModal() == wxID_NO)
+                return;
+
+            // Remove the preset from the list.
+            m_presets->delete_preset(name);
+        }
+    }
 
 	// Save the preset into Slic3r::data_dir / presets / section_name / preset_name.ini
 	m_presets->save_current_preset(name);
@@ -3261,55 +3186,12 @@
 	if (m_type == Preset::TYPE_PRINTER)
 		static_cast<TabPrinter*>(this)->m_initial_extruders_count = static_cast<TabPrinter*>(this)->m_extruders_count;
 	update_changed_ui();
-=======
-        if (name == "") {
-            show_error(this, _(L("The supplied name is empty. It can't be saved.")));
-            return;
-        }
-        const Preset *existing = m_presets->find_preset(name, false);
-        if (existing && (existing->is_default || existing->is_system)) {
-            show_error(this, _(L("Cannot overwrite a system profile.")));
-            return;
-        }
-        if (existing && (existing->is_external)) {
-            show_error(this, _(L("Cannot overwrite an external profile.")));
-            return;
-        }
-        if (existing/* && name != preset.name*/)
-        {
-            wxString msg_text = GUI::from_u8((boost::format(_utf8(L("Preset with name \"%1%\" already exist."))) % name).str());
-            msg_text += "\n" + _(L("Replace?"));
-            wxMessageDialog dialog(nullptr, msg_text, _(L("Warning")), wxICON_WARNING | wxYES | wxNO);
-
-            if (dialog.ShowModal() == wxID_NO)
-                return;
-
-            // Remove the preset from the list.
-            m_presets->delete_preset(name);
-        }
-    }
-
-    // Save the preset into Slic3r::data_dir / presets / section_name / preset_name.ini
-    m_presets->save_current_preset(name);
-    // Mark the print & filament enabled if they are compatible with the currently selected preset.
-    m_preset_bundle->update_compatible(false);
-    // Add the new item into the UI component, remove dirty flags and activate the saved item.
-    update_tab_ui();
-    // Update the selection boxes at the platter.
-    on_presets_changed();
-    // If current profile is saved, "delete preset" button have to be enabled
-    m_btn_delete_preset->Enable(true);
-
-    if (m_type == Preset::TYPE_PRINTER)
-        static_cast<TabPrinter*>(this)->m_initial_extruders_count = static_cast<TabPrinter*>(this)->m_extruders_count;
-    update_changed_ui();
 
     /* If filament preset is saved for multi-material printer preset, 
      * there are cases when filament comboboxs are updated for old (non-modified) colors, 
      * but in full_config a filament_colors option aren't.*/
     if (m_type == Preset::TYPE_FILAMENT && wxGetApp().extruders_edited_cnt() > 1)
         wxGetApp().plater()->force_filament_colors_update();
->>>>>>> 5e3e5492
 }
 
 // Called for a currently selected preset.
