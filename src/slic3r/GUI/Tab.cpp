// #include "libslic3r/GCodeSender.hpp"
#include "slic3r/Utils/Serial.hpp"
#include "Tab.hpp"
#include "PresetHints.hpp"
#include "libslic3r/PresetBundle.hpp"
#include "libslic3r/Utils.hpp"
#include "libslic3r/Model.hpp"

#include "slic3r/Utils/Http.hpp"
#include "slic3r/Utils/PrintHost.hpp"
#include "BonjourDialog.hpp"
#include "WipeTowerDialog.hpp"
#include "ButtonsDescription.hpp"
#include "Search.hpp"
#include "OG_CustomCtrl.hpp"

#include <wx/app.h>
#include <wx/button.h>
#include <wx/scrolwin.h>
#include <wx/sizer.h>

#include <wx/bmpcbox.h>
#include <wx/bmpbuttn.h>
#include <wx/treectrl.h>
#include <wx/imaglist.h>
#include <wx/settings.h>
#include <wx/filedlg.h>

#include <boost/algorithm/string/predicate.hpp>
#include <boost/algorithm/string/replace.hpp>
#include "wxExtensions.hpp"
#include "PresetComboBoxes.hpp"
#include <wx/wupdlock.h>

#include "GUI_App.hpp"
#include "GUI_ObjectList.hpp"
#include "Plater.hpp"
#include "MainFrame.hpp"
#include "format.hpp"
#include "PhysicalPrinterDialog.hpp"
#include "UnsavedChangesDialog.hpp"
#include "SavePresetDialog.hpp"

#ifdef WIN32
	#include <commctrl.h>
#endif // WIN32

namespace Slic3r {
namespace GUI {


wxDEFINE_EVENT(EVT_TAB_VALUE_CHANGED, wxCommandEvent);
wxDEFINE_EVENT(EVT_TAB_PRESETS_CHANGED, SimpleEvent);

void Tab::Highlighter::set_timer_owner(wxEvtHandler* owner, int timerid/* = wxID_ANY*/)
{
    m_timer.SetOwner(owner, timerid);
}

void Tab::Highlighter::init(std::pair<OG_CustomCtrl*, bool*> params)
{
    if (m_timer.IsRunning())
        invalidate();
    if (!params.first || !params.second)
        return;

    m_timer.Start(300, false);

    m_custom_ctrl = params.first;
    m_show_blink_ptr = params.second;

    *m_show_blink_ptr = true;
    m_custom_ctrl->Refresh();
}

void Tab::Highlighter::invalidate()
{
    m_timer.Stop();

    if (m_custom_ctrl && m_show_blink_ptr) {
        *m_show_blink_ptr = false;
        m_custom_ctrl->Refresh();
        m_show_blink_ptr = nullptr;
        m_custom_ctrl = nullptr;
    }

    m_blink_counter = 0;
}

void Tab::Highlighter::blink()
{
    if (m_custom_ctrl && m_show_blink_ptr) {
        *m_show_blink_ptr = !*m_show_blink_ptr;
        m_custom_ctrl->Refresh();
    }
    else
        return;

    if ((++m_blink_counter) == 11)
        invalidate();
}

Tab::Tab(wxNotebook* parent, const wxString& title, Preset::Type type) :
    m_parent(parent), m_title(title), m_type(type)
{
    Create(parent, wxID_ANY, wxDefaultPosition, wxDefaultSize, wxBK_LEFT | wxTAB_TRAVERSAL/*, name*/);
    this->SetFont(Slic3r::GUI::wxGetApp().normal_font());

    m_compatible_printers.type			= Preset::TYPE_PRINTER;
    m_compatible_printers.key_list		= "compatible_printers";
    m_compatible_printers.key_condition	= "compatible_printers_condition";
    m_compatible_printers.dialog_title  = _L("Compatible printers");
    m_compatible_printers.dialog_label  = _L("Select the printers this profile is compatible with.");

    m_compatible_prints.type			= Preset::TYPE_PRINT;
    m_compatible_prints.key_list 		= "compatible_prints";
    m_compatible_prints.key_condition	= "compatible_prints_condition";
    m_compatible_prints.dialog_title 	= _L("Compatible print profiles");
    m_compatible_prints.dialog_label 	= _L("Select the print profiles this profile is compatible with.");

    wxGetApp().tabs_list.push_back(this);

    m_em_unit = em_unit(m_parent); //wxGetApp().em_unit();

    m_config_manipulation = get_config_manipulation();

    Bind(wxEVT_SIZE, ([this](wxSizeEvent &evt) {
        //for (auto page : m_pages)
        //    if (! page.get()->IsShown())
        //        page->layout_valid = false;
        evt.Skip();
    }));

    m_highlighter.set_timer_owner(this, 0);
    this->Bind(wxEVT_TIMER, [this](wxTimerEvent&)
    {
        m_highlighter.blink();
    });
}

void Tab::set_type()
{
    if (m_name == "print")              { m_type = Slic3r::Preset::TYPE_PRINT; }
    else if (m_name == "sla_print")     { m_type = Slic3r::Preset::TYPE_SLA_PRINT; }
    else if (m_name == "filament")      { m_type = Slic3r::Preset::TYPE_FILAMENT; }
    else if (m_name == "sla_material")  { m_type = Slic3r::Preset::TYPE_SLA_MATERIAL; }
    else if (m_name == "printer")       { m_type = Slic3r::Preset::TYPE_PRINTER; }
    else                                { m_type = Slic3r::Preset::TYPE_INVALID; assert(false); }
}

// sub new
void Tab::create_preset_tab()
{
#ifdef __WINDOWS__
    SetDoubleBuffered(true);
#endif //__WINDOWS__

    m_preset_bundle = wxGetApp().preset_bundle;

    // Vertical sizer to hold the choice menu and the rest of the page.
#ifdef __WXOSX__
    auto  *main_sizer = new wxBoxSizer(wxVERTICAL);
    main_sizer->SetSizeHints(this);
    this->SetSizer(main_sizer);

    // Create additional panel to Fit() it from OnActivate()
    // It's needed for tooltip showing on OSX
    m_tmp_panel = new wxPanel(this, wxID_ANY, wxDefaultPosition, wxDefaultSize, wxBK_LEFT | wxTAB_TRAVERSAL);
    auto panel = m_tmp_panel;
    auto  sizer = new wxBoxSizer(wxVERTICAL);
    m_tmp_panel->SetSizer(sizer);
    m_tmp_panel->Layout();

    main_sizer->Add(m_tmp_panel, 1, wxEXPAND | wxALL, 0);
#else
    Tab *panel = this;
    auto  *sizer = new wxBoxSizer(wxVERTICAL);
    sizer->SetSizeHints(panel);
    panel->SetSizer(sizer);
#endif //__WXOSX__

    // preset chooser
    m_presets_choice = new TabPresetComboBox(panel, m_type);
    m_presets_choice->set_selection_changed_function([this](int selection) {
        if (!m_presets_choice->selection_is_changed_according_to_physical_printers())
        {
            if (m_type == Preset::TYPE_PRINTER && !m_presets_choice->is_selected_physical_printer())
                m_preset_bundle->physical_printers.unselect_printer();

            // select preset
            std::string preset_name = m_presets_choice->GetString(selection).ToUTF8().data();
            select_preset(Preset::remove_suffix_modified(preset_name));
        }
    });

    auto color = wxSystemSettings::GetColour(wxSYS_COLOUR_WINDOW);

    //buttons
    m_scaled_buttons.reserve(6);
    m_scaled_buttons.reserve(2);

    add_scaled_button(panel, &m_btn_save_preset, "save");
    add_scaled_button(panel, &m_btn_delete_preset, "cross");
    if (m_type == Preset::Type::TYPE_PRINTER)
        add_scaled_button(panel, &m_btn_edit_ph_printer, "cog");

    m_show_incompatible_presets = false;
    add_scaled_bitmap(this, m_bmp_show_incompatible_presets, "flag_red");
    add_scaled_bitmap(this, m_bmp_hide_incompatible_presets, "flag_green");

    add_scaled_button(panel, &m_btn_hide_incompatible_presets, m_bmp_hide_incompatible_presets.name());

    // TRN "Save current Settings"
    m_btn_save_preset->SetToolTip(from_u8((boost::format(_utf8(L("Save current %s"))) % m_title).str()));
    m_btn_delete_preset->SetToolTip(_(L("Delete this preset")));
    m_btn_delete_preset->Hide();

    add_scaled_button(panel, &m_question_btn, "question");
    m_question_btn->SetToolTip(_(L("Hover the cursor over buttons to find more information \n"
                                   "or click this button.")));

    add_scaled_button(panel, &m_search_btn, "search");
    m_search_btn->SetToolTip(format_wxstr(_L("Search in settings [%1%]"), "Ctrl+F"));

    // Bitmaps to be shown on the "Revert to system" aka "Lock to system" button next to each input field.
    add_scaled_bitmap(this, m_bmp_value_lock  , "lock_closed");
    add_scaled_bitmap(this, m_bmp_value_unlock, "lock_open");
    m_bmp_non_system = &m_bmp_white_bullet;
    // Bitmaps to be shown on the "Undo user changes" button next to each input field.
    add_scaled_bitmap(this, m_bmp_value_revert, "undo");
    add_scaled_bitmap(this, m_bmp_white_bullet, "dot");

    fill_icon_descriptions();
    set_tooltips_text();

    add_scaled_button(panel, &m_undo_btn,        m_bmp_white_bullet.name());
    add_scaled_button(panel, &m_undo_to_sys_btn, m_bmp_white_bullet.name());

    m_undo_btn->Bind(wxEVT_BUTTON, ([this](wxCommandEvent) { on_roll_back_value(); }));
    m_undo_to_sys_btn->Bind(wxEVT_BUTTON, ([this](wxCommandEvent) { on_roll_back_value(true); }));
    m_question_btn->Bind(wxEVT_BUTTON, ([this](wxCommandEvent)
    {
        ButtonsDescription dlg(this, m_icon_descriptions);
        if (dlg.ShowModal() == wxID_OK) {
            // Colors for ui "decoration"
            for (Tab *tab : wxGetApp().tabs_list) {
                tab->m_sys_label_clr = wxGetApp().get_label_clr_sys();
                tab->m_modified_label_clr = wxGetApp().get_label_clr_modified();
                tab->update_labels_colour();
            }
        }
    }));
    m_search_btn->Bind(wxEVT_BUTTON, [this](wxCommandEvent) { wxGetApp().plater()->search(false); });

    // Colors for ui "decoration"
    m_sys_label_clr			= wxGetApp().get_label_clr_sys();
    m_modified_label_clr	= wxGetApp().get_label_clr_modified();
    m_default_text_clr		= wxGetApp().get_label_clr_default();

    // Sizer with buttons for mode changing
    m_mode_sizer = new ModeSizer(panel);

    const float scale_factor = /*wxGetApp().*/em_unit(this)*0.1;// GetContentScaleFactor();
    m_hsizer = new wxBoxSizer(wxHORIZONTAL);
    sizer->Add(m_hsizer, 0, wxEXPAND | wxBOTTOM, 3);
    m_hsizer->Add(m_presets_choice, 0, wxLEFT | wxRIGHT | wxTOP | wxALIGN_CENTER_VERTICAL, 3);
    m_hsizer->AddSpacer(int(4*scale_factor));
    m_hsizer->Add(m_btn_save_preset, 0, wxALIGN_CENTER_VERTICAL);
    m_hsizer->AddSpacer(int(4 * scale_factor));
    m_hsizer->Add(m_btn_delete_preset, 0, wxALIGN_CENTER_VERTICAL);
    if (m_btn_edit_ph_printer) {
        m_hsizer->AddSpacer(int(4 * scale_factor));
        m_hsizer->Add(m_btn_edit_ph_printer, 0, wxALIGN_CENTER_VERTICAL);
    }
    m_hsizer->AddSpacer(int(/*16*/8 * scale_factor));
    m_hsizer->Add(m_btn_hide_incompatible_presets, 0, wxALIGN_CENTER_VERTICAL);
    m_hsizer->AddSpacer(int(8 * scale_factor));
    m_hsizer->Add(m_question_btn, 0, wxALIGN_CENTER_VERTICAL);
    m_hsizer->AddSpacer(int(32 * scale_factor));
    m_hsizer->Add(m_undo_to_sys_btn, 0, wxALIGN_CENTER_VERTICAL);
    m_hsizer->Add(m_undo_btn, 0, wxALIGN_CENTER_VERTICAL);
    m_hsizer->AddSpacer(int(32 * scale_factor));
    m_hsizer->Add(m_search_btn, 0, wxALIGN_CENTER_VERTICAL);
    // m_hsizer->AddStretchSpacer(32);
    // StretchSpacer has a strange behavior under OSX, so
    // There is used just additional sizer for m_mode_sizer with right alignment
    auto mode_sizer = new wxBoxSizer(wxVERTICAL);
    mode_sizer->Add(m_mode_sizer, 1, wxALIGN_RIGHT);
    m_hsizer->Add(mode_sizer, 1, wxALIGN_CENTER_VERTICAL | wxRIGHT, wxOSX ? 15 : 10);

    //Horizontal sizer to hold the tree and the selected page.
    m_hsizer = new wxBoxSizer(wxHORIZONTAL);
    sizer->Add(m_hsizer, 1, wxEXPAND, 0);

    //left vertical sizer
    m_left_sizer = new wxBoxSizer(wxVERTICAL);
    m_hsizer->Add(m_left_sizer, 0, wxEXPAND | wxLEFT | wxTOP | wxBOTTOM, 3);

    // tree
    m_treectrl = new wxTreeCtrl(panel, wxID_ANY, wxDefaultPosition, wxSize(20 * m_em_unit, -1),
        wxTR_NO_BUTTONS | wxTR_HIDE_ROOT | wxTR_SINGLE | wxTR_NO_LINES | wxBORDER_SUNKEN | wxWANTS_CHARS);
    m_left_sizer->Add(m_treectrl, 1, wxEXPAND);
    const int img_sz = int(16 * scale_factor + 0.5f);
    m_icons = new wxImageList(img_sz, img_sz, true, 1);
    // Index of the last icon inserted into $self->{icons}.
    m_icon_count = -1;
    m_treectrl->AssignImageList(m_icons);
    m_treectrl->AddRoot("root");
    m_treectrl->SetIndent(0);

    // Delay processing of the following handler until the message queue is flushed.
    // This helps to process all the cursor key events on Windows in the tree control,
    // so that the cursor jumps to the last item.
    m_treectrl->Bind(wxEVT_TREE_SEL_CHANGED, [this](wxTreeEvent&) {
            if (!m_disable_tree_sel_changed_event && !m_pages.empty()) {
                if (m_page_switch_running)
                    m_page_switch_planned = true;
                else {
                    m_page_switch_running = true;
                    do {
                        m_page_switch_planned = false;
                        m_treectrl->Update();
                    } while (this->tree_sel_change_delayed());
                    m_page_switch_running = false;
                }
            }
        });

    m_treectrl->Bind(wxEVT_KEY_DOWN, &Tab::OnKeyDown, this);

    // Initialize the page.
#ifdef __WXOSX__
    auto page_parent = m_tmp_panel;
#else
    auto page_parent = this;
#endif

    m_page_view = new wxScrolledWindow(page_parent, wxID_ANY, wxDefaultPosition, wxDefaultSize, wxTAB_TRAVERSAL);
    m_page_sizer = new wxBoxSizer(wxVERTICAL);
    m_page_view->SetSizer(m_page_sizer);
    m_page_view->SetScrollbars(1, 20, 1, 2);
    m_hsizer->Add(m_page_view, 1, wxEXPAND | wxLEFT, 5);

    m_btn_save_preset->Bind(wxEVT_BUTTON, ([this](wxCommandEvent e) { save_preset(); }));
    m_btn_delete_preset->Bind(wxEVT_BUTTON, ([this](wxCommandEvent e) { delete_preset(); }));
    m_btn_hide_incompatible_presets->Bind(wxEVT_BUTTON, ([this](wxCommandEvent e) {
        toggle_show_hide_incompatible();
    }));

    if (m_btn_edit_ph_printer)
        m_btn_edit_ph_printer->Bind(wxEVT_BUTTON, [this](wxCommandEvent e) {
            if (m_preset_bundle->physical_printers.has_selection())
                m_presets_choice->edit_physical_printer();
            else
                m_presets_choice->add_physical_printer();
        });

    // Initialize the DynamicPrintConfig by default keys/values.
    build();

    // ys_FIXME: Following should not be needed, the function will be called later
    // (update_mode->update_visibility->rebuild_page_tree). This does not work, during the
    // second call of rebuild_page_tree m_treectrl->GetFirstVisibleItem(); returns zero
    // for some unknown reason (and the page is not refreshed until user does a selection).
    rebuild_page_tree();

    m_completed = true;
}

void Tab::add_scaled_button(wxWindow* parent,
                            ScalableButton** btn,
                            const std::string& icon_name,
                            const wxString& label/* = wxEmptyString*/,
                            long style /*= wxBU_EXACTFIT | wxNO_BORDER*/)
{
    *btn = new ScalableButton(parent, wxID_ANY, icon_name, label, wxDefaultSize, wxDefaultPosition, style, true);
    m_scaled_buttons.push_back(*btn);
}

void Tab::add_scaled_bitmap(wxWindow* parent,
                            ScalableBitmap& bmp,
                            const std::string& icon_name)
{
    bmp = ScalableBitmap(parent, icon_name);
    m_scaled_bitmaps.push_back(&bmp);
}

void Tab::load_initial_data()
{
    m_config = &m_presets->get_edited_preset().config;
    bool has_parent = m_presets->get_selected_preset_parent() != nullptr;
    m_bmp_non_system = has_parent ? &m_bmp_value_unlock : &m_bmp_white_bullet;
    m_ttg_non_system = has_parent ? &m_ttg_value_unlock : &m_ttg_white_bullet_ns;
    m_tt_non_system  = has_parent ? &m_tt_value_unlock  : &m_ttg_white_bullet_ns;
}

Slic3r::GUI::PageShp Tab::add_options_page(const wxString& title, const std::string& icon, bool is_extruder_pages /*= false*/)
{
    // Index of icon in an icon list $self->{icons}.
    auto icon_idx = 0;
    if (!icon.empty()) {
        icon_idx = (m_icon_index.find(icon) == m_icon_index.end()) ? -1 : m_icon_index.at(icon);
        if (icon_idx == -1) {
            // Add a new icon to the icon list.
            m_scaled_icons_list.push_back(ScalableBitmap(this, icon));
            m_icons->Add(m_scaled_icons_list.back().bmp());
            icon_idx = ++m_icon_count;
            m_icon_index[icon] = icon_idx;
        }

        if (m_category_icon.find(title) == m_category_icon.end()) {
            // Add new category to the category_to_icon list.
            m_category_icon[title] = icon;
        }
    }
    // Initialize the page.
#ifdef __WXOSX__
    auto panel = m_tmp_panel;
#else
    auto panel = this;
#endif
    PageShp page(new Page(m_page_view, title, icon_idx));
//	page->SetBackgroundStyle(wxBG_STYLE_SYSTEM);
#ifdef __WINDOWS__
//	page->SetDoubleBuffered(true);
#endif //__WINDOWS__

    if (!is_extruder_pages)
        m_pages.push_back(page);

    page->set_config(m_config);
    return page;
}

// Names of categories is save in English always. We translate them only for UI.
// But category "Extruder n" can't be translated regularly (using _()), so
// just for this category we should splite the title and translate "Extruder" word separately
wxString Tab::translate_category(const wxString& title, Preset::Type preset_type)
{
    if (preset_type == Preset::TYPE_PRINTER && title.Contains("Extruder ")) {
        return _("Extruder") + title.SubString(8, title.Last());
    }
    return _(title);
}

void Tab::OnActivate()
{
    wxWindowUpdateLocker noUpdates(this);
#ifdef __WXOSX__
//    wxWindowUpdateLocker noUpdates(this);
    auto size = GetSizer()->GetSize();
    m_tmp_panel->GetSizer()->SetMinSize(size.x + m_size_move, size.y);
    Fit();
    m_size_move *= -1;
#endif // __WXOSX__

#ifdef __WXMSW__
    // Workaround for tooltips over Tree Controls displayed over excessively long
    // tree control items, stealing the window focus.
    //
    // In case the Tab was reparented from the MainFrame to the floating dialog,
    // the tooltip created by the Tree Control before reparenting is not reparented, 
    // but it still points to the MainFrame. If the tooltip pops up, the MainFrame 
    // is incorrectly focussed, stealing focus from the floating dialog.
    //
    // The workaround is to delete the tooltip control.
    // Vojtech tried to reparent the tooltip control, but it did not work,
    // and if the Tab was later reparented back to MainFrame, the tooltip was displayed
    // at an incorrect position, therefore it is safer to just discard the tooltip control
    // altogether.
    HWND hwnd_tt = TreeView_GetToolTips(m_treectrl->GetHandle());
    if (hwnd_tt) {
	    HWND hwnd_toplevel 	= find_toplevel_parent(m_treectrl)->GetHandle();
	    HWND hwnd_parent 	= ::GetParent(hwnd_tt);
	    if (hwnd_parent != hwnd_toplevel) {
	    	::DestroyWindow(hwnd_tt);
			TreeView_SetToolTips(m_treectrl->GetHandle(), nullptr);
	    }
    }
#endif

    // create controls on active page
    activate_selected_page([](){});
    m_hsizer->Layout();
    Refresh();
}

void Tab::update_labels_colour()
{
    //update options "decoration"
    for (const auto opt : m_options_list)
    {
        const wxColour *color = &m_sys_label_clr;

        // value isn't equal to system value
        if ((opt.second & osSystemValue) == 0) {
            // value is equal to last saved
            if ((opt.second & osInitValue) != 0)
                color = &m_default_text_clr;
            // value is modified
            else
                color = &m_modified_label_clr;
        }
        if (opt.first == "bed_shape"            || opt.first == "filament_ramming_parameters" || 
            opt.first == "compatible_prints"    || opt.first == "compatible_printers"           ) {
            if (m_colored_Label_colors.find(opt.first) != m_colored_Label_colors.end())
                *m_colored_Label_colors.at(opt.first) = *color;
            continue;
        }

        Field* field = get_field(opt.first);
        if (field == nullptr) continue;
        field->set_label_colour(color);
    }

    auto cur_item = m_treectrl->GetFirstVisibleItem();
    if (!cur_item || !m_treectrl->IsVisible(cur_item))
        return;
    while (cur_item) {
        auto title = m_treectrl->GetItemText(cur_item);
        for (auto page : m_pages)
        {
            if (translate_category(page->title(), m_type) != title)
                continue;

            const wxColor *clr = !page->m_is_nonsys_values ? &m_sys_label_clr :
                page->m_is_modified_values ? &m_modified_label_clr :
                &m_default_text_clr;

            m_treectrl->SetItemTextColour(cur_item, *clr);
            break;
        }
        cur_item = m_treectrl->GetNextVisible(cur_item);
    }
}

void Tab::decorate()
{
    for (const auto opt : m_options_list)
    {
        Field*      field = nullptr;
        wxColour*   colored_label_clr = nullptr;

        if (opt.first == "bed_shape" || opt.first == "filament_ramming_parameters" ||
            opt.first == "compatible_prints" || opt.first == "compatible_printers") 
            colored_label_clr = (m_colored_Label_colors.find(opt.first) == m_colored_Label_colors.end()) ? nullptr : m_colored_Label_colors.at(opt.first);

        if (!colored_label_clr) {
            field = get_field(opt.first);
            if (!field)
                continue;
        }

        bool is_nonsys_value = false;
        bool is_modified_value = true;
        const ScalableBitmap* sys_icon  = &m_bmp_value_lock;
        const ScalableBitmap* icon      = &m_bmp_value_revert;

        const wxColour* color = m_is_default_preset ? &m_default_text_clr : &m_sys_label_clr;

        const wxString* sys_tt  = &m_tt_value_lock;
        const wxString* tt      = &m_tt_value_revert;

        // value isn't equal to system value
        if ((opt.second & osSystemValue) == 0) {
            is_nonsys_value = true;
            sys_icon = m_bmp_non_system;
            sys_tt = m_tt_non_system;
            // value is equal to last saved
            if ((opt.second & osInitValue) != 0)
                color = &m_default_text_clr;
            // value is modified
            else
                color = &m_modified_label_clr;
        }
        if ((opt.second & osInitValue) != 0)
        {
            is_modified_value = false;
            icon = &m_bmp_white_bullet;
            tt = &m_tt_white_bullet;
        }

        if (colored_label_clr) {
            *colored_label_clr = *color;
            continue;
        }
        
        field->m_is_nonsys_value = is_nonsys_value;
        field->m_is_modified_value = is_modified_value;
        field->set_undo_bitmap(icon);
        field->set_undo_to_sys_bitmap(sys_icon);
        field->set_undo_tooltip(tt);
        field->set_undo_to_sys_tooltip(sys_tt);
        field->set_label_colour(color);
    }

    if (m_active_page)
        m_active_page->refresh();
}

// Update UI according to changes
void Tab::update_changed_ui()
{
    if (m_postpone_update_ui)
        return;

    const bool deep_compare = (m_type == Slic3r::Preset::TYPE_PRINTER || m_type == Slic3r::Preset::TYPE_SLA_MATERIAL);
    auto dirty_options = m_presets->current_dirty_options(deep_compare);
    auto nonsys_options = m_presets->current_different_from_parent_options(deep_compare);
    if (m_type == Slic3r::Preset::TYPE_PRINTER) {
        TabPrinter* tab = static_cast<TabPrinter*>(this);
        if (tab->m_initial_extruders_count != tab->m_extruders_count)
            dirty_options.emplace_back("extruders_count");
        if (tab->m_sys_extruders_count != tab->m_extruders_count)
            nonsys_options.emplace_back("extruders_count");
    }

    for (auto& it : m_options_list)
        it.second = m_opt_status_value;

    for (auto opt_key : dirty_options)	m_options_list[opt_key] &= ~osInitValue;
    for (auto opt_key : nonsys_options)	m_options_list[opt_key] &= ~osSystemValue;

    decorate();

    wxTheApp->CallAfter([this]() {
        if (parent()) //To avoid a crash, parent should be exist for a moment of a tree updating
            update_changed_tree_ui();
    });
}

void Tab::init_options_list()
{
    if (!m_options_list.empty())
        m_options_list.clear();

    for (const auto opt_key : m_config->keys())
        m_options_list.emplace(opt_key, m_opt_status_value);
}

template<class T>
void add_correct_opts_to_options_list(const std::string &opt_key, std::map<std::string, int>& map, Tab *tab, const int& value)
{
    T *opt_cur = static_cast<T*>(tab->m_config->option(opt_key));
    for (size_t i = 0; i < opt_cur->values.size(); i++)
        map.emplace(opt_key + "#" + std::to_string(i), value);
}

void TabPrinter::init_options_list()
{
    if (!m_options_list.empty())
        m_options_list.clear();

    for (const auto opt_key : m_config->keys())
    {
        if (opt_key == "bed_shape" || opt_key == "thumbnails") {
            m_options_list.emplace(opt_key, m_opt_status_value);
            continue;
        }
        switch (m_config->option(opt_key)->type())
        {
        case coInts:	add_correct_opts_to_options_list<ConfigOptionInts		>(opt_key, m_options_list, this, m_opt_status_value);	break;
        case coBools:	add_correct_opts_to_options_list<ConfigOptionBools		>(opt_key, m_options_list, this, m_opt_status_value);	break;
        case coFloats:	add_correct_opts_to_options_list<ConfigOptionFloats		>(opt_key, m_options_list, this, m_opt_status_value);	break;
        case coStrings:	add_correct_opts_to_options_list<ConfigOptionStrings	>(opt_key, m_options_list, this, m_opt_status_value);	break;
        case coPercents:add_correct_opts_to_options_list<ConfigOptionPercents	>(opt_key, m_options_list, this, m_opt_status_value);	break;
        case coPoints:	add_correct_opts_to_options_list<ConfigOptionPoints		>(opt_key, m_options_list, this, m_opt_status_value);	break;
        default:		m_options_list.emplace(opt_key, m_opt_status_value);		break;
        }
    }
    m_options_list.emplace("extruders_count", m_opt_status_value);
}

void TabPrinter::msw_rescale()
{
    Tab::msw_rescale();

    // rescale missed options_groups
    const std::vector<PageShp>& pages = m_printer_technology == ptFFF ? m_pages_sla : m_pages_fff;
    for (auto page : pages)
        page->msw_rescale();

    if (m_reset_to_filament_color)
        m_reset_to_filament_color->msw_rescale();

    Layout();
}

void TabPrinter::sys_color_changed() 
{
    Tab::sys_color_changed();

    // update missed options_groups
    const std::vector<PageShp>& pages = m_printer_technology == ptFFF ? m_pages_sla : m_pages_fff;
    for (auto page : pages)
        page->sys_color_changed();

    Layout();
}

void TabSLAMaterial::init_options_list()
{
    if (!m_options_list.empty())
        m_options_list.clear();

    for (const auto opt_key : m_config->keys())
    {
        if (opt_key == "compatible_prints" || opt_key == "compatible_printers") {
            m_options_list.emplace(opt_key, m_opt_status_value);
            continue;
        }
        switch (m_config->option(opt_key)->type())
        {
        case coInts:	add_correct_opts_to_options_list<ConfigOptionInts		>(opt_key, m_options_list, this, m_opt_status_value);	break;
        case coBools:	add_correct_opts_to_options_list<ConfigOptionBools		>(opt_key, m_options_list, this, m_opt_status_value);	break;
        case coFloats:	add_correct_opts_to_options_list<ConfigOptionFloats		>(opt_key, m_options_list, this, m_opt_status_value);	break;
        case coStrings:	add_correct_opts_to_options_list<ConfigOptionStrings	>(opt_key, m_options_list, this, m_opt_status_value);	break;
        case coPercents:add_correct_opts_to_options_list<ConfigOptionPercents	>(opt_key, m_options_list, this, m_opt_status_value);	break;
        case coPoints:	add_correct_opts_to_options_list<ConfigOptionPoints		>(opt_key, m_options_list, this, m_opt_status_value);	break;
        default:		m_options_list.emplace(opt_key, m_opt_status_value);		break;
        }
    }
}

void Tab::get_sys_and_mod_flags(const std::string& opt_key, bool& sys_page, bool& modified_page)
{
    auto opt = m_options_list.find(opt_key);
    if (opt == m_options_list.end()) 
        return;

    if (sys_page) sys_page = (opt->second & osSystemValue) != 0;
    modified_page |= (opt->second & osInitValue) == 0;
}

void Tab::update_changed_tree_ui()
{
    if (m_options_list.empty())
        return;
    auto cur_item = m_treectrl->GetFirstVisibleItem();
    if (!cur_item || !m_treectrl->IsVisible(cur_item))
        return;

    auto selected_item = m_treectrl->GetSelection();
    auto selection = selected_item ? m_treectrl->GetItemText(selected_item) : "";

    while (cur_item) {
        auto title = m_treectrl->GetItemText(cur_item);
        for (auto page : m_pages)
        {
            if (translate_category(page->title(), m_type) != title)
                continue;
            bool sys_page = true;
            bool modified_page = false;
            if (page->title() == "General") {
                std::initializer_list<const char*> optional_keys{ "extruders_count", "bed_shape" };
                for (auto &opt_key : optional_keys) {
                    get_sys_and_mod_flags(opt_key, sys_page, modified_page);
                }
            }
            if (m_type == Preset::TYPE_FILAMENT && page->title() == "Advanced") {
                get_sys_and_mod_flags("filament_ramming_parameters", sys_page, modified_page);
            }
            if (page->title() == "Dependencies") {
                if (m_type == Slic3r::Preset::TYPE_PRINTER) {
                    sys_page = m_presets->get_selected_preset_parent() != nullptr;
                    modified_page = false;
                } else {
                    if (m_type == Slic3r::Preset::TYPE_FILAMENT || m_type == Slic3r::Preset::TYPE_SLA_MATERIAL)
                        get_sys_and_mod_flags("compatible_prints", sys_page, modified_page);
                    get_sys_and_mod_flags("compatible_printers", sys_page, modified_page);
                }
            }
            for (auto group : page->m_optgroups)
            {
                if (!sys_page && modified_page)
                    break;
                for (const auto &kvp : group->opt_map()) {
                    const std::string& opt_key = kvp.first;
                    get_sys_and_mod_flags(opt_key, sys_page, modified_page);
                }
            }

            const wxColor *clr = sys_page		?	(m_is_default_preset ? &m_default_text_clr : &m_sys_label_clr) :
                                 modified_page	?	&m_modified_label_clr :
                                                    &m_default_text_clr;

            if (page->set_item_colour(clr))
                m_treectrl->SetItemTextColour(cur_item, *clr);

            page->m_is_nonsys_values = !sys_page;
            page->m_is_modified_values = modified_page;

            if (selection == title) {
                m_is_nonsys_values = page->m_is_nonsys_values;
                m_is_modified_values = page->m_is_modified_values;
            }
            break;
        }
        auto next_item = m_treectrl->GetNextVisible(cur_item);
        cur_item = next_item;
    }
    update_undo_buttons();
}

void Tab::update_undo_buttons()
{
    m_undo_btn->        SetBitmap_(m_is_modified_values ? m_bmp_value_revert: m_bmp_white_bullet);
    m_undo_to_sys_btn-> SetBitmap_(m_is_nonsys_values   ? *m_bmp_non_system : m_bmp_value_lock);

    m_undo_btn->SetToolTip(m_is_modified_values ? m_ttg_value_revert : m_ttg_white_bullet);
    m_undo_to_sys_btn->SetToolTip(m_is_nonsys_values ? *m_ttg_non_system : m_ttg_value_lock);
}

void Tab::on_roll_back_value(const bool to_sys /*= true*/)
{
    if (!m_active_page) return;

    int os;
    if (to_sys)	{
        if (!m_is_nonsys_values) return;
        os = osSystemValue;
    }
    else {
        if (!m_is_modified_values) return;
        os = osInitValue;
    }

    m_postpone_update_ui = true;

    for (auto group : m_active_page->m_optgroups) {
        if (group->title == "Capabilities") {
            if ((m_options_list["extruders_count"] & os) == 0)
                to_sys ? group->back_to_sys_value("extruders_count") : group->back_to_initial_value("extruders_count");
        }
        if (group->title == "Size and coordinates") {
            if ((m_options_list["bed_shape"] & os) == 0) {
                to_sys ? group->back_to_sys_value("bed_shape") : group->back_to_initial_value("bed_shape");
                load_key_value("bed_shape", true/*some value*/, true);
            }
        }
        if (group->title == "Toolchange parameters with single extruder MM printers") {
            if ((m_options_list["filament_ramming_parameters"] & os) == 0)
                to_sys ? group->back_to_sys_value("filament_ramming_parameters") : group->back_to_initial_value("filament_ramming_parameters");
        }
        if (group->title == "Profile dependencies") {
            // "compatible_printers" option doesn't exists in Printer Settimgs Tab
            if (m_type != Preset::TYPE_PRINTER && (m_options_list["compatible_printers"] & os) == 0) {
                to_sys ? group->back_to_sys_value("compatible_printers") : group->back_to_initial_value("compatible_printers");
                load_key_value("compatible_printers", true/*some value*/, true);

                bool is_empty = m_config->option<ConfigOptionStrings>("compatible_printers")->values.empty();
                m_compatible_printers.checkbox->SetValue(is_empty);
                is_empty ? m_compatible_printers.btn->Disable() : m_compatible_printers.btn->Enable();
            }
            // "compatible_prints" option exists only in Filament Settimgs and Materials Tabs
            if ((m_type == Preset::TYPE_FILAMENT || m_type == Preset::TYPE_SLA_MATERIAL) && (m_options_list["compatible_prints"] & os) == 0) {
                to_sys ? group->back_to_sys_value("compatible_prints") : group->back_to_initial_value("compatible_prints");
                load_key_value("compatible_prints", true/*some value*/, true);

                bool is_empty = m_config->option<ConfigOptionStrings>("compatible_prints")->values.empty();
                m_compatible_prints.checkbox->SetValue(is_empty);
                is_empty ? m_compatible_prints.btn->Disable() : m_compatible_prints.btn->Enable();
            }
        }
        for (const auto &kvp : group->opt_map()) {
            const std::string& opt_key = kvp.first;
            if ((m_options_list[opt_key] & os) == 0)
                to_sys ? group->back_to_sys_value(opt_key) : group->back_to_initial_value(opt_key);
        }
    }

    m_postpone_update_ui = false;
    update_changed_ui();
}

// Update the combo box label of the selected preset based on its "dirty" state,
// comparing the selected preset config with $self->{config}.
void Tab::update_dirty()
{
    m_presets_choice->update_dirty();
    on_presets_changed();
    update_changed_ui();
}

void Tab::update_tab_ui()
{
    m_presets_choice->update();
}

// Load a provied DynamicConfig into the tab, modifying the active preset.
// This could be used for example by setting a Wipe Tower position by interactive manipulation in the 3D view.
void Tab::load_config(const DynamicPrintConfig& config)
{
    bool modified = 0;
    for(auto opt_key : m_config->diff(config)) {
        m_config->set_key_value(opt_key, config.option(opt_key)->clone());
        modified = 1;
    }
    if (modified) {
        update_dirty();
        //# Initialize UI components with the config values.
        reload_config();
        update();
    }
}

// Reload current $self->{config} (aka $self->{presets}->edited_preset->config) into the UI fields.
void Tab::reload_config()
{
    if (m_active_page)
        m_active_page->reload_config();
}

void Tab::update_mode()
{
    m_mode = wxGetApp().get_mode();

    // update mode for ModeSizer
    m_mode_sizer->SetMode(m_mode);

    update_visibility();

    update_changed_tree_ui();
}

void Tab::update_visibility()
{
    Freeze(); // There is needed Freeze/Thaw to avoid a flashing after Show/Layout

    for (auto page : m_pages)
        page->update_visibility(m_mode, page.get() == m_active_page);
    rebuild_page_tree();

    if (this->m_type == Preset::TYPE_SLA_PRINT)
        update_description_lines();

    Layout();
    Thaw();
}

void Tab::msw_rescale()
{
    m_em_unit = em_unit(m_parent);

    m_mode_sizer->msw_rescale();
    m_presets_choice->msw_rescale();

    m_treectrl->SetMinSize(wxSize(20 * m_em_unit, -1));

    // rescale buttons and cached bitmaps
    for (const auto btn : m_scaled_buttons)
        btn->msw_rescale();
    for (const auto bmp : m_scaled_bitmaps)
        bmp->msw_rescale();

    if (m_detach_preset_btn)
        m_detach_preset_btn->msw_rescale();

    // rescale icons for tree_ctrl
    for (ScalableBitmap& bmp : m_scaled_icons_list)
        bmp.msw_rescale();
    // recreate and set new ImageList for tree_ctrl
    m_icons->RemoveAll();
    m_icons = new wxImageList(m_scaled_icons_list.front().bmp().GetWidth(), m_scaled_icons_list.front().bmp().GetHeight());
    for (ScalableBitmap& bmp : m_scaled_icons_list)
        m_icons->Add(bmp.bmp());
    m_treectrl->AssignImageList(m_icons);

    // rescale options_groups
    if (m_active_page)
        m_active_page->msw_rescale();

    Layout();
}

void Tab::sys_color_changed()
{
    update_tab_ui();
    m_presets_choice->msw_rescale();

    // update buttons and cached bitmaps
    for (const auto btn : m_scaled_buttons)
        btn->msw_rescale();
    for (const auto bmp : m_scaled_bitmaps)
        bmp->msw_rescale();

    // update icons for tree_ctrl
    for (ScalableBitmap& bmp : m_scaled_icons_list)
        bmp.msw_rescale();
    // recreate and set new ImageList for tree_ctrl
    m_icons->RemoveAll();
    m_icons = new wxImageList(m_scaled_icons_list.front().bmp().GetWidth(), m_scaled_icons_list.front().bmp().GetHeight());
    for (ScalableBitmap& bmp : m_scaled_icons_list)
        m_icons->Add(bmp.bmp());
    m_treectrl->AssignImageList(m_icons);

    // Colors for ui "decoration"
    m_sys_label_clr = wxGetApp().get_label_clr_sys();
    m_modified_label_clr = wxGetApp().get_label_clr_modified();
    update_labels_colour();

    // update options_groups
    if (m_active_page)
        m_active_page->msw_rescale();

    Layout();
}

Field* Tab::get_field(const t_config_option_key& opt_key, int opt_index/* = -1*/) const
{
    return m_active_page ? m_active_page->get_field(opt_key, opt_index) : nullptr;
}

std::pair<OG_CustomCtrl*, bool*> Tab::get_custom_ctrl_with_blinking_ptr(const t_config_option_key& opt_key, int opt_index/* = -1*/)
{
    if (!m_active_page)
        return {nullptr, nullptr};

    std::pair<OG_CustomCtrl*, bool*> ret = {nullptr, nullptr};

    for (auto opt_group : m_active_page->m_optgroups) {
        ret = opt_group->get_custom_ctrl_with_blinking_ptr(opt_key, opt_index);
        if (ret.first && ret.second)
            break;
    }
    return ret;
}

Field* Tab::get_field(const t_config_option_key& opt_key, Page** selected_page, int opt_index/* = -1*/)
{
    Field* field = nullptr;
    for (auto page : m_pages) {
        field = page->get_field(opt_key, opt_index);
        if (field != nullptr) {
            *selected_page = page.get();
            return field;
        }
    }
    return field;
}

void Tab::toggle_option(const std::string& opt_key, bool toggle, int opt_index/* = -1*/)
{
    if (!m_active_page)
        return;
    Field* field = m_active_page->get_field(opt_key, opt_index);
    if (field)
        field->toggle(toggle);
};

// To be called by custom widgets, load a value into a config,
// update the preset selection boxes (the dirty flags)
// If value is saved before calling this function, put saved_value = true,
// and value can be some random value because in this case it will not been used
void Tab::load_key_value(const std::string& opt_key, const boost::any& value, bool saved_value /*= false*/)
{
    if (!saved_value) change_opt_value(*m_config, opt_key, value);
    // Mark the print & filament enabled if they are compatible with the currently selected preset.
    if (opt_key == "compatible_printers" || opt_key == "compatible_prints") {
        // Don't select another profile if this profile happens to become incompatible.
        m_preset_bundle->update_compatible(PresetSelectCompatibleType::Never);
    }
    m_presets_choice->update_dirty();
    on_presets_changed();
    update();
}

static wxString support_combo_value_for_config(const DynamicPrintConfig &config, bool is_fff)
{
    const std::string support         = is_fff ? "support_material"                 : "supports_enable";
    const std::string buildplate_only = is_fff ? "support_material_buildplate_only" : "support_buildplate_only";
    return
        ! config.opt_bool(support) ?
            _("None") :
            (is_fff && !config.opt_bool("support_material_auto")) ?
                _("For support enforcers only") :
                (config.opt_bool(buildplate_only) ? _("Support on build plate only") :
                                                    _("Everywhere"));
}

static wxString pad_combo_value_for_config(const DynamicPrintConfig &config)
{
    return config.opt_bool("pad_enable") ? (config.opt_bool("pad_around_object") ? _("Around object") : _("Below object")) : _("None");
}

void Tab::on_value_change(const std::string& opt_key, const boost::any& value)
{
    if (wxGetApp().plater() == nullptr) {
        return;
    }

    const bool is_fff = supports_printer_technology(ptFFF);
    ConfigOptionsGroup* og_freq_chng_params = wxGetApp().sidebar().og_freq_chng_params(is_fff);
    if (opt_key == "fill_density" || opt_key == "pad_enable")
    {
        boost::any val = og_freq_chng_params->get_config_value(*m_config, opt_key);
        og_freq_chng_params->set_value(opt_key, val);
    }
    
    if (opt_key == "pad_around_object") {
        for (PageShp &pg : m_pages) {
            Field * fld = pg->get_field(opt_key); /// !!! ysFIXME ????
            if (fld) fld->set_value(value, false);
        }
    }

    if (is_fff ?
            (opt_key == "support_material" || opt_key == "support_material_auto" || opt_key == "support_material_buildplate_only") :
            (opt_key == "supports_enable"  || opt_key == "support_buildplate_only"))
        og_freq_chng_params->set_value("support", support_combo_value_for_config(*m_config, is_fff));

    if (! is_fff && (opt_key == "pad_enable" || opt_key == "pad_around_object"))
        og_freq_chng_params->set_value("pad", pad_combo_value_for_config(*m_config));

    if (opt_key == "brim_width")
    {
        bool val = m_config->opt_float("brim_width") > 0.0 ? true : false;
        og_freq_chng_params->set_value("brim", val);
    }

    if (opt_key == "wipe_tower" || opt_key == "single_extruder_multi_material" || opt_key == "extruders_count" )
        update_wiping_button_visibility();

    if (opt_key == "extruders_count")
        wxGetApp().plater()->on_extruders_change(boost::any_cast<size_t>(value));

    update();
}

// Show/hide the 'purging volumes' button
void Tab::update_wiping_button_visibility() {
    if (m_preset_bundle->printers.get_selected_preset().printer_technology() == ptSLA)
        return; // ys_FIXME
    bool wipe_tower_enabled = dynamic_cast<ConfigOptionBool*>(  (m_preset_bundle->prints.get_edited_preset().config  ).option("wipe_tower"))->value;
    bool multiple_extruders = dynamic_cast<ConfigOptionFloats*>((m_preset_bundle->printers.get_edited_preset().config).option("nozzle_diameter"))->values.size() > 1;

    auto wiping_dialog_button = wxGetApp().sidebar().get_wiping_dialog_button();
    if (wiping_dialog_button) {
        wiping_dialog_button->Show(wipe_tower_enabled && multiple_extruders);
        wiping_dialog_button->GetParent()->Layout();
    }
}

void Tab::activate_option(const std::string& opt_key, const wxString& category)
{
    wxString page_title = translate_category(category, m_type);

    auto cur_item = m_treectrl->GetFirstVisibleItem();
    if (!cur_item || !m_treectrl->IsVisible(cur_item))
        return;

    while (cur_item) {
        auto title = m_treectrl->GetItemText(cur_item);
        if (page_title != title) {
            cur_item = m_treectrl->GetNextVisible(cur_item);
            continue;
        }

        m_treectrl->SelectItem(cur_item);
        break;
    }

    // we should to activate a tab with searched option, if it doesn't.
    wxGetApp().mainframe->select_tab(this);
    Field* field = get_field(opt_key);

    // focused selected field
    if (field)
        field->getWindow()->SetFocus();
    else if (category == "Single extruder MM setup") {
        // When we show and hide "Single extruder MM setup" page, 
        // related options are still in the search list
        // So, let's hightlighte a "single_extruder_multi_material" option, 
        // as a "way" to show hidden page again
        field = get_field("single_extruder_multi_material");
        if (field)
            field->getWindow()->SetFocus();
    }

    m_highlighter.init(get_custom_ctrl_with_blinking_ptr(opt_key));
}

void Tab::apply_searcher()
{
    wxGetApp().sidebar().get_searcher().apply(m_config, m_type, m_mode);
}

void Tab::cache_config_diff(const std::vector<std::string>& selected_options)
{
    m_cache_config.apply_only(m_presets->get_edited_preset().config, selected_options);
}

void Tab::apply_config_from_cache()
{
    if (!m_cache_config.empty()) {
        m_presets->get_edited_preset().config.apply(m_cache_config);
        m_cache_config.clear();

        update_dirty();
    }
}


// Call a callback to update the selection of presets on the plater:
// To update the content of the selection boxes,
// to update the filament colors of the selection boxes,
// to update the "dirty" flags of the selection boxes,
// to update number of "filament" selection boxes when the number of extruders change.
void Tab::on_presets_changed()
{
    if (wxGetApp().plater() == nullptr) {
        return;
    }

    // Instead of PostEvent (EVT_TAB_PRESETS_CHANGED) just call update_presets
    wxGetApp().plater()->sidebar().update_presets(m_type);

    // Printer selected at the Printer tab, update "compatible" marks at the print and filament selectors.
    for (auto t: m_dependent_tabs)
    {
        Tab* tab = wxGetApp().get_tab(t);
        // If the printer tells us that the print or filament/sla_material preset has been switched or invalidated,
        // refresh the print or filament/sla_material tab page.
        // But if there are options, moved from the previously selected preset, update them to edited preset
        tab->apply_config_from_cache();
        tab->load_current_preset();
    }
    // clear m_dependent_tabs after first update from select_preset()
    // to avoid needless preset loading from update() function
    m_dependent_tabs.clear();
}

void Tab::build_preset_description_line(ConfigOptionsGroup* optgroup)
{
    auto description_line = [this](wxWindow* parent) {
        return description_line_widget(parent, &m_parent_preset_description_line);
    };

    auto detach_preset_btn = [this](wxWindow* parent) {
        m_detach_preset_btn = new ScalableButton(parent, wxID_ANY, "lock_open_sys", _L("Detach from system preset"), 
                                                 wxDefaultSize, wxDefaultPosition, wxBU_LEFT | wxBU_EXACTFIT, true);
        ScalableButton* btn = m_detach_preset_btn;
        btn->SetFont(Slic3r::GUI::wxGetApp().normal_font());

        auto sizer = new wxBoxSizer(wxHORIZONTAL);
        sizer->Add(btn);

        btn->Bind(wxEVT_BUTTON, [this, parent](wxCommandEvent&)
        {
        	bool system = m_presets->get_edited_preset().is_system;
        	bool dirty  = m_presets->get_edited_preset().is_dirty;
            wxString msg_text = system ? 
            	_(L("A copy of the current system preset will be created, which will be detached from the system preset.")) :
                _(L("The current custom preset will be detached from the parent system preset."));
            if (dirty) {
	            msg_text += "\n\n";
            	msg_text += _(L("Modifications to the current profile will be saved."));
            }
            msg_text += "\n\n";
            msg_text += _(L("This action is not revertable.\nDo you want to proceed?"));

            wxMessageDialog dialog(parent, msg_text, _(L("Detach preset")), wxICON_WARNING | wxYES_NO | wxCANCEL);
            if (dialog.ShowModal() == wxID_YES)
                save_preset(m_presets->get_edited_preset().is_system ? std::string() : m_presets->get_edited_preset().name, true);
        });

        btn->Hide();

        return sizer;
    };

    Line line = Line{ "", "" };
    line.full_width = 1;

    line.append_widget(description_line);
    line.append_widget(detach_preset_btn);
    optgroup->append_line(line);
}

void Tab::update_preset_description_line()
{
    const Preset* parent = m_presets->get_selected_preset_parent();
    const Preset& preset = m_presets->get_edited_preset();

    wxString description_line;

    if (preset.is_default) {
        description_line = _(L("This is a default preset."));
    } else if (preset.is_system) {
        description_line = _(L("This is a system preset."));
    } else if (parent == nullptr) {
        description_line = _(L("Current preset is inherited from the default preset."));
    } else {
        std::string name = parent->name;
        boost::replace_all(name, "&", "&&");
        description_line = _(L("Current preset is inherited from")) + ":\n\t" + from_u8(name);
    }

    if (preset.is_default || preset.is_system)
        description_line += "\n\t" + _(L("It can't be deleted or modified.")) +
                            "\n\t" + _(L("Any modifications should be saved as a new preset inherited from this one.")) +
                            "\n\t" + _(L("To do that please specify a new name for the preset."));

    if (parent && parent->vendor)
    {
        description_line += "\n\n" + _(L("Additional information:")) + "\n";
        description_line += "\t" + _(L("vendor")) + ": " + (m_type == Slic3r::Preset::TYPE_PRINTER ? "\n\t\t" : "") + parent->vendor->name +
                            ", ver: " + parent->vendor->config_version.to_string();
        if (m_type == Slic3r::Preset::TYPE_PRINTER) {
            const std::string &printer_model = preset.config.opt_string("printer_model");
            if (! printer_model.empty())
                description_line += "\n\n\t" + _(L("printer model")) + ": \n\t\t" + printer_model;
            switch (preset.printer_technology()) {
            case ptFFF:
            {
                //FIXME add prefered_sla_material_profile for SLA
                const std::string              &default_print_profile = preset.config.opt_string("default_print_profile");
                const std::vector<std::string> &default_filament_profiles = preset.config.option<ConfigOptionStrings>("default_filament_profile")->values;
                if (!default_print_profile.empty())
                    description_line += "\n\n\t" + _(L("default print profile")) + ": \n\t\t" + default_print_profile;
                if (!default_filament_profiles.empty())
                {
                    description_line += "\n\n\t" + _(L("default filament profile")) + ": \n\t\t";
                    for (auto& profile : default_filament_profiles) {
                        if (&profile != &*default_filament_profiles.begin())
                            description_line += ", ";
                        description_line += profile;
                    }
                }
                break;
            }
            case ptSLA:
            {
                //FIXME add prefered_sla_material_profile for SLA
                const std::string &default_sla_material_profile = preset.config.opt_string("default_sla_material_profile");
                if (!default_sla_material_profile.empty())
                    description_line += "\n\n\t" + _(L("default SLA material profile")) + ": \n\t\t" + default_sla_material_profile;

                const std::string &default_sla_print_profile = preset.config.opt_string("default_sla_print_profile");
                if (!default_sla_print_profile.empty())
                    description_line += "\n\n\t" + _(L("default SLA print profile")) + ": \n\t\t" + default_sla_print_profile;
                break;
            }
            default: break;
            }
        }
        else if (!preset.alias.empty())
        {
            description_line += "\n\n\t" + _(L("full profile name"))     + ": \n\t\t" + preset.name;
            description_line += "\n\t"   + _(L("symbolic profile name")) + ": \n\t\t" + preset.alias;
        }
    }

    m_parent_preset_description_line->SetText(description_line, false);

    if (m_detach_preset_btn)
        m_detach_preset_btn->Show(parent && parent->is_system && !preset.is_default);
    Layout();
}

void Tab::update_frequently_changed_parameters()
{
    const bool is_fff = supports_printer_technology(ptFFF);
    auto og_freq_chng_params = wxGetApp().sidebar().og_freq_chng_params(is_fff);
    if (!og_freq_chng_params) return;

    og_freq_chng_params->set_value("support", support_combo_value_for_config(*m_config, is_fff));
    if (! is_fff)
        og_freq_chng_params->set_value("pad", pad_combo_value_for_config(*m_config));

    const std::string updated_value_key = is_fff ? "fill_density" : "pad_enable";

    const boost::any val = og_freq_chng_params->get_config_value(*m_config, updated_value_key);
    og_freq_chng_params->set_value(updated_value_key, val);

    if (is_fff)
    {
        og_freq_chng_params->set_value("brim", bool(m_config->opt_float("brim_width") > 0.0));
        update_wiping_button_visibility();
    }
}

void TabPrint::build()
{
    m_presets = &m_preset_bundle->prints;
    load_initial_data();

    auto page = add_options_page(L("Layers and perimeters"), "layers");
        wxString category_path = "layers-and-perimeters_1748#";
        auto optgroup = page->new_optgroup(L("Layer height"));
        optgroup->append_single_option_line("layer_height", category_path + "layer-height");
        optgroup->append_single_option_line("first_layer_height", category_path + "first-layer-height");

        optgroup = page->new_optgroup(L("Vertical shells"));
        optgroup->append_single_option_line("perimeters", category_path + "perimeters");
        optgroup->append_single_option_line("spiral_vase", category_path + "spiral-vase");

        Line line { "", "" };
        line.full_width = 1;
        line.label_path = category_path + "recommended-thin-wall-thickness";
        line.widget = [this](wxWindow* parent) {
            return description_line_widget(parent, &m_recommended_thin_wall_thickness_description_line);
        };
        optgroup->append_line(line);

        optgroup = page->new_optgroup(L("Horizontal shells"));
        line = { L("Solid layers"), "" };
        line.label_path = category_path + "solid-layers-top-bottom";
        line.append_option(optgroup->get_option("top_solid_layers"));
        line.append_option(optgroup->get_option("bottom_solid_layers"));
        optgroup->append_line(line);
    	line = { L("Minimum shell thickness"), "" };
        line.append_option(optgroup->get_option("top_solid_min_thickness"));
        line.append_option(optgroup->get_option("bottom_solid_min_thickness"));
        optgroup->append_line(line);
		line = { "", "" };
	    line.full_width = 1;
	    line.widget = [this](wxWindow* parent) {
	        return description_line_widget(parent, &m_top_bottom_shell_thickness_explanation);
	    };
	    optgroup->append_line(line);

<<<<<<< HEAD
        optgroup = page->new_optgroup(_(L("Quality (slower slicing)")));
        optgroup->append_single_option_line("extra_perimeters");
        optgroup->append_single_option_line("ensure_vertical_shell_thickness");
        optgroup->append_single_option_line("avoid_crossing_perimeters");
        optgroup->append_single_option_line("thin_walls");
        optgroup->append_single_option_line("overhangs");

        optgroup = page->new_optgroup(_(L("Advanced")));
        optgroup->append_single_option_line("seam_position");
        optgroup->append_single_option_line("external_perimeters_first");

    page = add_options_page(_(L("Infill")), "infill");
        optgroup = page->new_optgroup(_(L("Infill")));
        optgroup->append_single_option_line("fill_density");
        optgroup->append_single_option_line("fill_pattern");
        optgroup->append_single_option_line("top_fill_pattern");
        optgroup->append_single_option_line("bottom_fill_pattern");

        optgroup = page->new_optgroup(_(L("Reducing printing time")));
        optgroup->append_single_option_line("infill_every_layers");
        optgroup->append_single_option_line("infill_only_where_needed");

        optgroup = page->new_optgroup(_(L("Advanced")));
        optgroup->append_single_option_line("solid_infill_every_layers");
        optgroup->append_single_option_line("fill_angle");
        optgroup->append_single_option_line("top_fill_angle");
        optgroup->append_single_option_line("bottom_fill_angle");
        optgroup->append_single_option_line("solid_infill_below_area");
=======
        optgroup = page->new_optgroup(L("Quality (slower slicing)"));
        optgroup->append_single_option_line("extra_perimeters", category_path + "extra-perimeters-if-needed");
        optgroup->append_single_option_line("ensure_vertical_shell_thickness", category_path + "ensure-vertical-shell-thickness");
        optgroup->append_single_option_line("avoid_crossing_perimeters", category_path + "avoid-crossing-perimeters");
        optgroup->append_single_option_line("thin_walls", category_path + "detect-thin-walls");
        optgroup->append_single_option_line("overhangs", category_path + "detect-bridging-perimeters");

        optgroup = page->new_optgroup(L("Advanced"));
        optgroup->append_single_option_line("seam_position", category_path + "seam-position");
        optgroup->append_single_option_line("external_perimeters_first", category_path + "external-perimeters-first");

    page = add_options_page(L("Infill"), "infill");
        category_path = "infill_42#";
        optgroup = page->new_optgroup(L("Infill"));
        optgroup->append_single_option_line("fill_density", category_path + "fill-density");
        optgroup->append_single_option_line("fill_pattern", category_path + "fill-pattern");
        optgroup->append_single_option_line("infill_anchor", category_path + "fill-pattern");
        optgroup->append_single_option_line("infill_anchor_max", category_path + "fill-pattern");
        optgroup->append_single_option_line("top_fill_pattern", category_path + "top-fill-pattern");
        optgroup->append_single_option_line("bottom_fill_pattern", category_path + "bottom-fill-pattern");

        optgroup = page->new_optgroup(L("Ironing"));
        optgroup->append_single_option_line("ironing");
        optgroup->append_single_option_line("ironing_type");
        optgroup->append_single_option_line("ironing_flowrate");
        optgroup->append_single_option_line("ironing_spacing");

        optgroup = page->new_optgroup(L("Reducing printing time"));
        optgroup->append_single_option_line("infill_every_layers", category_path + "combine-infill-every-x-layers");
        optgroup->append_single_option_line("infill_only_where_needed", category_path + "only-infill-where-needed");

        optgroup = page->new_optgroup(L("Advanced"));
        optgroup->append_single_option_line("solid_infill_every_layers", category_path + "solid-infill-every-x-layers");
        optgroup->append_single_option_line("fill_angle", category_path + "fill-angle");
        optgroup->append_single_option_line("solid_infill_below_area", category_path + "solid-infill-threshold-area");
>>>>>>> c7aee355
        optgroup->append_single_option_line("bridge_angle");
        optgroup->append_single_option_line("only_retract_when_crossing_perimeters");
        optgroup->append_single_option_line("infill_first");

    page = add_options_page(L("Skirt and brim"), "skirt+brim");
        category_path = "skirt-and-brim_133969#";
        optgroup = page->new_optgroup(L("Skirt"));
        optgroup->append_single_option_line("skirts", category_path + "skirt");
        optgroup->append_single_option_line("skirt_distance", category_path + "skirt");
        optgroup->append_single_option_line("skirt_height", category_path + "skirt");
        optgroup->append_single_option_line("draft_shield", category_path + "skirt");
        optgroup->append_single_option_line("min_skirt_length", category_path + "skirt");

        optgroup = page->new_optgroup(L("Brim"));
        optgroup->append_single_option_line("brim_width", category_path + "brim");

    page = add_options_page(L("Support material"), "support");
        category_path = "support-material_1698#";
        optgroup = page->new_optgroup(L("Support material"));
        optgroup->append_single_option_line("support_material", category_path + "generate-support-material");
        optgroup->append_single_option_line("support_material_auto", category_path + "auto-generated-supports");
        optgroup->append_single_option_line("support_material_threshold", category_path + "overhang-threshold");
        optgroup->append_single_option_line("support_material_enforce_layers", category_path + "enforce-support-for-the-first");

        optgroup = page->new_optgroup(L("Raft"));
        optgroup->append_single_option_line("raft_layers", category_path + "raft-layers");
//		# optgroup->append_single_option_line(get_option_("raft_contact_distance");

        optgroup = page->new_optgroup(L("Options for support material and raft"));
        optgroup->append_single_option_line("support_material_contact_distance", category_path + "contact-z-distance");
        optgroup->append_single_option_line("support_material_pattern", category_path + "pattern");
        optgroup->append_single_option_line("support_material_with_sheath", category_path + "with-sheath-around-the-support");
        optgroup->append_single_option_line("support_material_spacing", category_path + "pattern-spacing-0-inf");
        optgroup->append_single_option_line("support_material_angle", category_path + "pattern-angle");
        optgroup->append_single_option_line("support_material_interface_layers", category_path + "interface-layers");
        optgroup->append_single_option_line("support_material_interface_spacing", category_path + "interface-pattern-spacing");
        optgroup->append_single_option_line("support_material_interface_contact_loops", category_path + "interface-loops");
        optgroup->append_single_option_line("support_material_buildplate_only", category_path + "support-on-build-plate-only");
        optgroup->append_single_option_line("support_material_xy_spacing", category_path + "xy-separation-between-an-object-and-its-support");
        optgroup->append_single_option_line("dont_support_bridges", category_path + "dont-support-bridges");
        optgroup->append_single_option_line("support_material_synchronize_layers", category_path + "synchronize-with-object-layers");

    page = add_options_page(L("Speed"), "time");
        optgroup = page->new_optgroup(L("Speed for print moves"));
        optgroup->append_single_option_line("perimeter_speed");
        optgroup->append_single_option_line("small_perimeter_speed");
        optgroup->append_single_option_line("external_perimeter_speed");
        optgroup->append_single_option_line("infill_speed");
        optgroup->append_single_option_line("solid_infill_speed");
        optgroup->append_single_option_line("top_solid_infill_speed");
        optgroup->append_single_option_line("support_material_speed");
        optgroup->append_single_option_line("support_material_interface_speed");
        optgroup->append_single_option_line("bridge_speed");
        optgroup->append_single_option_line("gap_fill_speed");
        optgroup->append_single_option_line("ironing_speed");

        optgroup = page->new_optgroup(L("Speed for non-print moves"));
        optgroup->append_single_option_line("travel_speed");

        optgroup = page->new_optgroup(L("Modifiers"));
        optgroup->append_single_option_line("first_layer_speed");

        optgroup = page->new_optgroup(L("Acceleration control (advanced)"));
        optgroup->append_single_option_line("perimeter_acceleration");
        optgroup->append_single_option_line("infill_acceleration");
        optgroup->append_single_option_line("bridge_acceleration");
        optgroup->append_single_option_line("first_layer_acceleration");
        optgroup->append_single_option_line("default_acceleration");

        optgroup = page->new_optgroup(L("Autospeed (advanced)"));
        optgroup->append_single_option_line("max_print_speed", "max-volumetric-speed_127176");
        optgroup->append_single_option_line("max_volumetric_speed", "max-volumetric-speed_127176");
#ifdef HAS_PRESSURE_EQUALIZER
        optgroup->append_single_option_line("max_volumetric_extrusion_rate_slope_positive");
        optgroup->append_single_option_line("max_volumetric_extrusion_rate_slope_negative");
#endif /* HAS_PRESSURE_EQUALIZER */

    page = add_options_page(L("Multiple Extruders"), "funnel");
        optgroup = page->new_optgroup(L("Extruders"));
        optgroup->append_single_option_line("perimeter_extruder");
        optgroup->append_single_option_line("infill_extruder");
        optgroup->append_single_option_line("solid_infill_extruder");
        optgroup->append_single_option_line("support_material_extruder");
        optgroup->append_single_option_line("support_material_interface_extruder");

        optgroup = page->new_optgroup(L("Ooze prevention"));
        optgroup->append_single_option_line("ooze_prevention");
        optgroup->append_single_option_line("standby_temperature_delta");

        optgroup = page->new_optgroup(L("Wipe tower"));
        optgroup->append_single_option_line("wipe_tower");
        optgroup->append_single_option_line("wipe_tower_x");
        optgroup->append_single_option_line("wipe_tower_y");
        optgroup->append_single_option_line("wipe_tower_width");
        optgroup->append_single_option_line("wipe_tower_rotation_angle");
        optgroup->append_single_option_line("wipe_tower_bridging");
        optgroup->append_single_option_line("wipe_tower_no_sparse_layers");
        optgroup->append_single_option_line("single_extruder_multi_material_priming");

        optgroup = page->new_optgroup(L("Advanced"));
        optgroup->append_single_option_line("interface_shells");

    page = add_options_page(L("Advanced"), "wrench");
        optgroup = page->new_optgroup(L("Extrusion width"));
        optgroup->append_single_option_line("extrusion_width");
        optgroup->append_single_option_line("first_layer_extrusion_width");
        optgroup->append_single_option_line("perimeter_extrusion_width");
        optgroup->append_single_option_line("external_perimeter_extrusion_width");
        optgroup->append_single_option_line("infill_extrusion_width");
        optgroup->append_single_option_line("solid_infill_extrusion_width");
        optgroup->append_single_option_line("top_infill_extrusion_width");
        optgroup->append_single_option_line("support_material_extrusion_width");

        optgroup = page->new_optgroup(L("Overlap"));
        optgroup->append_single_option_line("infill_overlap");

        optgroup = page->new_optgroup(L("Flow"));
        optgroup->append_single_option_line("bridge_flow_ratio");

        optgroup = page->new_optgroup(L("Slicing"));
        optgroup->append_single_option_line("slice_closing_radius");
        optgroup->append_single_option_line("resolution");
        optgroup->append_single_option_line("xy_size_compensation");
        optgroup->append_single_option_line("elefant_foot_compensation", "elephant-foot-compensation_114487");

        optgroup = page->new_optgroup(L("Other"));
        optgroup->append_single_option_line("clip_multipart_objects");

    page = add_options_page(L("Output options"), "output+page_white");
        optgroup = page->new_optgroup(L("Sequential printing"));
        optgroup->append_single_option_line("complete_objects", "sequential-printing_124589");
        line = { L("Extruder clearance"), "" };
        line.append_option(optgroup->get_option("extruder_clearance_radius"));
        line.append_option(optgroup->get_option("extruder_clearance_height"));
        optgroup->append_line(line);

        optgroup = page->new_optgroup(L("Output file"));
        optgroup->append_single_option_line("gcode_comments");
        optgroup->append_single_option_line("gcode_label_objects");
        Option option = optgroup->get_option("output_filename_format");
        option.opt.full_width = true;
        optgroup->append_single_option_line(option);

        optgroup = page->new_optgroup(L("Post-processing scripts"), 0);
        option = optgroup->get_option("post_process");
        option.opt.full_width = true;
        option.opt.height = 5;//50;
        optgroup->append_single_option_line(option);

    page = add_options_page(L("Notes"), "note.png");
        optgroup = page->new_optgroup(L("Notes"), 0);
        option = optgroup->get_option("notes");
        option.opt.full_width = true;
        option.opt.height = 25;//250;
        optgroup->append_single_option_line(option);

    page = add_options_page(L("Dependencies"), "wrench.png");
        optgroup = page->new_optgroup(L("Profile dependencies"));

        create_line_with_widget(optgroup.get(), "compatible_printers", wxEmptyString, [this](wxWindow* parent) {
            return compatible_widget_create(parent, m_compatible_printers);
        });
        
        option = optgroup->get_option("compatible_printers_condition");
        option.opt.full_width = true;
        optgroup->append_single_option_line(option);

        build_preset_description_line(optgroup.get());
}

// Reload current config (aka presets->edited_preset->config) into the UI fields.
void TabPrint::reload_config()
{
    this->compatible_widget_reload(m_compatible_printers);
    Tab::reload_config();
}

void TabPrint::update_description_lines()
{
    Tab::update_description_lines();

    if (m_preset_bundle->printers.get_selected_preset().printer_technology() == ptSLA)
        return;

    if (m_active_page && m_active_page->title() == "Layers and perimeters" && 
        m_recommended_thin_wall_thickness_description_line && m_top_bottom_shell_thickness_explanation)
    {
        m_recommended_thin_wall_thickness_description_line->SetText(
            from_u8(PresetHints::recommended_thin_wall_thickness(*m_preset_bundle)));
        m_top_bottom_shell_thickness_explanation->SetText(
            from_u8(PresetHints::top_bottom_shell_thickness_explanation(*m_preset_bundle)));
    }
}

void TabPrint::toggle_options()
{
    if (!m_active_page) return;

    m_config_manipulation.toggle_print_fff_options(m_config);
}

void TabPrint::update()
{
    if (m_preset_bundle->printers.get_selected_preset().printer_technology() == ptSLA)
        return; // ys_FIXME

    m_update_cnt++;

    m_config_manipulation.update_print_fff_config(m_config, true);

    update_description_lines();
    Layout();

    m_update_cnt--;

    if (m_update_cnt==0) {
        toggle_options();

        // update() could be called during undo/redo execution
        // Update of objectList can cause a crash in this case (because m_objects doesn't match ObjectList) 
        if (!wxGetApp().plater()->inside_snapshot_capture())
            wxGetApp().obj_list()->update_and_show_object_settings_item();

        wxGetApp().mainframe->on_config_changed(m_config);
    }
}

void TabPrint::clear_pages()
{
    Tab::clear_pages();

    m_recommended_thin_wall_thickness_description_line = nullptr;
    m_top_bottom_shell_thickness_explanation = nullptr;
}

void TabFilament::add_filament_overrides_page()
{
    PageShp page = add_options_page(L("Filament Overrides"), "wrench");
    ConfigOptionsGroupShp optgroup = page->new_optgroup(L("Retraction"));

    auto append_single_option_line = [optgroup, this](const std::string& opt_key, int opt_index)
    {
        Line line {"",""};
        if (opt_key == "filament_retract_lift_above" || opt_key == "filament_retract_lift_below") {
            Option opt = optgroup->get_option(opt_key);
            opt.opt.label = opt.opt.full_label;
            line = optgroup->create_single_option_line(opt);
        }
        else
            line = optgroup->create_single_option_line(optgroup->get_option(opt_key));

        line.near_label_widget = [this, optgroup, opt_key, opt_index](wxWindow* parent) {
            wxCheckBox* check_box = new wxCheckBox(parent, wxID_ANY, "");

            check_box->Bind(wxEVT_CHECKBOX, [this, optgroup, opt_key, opt_index](wxCommandEvent& evt) {
                const bool is_checked = evt.IsChecked();
                Field* field = optgroup->get_fieldc(opt_key, opt_index);
                if (field != nullptr) {
                    field->toggle(is_checked);
                    if (is_checked)
                        field->set_last_meaningful_value();
                    else
                        field->set_na_value();
                }
            }, check_box->GetId());

            m_overrides_options[opt_key] = check_box;
            return check_box;
        };

        optgroup->append_line(line);
    };

    const int extruder_idx = 0; // #ys_FIXME

    for (const std::string opt_key : {  "filament_retract_length",
                                        "filament_retract_lift",
                                        "filament_retract_lift_above",
                                        "filament_retract_lift_below",
                                        "filament_retract_speed",
                                        "filament_deretract_speed",
                                        "filament_retract_restart_extra",
                                        "filament_retract_before_travel",
                                        "filament_retract_layer_change",
                                        "filament_wipe",
                                        "filament_retract_before_wipe"
                                     })
        append_single_option_line(opt_key, extruder_idx);
}

void TabFilament::update_filament_overrides_page()
{
    if (!m_active_page || m_active_page->title() != "Filament Overrides")
        return;
    Page* page = m_active_page;

    const auto og_it = std::find_if(page->m_optgroups.begin(), page->m_optgroups.end(), [](const ConfigOptionsGroupShp og) { return og->title == "Retraction"; });
    if (og_it == page->m_optgroups.end())
        return;
    ConfigOptionsGroupShp optgroup = *og_it;

    std::vector<std::string> opt_keys = {   "filament_retract_length",
                                            "filament_retract_lift",
                                            "filament_retract_lift_above",
                                            "filament_retract_lift_below",
                                            "filament_retract_speed",
                                            "filament_deretract_speed",
                                            "filament_retract_restart_extra",
                                            "filament_retract_before_travel",
                                            "filament_retract_layer_change",
                                            "filament_wipe",
                                            "filament_retract_before_wipe"
                                        };

    const int extruder_idx = 0; // #ys_FIXME

    const bool have_retract_length = m_config->option("filament_retract_length")->is_nil() ||
                                     m_config->opt_float("filament_retract_length", extruder_idx) > 0;

    for (const std::string& opt_key : opt_keys)
    {
        bool is_checked = opt_key=="filament_retract_length" ? true : have_retract_length;
        m_overrides_options[opt_key]->Enable(is_checked);

        is_checked &= !m_config->option(opt_key)->is_nil();
        m_overrides_options[opt_key]->SetValue(is_checked);

        Field* field = optgroup->get_fieldc(opt_key, extruder_idx);
        if (field != nullptr)
            field->toggle(is_checked);
    }
}

void TabFilament::build()
{
    m_presets = &m_preset_bundle->filaments;
    load_initial_data();

    auto page = add_options_page(L("Filament"), "spool.png");
        auto optgroup = page->new_optgroup(L("Filament"));
        optgroup->append_single_option_line("filament_colour");
        optgroup->append_single_option_line("filament_diameter");
        optgroup->append_single_option_line("extrusion_multiplier");
        optgroup->append_single_option_line("filament_density");
        optgroup->append_single_option_line("filament_cost");
        optgroup->append_single_option_line("filament_spool_weight");

        optgroup->m_on_change = [this, optgroup](t_config_option_key opt_key, boost::any value)
        {
            update_dirty();
            if (opt_key == "filament_spool_weight") {
                // Change of this option influences for an update of "Sliced Info"
                wxGetApp().sidebar().update_sliced_info_sizer();
                wxGetApp().sidebar().Layout();
            }
            else
                on_value_change(opt_key, value);
        };

        optgroup = page->new_optgroup(L("Temperature"));
        Line line = { L("Nozzle"), "" };
        line.append_option(optgroup->get_option("first_layer_temperature"));
        line.append_option(optgroup->get_option("temperature"));
        optgroup->append_line(line);

        line = { L("Bed"), "" };
        line.append_option(optgroup->get_option("first_layer_bed_temperature"));
        line.append_option(optgroup->get_option("bed_temperature"));
        optgroup->append_line(line);

    page = add_options_page(L("Cooling"), "cooling");
        wxString category_path = "cooling_127569#";
        optgroup = page->new_optgroup(L("Enable"));
        optgroup->append_single_option_line("fan_always_on");
        optgroup->append_single_option_line("cooling");

        line = { "", "" };
        line.full_width = 1;
        line.widget = [this](wxWindow* parent) {
            return description_line_widget(parent, &m_cooling_description_line);
        };
        optgroup->append_line(line);

        optgroup = page->new_optgroup(L("Fan settings"));
        line = { L("Fan speed"), "" };
        line.label_path = category_path + "fan-settings";
        line.append_option(optgroup->get_option("min_fan_speed"));
        line.append_option(optgroup->get_option("max_fan_speed"));
        optgroup->append_line(line);

        optgroup->append_single_option_line("bridge_fan_speed", category_path + "fan-settings");
        optgroup->append_single_option_line("disable_fan_first_layers", category_path + "fan-settings");
        optgroup->append_single_option_line("full_fan_speed_layer", category_path + "fan-settings");

        optgroup = page->new_optgroup(L("Cooling thresholds"), 25);
        optgroup->append_single_option_line("fan_below_layer_time", category_path + "cooling-thresholds");
        optgroup->append_single_option_line("slowdown_below_layer_time", category_path + "cooling-thresholds");
        optgroup->append_single_option_line("min_print_speed", category_path + "cooling-thresholds");

    page = add_options_page(L("Advanced"), "wrench");
        optgroup = page->new_optgroup(L("Filament properties"));
        // Set size as all another fields for a better alignment
        Option option = optgroup->get_option("filament_type");
        option.opt.width = Field::def_width();
        optgroup->append_single_option_line(option);
        optgroup->append_single_option_line("filament_soluble");

        optgroup = page->new_optgroup(L("Print speed override"));
        optgroup->append_single_option_line("filament_max_volumetric_speed", "max-volumetric-speed_127176");

        line = { "", "" };
        line.full_width = 1;
        line.widget = [this](wxWindow* parent) {
            return description_line_widget(parent, &m_volumetric_speed_description_line);
        };
        optgroup->append_line(line);

        optgroup = page->new_optgroup(L("Wipe tower parameters"));
        optgroup->append_single_option_line("filament_minimal_purge_on_wipe_tower");

        optgroup = page->new_optgroup(L("Toolchange parameters with single extruder MM printers"));
        optgroup->append_single_option_line("filament_loading_speed_start");
        optgroup->append_single_option_line("filament_loading_speed");
        optgroup->append_single_option_line("filament_unloading_speed_start");
        optgroup->append_single_option_line("filament_unloading_speed");
        optgroup->append_single_option_line("filament_load_time");
        optgroup->append_single_option_line("filament_unload_time");
        optgroup->append_single_option_line("filament_toolchange_delay");
        optgroup->append_single_option_line("filament_cooling_moves");
        optgroup->append_single_option_line("filament_cooling_initial_speed");
        optgroup->append_single_option_line("filament_cooling_final_speed");

        create_line_with_widget(optgroup.get(), "filament_ramming_parameters", wxEmptyString, [this](wxWindow* parent) {
            auto ramming_dialog_btn = new wxButton(parent, wxID_ANY, _(L("Ramming settings"))+dots, wxDefaultPosition, wxDefaultSize, wxBU_EXACTFIT);
            ramming_dialog_btn->SetFont(Slic3r::GUI::wxGetApp().normal_font());
            ramming_dialog_btn->SetSize(ramming_dialog_btn->GetBestSize());
            auto sizer = new wxBoxSizer(wxHORIZONTAL);
            sizer->Add(ramming_dialog_btn);

            ramming_dialog_btn->Bind(wxEVT_BUTTON, [this](wxCommandEvent& e) {
                RammingDialog dlg(this,(m_config->option<ConfigOptionStrings>("filament_ramming_parameters"))->get_at(0));
                if (dlg.ShowModal() == wxID_OK) {
                    load_key_value("filament_ramming_parameters", dlg.get_parameters());
                    update_changed_ui();
                }
            });
            return sizer;
        });


    add_filament_overrides_page();


        const int gcode_field_height = 15; // 150
        const int notes_field_height = 25; // 250

    page = add_options_page(L("Custom G-code"), "cog");
        optgroup = page->new_optgroup(L("Start G-code"), 0);
        option = optgroup->get_option("start_filament_gcode");
        option.opt.full_width = true;
        option.opt.is_code = true;
        option.opt.height = gcode_field_height;// 150;
        optgroup->append_single_option_line(option);

        optgroup = page->new_optgroup(L("End G-code"), 0);
        option = optgroup->get_option("end_filament_gcode");
        option.opt.full_width = true;
        option.opt.is_code = true;
        option.opt.height = gcode_field_height;// 150;
        optgroup->append_single_option_line(option);

    page = add_options_page(L("Notes"), "note.png");
        optgroup = page->new_optgroup(L("Notes"), 0);
        optgroup->label_width = 0;
        option = optgroup->get_option("filament_notes");
        option.opt.full_width = true;
        option.opt.height = notes_field_height;// 250;
        optgroup->append_single_option_line(option);

    page = add_options_page(L("Dependencies"), "wrench.png");
        optgroup = page->new_optgroup(L("Profile dependencies"));
        create_line_with_widget(optgroup.get(), "compatible_printers", wxEmptyString, [this](wxWindow* parent) {
            return compatible_widget_create(parent, m_compatible_printers);
        });

        option = optgroup->get_option("compatible_printers_condition");
        option.opt.full_width = true;
        optgroup->append_single_option_line(option);

        create_line_with_widget(optgroup.get(), "compatible_prints", wxEmptyString, [this](wxWindow* parent) {
            return compatible_widget_create(parent, m_compatible_prints);
        });

        option = optgroup->get_option("compatible_prints_condition");
        option.opt.full_width = true;
        optgroup->append_single_option_line(option);

        build_preset_description_line(optgroup.get());
}

// Reload current config (aka presets->edited_preset->config) into the UI fields.
void TabFilament::reload_config()
{
    this->compatible_widget_reload(m_compatible_printers);
    this->compatible_widget_reload(m_compatible_prints);
    Tab::reload_config();
}

void TabFilament::update_volumetric_flow_preset_hints()
{
    wxString text;
    try {
        text = from_u8(PresetHints::maximum_volumetric_flow_description(*m_preset_bundle));
    } catch (std::exception &ex) {
        text = _(L("Volumetric flow hints not available")) + "\n\n" + from_u8(ex.what());
    }
    m_volumetric_speed_description_line->SetText(text);
}

void TabFilament::update_description_lines()
{
    Tab::update_description_lines();

    if (!m_active_page)
        return;

    if (m_active_page->title() == "Cooling" && m_cooling_description_line)
        m_cooling_description_line->SetText(from_u8(PresetHints::cooling_description(m_presets->get_edited_preset())));
    if (m_active_page->title() == "Advanced" && m_volumetric_speed_description_line)
        this->update_volumetric_flow_preset_hints();
}

void TabFilament::toggle_options()
{
    if (!m_active_page)
        return;

    if (m_active_page->title() == "Cooling")
    {
        bool cooling = m_config->opt_bool("cooling", 0);
        bool fan_always_on = cooling || m_config->opt_bool("fan_always_on", 0);

        for (auto el : { "max_fan_speed", "fan_below_layer_time", "slowdown_below_layer_time", "min_print_speed" })
            toggle_option(el, cooling);

        for (auto el : { "min_fan_speed", "disable_fan_first_layers", "full_fan_speed_layer" })
            toggle_option(el, fan_always_on);
    }

    if (m_active_page->title() == "Filament Overrides")
        update_filament_overrides_page();
}

void TabFilament::update()
{
    if (m_preset_bundle->printers.get_selected_preset().printer_technology() == ptSLA)
        return; // ys_FIXME

    m_update_cnt++;

    update_description_lines();
    Layout();

    toggle_options();

    m_update_cnt--;

    if (m_update_cnt == 0)
        wxGetApp().mainframe->on_config_changed(m_config);
}

void TabFilament::clear_pages()
{
    Tab::clear_pages();

    m_volumetric_speed_description_line = nullptr;
	m_cooling_description_line = nullptr;
}

wxSizer* Tab::description_line_widget(wxWindow* parent, ogStaticText* *StaticText, wxString text /*= wxEmptyString*/)
{
    *StaticText = new ogStaticText(parent, text);

//	auto font = (new wxSystemSettings)->GetFont(wxSYS_DEFAULT_GUI_FONT);
    (*StaticText)->SetFont(wxGetApp().normal_font());

    auto sizer = new wxBoxSizer(wxHORIZONTAL);
    sizer->Add(*StaticText, 1, wxEXPAND|wxALL, 0);
    return sizer;
}

bool Tab::current_preset_is_dirty()
{
    return m_presets->current_is_dirty();
}

void TabPrinter::build()
{
    m_presets = &m_preset_bundle->printers;
    load_initial_data();

    m_printer_technology = m_presets->get_selected_preset().printer_technology();

    m_presets->get_selected_preset().printer_technology() == ptSLA ? build_sla() : build_fff();
}

void TabPrinter::build_print_host_upload_group(Page* page)
{
    ConfigOptionsGroupShp optgroup = page->new_optgroup(L("Print Host upload"));

    wxString description_line_text = _L(""
        "Note: All parameters from this group are moved to the Physical Printer settings (see changelog).\n\n"
        "A new Physical Printer profile is created by clicking on the \"cog\" icon right of the Printer profiles combo box, "
        "by selecting the \"Add physical printer\" item in the Printer combo box. The Physical Printer profile editor opens "
        "also when clicking on the \"cog\" icon in the Printer settings tab. The Physical Printer profiles are being stored "
        "into PrusaSlicer/physical_printer directory.");

    Line line = { "", "" };
    line.full_width = 1;
    line.widget = [this, description_line_text](wxWindow* parent) {
        return description_line_widget(parent, m_presets->get_selected_preset().printer_technology() == ptFFF ?
                                       &m_fff_print_host_upload_description_line : &m_sla_print_host_upload_description_line,
                                       description_line_text);
    };
    optgroup->append_line(line);
}

void TabPrinter::build_fff()
{
    if (!m_pages.empty())
        m_pages.resize(0);
    // to avoid redundant memory allocation / deallocation during extruders count changing
    m_pages.reserve(30);

    auto   *nozzle_diameter = dynamic_cast<const ConfigOptionFloats*>(m_config->option("nozzle_diameter"));
    m_initial_extruders_count = m_extruders_count = nozzle_diameter->values.size();
    wxGetApp().sidebar().update_objects_list_extruder_column(m_initial_extruders_count);

    const Preset* parent_preset = m_presets->get_selected_preset_parent();
    m_sys_extruders_count = parent_preset == nullptr ? 0 :
            static_cast<const ConfigOptionFloats*>(parent_preset->config.option("nozzle_diameter"))->values.size();

    auto page = add_options_page(L("General"), "printer");
        auto optgroup = page->new_optgroup(L("Size and coordinates"));

        create_line_with_widget(optgroup.get(), "bed_shape", "custom-svg-and-png-bed-textures_124612", [this](wxWindow* parent) {
            return 	create_bed_shape_widget(parent);
        });

        optgroup->append_single_option_line("max_print_height");
        optgroup->append_single_option_line("z_offset");

        optgroup = page->new_optgroup(L("Capabilities"));
        ConfigOptionDef def;
            def.type =  coInt,
            def.set_default_value(new ConfigOptionInt(1));
            def.label = L("Extruders");
            def.tooltip = L("Number of extruders of the printer.");
            def.min = 1;
            def.mode = comExpert;
        Option option(def, "extruders_count");
        optgroup->append_single_option_line(option);
        optgroup->append_single_option_line("single_extruder_multi_material");

        optgroup->m_on_change = [this, optgroup](t_config_option_key opt_key, boost::any value) {
            // optgroup->get_value() return int for def.type == coInt,
            // Thus, there should be boost::any_cast<int> !
            // Otherwise, boost::any_cast<size_t> causes an "unhandled unknown exception"
            size_t extruders_count = size_t(boost::any_cast<int>(optgroup->get_value("extruders_count")));
            wxTheApp->CallAfter([this, opt_key, value, extruders_count]() {
                if (opt_key == "extruders_count" || opt_key == "single_extruder_multi_material") {
                    extruders_count_changed(extruders_count);
                    init_options_list(); // m_options_list should be updated before UI updating
                    update_dirty();
                    if (opt_key == "single_extruder_multi_material") { // the single_extruder_multimaterial was added to force pages
                        on_value_change(opt_key, value);                      // rebuild - let's make sure the on_value_change is not skipped

                        if (boost::any_cast<bool>(value) && m_extruders_count > 1) {
                            SuppressBackgroundProcessingUpdate sbpu;
                            std::vector<double> nozzle_diameters = static_cast<const ConfigOptionFloats*>(m_config->option("nozzle_diameter"))->values;
                            const double frst_diam = nozzle_diameters[0];

                            for (auto cur_diam : nozzle_diameters) {
                                // if value is differs from first nozzle diameter value
                                if (fabs(cur_diam - frst_diam) > EPSILON) {
                                    const wxString msg_text = _(L("Single Extruder Multi Material is selected, \n"
                                                                  "and all extruders must have the same diameter.\n"
                                                                  "Do you want to change the diameter for all extruders to first extruder nozzle diameter value?"));
                                    wxMessageDialog dialog(parent(), msg_text, _(L("Nozzle diameter")), wxICON_WARNING | wxYES_NO);

                                    DynamicPrintConfig new_conf = *m_config;
                                    if (dialog.ShowModal() == wxID_YES) {
                                        for (size_t i = 1; i < nozzle_diameters.size(); i++)
                                            nozzle_diameters[i] = frst_diam;

                                        new_conf.set_key_value("nozzle_diameter", new ConfigOptionFloats(nozzle_diameters));
                                    }
                                    else
                                        new_conf.set_key_value("single_extruder_multi_material", new ConfigOptionBool(false));

                                    load_config(new_conf);
                                    break;
                                }
                            }
                        }
                    }
                }
                else {
                    update_dirty();
                    on_value_change(opt_key, value);
                }
            });
        };

        build_print_host_upload_group(page.get());

        optgroup = page->new_optgroup(L("Firmware"));
        optgroup->append_single_option_line("gcode_flavor");

        option = optgroup->get_option("thumbnails");
        option.opt.full_width = true;
        optgroup->append_single_option_line(option);

        optgroup->append_single_option_line("silent_mode");
        optgroup->append_single_option_line("remaining_times");

        optgroup->m_on_change = [this, optgroup](t_config_option_key opt_key, boost::any value) {
            wxTheApp->CallAfter([this, opt_key, value]() {
                if (opt_key == "silent_mode") {
                    bool val = boost::any_cast<bool>(value);
                    if (m_use_silent_mode != val) {
                        m_rebuild_kinematics_page = true;
                        m_use_silent_mode = val;
                    }
                }
                build_unregular_pages();
                update_dirty();
                on_value_change(opt_key, value);
            });
        };

        optgroup = page->new_optgroup(L("Advanced"));
        optgroup->append_single_option_line("use_relative_e_distances");
        optgroup->append_single_option_line("use_firmware_retraction");
        optgroup->append_single_option_line("use_volumetric_e");
        optgroup->append_single_option_line("variable_layer_height");

    const int gcode_field_height = 15; // 150
    const int notes_field_height = 25; // 250
    page = add_options_page(L("Custom G-code"), "cog");
        optgroup = page->new_optgroup(L("Start G-code"), 0);
        option = optgroup->get_option("start_gcode");
        option.opt.full_width = true;
        option.opt.is_code = true;
        option.opt.height = gcode_field_height;//150;
        optgroup->append_single_option_line(option);

        optgroup = page->new_optgroup(L("End G-code"), 0);
        option = optgroup->get_option("end_gcode");
        option.opt.full_width = true;
        option.opt.is_code = true;
        option.opt.height = gcode_field_height;//150;
        optgroup->append_single_option_line(option);

        optgroup = page->new_optgroup(L("Before layer change G-code"), 0);
        option = optgroup->get_option("before_layer_gcode");
        option.opt.full_width = true;
        option.opt.is_code = true;
        option.opt.height = gcode_field_height;//150;
        optgroup->append_single_option_line(option);

        optgroup = page->new_optgroup(L("After layer change G-code"), 0);
        option = optgroup->get_option("layer_gcode");
        option.opt.full_width = true;
        option.opt.is_code = true;
        option.opt.height = gcode_field_height;//150;
        optgroup->append_single_option_line(option);

        optgroup = page->new_optgroup(L("Tool change G-code"), 0);
        option = optgroup->get_option("toolchange_gcode");
        option.opt.full_width = true;
        option.opt.is_code = true;
        option.opt.height = gcode_field_height;//150;
        optgroup->append_single_option_line(option);

        optgroup = page->new_optgroup(L("Between objects G-code (for sequential printing)"), 0);
        option = optgroup->get_option("between_objects_gcode");
        option.opt.full_width = true;
        option.opt.is_code = true;
        option.opt.height = gcode_field_height;//150;
        optgroup->append_single_option_line(option);

        optgroup = page->new_optgroup(L("Color Change G-code"), 0);
        option = optgroup->get_option("color_change_gcode");
        option.opt.is_code = true;
        option.opt.height = gcode_field_height;//150;
        optgroup->append_single_option_line(option);

        optgroup = page->new_optgroup(L("Pause Print G-code"), 0);
        option = optgroup->get_option("pause_print_gcode");
        option.opt.is_code = true;
        option.opt.height = gcode_field_height;//150;
        optgroup->append_single_option_line(option);

        optgroup = page->new_optgroup(L("Template Custom G-code"), 0);
        option = optgroup->get_option("template_custom_gcode");
        option.opt.is_code = true;
        option.opt.height = gcode_field_height;//150;
        optgroup->append_single_option_line(option);

    page = add_options_page(L("Notes"), "note.png");
        optgroup = page->new_optgroup(L("Notes"), 0);
        option = optgroup->get_option("printer_notes");
        option.opt.full_width = true;
        option.opt.height = notes_field_height;//250;
        optgroup->append_single_option_line(option);

    page = add_options_page(L("Dependencies"), "wrench.png");
        optgroup = page->new_optgroup(L("Profile dependencies"));

        build_preset_description_line(optgroup.get());

    build_unregular_pages();
}

void TabPrinter::build_sla()
{
    if (!m_pages.empty())
        m_pages.resize(0);
    auto page = add_options_page(L("General"), "printer");
    auto optgroup = page->new_optgroup(L("Size and coordinates"));

    create_line_with_widget(optgroup.get(), "bed_shape", "custom-svg-and-png-bed-textures_124612", [this](wxWindow* parent) {
        return 	create_bed_shape_widget(parent);
    });
    optgroup->append_single_option_line("max_print_height");

    optgroup = page->new_optgroup(L("Display"));
    optgroup->append_single_option_line("display_width");
    optgroup->append_single_option_line("display_height");

    auto option = optgroup->get_option("display_pixels_x");
    Line line = { option.opt.full_label, "" };
    line.append_option(option);
    line.append_option(optgroup->get_option("display_pixels_y"));
    optgroup->append_line(line);
    optgroup->append_single_option_line("display_orientation");

    // FIXME: This should be on one line in the UI
    optgroup->append_single_option_line("display_mirror_x");
    optgroup->append_single_option_line("display_mirror_y");

    optgroup = page->new_optgroup(L("Tilt"));
    line = { L("Tilt time"), "" };
    line.append_option(optgroup->get_option("fast_tilt_time"));
    line.append_option(optgroup->get_option("slow_tilt_time"));
    optgroup->append_line(line);
    optgroup->append_single_option_line("area_fill");

    optgroup = page->new_optgroup(L("Corrections"));
    line = Line{ m_config->def()->get("relative_correction")->full_label, "" };
//    std::vector<std::string> axes{ "X", "Y", "Z" };
    std::vector<std::string> axes{ "XY", "Z" };
    int id = 0;
    for (auto& axis : axes) {
        auto opt = optgroup->get_option("relative_correction", id);
        opt.opt.label = axis;
        line.append_option(opt);
        ++id;
    }
    optgroup->append_line(line);
    optgroup->append_single_option_line("absolute_correction");
    optgroup->append_single_option_line("elefant_foot_compensation");
    optgroup->append_single_option_line("elefant_foot_min_width");
    optgroup->append_single_option_line("gamma_correction");
    
    optgroup = page->new_optgroup(L("Exposure"));
    optgroup->append_single_option_line("min_exposure_time");
    optgroup->append_single_option_line("max_exposure_time");
    optgroup->append_single_option_line("min_initial_exposure_time");
    optgroup->append_single_option_line("max_initial_exposure_time");

    build_print_host_upload_group(page.get());

    const int notes_field_height = 25; // 250

    page = add_options_page(L("Notes"), "note.png");
    optgroup = page->new_optgroup(L("Notes"), 0);
    option = optgroup->get_option("printer_notes");
    option.opt.full_width = true;
    option.opt.height = notes_field_height;//250;
    optgroup->append_single_option_line(option);

    page = add_options_page(L("Dependencies"), "wrench.png");
    optgroup = page->new_optgroup(L("Profile dependencies"));

    build_preset_description_line(optgroup.get());
}

void TabPrinter::extruders_count_changed(size_t extruders_count)
{
    bool is_count_changed = false;
    if (m_extruders_count != extruders_count) {
        m_extruders_count = extruders_count;
        m_preset_bundle->printers.get_edited_preset().set_num_extruders(extruders_count);
        m_preset_bundle->update_multi_material_filament_presets();
        is_count_changed = true;
    }
    else if (m_extruders_count == 1 &&
             m_preset_bundle->project_config.option<ConfigOptionFloats>("wiping_volumes_matrix")->values.size()>1)
        m_preset_bundle->update_multi_material_filament_presets();

    /* This function should be call in any case because of correct updating/rebuilding
     * of unregular pages of a Printer Settings
     */
    build_unregular_pages();

    if (is_count_changed) {
        on_value_change("extruders_count", extruders_count);
        wxGetApp().sidebar().update_objects_list_extruder_column(extruders_count);
    }
}

void TabPrinter::append_option_line(ConfigOptionsGroupShp optgroup, const std::string opt_key)
{
    auto option = optgroup->get_option(opt_key, 0);
    auto line = Line{ option.opt.full_label, "" };
    line.append_option(option);
    if (m_use_silent_mode)
        line.append_option(optgroup->get_option(opt_key, 1));
    optgroup->append_line(line);
}

PageShp TabPrinter::build_kinematics_page()
{
    auto page = add_options_page(L("Machine limits"), "cog", true);

    auto optgroup = page->new_optgroup(L("General"));
    {
	    optgroup->append_single_option_line("machine_limits_usage");
        Line line { "", "" };
        line.full_width = 1;
        line.widget = [this](wxWindow* parent) {
            return description_line_widget(parent, &m_machine_limits_description_line);
        };
        optgroup->append_line(line);
    }

    if (m_use_silent_mode) {
        // Legend for OptionsGroups
        auto optgroup = page->new_optgroup("");
        auto line = Line{ "", "" };

        ConfigOptionDef def;
        def.type = coString;
        def.width = Field::def_width();
        def.gui_type = "legend";
        def.mode = comAdvanced;
        def.tooltip = L("Values in this column are for Normal mode");
        def.set_default_value(new ConfigOptionString{ _(L("Normal")).ToUTF8().data() });

        auto option = Option(def, "full_power_legend");
        line.append_option(option);

        def.tooltip = L("Values in this column are for Stealth mode");
        def.set_default_value(new ConfigOptionString{ _(L("Stealth")).ToUTF8().data() });
        option = Option(def, "silent_legend");
        line.append_option(option);

        optgroup->append_line(line);
    }

    std::vector<std::string> axes{ "x", "y", "z", "e" };
    optgroup = page->new_optgroup(L("Maximum feedrates"));
        for (const std::string &axis : axes)	{
            append_option_line(optgroup, "machine_max_feedrate_" + axis);
        }

    optgroup = page->new_optgroup(L("Maximum accelerations"));
        for (const std::string &axis : axes)	{
            append_option_line(optgroup, "machine_max_acceleration_" + axis);
        }
        append_option_line(optgroup, "machine_max_acceleration_extruding");
        append_option_line(optgroup, "machine_max_acceleration_retracting");

    optgroup = page->new_optgroup(L("Jerk limits"));
        for (const std::string &axis : axes)	{
            append_option_line(optgroup, "machine_max_jerk_" + axis);
        }

    optgroup = page->new_optgroup(L("Minimum feedrates"));
        append_option_line(optgroup, "machine_min_extruding_rate");
        append_option_line(optgroup, "machine_min_travel_rate");

    return page;
}

/* Previous name build_extruder_pages().
 *
 * This function was renamed because of now it implements not just an extruder pages building,
 * but "Machine limits" and "Single extruder MM setup" too
 * (These pages can changes according to the another values of a current preset)
 * */
void TabPrinter::build_unregular_pages()
{
    size_t		n_before_extruders = 2;			//	Count of pages before Extruder pages
    bool		is_marlin_flavor = m_config->option<ConfigOptionEnum<GCodeFlavor>>("gcode_flavor")->value == gcfMarlin;

    /* ! Freeze/Thaw in this function is needed to avoid call OnPaint() for erased pages
     * and be cause of application crash, when try to change Preset in moment,
     * when one of unregular pages is selected.
     *  */
    Freeze();

#ifdef __WXMSW__
    /* Workaround for correct layout of controls inside the created page:
     * In some _strange_ way we should we should imitate page resizing.
     */
/*    auto layout_page = [this](PageShp page)
    {
        const wxSize& sz = page->GetSize();
        page->SetSize(sz.x + 1, sz.y + 1);
        page->SetSize(sz);
    };*/
#endif //__WXMSW__

    // Add/delete Kinematics page according to is_marlin_flavor
    size_t existed_page = 0;
    for (size_t i = n_before_extruders; i < m_pages.size(); ++i) // first make sure it's not there already
        if (m_pages[i]->title().find(L("Machine limits")) != std::string::npos) {
            if (!is_marlin_flavor || m_rebuild_kinematics_page)
                m_pages.erase(m_pages.begin() + i);
            else
                existed_page = i;
            break;
        }

    if (existed_page < n_before_extruders && is_marlin_flavor) {
        auto page = build_kinematics_page();
#ifdef __WXMSW__
//        layout_page(page);
#endif
        m_pages.insert(m_pages.begin() + n_before_extruders, page);
    }

    if (is_marlin_flavor)
        n_before_extruders++;
    size_t		n_after_single_extruder_MM = 2; //	Count of pages after single_extruder_multi_material page

    if (m_extruders_count_old == m_extruders_count ||
        (m_has_single_extruder_MM_page && m_extruders_count == 1))
    {
        // if we have a single extruder MM setup, add a page with configuration options:
        for (size_t i = 0; i < m_pages.size(); ++i) // first make sure it's not there already
            if (m_pages[i]->title().find(L("Single extruder MM setup")) != std::string::npos) {
                m_pages.erase(m_pages.begin() + i);
                break;
            }
        m_has_single_extruder_MM_page = false;
    }
    if (m_extruders_count > 1 && m_config->opt_bool("single_extruder_multi_material") && !m_has_single_extruder_MM_page) {
        // create a page, but pretend it's an extruder page, so we can add it to m_pages ourselves
        auto page = add_options_page(L("Single extruder MM setup"), "printer", true);
        auto optgroup = page->new_optgroup(L("Single extruder multimaterial parameters"));
        optgroup->append_single_option_line("cooling_tube_retraction");
        optgroup->append_single_option_line("cooling_tube_length");
        optgroup->append_single_option_line("parking_pos_retraction");
        optgroup->append_single_option_line("extra_loading_move");
        optgroup->append_single_option_line("high_current_on_filament_swap");
        m_pages.insert(m_pages.end() - n_after_single_extruder_MM, page);
        m_has_single_extruder_MM_page = true;
    }

    // Build missed extruder pages
    for (auto extruder_idx = m_extruders_count_old; extruder_idx < m_extruders_count; ++extruder_idx) {
        //# build page
        const wxString& page_name = wxString::Format("Extruder %d", int(extruder_idx + 1));
        auto page = add_options_page(page_name, "funnel", true);
        m_pages.insert(m_pages.begin() + n_before_extruders + extruder_idx, page);

            auto optgroup = page->new_optgroup(L("Size"));
            optgroup->append_single_option_line("nozzle_diameter", wxEmptyString, extruder_idx);

            optgroup->m_on_change = [this, extruder_idx](const t_config_option_key& opt_key, boost::any value)
            {
                if (m_config->opt_bool("single_extruder_multi_material") && m_extruders_count > 1 && opt_key.find_first_of("nozzle_diameter") != std::string::npos)
                {
                    SuppressBackgroundProcessingUpdate sbpu;
                    const double new_nd = boost::any_cast<double>(value);
                    std::vector<double> nozzle_diameters = static_cast<const ConfigOptionFloats*>(m_config->option("nozzle_diameter"))->values;

                    // if value was changed
                    if (fabs(nozzle_diameters[extruder_idx == 0 ? 1 : 0] - new_nd) > EPSILON)
                    {
                        const wxString msg_text = _(L("This is a single extruder multimaterial printer, diameters of all extruders "
                                                      "will be set to the new value. Do you want to proceed?"));
                        wxMessageDialog dialog(parent(), msg_text, _(L("Nozzle diameter")), wxICON_WARNING | wxYES_NO);

                        DynamicPrintConfig new_conf = *m_config;
                        if (dialog.ShowModal() == wxID_YES) {
                            for (size_t i = 0; i < nozzle_diameters.size(); i++) {
                                if (i==extruder_idx)
                                    continue;
                                nozzle_diameters[i] = new_nd;
                            }
                        }
                        else
                            nozzle_diameters[extruder_idx] = nozzle_diameters[extruder_idx == 0 ? 1 : 0];

                        new_conf.set_key_value("nozzle_diameter", new ConfigOptionFloats(nozzle_diameters));
                        load_config(new_conf);
                    }
                }

                update_dirty();
                update();
            };

            optgroup = page->new_optgroup(L("Layer height limits"));
            optgroup->append_single_option_line("min_layer_height", wxEmptyString, extruder_idx);
            optgroup->append_single_option_line("max_layer_height", wxEmptyString, extruder_idx);


            optgroup = page->new_optgroup(L("Position (for multi-extruder printers)"));
            optgroup->append_single_option_line("extruder_offset", wxEmptyString, extruder_idx);

            optgroup = page->new_optgroup(L("Retraction"));
            optgroup->append_single_option_line("retract_length", wxEmptyString, extruder_idx);
            optgroup->append_single_option_line("retract_lift", wxEmptyString, extruder_idx);
                Line line = { L("Only lift Z"), "" };
                line.append_option(optgroup->get_option("retract_lift_above", extruder_idx));
                line.append_option(optgroup->get_option("retract_lift_below", extruder_idx));
                optgroup->append_line(line);

            optgroup->append_single_option_line("retract_speed", wxEmptyString, extruder_idx);
            optgroup->append_single_option_line("deretract_speed", wxEmptyString, extruder_idx);
            optgroup->append_single_option_line("retract_restart_extra", wxEmptyString, extruder_idx);
            optgroup->append_single_option_line("retract_before_travel", wxEmptyString, extruder_idx);
            optgroup->append_single_option_line("retract_layer_change", wxEmptyString, extruder_idx);
            optgroup->append_single_option_line("wipe", wxEmptyString, extruder_idx);
            optgroup->append_single_option_line("retract_before_wipe", wxEmptyString, extruder_idx);

            optgroup = page->new_optgroup(L("Retraction when tool is disabled (advanced settings for multi-extruder setups)"));
            optgroup->append_single_option_line("retract_length_toolchange", wxEmptyString, extruder_idx);
            optgroup->append_single_option_line("retract_restart_extra_toolchange", wxEmptyString, extruder_idx);

            optgroup = page->new_optgroup(L("Preview"));

            auto reset_to_filament_color = [this, extruder_idx](wxWindow* parent) {
                m_reset_to_filament_color = new ScalableButton(parent, wxID_ANY, "undo", _L("Reset to Filament Color"), 
                                                               wxDefaultSize, wxDefaultPosition, wxBU_LEFT | wxBU_EXACTFIT, true);
                ScalableButton* btn = m_reset_to_filament_color;
                btn->SetFont(Slic3r::GUI::wxGetApp().normal_font());
                btn->SetSize(btn->GetBestSize());
                auto sizer = new wxBoxSizer(wxHORIZONTAL);
                sizer->Add(btn);

                btn->Bind(wxEVT_BUTTON, [this, extruder_idx](wxCommandEvent& e)
                {
                    std::vector<std::string> colors = static_cast<const ConfigOptionStrings*>(m_config->option("extruder_colour"))->values;
                    colors[extruder_idx] = "";

                    DynamicPrintConfig new_conf = *m_config;
                    new_conf.set_key_value("extruder_colour", new ConfigOptionStrings(colors));
                    load_config(new_conf);

                    update_dirty();
                    update();
                });

                return sizer;
            };
            line = optgroup->create_single_option_line("extruder_colour", wxEmptyString, extruder_idx);
            line.append_widget(reset_to_filament_color);
            optgroup->append_line(line);

#ifdef __WXMSW__
//        layout_page(page);
#endif
    }

    // # remove extra pages
    if (m_extruders_count < m_extruders_count_old)
        m_pages.erase(	m_pages.begin() + n_before_extruders + m_extruders_count,
                        m_pages.begin() + n_before_extruders + m_extruders_count_old);

    Thaw();

    m_extruders_count_old = m_extruders_count;
    rebuild_page_tree();

    // Reload preset pages with current configuration values
    reload_config();

    // apply searcher with current configuration
    apply_searcher();
}

// this gets executed after preset is loaded and before GUI fields are updated
void TabPrinter::on_preset_loaded()
{
    // update the extruders count field
    auto   *nozzle_diameter = dynamic_cast<const ConfigOptionFloats*>(m_config->option("nozzle_diameter"));
    size_t extruders_count = nozzle_diameter->values.size();
    // update the GUI field according to the number of nozzle diameters supplied
    extruders_count_changed(extruders_count);
}

void TabPrinter::update_pages()
{
    // update m_pages ONLY if printer technology is changed
    const PrinterTechnology new_printer_technology = m_presets->get_edited_preset().printer_technology();
    if (new_printer_technology == m_printer_technology)
        return;

    //clear all active pages before switching
    clear_pages();

    // set m_pages to m_pages_(technology before changing)
    m_printer_technology == ptFFF ? m_pages.swap(m_pages_fff) : m_pages.swap(m_pages_sla);

    // build Tab according to the technology, if it's not exist jet OR
    // set m_pages_(technology after changing) to m_pages
    // m_printer_technology will be set by Tab::load_current_preset()
    if (new_printer_technology == ptFFF)
    {
        if (m_pages_fff.empty())
        {
            build_fff();
            if (m_extruders_count > 1)
            {
                m_preset_bundle->update_multi_material_filament_presets();
                on_value_change("extruders_count", m_extruders_count);
            }
        }
        else
            m_pages.swap(m_pages_fff);

         wxGetApp().sidebar().update_objects_list_extruder_column(m_extruders_count);
    }
    else
        m_pages_sla.empty() ? build_sla() : m_pages.swap(m_pages_sla);

    rebuild_page_tree();
}

void TabPrinter::reload_config()
{
    Tab::reload_config();

    // "extruders_count" doesn't update from the update_config(),
    // so update it implicitly
    if (m_active_page && m_active_page->title() == "General")
        m_active_page->set_value("extruders_count", int(m_extruders_count));
}

void TabPrinter::activate_selected_page(std::function<void()> throw_if_canceled)
{
    Tab::activate_selected_page(throw_if_canceled);

    // "extruders_count" doesn't update from the update_config(),
    // so update it implicitly
    if (m_active_page && m_active_page->title() == "General")
        m_active_page->set_value("extruders_count", int(m_extruders_count));
}

void TabPrinter::clear_pages()
{
    Tab::clear_pages();
    m_reset_to_filament_color = nullptr;
}

void TabPrinter::toggle_options()
{
    if (!m_active_page || m_presets->get_edited_preset().printer_technology() == ptSLA)
        return;

    bool have_multiple_extruders = m_extruders_count > 1;
    if (m_active_page->title() == "Custom G-code")
        toggle_option("toolchange_gcode", have_multiple_extruders);
    if (m_active_page->title() == "General") {
        toggle_option("single_extruder_multi_material", have_multiple_extruders);

        bool is_marlin_flavor = m_config->option<ConfigOptionEnum<GCodeFlavor>>("gcode_flavor")->value == gcfMarlin;
        // Disable silent mode for non-marlin firmwares.
        toggle_option("silent_mode", is_marlin_flavor);
    }

    wxString extruder_number;
    long val;
    if (m_active_page->title().StartsWith("Extruder ", &extruder_number) && extruder_number.ToLong(&val) &&
        val > 0 && (size_t)val <= m_extruders_count)
    {
        size_t i = size_t(val - 1);
        bool have_retract_length = m_config->opt_float("retract_length", i) > 0;

        // when using firmware retraction, firmware decides retraction length
        bool use_firmware_retraction = m_config->opt_bool("use_firmware_retraction");
        toggle_option("retract_length", !use_firmware_retraction, i);

        // user can customize travel length if we have retraction length or we"re using
        // firmware retraction
        toggle_option("retract_before_travel", have_retract_length || use_firmware_retraction, i);

        // user can customize other retraction options if retraction is enabled
        bool retraction = (have_retract_length || use_firmware_retraction);
        std::vector<std::string> vec = { "retract_lift", "retract_layer_change" };
        for (auto el : vec)
            toggle_option(el, retraction, i);

        // retract lift above / below only applies if using retract lift
        vec.resize(0);
        vec = { "retract_lift_above", "retract_lift_below" };
        for (auto el : vec)
            toggle_option(el, retraction && (m_config->opt_float("retract_lift", i) > 0), i);

        // some options only apply when not using firmware retraction
        vec.resize(0);
        vec = { "retract_speed", "deretract_speed", "retract_before_wipe", "retract_restart_extra", "wipe" };
        for (auto el : vec)
            toggle_option(el, retraction && !use_firmware_retraction, i);

        bool wipe = m_config->opt_bool("wipe", i);
        toggle_option("retract_before_wipe", wipe, i);

        if (use_firmware_retraction && wipe) {
            wxMessageDialog dialog(parent(),
                _(L("The Wipe option is not available when using the Firmware Retraction mode.\n"
                    "\nShall I disable it in order to enable Firmware Retraction?")),
                _(L("Firmware Retraction")), wxICON_WARNING | wxYES | wxNO);

            DynamicPrintConfig new_conf = *m_config;
            if (dialog.ShowModal() == wxID_YES) {
                auto wipe = static_cast<ConfigOptionBools*>(m_config->option("wipe")->clone());
                for (size_t w = 0; w < wipe->values.size(); w++)
                    wipe->values[w] = false;
                new_conf.set_key_value("wipe", wipe);
            }
            else {
                new_conf.set_key_value("use_firmware_retraction", new ConfigOptionBool(false));
            }
            load_config(new_conf);
        }

        toggle_option("retract_length_toolchange", have_multiple_extruders, i);

        bool toolchange_retraction = m_config->opt_float("retract_length_toolchange", i) > 0;
        toggle_option("retract_restart_extra_toolchange", have_multiple_extruders && toolchange_retraction, i);
    }

    if (m_active_page->title() == "Machine limits") {
        assert(m_config->option<ConfigOptionEnum<GCodeFlavor>>("gcode_flavor")->value == gcfMarlin);
		const auto *machine_limits_usage = m_config->option<ConfigOptionEnum<MachineLimitsUsage>>("machine_limits_usage");
		bool enabled = machine_limits_usage->value != MachineLimitsUsage::Ignore;
        bool silent_mode = m_config->opt_bool("silent_mode");
        int  max_field = silent_mode ? 2 : 1;
    	for (const std::string &opt : Preset::machine_limits_options())
            for (int i = 0; i < max_field; ++ i)
	            toggle_option(opt, enabled, i);
        update_machine_limits_description(machine_limits_usage->value);
    }
}

void TabPrinter::update()
{
    m_update_cnt++;
    m_presets->get_edited_preset().printer_technology() == ptFFF ? update_fff() : update_sla();
    m_update_cnt--;

    Layout();

    if (m_update_cnt == 0)
        wxGetApp().mainframe->on_config_changed(m_config);
}

void TabPrinter::update_fff()
{
    if (m_use_silent_mode != m_config->opt_bool("silent_mode"))	{
        m_rebuild_kinematics_page = true;
        m_use_silent_mode = m_config->opt_bool("silent_mode");
    }

    toggle_options();
}

void TabPrinter::update_sla()
{ ; }

void Tab::update_ui_items_related_on_parent_preset(const Preset* selected_preset_parent)
{
    m_is_default_preset = selected_preset_parent != nullptr && selected_preset_parent->is_default;

    m_bmp_non_system = selected_preset_parent ? &m_bmp_value_unlock : &m_bmp_white_bullet;
    m_ttg_non_system = selected_preset_parent ? &m_ttg_value_unlock : &m_ttg_white_bullet_ns;
    m_tt_non_system  = selected_preset_parent ? &m_tt_value_unlock  : &m_ttg_white_bullet_ns;
}

// Initialize the UI from the current preset
void Tab::load_current_preset()
{
    const Preset& preset = m_presets->get_edited_preset();

    update_btns_enabling();

    update();
    if (m_type == Slic3r::Preset::TYPE_PRINTER) {
        // For the printer profile, generate the extruder pages.
        if (preset.printer_technology() == ptFFF)
            on_preset_loaded();
        else
            wxGetApp().sidebar().update_objects_list_extruder_column(1);
    }
    // Reload preset pages with the new configuration values.
    reload_config();

    update_ui_items_related_on_parent_preset(m_presets->get_selected_preset_parent());

//	m_undo_to_sys_btn->Enable(!preset.is_default);

#if 0
    // use CallAfter because some field triggers schedule on_change calls using CallAfter,
    // and we don't want them to be called after this update_dirty() as they would mark the
    // preset dirty again
    // (not sure this is true anymore now that update_dirty is idempotent)
    wxTheApp->CallAfter([this]
#endif
    {
        // checking out if this Tab exists till this moment
        if (!wxGetApp().checked_tab(this))
            return;
        update_tab_ui();

        // update show/hide tabs
        if (m_type == Slic3r::Preset::TYPE_PRINTER) {
            const PrinterTechnology printer_technology = m_presets->get_edited_preset().printer_technology();
            if (printer_technology != static_cast<TabPrinter*>(this)->m_printer_technology)
            {
                // The change of the technology requires to remove some of unrelated Tabs
                // During this action, wxNoteBook::RemovePage invoke wxEVT_NOTEBOOK_PAGE_CHANGED
                // and as a result a function select_active_page() is called fron Tab::OnActive()
                // But we don't need it. So, to avoid activation of the page, set m_active_page to NULL 
                // till unusable Tabs will be deleted
                Page* tmp_page = m_active_page;
                m_active_page = nullptr;
                for (auto tab : wxGetApp().tabs_list) {
                    if (tab->type() == Preset::TYPE_PRINTER) // Printer tab is shown every time
                        continue;
                    if (tab->supports_printer_technology(printer_technology))
                    {
                        wxGetApp().tab_panel()->InsertPage(wxGetApp().tab_panel()->FindPage(this), tab, tab->title());
                        #ifdef __linux__ // the tabs apparently need to be explicitly shown on Linux (pull request #1563)
                            int page_id = wxGetApp().tab_panel()->FindPage(tab);
                            wxGetApp().tab_panel()->GetPage(page_id)->Show(true);
                        #endif // __linux__
                    }
                    else {
                        int page_id = wxGetApp().tab_panel()->FindPage(tab);
                        wxGetApp().tab_panel()->GetPage(page_id)->Show(false);
                        wxGetApp().tab_panel()->RemovePage(page_id);
                    }
                }
                static_cast<TabPrinter*>(this)->m_printer_technology = printer_technology;
                m_active_page = tmp_page;
            }
            on_presets_changed();
            if (printer_technology == ptFFF) {
                static_cast<TabPrinter*>(this)->m_initial_extruders_count = static_cast<const ConfigOptionFloats*>(m_presets->get_selected_preset().config.option("nozzle_diameter"))->values.size(); //static_cast<TabPrinter*>(this)->m_extruders_count;
                const Preset* parent_preset = m_presets->get_selected_preset_parent();
                static_cast<TabPrinter*>(this)->m_sys_extruders_count = parent_preset == nullptr ? 0 :
                    static_cast<const ConfigOptionFloats*>(parent_preset->config.option("nozzle_diameter"))->values.size();
            }
        }
        else {
            on_presets_changed();
            if (m_type == Preset::TYPE_SLA_PRINT || m_type == Preset::TYPE_PRINT)
                update_frequently_changed_parameters();
        }

        m_opt_status_value = (m_presets->get_selected_preset_parent() ? osSystemValue : 0) | osInitValue;
        init_options_list();
        update_visibility();
        update_changed_ui();
    }
#if 0
    );
#endif
}

//Regerenerate content of the page tree.
void Tab::rebuild_page_tree()
{
    // get label of the currently selected item
    const auto sel_item = m_treectrl->GetSelection();
    const auto selected = sel_item ? m_treectrl->GetItemText(sel_item) : "";
    const auto rootItem = m_treectrl->GetRootItem();

    wxTreeItemId item;

    // Delete/Append events invoke wxEVT_TREE_SEL_CHANGED event.
    // To avoid redundant clear/activate functions call
    // suppress activate page before page_tree rebuilding
    m_disable_tree_sel_changed_event = true;
    m_treectrl->DeleteChildren(rootItem);

    for (auto p : m_pages)
    {
        if (!p->get_show())
            continue;
        auto itemId = m_treectrl->AppendItem(rootItem, translate_category(p->title(), m_type), p->iconID());
        m_treectrl->SetItemTextColour(itemId, p->get_item_colour());
        if (p->title() == selected)
            item = itemId;
    }
    if (!item) {
        // this is triggered on first load, so we don't disable the sel change event
        item = m_treectrl->GetFirstVisibleItem();
    }

    // allow activate page before selection of a page_tree item
    m_disable_tree_sel_changed_event = false;
    if (item)
        m_treectrl->SelectItem(item);
}

void Tab::update_btns_enabling()
{
    // we can delete any preset from the physical printer
    // and any user preset
    const Preset& preset = m_presets->get_edited_preset();
    m_btn_delete_preset->Show(m_type == Preset::TYPE_PRINTER && m_preset_bundle->physical_printers.has_selection() || 
                              !preset.is_default && !preset.is_system);

    if (m_btn_edit_ph_printer)
        m_btn_edit_ph_printer->SetToolTip( m_preset_bundle->physical_printers.has_selection() ?
                                           _L("Edit physical printer") : _L("Add physical printer"));
}

void Tab::update_preset_choice()
{
    m_presets_choice->update();
    update_btns_enabling();
}

// Called by the UI combo box when the user switches profiles, and also to delete the current profile.
// Select a preset by a name.If !defined(name), then the default preset is selected.
// If the current profile is modified, user is asked to save the changes.
void Tab::select_preset(std::string preset_name, bool delete_current /*=false*/, const std::string& last_selected_ph_printer_name/* =""*/)
{
    if (preset_name.empty()) {
        if (delete_current) {
            // Find an alternate preset to be selected after the current preset is deleted.
            const std::deque<Preset> &presets 		= this->m_presets->get_presets();
            size_t    				  idx_current   = this->m_presets->get_idx_selected();
            // Find the next visible preset.
            size_t 				      idx_new       = idx_current + 1;
            if (idx_new < presets.size())
                for (; idx_new < presets.size() && ! presets[idx_new].is_visible; ++ idx_new) ;
            if (idx_new == presets.size())
                for (idx_new = idx_current - 1; idx_new > 0 && ! presets[idx_new].is_visible; -- idx_new);
            preset_name = presets[idx_new].name;
        } else {
            // If no name is provided, select the "-- default --" preset.
            preset_name = m_presets->default_preset().name;
        }
    }
    assert(! delete_current || (m_presets->get_edited_preset().name != preset_name && m_presets->get_edited_preset().is_user()));
    bool current_dirty = ! delete_current && m_presets->current_is_dirty();
    bool print_tab     = m_presets->type() == Preset::TYPE_PRINT || m_presets->type() == Preset::TYPE_SLA_PRINT;
    bool printer_tab   = m_presets->type() == Preset::TYPE_PRINTER;
    bool canceled      = false;
    bool technology_changed = false;
    m_dependent_tabs.clear();
    if (current_dirty && ! may_discard_current_dirty_preset(nullptr, preset_name)) {
        canceled = true;
    } else if (print_tab) {
        // Before switching the print profile to a new one, verify, whether the currently active filament or SLA material
        // are compatible with the new print.
        // If it is not compatible and the current filament or SLA material are dirty, let user decide
        // whether to discard the changes or keep the current print selection.
        PresetWithVendorProfile printer_profile = m_preset_bundle->printers.get_edited_preset_with_vendor_profile();
        PrinterTechnology  printer_technology = printer_profile.preset.printer_technology();
        PresetCollection  &dependent = (printer_technology == ptFFF) ? m_preset_bundle->filaments : m_preset_bundle->sla_materials;
        bool 			   old_preset_dirty = dependent.current_is_dirty();
        bool 			   new_preset_compatible = is_compatible_with_print(dependent.get_edited_preset_with_vendor_profile(), 
        	m_presets->get_preset_with_vendor_profile(*m_presets->find_preset(preset_name, true)), printer_profile);
        if (! canceled)
            canceled = old_preset_dirty && ! new_preset_compatible && ! may_discard_current_dirty_preset(&dependent, preset_name);
        if (! canceled) {
            // The preset will be switched to a different, compatible preset, or the '-- default --'.
            m_dependent_tabs.emplace_back((printer_technology == ptFFF) ? Preset::Type::TYPE_FILAMENT : Preset::Type::TYPE_SLA_MATERIAL);
            if (old_preset_dirty && ! new_preset_compatible)
                dependent.discard_current_changes();
        }
    } else if (printer_tab) {
        // Before switching the printer to a new one, verify, whether the currently active print and filament
        // are compatible with the new printer.
        // If they are not compatible and the current print or filament are dirty, let user decide
        // whether to discard the changes or keep the current printer selection.
        //
        // With the introduction of the SLA printer types, we need to support switching between
        // the FFF and SLA printers.
        const Preset 		&new_printer_preset     = *m_presets->find_preset(preset_name, true);
		const PresetWithVendorProfile new_printer_preset_with_vendor_profile = m_presets->get_preset_with_vendor_profile(new_printer_preset);
        PrinterTechnology    old_printer_technology = m_presets->get_edited_preset().printer_technology();
        PrinterTechnology    new_printer_technology = new_printer_preset.printer_technology();
        if (new_printer_technology == ptSLA && old_printer_technology == ptFFF && !may_switch_to_SLA_preset())
            canceled = true;
        else {
            struct PresetUpdate {
                Preset::Type         tab_type;
                PresetCollection 	*presets;
                PrinterTechnology    technology;
                bool    	         old_preset_dirty;
                bool         	     new_preset_compatible;
            };
            std::vector<PresetUpdate> updates = {
                { Preset::Type::TYPE_PRINT,         &m_preset_bundle->prints,       ptFFF },
                { Preset::Type::TYPE_SLA_PRINT,     &m_preset_bundle->sla_prints,   ptSLA },
                { Preset::Type::TYPE_FILAMENT,      &m_preset_bundle->filaments,    ptFFF },
                { Preset::Type::TYPE_SLA_MATERIAL,  &m_preset_bundle->sla_materials,ptSLA }
            };
            for (PresetUpdate &pu : updates) {
                pu.old_preset_dirty = (old_printer_technology == pu.technology) && pu.presets->current_is_dirty();
                pu.new_preset_compatible = (new_printer_technology == pu.technology) && is_compatible_with_printer(pu.presets->get_edited_preset_with_vendor_profile(), new_printer_preset_with_vendor_profile);
                if (!canceled)
                    canceled = pu.old_preset_dirty && !pu.new_preset_compatible && !may_discard_current_dirty_preset(pu.presets, preset_name);
            }
            if (!canceled) {
                for (PresetUpdate &pu : updates) {
                    // The preset will be switched to a different, compatible preset, or the '-- default --'.
                    if (pu.technology == new_printer_technology)
                        m_dependent_tabs.emplace_back(pu.tab_type);
                    if (pu.old_preset_dirty && !pu.new_preset_compatible)
                        pu.presets->discard_current_changes();
                }
            }
        }
        if (! canceled)
        	technology_changed = old_printer_technology != new_printer_technology;
    }

    if (! canceled && delete_current) {
        // Delete the file and select some other reasonable preset.
        // It does not matter which preset will be made active as the preset will be re-selected from the preset_name variable.
        // The 'external' presets will only be removed from the preset list, their files will not be deleted.
        try {
            m_presets->delete_current_preset();
        } catch (const std::exception & /* e */) {
            //FIXME add some error reporting!
            canceled = true;
        }
    }

    if (canceled) {
        if (m_type == Preset::TYPE_PRINTER) {
            if (!last_selected_ph_printer_name.empty() &&
                m_presets->get_edited_preset().name == PhysicalPrinter::get_preset_name(last_selected_ph_printer_name)) {
                // If preset selection was canceled and previously was selected physical printer, we should select it back
                m_preset_bundle->physical_printers.select_printer(last_selected_ph_printer_name);
            }
            if (m_preset_bundle->physical_printers.has_selection()) {
                // If preset selection was canceled and physical printer was selected
                // we must disable selection marker for the physical printers
                m_preset_bundle->physical_printers.unselect_printer();
            }
        }

        update_tab_ui();

        // Trigger the on_presets_changed event so that we also restore the previous value in the plater selector,
        // if this action was initiated from the plater.
        on_presets_changed();
    } else {
        if (current_dirty)
            m_presets->discard_current_changes();

        const bool is_selected = m_presets->select_preset_by_name(preset_name, false) || delete_current;
        assert(m_presets->get_edited_preset().name == preset_name || ! is_selected);
        // Mark the print & filament enabled if they are compatible with the currently selected preset.
        // The following method should not discard changes of current print or filament presets on change of a printer profile,
        // if they are compatible with the current printer.
        auto update_compatible_type = [delete_current](bool technology_changed, bool on_page, bool show_incompatible_presets) {
        	return (delete_current || technology_changed) ? PresetSelectCompatibleType::Always :
        	       on_page                                ? PresetSelectCompatibleType::Never  :
        	       show_incompatible_presets              ? PresetSelectCompatibleType::OnlyIfWasCompatible : PresetSelectCompatibleType::Always;
        };
        if (current_dirty || delete_current || print_tab || printer_tab)
            m_preset_bundle->update_compatible(
            	update_compatible_type(technology_changed, print_tab,   (print_tab ? this : wxGetApp().get_tab(Preset::TYPE_PRINT))->m_show_incompatible_presets),
            	update_compatible_type(technology_changed, false, 		wxGetApp().get_tab(Preset::TYPE_FILAMENT)->m_show_incompatible_presets));
        // Initialize the UI from the current preset.
        if (printer_tab)
            static_cast<TabPrinter*>(this)->update_pages();

        if (! is_selected && printer_tab)
        {
            /* There is a case, when :
             * after Config Wizard applying we try to select previously selected preset, but
             * in a current configuration this one:
             *  1. doesn't exist now,
             *  2. have another printer_technology
             * So, it is necessary to update list of dependent tabs
             * to the corresponding printer_technology
             */
            const PrinterTechnology printer_technology = m_presets->get_edited_preset().printer_technology();
            if (printer_technology == ptFFF && m_dependent_tabs.front() != Preset::Type::TYPE_PRINT)
                m_dependent_tabs = { Preset::Type::TYPE_PRINT, Preset::Type::TYPE_FILAMENT };
            else if (printer_technology == ptSLA && m_dependent_tabs.front() != Preset::Type::TYPE_SLA_PRINT)
                m_dependent_tabs = { Preset::Type::TYPE_SLA_PRINT, Preset::Type::TYPE_SLA_MATERIAL };
        }

        // check and apply extruders count for printer preset
        if (m_type == Preset::TYPE_PRINTER)
            static_cast<TabPrinter*>(this)->apply_extruder_cnt_from_cache();

        // check if there is something in the cache to move to the new selected preset
        apply_config_from_cache();

        load_current_preset();
    }
}

// If the current preset is dirty, the user is asked whether the changes may be discarded.
// if the current preset was not dirty, or the user agreed to discard the changes, 1 is returned.
bool Tab::may_discard_current_dirty_preset(PresetCollection* presets /*= nullptr*/, const std::string& new_printer_name /*= ""*/)
{
    if (presets == nullptr) presets = m_presets;

    UnsavedChangesDialog dlg(m_type, presets, new_printer_name);
    if (wxGetApp().app_config->get("default_action_on_select_preset") == "none" && dlg.ShowModal() == wxID_CANCEL)
        return false;

    if (dlg.save_preset())  // save selected changes
    {
        const std::vector<std::string>& unselected_options = dlg.get_unselected_options(presets->type());
        const std::string& name = dlg.get_preset_name();

        if (m_type == presets->type()) // save changes for the current preset from this tab
        {
            // revert unselected options to the old values
            presets->get_edited_preset().config.apply_only(presets->get_selected_preset().config, unselected_options);
            save_preset(name);
        }
        else
        {
            m_preset_bundle->save_changes_for_preset(name, presets->type(), unselected_options);

            // If filament preset is saved for multi-material printer preset,
            // there are cases when filament comboboxs are updated for old (non-modified) colors,
            // but in full_config a filament_colors option aren't.
            if (presets->type() == Preset::TYPE_FILAMENT && wxGetApp().extruders_edited_cnt() > 1)
                wxGetApp().plater()->force_filament_colors_update();
        }
    }
    else if (dlg.transfer_changes()) // move selected changes
    {
        std::vector<std::string> selected_options = dlg.get_selected_options();
        if (m_type == presets->type()) // move changes for the current preset from this tab
        {
            if (m_type == Preset::TYPE_PRINTER) {
                auto it = std::find(selected_options.begin(), selected_options.end(), "extruders_count");
                if (it != selected_options.end()) {
                    // erase "extruders_count" option from the list
                    selected_options.erase(it);
                    // cache the extruders count
                    static_cast<TabPrinter*>(this)->cache_extruder_cnt();
                }
            }

            // copy selected options to the cache from edited preset
            cache_config_diff(selected_options);
        }
        else
            wxGetApp().get_tab(presets->type())->cache_config_diff(selected_options);
    }

    return true;
}

// If we are switching from the FFF-preset to the SLA, we should to control the printed objects if they have a part(s).
// Because of we can't to print the multi-part objects with SLA technology.
bool Tab::may_switch_to_SLA_preset()
{
    if (model_has_multi_part_objects(wxGetApp().model()))
    {
        show_info( parent(),
                    _(L("It's impossible to print multi-part object(s) with SLA technology.")) + "\n\n" +
                    _(L("Please check your object list before preset changing.")),
                    _(L("Attention!")) );
        return false;
    }
    return true;
}

void Tab::clear_pages()
{
    // invalidated highlighter, if any exists
    m_highlighter.invalidate();
    m_page_sizer->Clear(true);
    // clear pages from the controlls
    for (auto p : m_pages)
        p->clear();

    // nulling pointers
    m_parent_preset_description_line = nullptr;
    m_detach_preset_btn = nullptr;

    m_compatible_printers.checkbox  = nullptr;
    m_compatible_printers.btn       = nullptr;

    m_compatible_prints.checkbox    = nullptr;
    m_compatible_prints.btn         = nullptr;
}

void Tab::update_description_lines()
{
    if (m_active_page && m_active_page->title() == "Dependencies")
        update_preset_description_line();
}

void Tab::activate_selected_page(std::function<void()> throw_if_canceled)
{
    if (!m_active_page)
        return;

    m_active_page->activate(m_mode, throw_if_canceled);
    update_changed_ui();
    update_description_lines();
    toggle_options();
}

bool Tab::tree_sel_change_delayed()
{
    // There is a bug related to Ubuntu overlay scrollbars, see https://github.com/prusa3d/PrusaSlicer/issues/898 and https://github.com/prusa3d/PrusaSlicer/issues/952.
    // The issue apparently manifests when Show()ing a window with overlay scrollbars while the UI is frozen. For this reason,
    // we will Thaw the UI prematurely on Linux. This means destroing the no_updates object prematurely.
#ifdef __linux__
    std::unique_ptr<wxWindowUpdateLocker> no_updates(new wxWindowUpdateLocker(this));
#else
    /* On Windows we use DoubleBuffering during rendering,
     * so on Window is no needed to call a Freeze/Thaw functions.
     * But under OSX (builds compiled with MacOSX10.14.sdk) wxStaticBitmap rendering is broken without Freeze/Thaw call.
     */
//#ifdef __WXOSX__  // Use Freeze/Thaw to avoid flickering during clear/activate new page
    wxWindowUpdateLocker noUpdates(this);
//#endif
#endif

    Page* page = nullptr;
    const auto sel_item = m_treectrl->GetSelection();
    const auto selection = sel_item ? m_treectrl->GetItemText(sel_item) : "";
    for (auto p : m_pages)
        if (translate_category(p->title(), m_type) == selection)
        {
            page = p.get();
            m_is_nonsys_values = page->m_is_nonsys_values;
            m_is_modified_values = page->m_is_modified_values;
            break;
        }
    if (page == nullptr || m_active_page == page)
        return false;

    // clear pages from the controls
    m_active_page = page;
    
    auto throw_if_canceled = std::function<void()>([this](){
#ifdef WIN32
            wxCheckForInterrupt(m_treectrl);
            if (m_page_switch_planned)
                throw UIBuildCanceled();
#endif // WIN32
        });

    try {
        clear_pages();
        throw_if_canceled();

        if (wxGetApp().mainframe!=nullptr && wxGetApp().mainframe->is_active_and_shown_tab(this))
            activate_selected_page(throw_if_canceled);

        #ifdef __linux__
            no_updates.reset(nullptr);
        #endif

        update_undo_buttons();
        throw_if_canceled();

        m_hsizer->Layout();
        throw_if_canceled();
        Refresh();
    } catch (const UIBuildCanceled&) {
	    if (m_active_page)
		    m_active_page->clear();
        return true;
    }

    return false;
}

void Tab::OnKeyDown(wxKeyEvent& event)
{
    if (event.GetKeyCode() == WXK_TAB)
        m_treectrl->Navigate(event.ShiftDown() ? wxNavigationKeyEvent::IsBackward : wxNavigationKeyEvent::IsForward);
    else
        event.Skip();
}

// Save the current preset into file.
// This removes the "dirty" flag of the preset, possibly creates a new preset under a new name,
// and activates the new preset.
// Wizard calls save_preset with a name "My Settings", otherwise no name is provided and this method
// opens a Slic3r::GUI::SavePresetDialog dialog.
void Tab::save_preset(std::string name /*= ""*/, bool detach)
{
    // since buttons(and choices too) don't get focus on Mac, we set focus manually
    // to the treectrl so that the EVT_* events are fired for the input field having
    // focus currently.is there anything better than this ?
//!	m_treectrl->OnSetFocus();

    if (name.empty()) {
        SavePresetDialog dlg(m_parent, m_type, detach ? _u8L("Detached") : "");
        if (dlg.ShowModal() != wxID_OK)
            return;
        name = dlg.get_name();
    }

    // Save the preset into Slic3r::data_dir / presets / section_name / preset_name.ini
    m_presets->save_current_preset(name, detach);
    // Mark the print & filament enabled if they are compatible with the currently selected preset.
    // If saving the preset changes compatibility with other presets, keep the now incompatible dependent presets selected, however with a "red flag" icon showing that they are no more compatible.
    m_preset_bundle->update_compatible(PresetSelectCompatibleType::Never);
    // Add the new item into the UI component, remove dirty flags and activate the saved item.
    update_tab_ui();
    // Update the selection boxes at the plater.
    on_presets_changed();
    // If current profile is saved, "delete preset" button have to be enabled
    m_btn_delete_preset->Show();

    if (m_type == Preset::TYPE_PRINTER)
        static_cast<TabPrinter*>(this)->m_initial_extruders_count = static_cast<TabPrinter*>(this)->m_extruders_count;

    // Parent preset is "default" after detaching, so we should to update UI values, related on parent preset  
    if (detach)
        update_ui_items_related_on_parent_preset(m_presets->get_selected_preset_parent());

    update_changed_ui();

    /* If filament preset is saved for multi-material printer preset, 
     * there are cases when filament comboboxs are updated for old (non-modified) colors, 
     * but in full_config a filament_colors option aren't.*/
    if (m_type == Preset::TYPE_FILAMENT && wxGetApp().extruders_edited_cnt() > 1)
        wxGetApp().plater()->force_filament_colors_update();

    {
        // Profile compatiblity is updated first when the profile is saved.
        // Update profile selection combo boxes at the depending tabs to reflect modifications in profile compatibility.
        std::vector<Preset::Type> dependent;
        switch (m_type) {
        case Preset::TYPE_PRINT:
            dependent = { Preset::TYPE_FILAMENT };
            break;
        case Preset::TYPE_SLA_PRINT:
            dependent = { Preset::TYPE_SLA_MATERIAL };
            break;
        case Preset::TYPE_PRINTER:
            if (static_cast<const TabPrinter*>(this)->m_printer_technology == ptFFF)
                dependent = { Preset::TYPE_PRINT, Preset::TYPE_FILAMENT };
            else
                dependent = { Preset::TYPE_SLA_PRINT, Preset::TYPE_SLA_MATERIAL };
            break;
        default:
            break;
        }
        for (Preset::Type preset_type : dependent)
            wxGetApp().get_tab(preset_type)->update_tab_ui();
    }
}

// Called for a currently selected preset.
void Tab::delete_preset()
{
    auto current_preset = m_presets->get_selected_preset();
    // Don't let the user delete the ' - default - ' configuration.
    std::string action = current_preset.is_external ? _utf8(L("remove")) : _utf8(L("delete"));
    // TRN  remove/delete

    PhysicalPrinterCollection& physical_printers = m_preset_bundle->physical_printers;
    wxString msg;
    if (m_presets_choice->is_selected_physical_printer())
    {
        PhysicalPrinter& printer = physical_printers.get_selected_printer();
        if (printer.preset_names.size() == 1) {
            if (m_presets_choice->del_physical_printer(_L("It's a last preset for this physical printer.")))
                Layout();
            return;
        }
        
        msg = format_wxstr(_L("Are you sure you want to delete \"%1%\" preset from the physical printer \"%2%\"?"), current_preset.name, printer.name);
    }
    else
    {
        if (m_type == Preset::TYPE_PRINTER && !physical_printers.empty())
        {
            // Check preset for delete in physical printers
            // Ask a customer about next action, if there is a printer with just one preset and this preset is equal to delete
            std::vector<std::string> ph_printers        = physical_printers.get_printers_with_preset(current_preset.name);
            std::vector<std::string> ph_printers_only   = physical_printers.get_printers_with_only_preset(current_preset.name);

            if (!ph_printers.empty()) {
                msg += _L("The physical printer(s) below is based on the preset, you are going to delete.");
                for (const std::string& printer : ph_printers)
                    msg += "\n    \"" + from_u8(printer) + "\",";
                msg.RemoveLast();
                msg += "\n" + _L("Note, that selected preset will be deleted from this/those printer(s) too.")+ "\n\n";
            }

            if (!ph_printers_only.empty()) {
                msg += _L("The physical printer(s) below is based only on the preset, you are going to delete.");
                for (const std::string& printer : ph_printers_only)
                    msg += "\n    \"" + from_u8(printer) + "\",";
                msg.RemoveLast();
                msg += "\n" + _L("Note, that this/those printer(s) will be deleted after deleting of the selected preset.") + "\n\n";
            }
        }
    
        msg += from_u8((boost::format(_u8L("Are you sure you want to %1% the selected preset?")) % action).str());
    }

    action = current_preset.is_external ? _utf8(L("Remove")) : _utf8(L("Delete"));
    // TRN  Remove/Delete
    wxString title = from_u8((boost::format(_utf8(L("%1% Preset"))) % action).str());  //action + _(L(" Preset"));
    if (current_preset.is_default ||
        wxID_YES != wxMessageDialog(parent(), msg, title, wxYES_NO | wxNO_DEFAULT | wxICON_QUESTION).ShowModal())
        return;

    // if we just delete preset from the physical printer
    if (m_presets_choice->is_selected_physical_printer()) {
        PhysicalPrinter& printer = physical_printers.get_selected_printer();

        // just delete this preset from the current physical printer
        printer.delete_preset(m_presets->get_edited_preset().name);
        // select first from the possible presets for this printer
        physical_printers.select_printer(printer);

        this->select_preset(physical_printers.get_selected_printer_preset_name());
        return;
    }

    // delete selected preset from printers and printer, if it's needed
    if (m_type == Preset::TYPE_PRINTER && !physical_printers.empty())
        physical_printers.delete_preset_from_printers(current_preset.name);

    // Select will handle of the preset dependencies, of saving & closing the depending profiles, and
    // finally of deleting the preset.
    this->select_preset("", true);
}

void Tab::toggle_show_hide_incompatible()
{
    m_show_incompatible_presets = !m_show_incompatible_presets;
    m_presets_choice->set_show_incompatible_presets(m_show_incompatible_presets);
    update_show_hide_incompatible_button();
    update_tab_ui();
}

void Tab::update_show_hide_incompatible_button()
{
    m_btn_hide_incompatible_presets->SetBitmap_(m_show_incompatible_presets ?
        m_bmp_show_incompatible_presets : m_bmp_hide_incompatible_presets);
    m_btn_hide_incompatible_presets->SetToolTip(m_show_incompatible_presets ?
        "Both compatible an incompatible presets are shown. Click to hide presets not compatible with the current printer." :
        "Only compatible presets are shown. Click to show both the presets compatible and not compatible with the current printer.");
}

void Tab::update_ui_from_settings()
{
    // Show the 'show / hide presets' button only for the print and filament tabs, and only if enabled
    // in application preferences.
    m_show_btn_incompatible_presets = wxGetApp().app_config->get("show_incompatible_presets")[0] == '1' ? true : false;
    bool show = m_show_btn_incompatible_presets && m_type != Slic3r::Preset::TYPE_PRINTER;
    Layout();
    show ? m_btn_hide_incompatible_presets->Show() :  m_btn_hide_incompatible_presets->Hide();
    // If the 'show / hide presets' button is hidden, hide the incompatible presets.
    if (show) {
        update_show_hide_incompatible_button();
    }
    else {
        if (m_show_incompatible_presets) {
            m_show_incompatible_presets = false;
            update_tab_ui();
        }
    }
}

void Tab::create_line_with_widget(ConfigOptionsGroup* optgroup, const std::string& opt_key, const wxString& path, widget_t widget)
{
    Line line = optgroup->create_single_option_line(opt_key);
    line.widget = widget;
    line.label_path = path;

    m_colored_Label_colors[opt_key] = &m_default_text_clr;
    line.full_Label_color = m_colored_Label_colors[opt_key];

    optgroup->append_line(line);
}

// Return a callback to create a Tab widget to mark the preferences as compatible / incompatible to the current printer.
wxSizer* Tab::compatible_widget_create(wxWindow* parent, PresetDependencies &deps)
{
    deps.checkbox = new wxCheckBox(parent, wxID_ANY, _(L("All")));
    deps.checkbox->SetFont(Slic3r::GUI::wxGetApp().normal_font());
    deps.btn = new ScalableButton(parent, wxID_ANY, "printer", from_u8((boost::format(" %s %s") % _utf8(L("Set")) % std::string(dots.ToUTF8())).str()),
                                  wxDefaultSize, wxDefaultPosition, wxBU_LEFT | wxBU_EXACTFIT, true);
    deps.btn->SetFont(Slic3r::GUI::wxGetApp().normal_font());
    deps.btn->SetSize(deps.btn->GetBestSize());

    auto sizer = new wxBoxSizer(wxHORIZONTAL);
    sizer->Add((deps.checkbox), 0, wxALIGN_CENTER_VERTICAL);
    sizer->Add((deps.btn), 0, wxALIGN_CENTER_VERTICAL);

    deps.checkbox->Bind(wxEVT_CHECKBOX, ([this, &deps](wxCommandEvent e)
    {
        deps.btn->Enable(! deps.checkbox->GetValue());
        // All printers have been made compatible with this preset.
        if (deps.checkbox->GetValue())
            this->load_key_value(deps.key_list, std::vector<std::string> {});
        this->get_field(deps.key_condition)->toggle(deps.checkbox->GetValue());
        this->update_changed_ui();
    }) );

    deps.btn->Bind(wxEVT_BUTTON, ([this, parent, &deps](wxCommandEvent e)
    {
        // Collect names of non-default non-external profiles.
        PrinterTechnology printer_technology = m_preset_bundle->printers.get_edited_preset().printer_technology();
        PresetCollection &depending_presets  = (deps.type == Preset::TYPE_PRINTER) ? m_preset_bundle->printers :
                (printer_technology == ptFFF) ? m_preset_bundle->prints : m_preset_bundle->sla_prints;
        wxArrayString presets;
        for (size_t idx = 0; idx < depending_presets.size(); ++ idx)
        {
            Preset& preset = depending_presets.preset(idx);
            bool add = ! preset.is_default && ! preset.is_external;
            if (add && deps.type == Preset::TYPE_PRINTER)
                // Only add printers with the same technology as the active printer.
                add &= preset.printer_technology() == printer_technology;
            if (add)
                presets.Add(from_u8(preset.name));
        }

        wxMultiChoiceDialog dlg(parent, deps.dialog_title, deps.dialog_label, presets);
        // Collect and set indices of depending_presets marked as compatible.
        wxArrayInt selections;
        auto *compatible_printers = dynamic_cast<const ConfigOptionStrings*>(m_config->option(deps.key_list));
        if (compatible_printers != nullptr || !compatible_printers->values.empty())
            for (auto preset_name : compatible_printers->values)
                for (size_t idx = 0; idx < presets.GetCount(); ++idx)
                    if (presets[idx] == preset_name) {
                        selections.Add(idx);
                        break;
                    }
        dlg.SetSelections(selections);
        std::vector<std::string> value;
        // Show the dialog.
        if (dlg.ShowModal() == wxID_OK) {
            selections.Clear();
            selections = dlg.GetSelections();
            for (auto idx : selections)
                value.push_back(presets[idx].ToUTF8().data());
            if (value.empty()) {
                deps.checkbox->SetValue(1);
                deps.btn->Disable();
            }
            // All depending_presets have been made compatible with this preset.
            this->load_key_value(deps.key_list, value);
            this->update_changed_ui();
        }
    }));

    return sizer;
}

// Return a callback to create a TabPrinter widget to edit bed shape
wxSizer* TabPrinter::create_bed_shape_widget(wxWindow* parent)
{
    ScalableButton* btn = new ScalableButton(parent, wxID_ANY, "printer", " " + _(L("Set")) + " " + dots,
        wxDefaultSize, wxDefaultPosition, wxBU_LEFT | wxBU_EXACTFIT, true);
    btn->SetFont(wxGetApp().normal_font());
    btn->SetSize(btn->GetBestSize());

    auto sizer = new wxBoxSizer(wxHORIZONTAL);
    sizer->Add(btn, 0, wxALIGN_CENTER_VERTICAL);

    btn->Bind(wxEVT_BUTTON, ([this](wxCommandEvent e)
        {
            BedShapeDialog dlg(this);
            dlg.build_dialog(*m_config->option<ConfigOptionPoints>("bed_shape"),
                *m_config->option<ConfigOptionString>("bed_custom_texture"),
                *m_config->option<ConfigOptionString>("bed_custom_model"));
            if (dlg.ShowModal() == wxID_OK) {
                const std::vector<Vec2d>& shape = dlg.get_shape();
                const std::string& custom_texture = dlg.get_custom_texture();
                const std::string& custom_model = dlg.get_custom_model();
                if (!shape.empty())
                {
                    load_key_value("bed_shape", shape);
                    load_key_value("bed_custom_texture", custom_texture);
                    load_key_value("bed_custom_model", custom_model);
                    update_changed_ui();
                }
            }
        }));

    // may be it is not a best place, but 
    // add information about Category/Grope for "bed_custom_texture" and "bed_custom_model" as a copy from "bed_shape" option
    {
        Search::OptionsSearcher& searcher = wxGetApp().sidebar().get_searcher();
        const Search::GroupAndCategory& gc = searcher.get_group_and_category("bed_shape");
        searcher.add_key("bed_custom_texture", gc.group, gc.category);
        searcher.add_key("bed_custom_model", gc.group, gc.category);
    }

    return sizer;
}

void TabPrinter::cache_extruder_cnt()
{
    if (m_presets->get_edited_preset().printer_technology() == ptSLA)
        return;

    m_cache_extruder_count = m_extruders_count;
}

void TabPrinter::apply_extruder_cnt_from_cache()
{
    if (m_presets->get_edited_preset().printer_technology() == ptSLA)
        return;

    if (m_cache_extruder_count > 0) {
        m_presets->get_edited_preset().set_num_extruders(m_cache_extruder_count);
        m_cache_extruder_count = 0;
    }
}

void TabPrinter::update_machine_limits_description(const MachineLimitsUsage usage)
{
	wxString text;
	switch (usage) {
	case MachineLimitsUsage::EmitToGCode:
		text = _L("Machine limits will be emitted to G-code and used to estimate print time.");
		break;
	case MachineLimitsUsage::TimeEstimateOnly:
		text = _L("Machine limits will NOT be emitted to G-code, however they will be used to estimate print time, "
			      "which may therefore not be accurate as the printer may apply a different set of machine limits.");
		break;
	case MachineLimitsUsage::Ignore:
		text = _L("Machine limits are not set, therefore the print time estimate may not be accurate.");
		break;
	default: assert(false);
	}
    m_machine_limits_description_line->SetText(text);
}

void Tab::compatible_widget_reload(PresetDependencies &deps)
{
    Field* field = this->get_field(deps.key_condition);
    if (!field)
        return;

    bool has_any = ! m_config->option<ConfigOptionStrings>(deps.key_list)->values.empty();
    has_any ? deps.btn->Enable() : deps.btn->Disable();
    deps.checkbox->SetValue(! has_any);

    field->toggle(! has_any);
}

void Tab::fill_icon_descriptions()
{
    m_icon_descriptions.emplace_back(&m_bmp_value_lock, L("LOCKED LOCK"),
        // TRN Description for "LOCKED LOCK"
        L("indicates that the settings are the same as the system (or default) values for the current option group"));

    m_icon_descriptions.emplace_back(&m_bmp_value_unlock, L("UNLOCKED LOCK"),
        // TRN Description for "UNLOCKED LOCK"
        L("indicates that some settings were changed and are not equal to the system (or default) values for "
        "the current option group.\n"
        "Click the UNLOCKED LOCK icon to reset all settings for current option group to "
        "the system (or default) values."));

    m_icon_descriptions.emplace_back(&m_bmp_white_bullet, L("WHITE BULLET"),
        // TRN Description for "WHITE BULLET"
        L("for the left button: indicates a non-system (or non-default) preset,\n"
          "for the right button: indicates that the settings hasn't been modified."));

    m_icon_descriptions.emplace_back(&m_bmp_value_revert, L("BACK ARROW"),
        // TRN Description for "BACK ARROW"
        L("indicates that the settings were changed and are not equal to the last saved preset for "
        "the current option group.\n"
        "Click the BACK ARROW icon to reset all settings for the current option group to "
        "the last saved preset."));
}

void Tab::set_tooltips_text()
{
    // --- Tooltip text for reset buttons (for whole options group)
    // Text to be shown on the "Revert to system" aka "Lock to system" button next to each input field.
    m_ttg_value_lock =		_(L("LOCKED LOCK icon indicates that the settings are the same as the system (or default) values "
                                "for the current option group"));
    m_ttg_value_unlock =	_(L("UNLOCKED LOCK icon indicates that some settings were changed and are not equal "
                                "to the system (or default) values for the current option group.\n"
                                "Click to reset all settings for current option group to the system (or default) values."));
    m_ttg_white_bullet_ns =	_(L("WHITE BULLET icon indicates a non system (or non default) preset."));
    m_ttg_non_system =		&m_ttg_white_bullet_ns;
    // Text to be shown on the "Undo user changes" button next to each input field.
    m_ttg_white_bullet =	_(L("WHITE BULLET icon indicates that the settings are the same as in the last saved "
                                "preset for the current option group."));
    m_ttg_value_revert =	_(L("BACK ARROW icon indicates that the settings were changed and are not equal to "
                                "the last saved preset for the current option group.\n"
                                "Click to reset all settings for the current option group to the last saved preset."));

    // --- Tooltip text for reset buttons (for each option in group)
    // Text to be shown on the "Revert to system" aka "Lock to system" button next to each input field.
    m_tt_value_lock =		_(L("LOCKED LOCK icon indicates that the value is the same as the system (or default) value."));
    m_tt_value_unlock =		_(L("UNLOCKED LOCK icon indicates that the value was changed and is not equal "
                                "to the system (or default) value.\n"
                                "Click to reset current value to the system (or default) value."));
    // 	m_tt_white_bullet_ns=	_(L("WHITE BULLET icon indicates a non system preset."));
    m_tt_non_system =		&m_ttg_white_bullet_ns;
    // Text to be shown on the "Undo user changes" button next to each input field.
    m_tt_white_bullet =		_(L("WHITE BULLET icon indicates that the value is the same as in the last saved preset."));
    m_tt_value_revert =		_(L("BACK ARROW icon indicates that the value was changed and is not equal to the last saved preset.\n"
                                "Click to reset current value to the last saved preset."));
}

Page::Page(wxWindow* parent, const wxString& title, int iconID) :
        m_parent(parent),
        m_title(title),
        m_iconID(iconID)
{
    m_vsizer = (wxBoxSizer*)parent->GetSizer();
    m_item_color = &wxGetApp().get_label_clr_default();
}

void Page::reload_config()
{
    for (auto group : m_optgroups)
        group->reload_config();
}

void Page::update_visibility(ConfigOptionMode mode, bool update_contolls_visibility)
{
    bool ret_val = false;
    for (auto group : m_optgroups) {
        ret_val = (update_contolls_visibility     ? 
                   group->update_visibility(mode) :  // update visibility for all controlls in group
                   group->is_visible(mode)           // just detect visibility for the group
                   ) || ret_val;
    }

    m_show = ret_val;
}

void Page::activate(ConfigOptionMode mode, std::function<void()> throw_if_canceled)
{
    for (auto group : m_optgroups) {
        if (!group->activate(throw_if_canceled))
            continue;
        m_vsizer->Add(group->sizer, 0, wxEXPAND | (group->is_legend_line() ? (wxLEFT|wxTOP) : wxALL), 10);
        group->update_visibility(mode);
        group->reload_config();
        throw_if_canceled();
    }
}

void Page::clear()
{
    for (auto group : m_optgroups)
        group->clear();
}

void Page::msw_rescale()
{
    for (auto group : m_optgroups)
        group->msw_rescale();
}

void Page::sys_color_changed()
{
    for (auto group : m_optgroups)
        group->sys_color_changed();
}

void Page::refresh()
{
    for (auto group : m_optgroups)
        group->refresh();
}

Field* Page::get_field(const t_config_option_key& opt_key, int opt_index /*= -1*/) const
{
    Field* field = nullptr;
    for (auto opt : m_optgroups) {
        field = opt->get_fieldc(opt_key, opt_index);
        if (field != nullptr)
            return field;
    }
    return field;
}

bool Page::set_value(const t_config_option_key& opt_key, const boost::any& value) {
    bool changed = false;
    for(auto optgroup: m_optgroups) {
        if (optgroup->set_value(opt_key, value))
            changed = true ;
    }
    return changed;
}

// package Slic3r::GUI::Tab::Page;
ConfigOptionsGroupShp Page::new_optgroup(const wxString& title, int noncommon_label_width /*= -1*/)
{
    //! config_ have to be "right"
    ConfigOptionsGroupShp optgroup = std::make_shared<ConfigOptionsGroup>(m_parent, title, m_config, true);
    optgroup->set_config_category(m_title.ToStdString());
    if (noncommon_label_width >= 0)
        optgroup->label_width = noncommon_label_width;

#ifdef __WXOSX__
    auto tab = parent()->GetParent()->GetParent();// GetParent()->GetParent();
#else
    auto tab = parent()->GetParent();// GetParent();
#endif
    optgroup->m_on_change = [this, tab](t_config_option_key opt_key, boost::any value) {
        //! This function will be called from OptionGroup.
        //! Using of CallAfter is redundant.
        //! And in some cases it causes update() function to be recalled again
//!        wxTheApp->CallAfter([this, opt_key, value]() {
            static_cast<Tab*>(tab)->update_dirty();
            static_cast<Tab*>(tab)->on_value_change(opt_key, value);
//!        });
    };

    optgroup->m_get_initial_config = [this, tab]() {
        DynamicPrintConfig config = static_cast<Tab*>(tab)->m_presets->get_selected_preset().config;
        return config;
    };

    optgroup->m_get_sys_config = [this, tab]() {
        DynamicPrintConfig config = static_cast<Tab*>(tab)->m_presets->get_selected_preset_parent()->config;
        return config;
    };

    optgroup->have_sys_config = [this, tab]() {
        return static_cast<Tab*>(tab)->m_presets->get_selected_preset_parent() != nullptr;
    };

    optgroup->rescale_extra_column_item = [this](wxWindow* win) {
        auto *ctrl = dynamic_cast<wxStaticBitmap*>(win);
        if (ctrl == nullptr)
            return;

        ctrl->SetBitmap(reinterpret_cast<ScalableBitmap*>(ctrl->GetClientData())->bmp());
    };

    m_optgroups.push_back(optgroup);

    return optgroup;
}

void TabSLAMaterial::build()
{
    m_presets = &m_preset_bundle->sla_materials;
    load_initial_data();

    auto page = add_options_page(L("Material"), "resin");

    auto optgroup = page->new_optgroup(L("Material"));
    optgroup->append_single_option_line("bottle_cost");
    optgroup->append_single_option_line("bottle_volume");
    optgroup->append_single_option_line("bottle_weight");
    optgroup->append_single_option_line("material_density");

    optgroup->m_on_change = [this, optgroup](t_config_option_key opt_key, boost::any value)
    {
        DynamicPrintConfig new_conf = *m_config;

        if (opt_key == "bottle_volume") {
            double new_bottle_weight =  boost::any_cast<double>(value)*(new_conf.option("material_density")->getFloat() / 1000);
            new_conf.set_key_value("bottle_weight", new ConfigOptionFloat(new_bottle_weight));
        }
        if (opt_key == "bottle_weight") {
            double new_bottle_volume =  boost::any_cast<double>(value)/new_conf.option("material_density")->getFloat() * 1000;
            new_conf.set_key_value("bottle_volume", new ConfigOptionFloat(new_bottle_volume));
        }
        if (opt_key == "material_density") {
            double new_bottle_volume = new_conf.option("bottle_weight")->getFloat() / boost::any_cast<double>(value) * 1000;
            new_conf.set_key_value("bottle_volume", new ConfigOptionFloat(new_bottle_volume));
        }

        load_config(new_conf);

        update_dirty();

        // Change of any from those options influences for an update of "Sliced Info"
        wxGetApp().sidebar().update_sliced_info_sizer();
        wxGetApp().sidebar().Layout();
    };

    optgroup = page->new_optgroup(L("Layers"));
    optgroup->append_single_option_line("initial_layer_height");

    optgroup = page->new_optgroup(L("Exposure"));
    optgroup->append_single_option_line("exposure_time");
    optgroup->append_single_option_line("initial_exposure_time");

    optgroup = page->new_optgroup(L("Corrections"));
    std::vector<std::string> corrections = {"material_correction"};
//    std::vector<std::string> axes{ "X", "Y", "Z" };
    std::vector<std::string> axes{ "XY", "Z" };
    for (auto& opt_key : corrections) {
        auto line = Line{ m_config->def()->get(opt_key)->full_label, "" };
        int id = 0;
        for (auto& axis : axes) {
            auto opt = optgroup->get_option(opt_key, id);
            opt.opt.label = axis;
            line.append_option(opt);
            ++id;
        }
        optgroup->append_line(line);
    }

    page = add_options_page(L("Notes"), "note.png");
    optgroup = page->new_optgroup(L("Notes"), 0);
    optgroup->label_width = 0;
    Option option = optgroup->get_option("material_notes");
    option.opt.full_width = true;
    option.opt.height = 25;//250;
    optgroup->append_single_option_line(option);

    page = add_options_page(L("Dependencies"), "wrench.png");
    optgroup = page->new_optgroup(L("Profile dependencies"));

    create_line_with_widget(optgroup.get(), "compatible_printers", wxEmptyString, [this](wxWindow* parent) {
        return compatible_widget_create(parent, m_compatible_printers);
    });
    
    option = optgroup->get_option("compatible_printers_condition");
    option.opt.full_width = true;
    optgroup->append_single_option_line(option);

    create_line_with_widget(optgroup.get(), "compatible_prints", wxEmptyString, [this](wxWindow* parent) {
        return compatible_widget_create(parent, m_compatible_prints);
    });

    option = optgroup->get_option("compatible_prints_condition");
    option.opt.full_width = true;
    optgroup->append_single_option_line(option);

    build_preset_description_line(optgroup.get());
}

// Reload current config (aka presets->edited_preset->config) into the UI fields.
void TabSLAMaterial::reload_config()
{
    this->compatible_widget_reload(m_compatible_printers);
    this->compatible_widget_reload(m_compatible_prints);
    Tab::reload_config();
}

void TabSLAMaterial::update()
{
    if (m_preset_bundle->printers.get_selected_preset().printer_technology() == ptFFF)
        return;

// #ys_FIXME. Just a template for this function
//     m_update_cnt++;
//     ! something to update
//     m_update_cnt--;
//
//     if (m_update_cnt == 0)
        wxGetApp().mainframe->on_config_changed(m_config);
}

void TabSLAPrint::build()
{
    m_presets = &m_preset_bundle->sla_prints;
    load_initial_data();

    auto page = add_options_page(L("Layers and perimeters"), "layers");

    auto optgroup = page->new_optgroup(L("Layers"));
    optgroup->append_single_option_line("layer_height");
    optgroup->append_single_option_line("faded_layers");

    page = add_options_page(L("Supports"), "support"/*"sla_supports"*/);
    optgroup = page->new_optgroup(L("Supports"));
    optgroup->append_single_option_line("supports_enable");

    optgroup = page->new_optgroup(L("Support head"));
    optgroup->append_single_option_line("support_head_front_diameter");
    optgroup->append_single_option_line("support_head_penetration");
    optgroup->append_single_option_line("support_head_width");

    optgroup = page->new_optgroup(L("Support pillar"));
    optgroup->append_single_option_line("support_pillar_diameter");
    optgroup->append_single_option_line("support_small_pillar_diameter_percent");
    optgroup->append_single_option_line("support_max_bridges_on_pillar");
    
    optgroup->append_single_option_line("support_pillar_connection_mode");
    optgroup->append_single_option_line("support_buildplate_only");
    // TODO: This parameter is not used at the moment.
    // optgroup->append_single_option_line("support_pillar_widening_factor");
    optgroup->append_single_option_line("support_base_diameter");
    optgroup->append_single_option_line("support_base_height");
    optgroup->append_single_option_line("support_base_safety_distance");
    
    // Mirrored parameter from Pad page for toggling elevation on the same page
    optgroup->append_single_option_line("support_object_elevation");

    Line line{ "", "" };
    line.full_width = 1;
    line.widget = [this](wxWindow* parent) {
        return description_line_widget(parent, &m_support_object_elevation_description_line);
    };
    optgroup->append_line(line);

    optgroup = page->new_optgroup(L("Connection of the support sticks and junctions"));
    optgroup->append_single_option_line("support_critical_angle");
    optgroup->append_single_option_line("support_max_bridge_length");
    optgroup->append_single_option_line("support_max_pillar_link_distance");

    optgroup = page->new_optgroup(L("Automatic generation"));
    optgroup->append_single_option_line("support_points_density_relative");
    optgroup->append_single_option_line("support_points_minimal_distance");

    page = add_options_page(L("Pad"), "pad");
    optgroup = page->new_optgroup(L("Pad"));
    optgroup->append_single_option_line("pad_enable");
    optgroup->append_single_option_line("pad_wall_thickness");
    optgroup->append_single_option_line("pad_wall_height");
    optgroup->append_single_option_line("pad_brim_size");
    optgroup->append_single_option_line("pad_max_merge_distance");
    // TODO: Disabling this parameter for the beta release
//    optgroup->append_single_option_line("pad_edge_radius");
    optgroup->append_single_option_line("pad_wall_slope");

    optgroup->append_single_option_line("pad_around_object");
    optgroup->append_single_option_line("pad_around_object_everywhere");
    optgroup->append_single_option_line("pad_object_gap");
    optgroup->append_single_option_line("pad_object_connector_stride");
    optgroup->append_single_option_line("pad_object_connector_width");
    optgroup->append_single_option_line("pad_object_connector_penetration");
    
    page = add_options_page(L("Hollowing"), "hollowing");
    optgroup = page->new_optgroup(L("Hollowing"));
    optgroup->append_single_option_line("hollowing_enable");
    optgroup->append_single_option_line("hollowing_min_thickness");
    optgroup->append_single_option_line("hollowing_quality");
    optgroup->append_single_option_line("hollowing_closing_distance");

    page = add_options_page(L("Advanced"), "wrench");
    optgroup = page->new_optgroup(L("Slicing"));
    optgroup->append_single_option_line("slice_closing_radius");

    page = add_options_page(L("Output options"), "output+page_white");
    optgroup = page->new_optgroup(L("Output file"));
    Option option = optgroup->get_option("output_filename_format");
    option.opt.full_width = true;
    optgroup->append_single_option_line(option);

    page = add_options_page(L("Dependencies"), "wrench");
    optgroup = page->new_optgroup(L("Profile dependencies"));

    create_line_with_widget(optgroup.get(), "compatible_printers", wxEmptyString, [this](wxWindow* parent) {
        return compatible_widget_create(parent, m_compatible_printers);
    });

    option = optgroup->get_option("compatible_printers_condition");
    option.opt.full_width = true;
    optgroup->append_single_option_line(option);

    build_preset_description_line(optgroup.get());
}

// Reload current config (aka presets->edited_preset->config) into the UI fields.
void TabSLAPrint::reload_config()
{
    this->compatible_widget_reload(m_compatible_printers);
    Tab::reload_config();
}

void TabSLAPrint::update_description_lines()
{
    Tab::update_description_lines();

    if (m_active_page && m_active_page->title() == "Supports")
    {
        bool is_visible = m_config->def()->get("support_object_elevation")->mode <= m_mode;
        if (m_support_object_elevation_description_line)
        {
            m_support_object_elevation_description_line->Show(is_visible);
            if (is_visible)
            {
                bool elev = !m_config->opt_bool("pad_enable") || !m_config->opt_bool("pad_around_object");
                m_support_object_elevation_description_line->SetText(elev ? "" :
                    from_u8((boost::format(_u8L("\"%1%\" is disabled because \"%2%\" is on in \"%3%\" category.\n"
                        "To enable \"%1%\", please switch off \"%2%\""))
                        % _L("Object elevation") % _L("Pad around object") % _L("Pad")).str()));
            }
        }
    }
}

void TabSLAPrint::toggle_options()
{
    if (m_active_page)
        m_config_manipulation.toggle_print_sla_options(m_config);
}

void TabSLAPrint::update()
{
    if (m_preset_bundle->printers.get_selected_preset().printer_technology() == ptFFF)
        return;

    m_update_cnt++;

    m_config_manipulation.update_print_sla_config(m_config, true);

    update_description_lines();
    Layout();

    m_update_cnt--;

    if (m_update_cnt == 0) {
        toggle_options();

        // update() could be called during undo/redo execution
        // Update of objectList can cause a crash in this case (because m_objects doesn't match ObjectList) 
        if (!wxGetApp().plater()->inside_snapshot_capture())
            wxGetApp().obj_list()->update_and_show_object_settings_item();

        wxGetApp().mainframe->on_config_changed(m_config);
    }
}

void TabSLAPrint::clear_pages()
{
    Tab::clear_pages();

    m_support_object_elevation_description_line = nullptr;
}

ConfigManipulation Tab::get_config_manipulation()
{
    auto load_config = [this]()
    {
        update_dirty();
        // Initialize UI components with the config values.
        reload_config();
        update();
    };

    auto cb_toggle_field = [this](const t_config_option_key& opt_key, bool toggle, int opt_index) {
        return toggle_option(opt_key, toggle, opt_index);
    };

    auto cb_value_change = [this](const std::string& opt_key, const boost::any& value) {
        return on_value_change(opt_key, value);
    };

    return ConfigManipulation(load_config, cb_toggle_field, cb_value_change);
}


} // GUI
} // Slic3r<|MERGE_RESOLUTION|>--- conflicted
+++ resolved
@@ -1420,36 +1420,6 @@
 	    };
 	    optgroup->append_line(line);
 
-<<<<<<< HEAD
-        optgroup = page->new_optgroup(_(L("Quality (slower slicing)")));
-        optgroup->append_single_option_line("extra_perimeters");
-        optgroup->append_single_option_line("ensure_vertical_shell_thickness");
-        optgroup->append_single_option_line("avoid_crossing_perimeters");
-        optgroup->append_single_option_line("thin_walls");
-        optgroup->append_single_option_line("overhangs");
-
-        optgroup = page->new_optgroup(_(L("Advanced")));
-        optgroup->append_single_option_line("seam_position");
-        optgroup->append_single_option_line("external_perimeters_first");
-
-    page = add_options_page(_(L("Infill")), "infill");
-        optgroup = page->new_optgroup(_(L("Infill")));
-        optgroup->append_single_option_line("fill_density");
-        optgroup->append_single_option_line("fill_pattern");
-        optgroup->append_single_option_line("top_fill_pattern");
-        optgroup->append_single_option_line("bottom_fill_pattern");
-
-        optgroup = page->new_optgroup(_(L("Reducing printing time")));
-        optgroup->append_single_option_line("infill_every_layers");
-        optgroup->append_single_option_line("infill_only_where_needed");
-
-        optgroup = page->new_optgroup(_(L("Advanced")));
-        optgroup->append_single_option_line("solid_infill_every_layers");
-        optgroup->append_single_option_line("fill_angle");
-        optgroup->append_single_option_line("top_fill_angle");
-        optgroup->append_single_option_line("bottom_fill_angle");
-        optgroup->append_single_option_line("solid_infill_below_area");
-=======
         optgroup = page->new_optgroup(L("Quality (slower slicing)"));
         optgroup->append_single_option_line("extra_perimeters", category_path + "extra-perimeters-if-needed");
         optgroup->append_single_option_line("ensure_vertical_shell_thickness", category_path + "ensure-vertical-shell-thickness");
@@ -1484,8 +1454,9 @@
         optgroup = page->new_optgroup(L("Advanced"));
         optgroup->append_single_option_line("solid_infill_every_layers", category_path + "solid-infill-every-x-layers");
         optgroup->append_single_option_line("fill_angle", category_path + "fill-angle");
+        optgroup->append_single_option_line("top_fill_angle");
+        optgroup->append_single_option_line("bottom_fill_angle");
         optgroup->append_single_option_line("solid_infill_below_area", category_path + "solid-infill-threshold-area");
->>>>>>> c7aee355
         optgroup->append_single_option_line("bridge_angle");
         optgroup->append_single_option_line("only_retract_when_crossing_perimeters");
         optgroup->append_single_option_line("infill_first");
