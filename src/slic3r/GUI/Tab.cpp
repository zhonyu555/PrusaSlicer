// #include "libslic3r/GCodeSender.hpp"
#include "slic3r/GUI/BedShapeDialog.hpp"
#include "slic3r/Utils/Serial.hpp"
#include "Tab.hpp"
#include "PresetHints.hpp"
#include "libslic3r/PresetBundle.hpp"
#include "libslic3r/Utils.hpp"
#include "libslic3r/Model.hpp"
#include "libslic3r/GCode/GCodeProcessor.hpp"
#include "libslic3r/GCodeWriter.hpp"

#include "slic3r/Utils/Http.hpp"
#include "slic3r/Utils/PrintHost.hpp"
#include "BonjourDialog.hpp"
#include "WipeTowerDialog.hpp"
#include "ButtonsDescription.hpp"
#include "Search.hpp"
#include "OG_CustomCtrl.hpp"

#include <wx/app.h>
#include <wx/button.h>
#include <wx/scrolwin.h>
#include <wx/sizer.h>

#include <wx/bmpcbox.h>
#include <wx/bmpbuttn.h>
#include <wx/treectrl.h>
#include <wx/imaglist.h>
#include <wx/settings.h>
#include <wx/filedlg.h>

#include <boost/algorithm/string/predicate.hpp>
#include <boost/algorithm/string/replace.hpp>
#include <boost/filesystem.hpp>
#include <boost/exception/diagnostic_information.hpp>

#include "wxExtensions.hpp"
#include "PresetComboBoxes.hpp"
#include <wx/wupdlock.h>

#include "GUI_App.hpp"
#include "GUI_ObjectList.hpp"
#include "Plater.hpp"
#include "MainFrame.hpp"
#include "format.hpp"
#include "UnsavedChangesDialog.hpp"
#include "SavePresetDialog.hpp"
#include "MsgDialog.hpp"
#include "Notebook.hpp"

#ifdef WIN32
	#include <CommCtrl.h>
#endif // WIN32

namespace Slic3r {
namespace GUI {

Tab::Tab(wxBookCtrlBase* parent, const wxString& title, Preset::Type type) :
    m_parent(parent), m_type(type), m_title(title)
{
    Create(parent, wxID_ANY, wxDefaultPosition, wxDefaultSize, wxBK_LEFT | wxTAB_TRAVERSAL/*, name*/);
    this->SetFont(Slic3r::GUI::wxGetApp().normal_font());

    wxGetApp().UpdateDarkUI(this);

    m_compatible_printers.type			= Preset::TYPE_PRINTER;
    m_compatible_printers.key_list		= "compatible_printers";
    m_compatible_printers.key_condition	= "compatible_printers_condition";
    m_compatible_printers.dialog_title  = _L("Compatible printers");
    m_compatible_printers.dialog_label  = _L("Select the printers this profile is compatible with.");

    m_compatible_prints.type			= Preset::TYPE_PRINT;
    m_compatible_prints.key_list 		= "compatible_prints";
    m_compatible_prints.key_condition	= "compatible_prints_condition";
    m_compatible_prints.dialog_title 	= _L("Compatible print profiles");
    m_compatible_prints.dialog_label 	= _L("Select the print profiles this profile is compatible with.");

    wxGetApp().tabs_list.push_back(this);

    m_em_unit = em_unit(m_parent); //wxGetApp().em_unit();

    m_config_manipulation = get_config_manipulation();

    Bind(wxEVT_SIZE, ([](wxSizeEvent &evt) {
        //for (auto page : m_pages)
        //    if (! page.get()->IsShown())
        //        page->layout_valid = false;
        evt.Skip();
    }));

    m_highlighter.set_timer_owner(this, 0);
}

void Tab::set_type()
{
    if (m_name == "print")              { m_type = Slic3r::Preset::TYPE_PRINT; }
    else if (m_name == "sla_print")     { m_type = Slic3r::Preset::TYPE_SLA_PRINT; }
    else if (m_name == "filament")      { m_type = Slic3r::Preset::TYPE_FILAMENT; }
    else if (m_name == "sla_material")  { m_type = Slic3r::Preset::TYPE_SLA_MATERIAL; }
    else if (m_name == "printer")       { m_type = Slic3r::Preset::TYPE_PRINTER; }
    else                                { m_type = Slic3r::Preset::TYPE_INVALID; assert(false); }
}

// sub new
void Tab::create_preset_tab()
{
#ifdef __WINDOWS__
    SetDoubleBuffered(true);
#endif //__WINDOWS__

    m_preset_bundle = wxGetApp().preset_bundle;

    // Vertical sizer to hold the choice menu and the rest of the page.
#ifdef __WXOSX__
    auto  *main_sizer = new wxBoxSizer(wxVERTICAL);
    main_sizer->SetSizeHints(this);
    this->SetSizer(main_sizer);

    // Create additional panel to Fit() it from OnActivate()
    // It's needed for tooltip showing on OSX
    m_tmp_panel = new wxPanel(this, wxID_ANY, wxDefaultPosition, wxDefaultSize, wxBK_LEFT | wxTAB_TRAVERSAL);
    auto panel = m_tmp_panel;
    auto  sizer = new wxBoxSizer(wxVERTICAL);
    m_tmp_panel->SetSizer(sizer);
    m_tmp_panel->Layout();

    main_sizer->Add(m_tmp_panel, 1, wxEXPAND | wxALL, 0);
#else
    Tab *panel = this;
    auto  *sizer = new wxBoxSizer(wxVERTICAL);
    sizer->SetSizeHints(panel);
    panel->SetSizer(sizer);
#endif //__WXOSX__

    // preset chooser
    m_presets_choice = new TabPresetComboBox(panel, m_type);
    m_presets_choice->set_selection_changed_function([this](int selection) {
        if (!m_presets_choice->selection_is_changed_according_to_physical_printers())
        {
            if (m_type == Preset::TYPE_PRINTER && !m_presets_choice->is_selected_physical_printer())
                m_preset_bundle->physical_printers.unselect_printer();

            // select preset
            std::string preset_name = m_presets_choice->GetString(selection).ToUTF8().data();
            select_preset(Preset::remove_suffix_modified(preset_name));
        }
    });

    auto color = wxSystemSettings::GetColour(wxSYS_COLOUR_WINDOW);

    //buttons
    m_scaled_buttons.reserve(6);
    m_scaled_buttons.reserve(2);

    add_scaled_button(panel, &m_btn_compare_preset, "compare");
    add_scaled_button(panel, &m_btn_save_preset, "save");
    add_scaled_button(panel, &m_btn_rename_preset, "edit");
    add_scaled_button(panel, &m_btn_delete_preset, "cross");
    if (m_type == Preset::Type::TYPE_PRINTER)
        add_scaled_button(panel, &m_btn_edit_ph_printer, "cog");

    m_show_incompatible_presets = false;

    add_scaled_button(panel, &m_btn_hide_incompatible_presets, "flag_green");

    //TRN Settings Tab: tooltip for toolbar button
    m_btn_compare_preset->SetToolTip(_L("Compare preset with another"));
    //TRN Settings Tab: tooltip for toolbar button
    m_btn_save_preset  ->SetToolTip(_L("Save preset"));
    //TRN Settings Tab: tooltip for toolbar button
    m_btn_rename_preset->SetToolTip(_L("Rename preset"));
    m_btn_rename_preset->Hide();
    //TRN Settings Tab: tooltip for toolbar button
    m_btn_delete_preset->SetToolTip(_(L("Delete preset")));
    m_btn_delete_preset->Hide();

    add_scaled_button(panel, &m_question_btn, "question");
    m_question_btn->SetToolTip(_(L("Hover the cursor over buttons to find more information \n"
                                   "or click this button.")));

    add_scaled_button(panel, &m_search_btn, "search");
    m_search_btn->SetToolTip(format_wxstr(_L("Search in settings [%1%]"), "Ctrl+F"));

    // Bitmaps to be shown on the "Revert to system" aka "Lock to system" button next to each input field.
    add_scaled_bitmap(this, m_bmp_value_lock  , "lock_closed");
    add_scaled_bitmap(this, m_bmp_value_unlock, "lock_open");
    m_bmp_non_system = &m_bmp_white_bullet;
    // Bitmaps to be shown on the "Undo user changes" button next to each input field.
    add_scaled_bitmap(this, m_bmp_value_revert, "undo");
    add_scaled_bitmap(this, m_bmp_white_bullet, "dot");

    fill_icon_descriptions();
    set_tooltips_text();

    add_scaled_button(panel, &m_undo_btn,        m_bmp_white_bullet.name());
    add_scaled_button(panel, &m_undo_to_sys_btn, m_bmp_white_bullet.name());

    m_undo_btn->Bind(wxEVT_BUTTON, ([this](wxCommandEvent) { on_roll_back_value(); }));
    m_undo_to_sys_btn->Bind(wxEVT_BUTTON, ([this](wxCommandEvent) { on_roll_back_value(true); }));
    m_question_btn->Bind(wxEVT_BUTTON, [this](wxCommandEvent) {
        GUI_Descriptions::Dialog dlg(this, m_icon_descriptions);
        if (dlg.ShowModal() == wxID_OK)
            wxGetApp().update_label_colours();
    });
    m_search_btn->Bind(wxEVT_BUTTON, [](wxCommandEvent) { wxGetApp().plater()->search(false); });

    // Colors for ui "decoration"
    m_sys_label_clr			= wxGetApp().get_label_clr_sys();
    m_modified_label_clr	= wxGetApp().get_label_clr_modified();
    m_default_text_clr		= wxGetApp().get_label_clr_default();

#ifdef _MSW_DARK_MODE
    // Sizer with buttons for mode changing
    if (wxGetApp().tabs_as_menu())
#endif
        m_mode_sizer = new ModeSizer(panel, int (0.5*em_unit(this)));

    const float scale_factor = em_unit(this)*0.1;// GetContentScaleFactor();
    m_top_hsizer = new wxBoxSizer(wxHORIZONTAL);
    sizer->Add(m_top_hsizer, 0, wxEXPAND | wxBOTTOM | wxALIGN_CENTER_VERTICAL, 3);
    m_top_hsizer->Add(m_presets_choice, 0, wxLEFT | wxRIGHT | wxTOP | wxALIGN_CENTER_VERTICAL, 3);
    m_top_hsizer->AddSpacer(int(4*scale_factor));

    m_h_buttons_sizer = new wxBoxSizer(wxHORIZONTAL);
    m_h_buttons_sizer->Add(m_btn_save_preset, 0, wxALIGN_CENTER_VERTICAL);
    m_h_buttons_sizer->AddSpacer(int(4*scale_factor));
    m_h_buttons_sizer->Add(m_btn_rename_preset, 0, wxALIGN_CENTER_VERTICAL);
    m_h_buttons_sizer->AddSpacer(int(4 * scale_factor));
    m_h_buttons_sizer->Add(m_btn_delete_preset, 0, wxALIGN_CENTER_VERTICAL);
    if (m_btn_edit_ph_printer) {
        m_h_buttons_sizer->AddSpacer(int(4 * scale_factor));
        m_h_buttons_sizer->Add(m_btn_edit_ph_printer, 0, wxALIGN_CENTER_VERTICAL);
    }
    m_h_buttons_sizer->AddSpacer(int(/*16*/8 * scale_factor));
    m_h_buttons_sizer->Add(m_btn_hide_incompatible_presets, 0, wxALIGN_CENTER_VERTICAL);
    m_h_buttons_sizer->AddSpacer(int(8 * scale_factor));
    m_h_buttons_sizer->Add(m_question_btn, 0, wxALIGN_CENTER_VERTICAL);
    m_h_buttons_sizer->AddSpacer(int(32 * scale_factor));
    m_h_buttons_sizer->Add(m_undo_to_sys_btn, 0, wxALIGN_CENTER_VERTICAL);
    m_h_buttons_sizer->Add(m_undo_btn, 0, wxALIGN_CENTER_VERTICAL);
    m_h_buttons_sizer->AddSpacer(int(32 * scale_factor));
    m_h_buttons_sizer->Add(m_search_btn, 0, wxALIGN_CENTER_VERTICAL);
    m_h_buttons_sizer->AddSpacer(int(8*scale_factor));
    m_h_buttons_sizer->Add(m_btn_compare_preset, 0, wxALIGN_CENTER_VERTICAL);

    m_top_hsizer->Add(m_h_buttons_sizer, 1, wxEXPAND | wxALIGN_CENTRE_VERTICAL);
    m_top_hsizer->AddSpacer(int(16*scale_factor));
    // StretchSpacer has a strange behavior under OSX, so
    // There is used just additional sizer for m_mode_sizer with right alignment
    if (m_mode_sizer) {
        auto mode_sizer = new wxBoxSizer(wxVERTICAL);
        // Don't set the 2nd parameter to 1, making the sizer rubbery scalable in Y axis may lead
        // to wrong vertical size assigned to wxBitmapComboBoxes, see GH issue #7176.
        mode_sizer->Add(m_mode_sizer, 0, wxALIGN_RIGHT);
        m_top_hsizer->Add(mode_sizer, 1, wxALIGN_CENTER_VERTICAL | wxRIGHT, wxOSX ? 15 : 10);
    }
    // hide whole top sizer to correct layout later
    m_top_hsizer->ShowItems(false);

    //Horizontal sizer to hold the tree and the selected page.
    m_hsizer = new wxBoxSizer(wxHORIZONTAL);
    sizer->Add(m_hsizer, 1, wxEXPAND, 0);

    //left vertical sizer
    m_left_sizer = new wxBoxSizer(wxVERTICAL);
    m_hsizer->Add(m_left_sizer, 0, wxEXPAND | wxLEFT | wxTOP | wxBOTTOM, 3);

    // tree
    m_treectrl = new wxTreeCtrl(panel, wxID_ANY, wxDefaultPosition, wxSize(20 * m_em_unit, -1),
        wxTR_NO_BUTTONS | wxTR_HIDE_ROOT | wxTR_SINGLE | wxTR_NO_LINES | wxBORDER_SUNKEN | wxWANTS_CHARS);
    m_treectrl->SetFont(wxGetApp().normal_font());
    m_left_sizer->Add(m_treectrl, 1, wxEXPAND);
    // Index of the last icon inserted into m_treectrl
    m_icon_count = -1;
    m_treectrl->AddRoot("root");
    m_treectrl->SetIndent(0);
    wxGetApp().UpdateDarkUI(m_treectrl);

    // Delay processing of the following handler until the message queue is flushed.
    // This helps to process all the cursor key events on Windows in the tree control,
    // so that the cursor jumps to the last item.
    m_treectrl->Bind(wxEVT_TREE_SEL_CHANGED, [this](wxTreeEvent&) {
#ifdef __linux__
        // Events queue is opposite On Linux. wxEVT_SET_FOCUS invokes after wxEVT_TREE_SEL_CHANGED,
        // and a result wxEVT_KILL_FOCUS doesn't invoke for the TextCtrls.
        // see https://github.com/prusa3d/PrusaSlicer/issues/5720
        // So, call SetFocus explicitly for this control before changing of the selection
        m_treectrl->SetFocus();
#endif
            if (!m_disable_tree_sel_changed_event && !m_pages.empty()) {
                if (m_page_switch_running)
                    m_page_switch_planned = true;
                else {
                    m_page_switch_running = true;
                    do {
                        m_page_switch_planned = false;
                        m_treectrl->Update();
                    } while (this->tree_sel_change_delayed());
                    m_page_switch_running = false;
                }
            }
        });

    m_treectrl->Bind(wxEVT_KEY_DOWN, &Tab::OnKeyDown, this);

    // Initialize the page.
#ifdef __WXOSX__
    auto page_parent = m_tmp_panel;
#else
    auto page_parent = this;
#endif

    m_page_view = new wxScrolledWindow(page_parent, wxID_ANY, wxDefaultPosition, wxDefaultSize, wxTAB_TRAVERSAL);
    m_page_sizer = new wxBoxSizer(wxVERTICAL);
    m_page_view->SetSizer(m_page_sizer);
    m_page_view->SetScrollbars(1, 20, 1, 2);
    m_hsizer->Add(m_page_view, 1, wxEXPAND | wxLEFT, 5);

    m_btn_compare_preset->Bind(wxEVT_BUTTON, ([this](wxCommandEvent e) { compare_preset(); }));
    m_btn_save_preset->Bind(wxEVT_BUTTON, ([this](wxCommandEvent e) { save_preset(); }));
    m_btn_rename_preset->Bind(wxEVT_BUTTON, ([this](wxCommandEvent e) { rename_preset(); }));
    m_btn_delete_preset->Bind(wxEVT_BUTTON, ([this](wxCommandEvent e) { delete_preset(); }));
    m_btn_hide_incompatible_presets->Bind(wxEVT_BUTTON, ([this](wxCommandEvent e) {
        toggle_show_hide_incompatible();
    }));

    if (m_btn_edit_ph_printer)
        m_btn_edit_ph_printer->Bind(wxEVT_BUTTON, [this](wxCommandEvent e) {
            if (m_preset_bundle->physical_printers.has_selection())
                m_presets_choice->edit_physical_printer();
            else
                m_presets_choice->add_physical_printer();
        });

    // Initialize the DynamicPrintConfig by default keys/values.
    build();

    if (!m_scaled_icons_list.empty()) {
        // update icons for tree_ctrl
        wxVector<wxBitmapBundle> img_bundles;
        for (const ScalableBitmap& bmp : m_scaled_icons_list)
            img_bundles.push_back(bmp.bmp());
        m_treectrl->SetImages(img_bundles);
    }

    // ys_FIXME: Following should not be needed, the function will be called later
    // (update_mode->update_visibility->rebuild_page_tree). This does not work, during the
    // second call of rebuild_page_tree m_treectrl->GetFirstVisibleItem(); returns zero
    // for some unknown reason (and the page is not refreshed until user does a selection).
    rebuild_page_tree();

    m_completed = true;
}

void Tab::add_scaled_button(wxWindow* parent,
                            ScalableButton** btn,
                            const std::string& icon_name,
                            const wxString& label/* = wxEmptyString*/,
                            long style /*= wxBU_EXACTFIT | wxNO_BORDER*/)
{
    *btn = new ScalableButton(parent, wxID_ANY, icon_name, label, wxDefaultSize, wxDefaultPosition, style);
    m_scaled_buttons.push_back(*btn);
}

void Tab::add_scaled_bitmap(wxWindow* parent,
                            ScalableBitmap& bmp,
                            const std::string& icon_name)
{
    bmp = ScalableBitmap(parent, icon_name);
    m_scaled_bitmaps.push_back(&bmp);
}

void Tab::load_initial_data()
{
    m_config = &m_presets->get_edited_preset().config;
    bool has_parent = m_presets->get_selected_preset_parent() != nullptr;
    m_bmp_non_system = has_parent ? &m_bmp_value_unlock : &m_bmp_white_bullet;
    m_ttg_non_system = has_parent ? &m_ttg_value_unlock : &m_ttg_white_bullet_ns;
    m_tt_non_system  = has_parent ? &m_tt_value_unlock  : &m_ttg_white_bullet_ns;
}

Slic3r::GUI::PageShp Tab::add_options_page(const wxString& title, const std::string& icon, bool is_extruder_pages /*= false*/)
{
    // Index of icon in an icon list $self->{icons}.
    auto icon_idx = 0;
    if (!icon.empty()) {
        icon_idx = (m_icon_index.find(icon) == m_icon_index.end()) ? -1 : m_icon_index.at(icon);
        if (icon_idx == -1) {
            // Add a new icon to the icon list.
            m_scaled_icons_list.push_back(ScalableBitmap(this, icon));
            icon_idx = ++m_icon_count;
            m_icon_index[icon] = icon_idx;
        }

        if (m_category_icon.find(title) == m_category_icon.end()) {
            // Add new category to the category_to_icon list.
            m_category_icon[title] = icon;
        }
    }
    // Initialize the page.
    PageShp page(new Page(m_page_view, title, icon_idx));
//	page->SetBackgroundStyle(wxBG_STYLE_SYSTEM);
#ifdef __WINDOWS__
//	page->SetDoubleBuffered(true);
#endif //__WINDOWS__

    if (!is_extruder_pages)
        m_pages.push_back(page);

    page->set_config(m_config);
    return page;
}

// Names of categories is save in English always. We translate them only for UI.
// But category "Extruder n" can't be translated regularly (using _()), so
// just for this category we should splite the title and translate "Extruder" word separately
wxString Tab::translate_category(const wxString& title, Preset::Type preset_type)
{
    if (preset_type == Preset::TYPE_PRINTER && title.Contains("Extruder ")) {
        return _("Extruder") + title.SubString(8, title.Last());
    }
    return _(title);
}

void Tab::OnActivate()
{
    wxWindowUpdateLocker noUpdates(this);
#ifdef __WXOSX__
//    wxWindowUpdateLocker noUpdates(this);
    auto size = GetSizer()->GetSize();
    m_tmp_panel->GetSizer()->SetMinSize(size.x + m_size_move, size.y);
    Fit();
    m_size_move *= -1;
#endif // __WXOSX__

#ifdef __WXMSW__
    // Workaround for tooltips over Tree Controls displayed over excessively long
    // tree control items, stealing the window focus.
    //
    // In case the Tab was reparented from the MainFrame to the floating dialog,
    // the tooltip created by the Tree Control before reparenting is not reparented,
    // but it still points to the MainFrame. If the tooltip pops up, the MainFrame
    // is incorrectly focussed, stealing focus from the floating dialog.
    //
    // The workaround is to delete the tooltip control.
    // Vojtech tried to reparent the tooltip control, but it did not work,
    // and if the Tab was later reparented back to MainFrame, the tooltip was displayed
    // at an incorrect position, therefore it is safer to just discard the tooltip control
    // altogether.
    HWND hwnd_tt = TreeView_GetToolTips(m_treectrl->GetHandle());
    if (hwnd_tt) {
	    HWND hwnd_toplevel 	= find_toplevel_parent(m_treectrl)->GetHandle();
	    HWND hwnd_parent 	= ::GetParent(hwnd_tt);
	    if (hwnd_parent != hwnd_toplevel) {
	    	::DestroyWindow(hwnd_tt);
			TreeView_SetToolTips(m_treectrl->GetHandle(), nullptr);
	    }
    }
#endif

    // create controls on active page
    activate_selected_page([](){});
    m_hsizer->Layout();

    if (m_presets_choice->IsShown())
        Refresh(); // Just refresh page, if m_presets_choice is already shown
    else {
        // From the tab creation whole top sizer is hidden to correct update of preset combobox's size
        // (see https://github.com/prusa3d/PrusaSlicer/issues/10746)

        // On first OnActivate call show top sizer
        m_top_hsizer->ShowItems(true);
        // Size and layouts of all items are correct now,
        // but ALL items of top sizer are visible.
        // So, update visibility of each item according to the ui settings
        update_btns_enabling();
        m_btn_hide_incompatible_presets->Show(m_show_btn_incompatible_presets && m_type != Slic3r::Preset::TYPE_PRINTER);
        if (TabFilament* tab = dynamic_cast<TabFilament*>(this))
            tab->update_extruder_combobox();

        Layout();
    }
}

void Tab::update_label_colours()
{
    m_default_text_clr = wxGetApp().get_label_clr_default();
    if (m_sys_label_clr == wxGetApp().get_label_clr_sys() && m_modified_label_clr == wxGetApp().get_label_clr_modified())
        return;
    m_sys_label_clr = wxGetApp().get_label_clr_sys();
    m_modified_label_clr = wxGetApp().get_label_clr_modified();

    //update options "decoration"
    for (const auto& opt : m_options_list)
    {
        const wxColour *color = &m_sys_label_clr;

        // value isn't equal to system value
        if ((opt.second & osSystemValue) == 0) {
            // value is equal to last saved
            if ((opt.second & osInitValue) != 0)
                color = &m_default_text_clr;
            // value is modified
            else
                color = &m_modified_label_clr;
        }
        if (OptionsGroup::is_option_without_field(opt.first)) {
            if (Line* line = get_line(opt.first))
                line->set_label_colour(color);
            continue;
        }

        Field* field = get_field(opt.first);
        if (field == nullptr) continue;
        field->set_label_colour(color);
    }

    auto cur_item = m_treectrl->GetFirstVisibleItem();
    if (!cur_item || !m_treectrl->IsVisible(cur_item))
        return;
    while (cur_item) {
        auto title = m_treectrl->GetItemText(cur_item);
        for (auto page : m_pages)
        {
            if (translate_category(page->title(), m_type) != title)
                continue;

            const wxColor *clr = !page->m_is_nonsys_values ? &m_sys_label_clr :
                page->m_is_modified_values ? &m_modified_label_clr :
                &m_default_text_clr;

            m_treectrl->SetItemTextColour(cur_item, *clr);
            break;
        }
        cur_item = m_treectrl->GetNextVisible(cur_item);
    }

    decorate();
}

void Tab::decorate()
{
    for (const auto& opt : m_options_list)
    {
        Field*      field = nullptr;
        bool        option_without_field = false;

        if(OptionsGroup::is_option_without_field(opt.first))
            option_without_field = true;

        if (!option_without_field) {
            field = get_field(opt.first);
            if (!field)
                continue;
        }

        bool is_nonsys_value = false;
        bool is_modified_value = true;
        const ScalableBitmap* sys_icon  = &m_bmp_value_lock;
        const ScalableBitmap* icon      = &m_bmp_value_revert;

        const wxColour* color = m_is_default_preset ? &m_default_text_clr : &m_sys_label_clr;

        const wxString* sys_tt  = &m_tt_value_lock;
        const wxString* tt      = &m_tt_value_revert;

        // value isn't equal to system value
        if ((opt.second & osSystemValue) == 0) {
            is_nonsys_value = true;
            sys_icon = m_bmp_non_system;
            sys_tt = m_tt_non_system;
            // value is equal to last saved
            if ((opt.second & osInitValue) != 0)
                color = &m_default_text_clr;
            // value is modified
            else
                color = &m_modified_label_clr;
        }
        if ((opt.second & osInitValue) != 0)
        {
            is_modified_value = false;
            icon = &m_bmp_white_bullet;
            tt = &m_tt_white_bullet;
        }

        if (option_without_field) {
            if (Line* line = get_line(opt.first)) {
                line->set_undo_bitmap(icon);
                line->set_undo_to_sys_bitmap(sys_icon);
                line->set_undo_tooltip(tt);
                line->set_undo_to_sys_tooltip(sys_tt);
                line->set_label_colour(color);
            }
            continue;
        }

        field->m_is_nonsys_value = is_nonsys_value;
        field->m_is_modified_value = is_modified_value;
        field->set_undo_bitmap(icon);
        field->set_undo_to_sys_bitmap(sys_icon);
        field->set_undo_tooltip(tt);
        field->set_undo_to_sys_tooltip(sys_tt);
        field->set_label_colour(color);
    }

    if (m_active_page)
        m_active_page->refresh();
}

// Update UI according to changes
void Tab::update_changed_ui()
{
    if (m_postpone_update_ui)
        return;

    const bool deep_compare = m_type != Preset::TYPE_FILAMENT;
    auto dirty_options = m_presets->current_dirty_options(deep_compare);
    auto nonsys_options = m_presets->current_different_from_parent_options(deep_compare);
    if (m_type == Preset::TYPE_PRINTER) {
        {
            auto check_bed_custom_options = [](std::vector<std::string>& keys) {
                size_t old_keys_size = keys.size();
                keys.erase(std::remove_if(keys.begin(), keys.end(), [](const std::string& key) {
                    return key == "bed_custom_texture" || key == "bed_custom_model"; }), keys.end());
                if (old_keys_size != keys.size() && std::find(keys.begin(), keys.end(), "bed_shape") == keys.end())
                    keys.emplace_back("bed_shape");
            };
            check_bed_custom_options(dirty_options);
            check_bed_custom_options(nonsys_options);
        }

        if (static_cast<TabPrinter*>(this)->m_printer_technology == ptFFF) {
            TabPrinter* tab = static_cast<TabPrinter*>(this);
            if (tab->m_initial_extruders_count != tab->m_extruders_count)
                dirty_options.emplace_back("extruders_count");
            if (tab->m_sys_extruders_count != tab->m_extruders_count)
                nonsys_options.emplace_back("extruders_count");
        }
    }

    for (auto& it : m_options_list)
        it.second = m_opt_status_value;

    for (auto opt_key : dirty_options)	m_options_list[opt_key] &= ~osInitValue;
    for (auto opt_key : nonsys_options)	m_options_list[opt_key] &= ~osSystemValue;

    decorate();

    wxTheApp->CallAfter([this]() {
        if (parent()) //To avoid a crash, parent should be exist for a moment of a tree updating
            update_changed_tree_ui();
    });
}

void Tab::init_options_list()
{
    m_options_list.clear();

    for (const std::string& opt_key : m_config->keys())
        emplace_option(opt_key, m_type != Preset::TYPE_FILAMENT && !PresetCollection::is_independent_from_extruder_number_option(opt_key));
}

template<class T>
void add_correct_opts_to_options_list(const std::string &opt_key, std::map<std::string, int>& map, Tab *tab, const int& value)
{
    T *opt_cur = static_cast<T*>(tab->m_config->option(opt_key));
    for (size_t i = 0; i < opt_cur->values.size(); i++)
        map.emplace(opt_key + "#" + std::to_string(i), value);
}

void Tab::emplace_option(const std::string& opt_key, bool respect_vec_values/* = false*/)
{
    if (respect_vec_values) {
        switch (m_config->option(opt_key)->type())
        {
        case coInts:	add_correct_opts_to_options_list<ConfigOptionInts		>(opt_key, m_options_list, this, m_opt_status_value);	break;
        case coBools:	add_correct_opts_to_options_list<ConfigOptionBools		>(opt_key, m_options_list, this, m_opt_status_value);	break;
        case coFloats:	add_correct_opts_to_options_list<ConfigOptionFloats		>(opt_key, m_options_list, this, m_opt_status_value);	break;
        case coStrings:	add_correct_opts_to_options_list<ConfigOptionStrings	>(opt_key, m_options_list, this, m_opt_status_value);	break;
        case coPercents:add_correct_opts_to_options_list<ConfigOptionPercents	>(opt_key, m_options_list, this, m_opt_status_value);	break;
        case coPoints:	add_correct_opts_to_options_list<ConfigOptionPoints		>(opt_key, m_options_list, this, m_opt_status_value);	break;
        case coFloatsOrPercents:	add_correct_opts_to_options_list<ConfigOptionFloatsOrPercents		>(opt_key, m_options_list, this, m_opt_status_value);	break;
        default:		m_options_list.emplace(opt_key, m_opt_status_value);		break;
        }
    }
    else
        m_options_list.emplace(opt_key, m_opt_status_value);
}

void TabPrinter::init_options_list()
{
    Tab::init_options_list();

    if (m_printer_technology == ptFFF)
        m_options_list.emplace("extruders_count", m_opt_status_value);
}

void Tab::get_sys_and_mod_flags(const std::string& opt_key, bool& sys_page, bool& modified_page)
{
    auto opt = m_options_list.find(opt_key);
    if (opt == m_options_list.end())
        return;

    if (sys_page) sys_page = (opt->second & osSystemValue) != 0;
    modified_page |= (opt->second & osInitValue) == 0;
}

void Tab::update_changed_tree_ui()
{
    if (m_options_list.empty())
        return;
    auto cur_item = m_treectrl->GetFirstVisibleItem();
    if (!cur_item || !m_treectrl->IsVisible(cur_item))
        return;

    auto selected_item = m_treectrl->GetSelection();
    auto selection = selected_item ? m_treectrl->GetItemText(selected_item) : "";

    while (cur_item) {
        auto title = m_treectrl->GetItemText(cur_item);
        for (auto page : m_pages)
        {
            if (translate_category(page->title(), m_type) != title)
                continue;
            bool sys_page = true;
            bool modified_page = false;
            if (page->title() == "General") {
                std::initializer_list<const char*> optional_keys{ "extruders_count", "bed_shape" };
                for (auto &opt_key : optional_keys) {
                    get_sys_and_mod_flags(opt_key, sys_page, modified_page);
                }
            }
            if (m_type == Preset::TYPE_FILAMENT && page->title() == "Advanced") {
                get_sys_and_mod_flags("filament_ramming_parameters", sys_page, modified_page);
            }
            if (page->title() == "Dependencies") {
                if (m_type == Slic3r::Preset::TYPE_PRINTER) {
                    sys_page = m_presets->get_selected_preset_parent() != nullptr;
                    modified_page = false;
                } else {
                    if (m_type == Slic3r::Preset::TYPE_FILAMENT || m_type == Slic3r::Preset::TYPE_SLA_MATERIAL)
                        get_sys_and_mod_flags("compatible_prints", sys_page, modified_page);
                    get_sys_and_mod_flags("compatible_printers", sys_page, modified_page);
                }
            }
            for (auto group : page->m_optgroups)
            {
                if (!sys_page && modified_page)
                    break;
                for (const auto &kvp : group->opt_map()) {
                    const std::string& opt_key = kvp.first;
                    get_sys_and_mod_flags(opt_key, sys_page, modified_page);
                }
            }

            const wxColor *clr = sys_page		?	(m_is_default_preset ? &m_default_text_clr : &m_sys_label_clr) :
                                 modified_page	?	&m_modified_label_clr :
                                                    &m_default_text_clr;

            if (page->set_item_colour(clr))
                m_treectrl->SetItemTextColour(cur_item, *clr);

            page->m_is_nonsys_values = !sys_page;
            page->m_is_modified_values = modified_page;

            if (selection == title) {
                m_is_nonsys_values = page->m_is_nonsys_values;
                m_is_modified_values = page->m_is_modified_values;
            }
            break;
        }
        auto next_item = m_treectrl->GetNextVisible(cur_item);
        cur_item = next_item;
    }
    update_undo_buttons();
}

void Tab::update_undo_buttons()
{
    m_undo_btn->        SetBitmap_(m_is_modified_values ? m_bmp_value_revert.name(): m_bmp_white_bullet.name());
    m_undo_to_sys_btn-> SetBitmap_(m_is_nonsys_values   ? m_bmp_non_system->name() : m_bmp_value_lock.name());

    //m_undo_btn->        SetBitmap_(m_is_modified_values ? m_bmp_value_revert: m_bmp_white_bullet);
    //m_undo_to_sys_btn-> SetBitmap_(m_is_nonsys_values   ? *m_bmp_non_system : m_bmp_value_lock);

    m_undo_btn->SetToolTip(m_is_modified_values ? m_ttg_value_revert : m_ttg_white_bullet);
    m_undo_to_sys_btn->SetToolTip(m_is_nonsys_values ? *m_ttg_non_system : m_ttg_value_lock);
}

void Tab::on_roll_back_value(const bool to_sys /*= true*/)
{
    if (!m_active_page) return;

    int os;
    if (to_sys)	{
        if (!m_is_nonsys_values) return;
        os = osSystemValue;
    }
    else {
        if (!m_is_modified_values) return;
        os = osInitValue;
    }

    m_postpone_update_ui = true;

    for (auto group : m_active_page->m_optgroups) {
        if (group->title == "Capabilities") {
            if ((m_options_list["extruders_count"] & os) == 0)
                to_sys ? group->back_to_sys_value("extruders_count") : group->back_to_initial_value("extruders_count");
        }
        if (group->title == "Size and coordinates") {
            if ((m_options_list["bed_shape"] & os) == 0) {
                to_sys ? group->back_to_sys_value("bed_shape") : group->back_to_initial_value("bed_shape");
                load_key_value("bed_shape", true/*some value*/, true);
            }
        }
        if (group->title == "Toolchange parameters with single extruder MM printers") {
            if ((m_options_list["filament_ramming_parameters"] & os) == 0)
                to_sys ? group->back_to_sys_value("filament_ramming_parameters") : group->back_to_initial_value("filament_ramming_parameters");
        }
        if (group->title == "G-code Substitutions") {
            if ((m_options_list["gcode_substitutions"] & os) == 0) {
                to_sys ? group->back_to_sys_value("gcode_substitutions") : group->back_to_initial_value("gcode_substitutions");
                load_key_value("gcode_substitutions", true/*some value*/, true);
            }
        }
        if (group->title == "Profile dependencies") {
            // "compatible_printers" option doesn't exists in Printer Settimgs Tab
            if (m_type != Preset::TYPE_PRINTER && (m_options_list["compatible_printers"] & os) == 0) {
                to_sys ? group->back_to_sys_value("compatible_printers") : group->back_to_initial_value("compatible_printers");
                load_key_value("compatible_printers", true/*some value*/, true);
            }
            // "compatible_prints" option exists only in Filament Settimgs and Materials Tabs
            if ((m_type == Preset::TYPE_FILAMENT || m_type == Preset::TYPE_SLA_MATERIAL) && (m_options_list["compatible_prints"] & os) == 0) {
                to_sys ? group->back_to_sys_value("compatible_prints") : group->back_to_initial_value("compatible_prints");
                load_key_value("compatible_prints", true/*some value*/, true);
            }
        }
        for (const auto &kvp : group->opt_map()) {
            const std::string& opt_key = kvp.first;
            if ((m_options_list[opt_key] & os) == 0)
                to_sys ? group->back_to_sys_value(opt_key) : group->back_to_initial_value(opt_key);
        }
    }

    m_postpone_update_ui = false;

    // When all values are rolled, then we have to update whole tab in respect to the reverted values
    update();

    update_changed_ui();
}

// Update the combo box label of the selected preset based on its "dirty" state,
// comparing the selected preset config with $self->{config}.
void Tab::update_dirty()
{
    m_presets_choice->update_dirty();
    on_presets_changed();
    update_changed_ui();
}

void Tab::update_tab_ui()
{
    m_presets_choice->update();
}

// Load a provied DynamicConfig into the tab, modifying the active preset.
// This could be used for example by setting a Wipe Tower position by interactive manipulation in the 3D view.
void Tab::load_config(const DynamicPrintConfig& config)
{
    bool modified = 0;
    for(auto opt_key : m_config->diff(config)) {
        m_config->set_key_value(opt_key, config.option(opt_key)->clone());
        modified = 1;
    }
    if (modified) {
        update_dirty();
        //# Initialize UI components with the config values.
        reload_config();
        update();
    }
}

// Reload current $self->{config} (aka $self->{presets}->edited_preset->config) into the UI fields.
void Tab::reload_config()
{
    if (m_active_page)
        m_active_page->reload_config();
}

void Tab::update_mode()
{
    m_mode = wxGetApp().get_mode();

    // update mode for ModeSizer
    if (m_mode_sizer)
        m_mode_sizer->SetMode(m_mode);

    update_visibility();

    update_changed_tree_ui();
}

void Tab::update_mode_markers()
{
    // update mode for ModeSizer
    if (m_mode_sizer)
        m_mode_sizer->update_mode_markers();

    if (m_active_page)
        m_active_page->refresh();
}

void Tab::update_visibility()
{
    Freeze(); // There is needed Freeze/Thaw to avoid a flashing after Show/Layout

    for (auto page : m_pages)
        page->update_visibility(m_mode, page.get() == m_active_page);
    rebuild_page_tree();

    if (m_type != Preset::TYPE_PRINTER)
        update_description_lines();

    Layout();
    Thaw();
}

void Tab::msw_rescale()
{
    m_em_unit = em_unit(m_parent);

    m_presets_choice->msw_rescale();
    m_treectrl->SetMinSize(wxSize(20 * m_em_unit, -1));

    // rescale options_groups
    if (m_active_page)
        m_active_page->msw_rescale();

    Layout();
}

void Tab::sys_color_changed()
{
    m_presets_choice->sys_color_changed();

    // update buttons and cached bitmaps
    for (const auto btn : m_scaled_buttons)
        btn->sys_color_changed();
    for (const auto bmp : m_scaled_bitmaps)
        bmp->sys_color_changed();
    if (m_detach_preset_btn)
        m_detach_preset_btn->sys_color_changed();

    update_show_hide_incompatible_button();

    // update icons for tree_ctrl
    wxVector <wxBitmapBundle> img_bundles;
    for (ScalableBitmap& bmp : m_scaled_icons_list) {
        bmp.sys_color_changed();
        img_bundles.push_back(bmp.bmp());
    }
    m_treectrl->SetImages(img_bundles);

    // Colors for ui "decoration"
    update_label_colours();
#ifdef _WIN32
    wxWindowUpdateLocker noUpdates(this);
    if (m_mode_sizer)
        m_mode_sizer->sys_color_changed();
    wxGetApp().UpdateDarkUI(this);
    wxGetApp().UpdateDarkUI(m_treectrl);
#endif
    update_changed_tree_ui();

    // update options_groups
    if (m_active_page)
        m_active_page->sys_color_changed();

    Layout();
    Refresh();
}

Field* Tab::get_field(const t_config_option_key& opt_key, int opt_index/* = -1*/) const
{
    return m_active_page ? m_active_page->get_field(opt_key, opt_index) : nullptr;
}

Line* Tab::get_line(const t_config_option_key& opt_key)
{
    return m_active_page ? m_active_page->get_line(opt_key) : nullptr;
}

std::pair<OG_CustomCtrl*, bool*> Tab::get_custom_ctrl_with_blinking_ptr(const t_config_option_key& opt_key, int opt_index/* = -1*/)
{
    if (!m_active_page)
        return {nullptr, nullptr};

    std::pair<OG_CustomCtrl*, bool*> ret = {nullptr, nullptr};

    for (auto opt_group : m_active_page->m_optgroups) {
        ret = opt_group->get_custom_ctrl_with_blinking_ptr(opt_key, opt_index);
        if (ret.first && ret.second)
            break;
    }
    return ret;
}

Field* Tab::get_field(const t_config_option_key& opt_key, Page** selected_page, int opt_index/* = -1*/)
{
    Field* field = nullptr;
    for (auto page : m_pages) {
        field = page->get_field(opt_key, opt_index);
        if (field != nullptr) {
            *selected_page = page.get();
            return field;
        }
    }
    return field;
}

void Tab::toggle_option(const std::string& opt_key, bool toggle, int opt_index/* = -1*/)
{
    if (!m_active_page)
        return;
    Field* field = m_active_page->get_field(opt_key, opt_index);
    if (field)
        field->toggle(toggle);
};

// To be called by custom widgets, load a value into a config,
// update the preset selection boxes (the dirty flags)
// If value is saved before calling this function, put saved_value = true,
// and value can be some random value because in this case it will not been used
void Tab::load_key_value(const std::string& opt_key, const boost::any& value, bool saved_value /*= false*/)
{
    if (!saved_value) change_opt_value(*m_config, opt_key, value);
    // Mark the print & filament enabled if they are compatible with the currently selected preset.
    if (opt_key == "compatible_printers" || opt_key == "compatible_prints") {
        // Don't select another profile if this profile happens to become incompatible.
        m_preset_bundle->update_compatible(PresetSelectCompatibleType::Never);
    }
    m_presets_choice->update_dirty();
    on_presets_changed();
    update();
}

static wxString support_combo_value_for_config(const DynamicPrintConfig &config, bool is_fff)
{
    std::string slatree = is_fff ? "" : get_sla_suptree_prefix(config);

    const std::string support         = is_fff ? "support_material"                 : "supports_enable";
    const std::string buildplate_only = is_fff ? "support_material_buildplate_only" : slatree + "support_buildplate_only";

    return
        ! config.opt_bool(support) ?
            _("None") :
               ((is_fff && !config.opt_bool("support_material_auto")) || (!is_fff && config.opt_bool("support_enforcers_only"))) ?
                _("For support enforcers only") :
                (config.opt_bool(buildplate_only) ? _("Support on build plate only") :
                                                    _("Everywhere"));
}

static wxString pad_combo_value_for_config(const DynamicPrintConfig &config)
{
    return config.opt_bool("pad_enable") ? (config.opt_bool("pad_around_object") ? _("Around object") : _("Below object")) : _("None");
}

void Tab::on_value_change(const std::string& opt_key, const boost::any& value)
{
    if (wxGetApp().plater() == nullptr) {
        return;
    }

    if (opt_key == "compatible_prints")
        this->compatible_widget_reload(m_compatible_prints);
    if (opt_key == "compatible_printers")
        this->compatible_widget_reload(m_compatible_printers);

    const bool is_fff = supports_printer_technology(ptFFF);
    ConfigOptionsGroup* og_freq_chng_params = wxGetApp().sidebar().og_freq_chng_params(is_fff);
    if (opt_key == "fill_density" || opt_key == "pad_enable")
    {
        boost::any val = og_freq_chng_params->get_config_value(*m_config, opt_key);
        og_freq_chng_params->set_value(opt_key, val);
    }

    if (opt_key == "pad_around_object") {
        for (PageShp &pg : m_pages) {
            Field * fld = pg->get_field(opt_key); /// !!! ysFIXME ????
            if (fld) fld->set_value(value, false);
        }
    }

    if (is_fff ?
            (opt_key == "support_material" || opt_key == "support_material_auto" || opt_key == "support_material_buildplate_only") :
            (opt_key == "supports_enable"  || opt_key == "support_tree_type" || opt_key == get_sla_suptree_prefix(*m_config) + "support_buildplate_only" || opt_key == "support_enforcers_only"))
        og_freq_chng_params->set_value("support", support_combo_value_for_config(*m_config, is_fff));

    if (! is_fff && (opt_key == "pad_enable" || opt_key == "pad_around_object"))
        og_freq_chng_params->set_value("pad", pad_combo_value_for_config(*m_config));

    if (opt_key == "brim_width")
    {
        bool val = m_config->opt_float("brim_width") > 0.0 ? true : false;
        og_freq_chng_params->set_value("brim", val);
    }

    if (opt_key == "wipe_tower" || opt_key == "single_extruder_multi_material" || opt_key == "extruders_count" )
        update_wiping_button_visibility();

    if (opt_key == "extruders_count")
        wxGetApp().plater()->on_extruders_change(boost::any_cast<size_t>(value));

    if (m_postpone_update_ui) {
        // It means that not all values are rolled to the system/last saved values jet.
        // And call of the update() can causes a redundant check of the config values,
        // see https://github.com/prusa3d/PrusaSlicer/issues/7146
        return;
    }

    update();
}

// Show/hide the 'purging volumes' button
void Tab::update_wiping_button_visibility() {
    if (m_preset_bundle->printers.get_selected_preset().printer_technology() == ptSLA)
        return; // ys_FIXME
    bool wipe_tower_enabled = dynamic_cast<ConfigOptionBool*>(  (m_preset_bundle->prints.get_edited_preset().config  ).option("wipe_tower"))->value;
    bool multiple_extruders = dynamic_cast<ConfigOptionFloats*>((m_preset_bundle->printers.get_edited_preset().config).option("nozzle_diameter"))->values.size() > 1;
    bool single_extruder_multi_material = dynamic_cast<ConfigOptionBool*>((m_preset_bundle->printers.get_edited_preset().config).option("single_extruder_multi_material"))->value;

    auto wiping_dialog_button = wxGetApp().sidebar().get_wiping_dialog_button();
    if (wiping_dialog_button) {
        wiping_dialog_button->Show(wipe_tower_enabled && multiple_extruders && single_extruder_multi_material);
        wiping_dialog_button->GetParent()->Layout();
    }
}

void Tab::activate_option(const std::string& opt_key, const wxString& category)
{
    wxString page_title = translate_category(category, m_type);

    auto cur_item = m_treectrl->GetFirstVisibleItem();
    if (!cur_item)
        return;

    // We should to activate a tab with searched option, if it doesn't.
    // And do it before finding of the cur_item to avoid a case when Tab isn't activated jet and all treeItems are invisible
    wxGetApp().mainframe->select_tab(this);

    while (cur_item) {
        auto title = m_treectrl->GetItemText(cur_item);
        if (page_title != title) {
            cur_item = m_treectrl->GetNextVisible(cur_item);
            continue;
        }

        m_treectrl->SelectItem(cur_item);
        break;
    }

    auto set_focus = [](wxWindow* win) {
        win->SetFocus();
#ifdef WIN32
        if (wxTextCtrl* text = dynamic_cast<wxTextCtrl*>(win))
            text->SetSelection(-1, -1);
        else if (wxSpinCtrl* spin = dynamic_cast<wxSpinCtrl*>(win))
            spin->SetSelection(-1, -1);
#endif // WIN32
    };

    Field* field = get_field(opt_key);

    // focused selected field
    if (field)
        set_focus(field->getWindow());
    else if (category == "Single extruder MM setup") {
        // When we show and hide "Single extruder MM setup" page,
        // related options are still in the search list
        // So, let's hightlighte a "single_extruder_multi_material" option,
        // as a "way" to show hidden page again
        field = get_field("single_extruder_multi_material");
        if (field)
            set_focus(field->getWindow());
    }

    m_highlighter.init(get_custom_ctrl_with_blinking_ptr(opt_key));
}

void Tab::cache_config_diff(const std::vector<std::string>& selected_options, const DynamicPrintConfig* config/* = nullptr*/)
{
    m_cache_config.apply_only(config ? *config : m_presets->get_edited_preset().config, selected_options);
}

void Tab::apply_config_from_cache()
{
    bool was_applied = false;
    // check and apply extruders count for printer preset
    if (m_type == Preset::TYPE_PRINTER)
        was_applied = static_cast<TabPrinter*>(this)->apply_extruder_cnt_from_cache();

    if (!m_cache_config.empty()) {
        m_presets->get_edited_preset().config.apply(m_cache_config);
        m_cache_config.clear();

        was_applied = true;
    }

    if (was_applied)
        update_dirty();
}


// Call a callback to update the selection of presets on the plater:
// To update the content of the selection boxes,
// to update the filament colors of the selection boxes,
// to update the "dirty" flags of the selection boxes,
// to update number of "filament" selection boxes when the number of extruders change.
void Tab::on_presets_changed()
{
    if (wxGetApp().plater() == nullptr)
        return;

    // Instead of PostEvent (EVT_TAB_PRESETS_CHANGED) just call update_presets
    wxGetApp().plater()->sidebar().update_presets(m_type);

    // Printer selected at the Printer tab, update "compatible" marks at the print and filament selectors.
    for (auto t: m_dependent_tabs)
    {
        Tab* tab = wxGetApp().get_tab(t);
        // If the printer tells us that the print or filament/sla_material preset has been switched or invalidated,
        // refresh the print or filament/sla_material tab page.
        // But if there are options, moved from the previously selected preset, update them to edited preset
        tab->apply_config_from_cache();
        tab->load_current_preset();
    }
    // clear m_dependent_tabs after first update from select_preset()
    // to avoid needless preset loading from update() function
    m_dependent_tabs.clear();

    // Update Project dirty state, update application title bar.
    if (wxGetApp().mainframe)
        wxGetApp().plater()->update_project_dirty_from_presets();
}

void Tab::build_preset_description_line(ConfigOptionsGroup* optgroup)
{
    auto description_line = [this](wxWindow* parent) {
        return description_line_widget(parent, &m_parent_preset_description_line);
    };

    auto detach_preset_btn = [this](wxWindow* parent) {
        m_detach_preset_btn = new ScalableButton(parent, wxID_ANY, "lock_open_sys", _L("Detach from system preset"),
                                                 wxDefaultSize, wxDefaultPosition, wxBU_LEFT | wxBU_EXACTFIT);
        ScalableButton* btn = m_detach_preset_btn;
        btn->SetFont(Slic3r::GUI::wxGetApp().normal_font());

        auto sizer = new wxBoxSizer(wxHORIZONTAL);
        sizer->Add(btn);

        btn->Bind(wxEVT_BUTTON, [this, parent](wxCommandEvent&)
        {
        	bool system = m_presets->get_edited_preset().is_system;
        	bool dirty  = m_presets->get_edited_preset().is_dirty;
            wxString msg_text = system ?
            	_(L("A copy of the current system preset will be created, which will be detached from the system preset.")) :
                _(L("The current custom preset will be detached from the parent system preset."));
            if (dirty) {
	            msg_text += "\n\n";
            	msg_text += _(L("Modifications to the current profile will be saved."));
            }
            msg_text += "\n\n";
            msg_text += _(L("This action is not revertible.\nDo you want to proceed?"));

            //wxMessageDialog dialog(parent, msg_text, _(L("Detach preset")), wxICON_WARNING | wxYES_NO | wxCANCEL);
            MessageDialog dialog(parent, msg_text, _(L("Detach preset")), wxICON_WARNING | wxYES_NO | wxCANCEL);
            if (dialog.ShowModal() == wxID_YES)
                save_preset(m_presets->get_edited_preset().is_system ? std::string() : m_presets->get_edited_preset().name, true);
        });

        btn->Hide();

        return sizer;
    };

    Line line = Line{ "", "" };
    line.full_width = 1;

    line.append_widget(description_line);
    line.append_widget(detach_preset_btn);
    optgroup->append_line(line);
}

void Tab::update_preset_description_line()
{
    const Preset* parent = m_presets->get_selected_preset_parent();
    const Preset& preset = m_presets->get_edited_preset();

    wxString description_line;

    if (preset.is_default) {
        description_line = _(L("This is a default preset."));
    } else if (preset.is_system) {
        description_line = _(L("This is a system preset."));
    } else if (parent == nullptr) {
        description_line = _(L("Current preset is inherited from the default preset."));
    } else {
        std::string name = parent->name;
        boost::replace_all(name, "&", "&&");
        description_line = _(L("Current preset is inherited from")) + ":\n\t" + from_u8(name);
    }

    if (preset.is_default || preset.is_system)
        description_line += "\n\t" + _(L("It can't be deleted or modified.")) +
                            "\n\t" + _(L("Any modifications should be saved as a new preset inherited from this one.")) +
                            "\n\t" + _(L("To do that please specify a new name for the preset."));

    if (parent && parent->vendor)
    {
        description_line += "\n\n" + _(L("Additional information:")) + "\n";
        description_line += "\t" + _(L("vendor")) + ": " + (m_type == Slic3r::Preset::TYPE_PRINTER ? "\n\t\t" : "") + parent->vendor->name +
                            ", ver: " + parent->vendor->config_version.to_string();
        if (m_type == Slic3r::Preset::TYPE_PRINTER) {
            const std::string &printer_model = preset.config.opt_string("printer_model");
            if (! printer_model.empty())
                description_line += "\n\n\t" + _(L("printer model")) + ": \n\t\t" + printer_model;
            switch (preset.printer_technology()) {
            case ptFFF:
            {
                //FIXME add prefered_sla_material_profile for SLA
                const std::string              &default_print_profile = preset.config.opt_string("default_print_profile");
                const std::vector<std::string> &default_filament_profiles = preset.config.option<ConfigOptionStrings>("default_filament_profile")->values;
                if (!default_print_profile.empty())
                    description_line += "\n\n\t" + _(L("default print profile")) + ": \n\t\t" + default_print_profile;
                if (!default_filament_profiles.empty())
                {
                    description_line += "\n\n\t" + _(L("default filament profile")) + ": \n\t\t";
                    for (auto& profile : default_filament_profiles) {
                        if (&profile != &*default_filament_profiles.begin())
                            description_line += ", ";
                        description_line += profile;
                    }
                }
                break;
            }
            case ptSLA:
            {
                //FIXME add prefered_sla_material_profile for SLA
                const std::string &default_sla_material_profile = preset.config.opt_string("default_sla_material_profile");
                if (!default_sla_material_profile.empty())
                    description_line += "\n\n\t" + _(L("default SLA material profile")) + ": \n\t\t" + default_sla_material_profile;

                const std::string &default_sla_print_profile = preset.config.opt_string("default_sla_print_profile");
                if (!default_sla_print_profile.empty())
                    description_line += "\n\n\t" + _(L("default SLA print profile")) + ": \n\t\t" + default_sla_print_profile;
                break;
            }
            default: break;
            }
        }
        else if (!preset.alias.empty())
        {
            description_line += "\n\n\t" + _(L("full profile name"))     + ": \n\t\t" + preset.name;
            description_line += "\n\t"   + _(L("symbolic profile name")) + ": \n\t\t" + preset.alias;
        }
    }

    m_parent_preset_description_line->SetText(description_line, false);

    if (m_detach_preset_btn)
        m_detach_preset_btn->Show(parent && parent->is_system && !preset.is_default);
    Layout();
}

void Tab::update_frequently_changed_parameters()
{
    const bool is_fff = supports_printer_technology(ptFFF);
    auto og_freq_chng_params = wxGetApp().sidebar().og_freq_chng_params(is_fff);
    if (!og_freq_chng_params) return;

    og_freq_chng_params->set_value("support", support_combo_value_for_config(*m_config, is_fff));
    if (! is_fff)
        og_freq_chng_params->set_value("pad", pad_combo_value_for_config(*m_config));

    const std::string updated_value_key = is_fff ? "fill_density" : "pad_enable";

    const boost::any val = og_freq_chng_params->get_config_value(*m_config, updated_value_key);
    og_freq_chng_params->set_value(updated_value_key, val);

    if (is_fff)
    {
        og_freq_chng_params->set_value("brim", bool(m_config->opt_float("brim_width") > 0.0));
        update_wiping_button_visibility();
    }
}

void TabPrint::build()
{
    m_presets = &m_preset_bundle->prints;
    load_initial_data();

    auto page = add_options_page(L("Layers and perimeters"), "layers");
        std::string category_path = "layers-and-perimeters_1748#";
        auto optgroup = page->new_optgroup(L("Layer height"));
        optgroup->append_single_option_line("layer_height", category_path + "layer-height");
        optgroup->append_single_option_line("first_layer_height", category_path + "first-layer-height");

        optgroup = page->new_optgroup(L("Vertical shells"));
        optgroup->append_single_option_line("perimeters", category_path + "perimeters");
        optgroup->append_single_option_line("spiral_vase", category_path + "spiral-vase");

        Line line { "", "" };
        line.full_width = 1;
        line.label_path = category_path + "recommended-thin-wall-thickness";
        line.widget = [this](wxWindow* parent) {
            return description_line_widget(parent, &m_recommended_thin_wall_thickness_description_line);
        };
        optgroup->append_line(line);

        optgroup = page->new_optgroup(L("Horizontal shells"));
        line = { L("Solid layers"), "" };
        line.label_path = category_path + "solid-layers-top-bottom";
        line.append_option(optgroup->get_option("top_solid_layers"));
        line.append_option(optgroup->get_option("bottom_solid_layers"));
        optgroup->append_line(line);
    	line = { L("Minimum shell thickness"), "" };
        line.append_option(optgroup->get_option("top_solid_min_thickness"));
        line.append_option(optgroup->get_option("bottom_solid_min_thickness"));
        optgroup->append_line(line);
		line = { "", "" };
	    line.full_width = 1;
	    line.widget = [this](wxWindow* parent) {
	        return description_line_widget(parent, &m_top_bottom_shell_thickness_explanation);
	    };
	    optgroup->append_line(line);

        optgroup = page->new_optgroup(L("Quality (slower slicing)"));
        optgroup->append_single_option_line("extra_perimeters", category_path + "extra-perimeters-if-needed");
        optgroup->append_single_option_line("extra_perimeters_on_overhangs", category_path + "extra-perimeters-on-overhangs");
        optgroup->append_single_option_line("avoid_crossing_curled_overhangs", category_path + "avoid-crossing-curled-overhangs");
        optgroup->append_single_option_line("avoid_crossing_perimeters", category_path + "avoid-crossing-perimeters");
        optgroup->append_single_option_line("avoid_crossing_perimeters_max_detour", category_path + "avoid_crossing_perimeters_max_detour");
        optgroup->append_single_option_line("thin_walls", category_path + "detect-thin-walls");
        optgroup->append_single_option_line("thick_bridges", category_path + "thick_bridges");
        optgroup->append_single_option_line("overhangs", category_path + "detect-bridging-perimeters");

        optgroup = page->new_optgroup(L("Advanced"));
        optgroup->append_single_option_line("seam_position", category_path + "seam-position");
        optgroup->append_single_option_line("staggered_inner_seams", category_path + "staggered-inner-seams");
        optgroup->append_single_option_line("external_perimeters_first", category_path + "external-perimeters-first");
        optgroup->append_single_option_line("gap_fill_enabled", category_path + "fill-gaps");
        optgroup->append_single_option_line("perimeter_generator");

        optgroup = page->new_optgroup(L("Fuzzy skin (experimental)"));
        category_path = "fuzzy-skin_246186/#";
        optgroup->append_single_option_line("fuzzy_skin", category_path + "fuzzy-skin-type");
        optgroup->append_single_option_line("fuzzy_skin_thickness", category_path + "fuzzy-skin-thickness");
        optgroup->append_single_option_line("fuzzy_skin_point_dist", category_path + "fuzzy-skin-point-distance");

    page = add_options_page(L("Infill"), "infill");
        category_path = "infill_42#";
        optgroup = page->new_optgroup(L("Infill"));
        optgroup->append_single_option_line("fill_density", category_path + "fill-density");
        optgroup->append_single_option_line("fill_pattern", category_path + "fill-pattern");
        optgroup->append_single_option_line("infill_anchor", category_path + "fill-pattern");
        optgroup->append_single_option_line("infill_anchor_max", category_path + "fill-pattern");
        optgroup->append_single_option_line("top_fill_pattern", category_path + "top-fill-pattern");
        optgroup->append_single_option_line("bottom_fill_pattern", category_path + "bottom-fill-pattern");

        optgroup = page->new_optgroup(L("Ironing"));
        category_path = "ironing_177488#";
        optgroup->append_single_option_line("ironing", category_path);
        optgroup->append_single_option_line("ironing_type", category_path + "ironing-type");
        optgroup->append_single_option_line("ironing_flowrate", category_path + "flow-rate");
        optgroup->append_single_option_line("ironing_spacing", category_path + "spacing-between-ironing-passes");

        optgroup = page->new_optgroup(L("Reducing printing time"));
        category_path = "infill_42#";
        optgroup->append_single_option_line("infill_every_layers", category_path + "combine-infill-every-x-layers");
        // optgroup->append_single_option_line("infill_only_where_needed", category_path + "only-infill-where-needed");

        optgroup = page->new_optgroup(L("Advanced"));
        optgroup->append_single_option_line("solid_infill_every_layers", category_path + "solid-infill-every-x-layers");
        optgroup->append_single_option_line("fill_angle", category_path + "fill-angle");
        optgroup->append_single_option_line("solid_infill_below_area", category_path + "solid-infill-threshold-area");
        optgroup->append_single_option_line("bridge_angle");
        optgroup->append_single_option_line("only_retract_when_crossing_perimeters");
        optgroup->append_single_option_line("infill_first");

    page = add_options_page(L("Skirt and brim"), "skirt+brim");
        category_path = "skirt-and-brim_133969#";
        optgroup = page->new_optgroup(L("Skirt"));
        optgroup->append_single_option_line("skirts", category_path + "skirt");
        optgroup->append_single_option_line("skirt_distance", category_path + "skirt");
        optgroup->append_single_option_line("skirt_height", category_path + "skirt");
        optgroup->append_single_option_line("draft_shield", category_path + "skirt");
        optgroup->append_single_option_line("min_skirt_length", category_path + "skirt");

        optgroup = page->new_optgroup(L("Brim"));
        optgroup->append_single_option_line("brim_type", category_path + "brim");
        optgroup->append_single_option_line("brim_width", category_path + "brim");
        optgroup->append_single_option_line("brim_separation", category_path + "brim");

    page = add_options_page(L("Support material"), "support");
        category_path = "support-material_1698#";
        optgroup = page->new_optgroup(L("Support material"));
        optgroup->append_single_option_line("support_material", category_path + "generate-support-material");
        optgroup->append_single_option_line("support_material_auto", category_path + "auto-generated-supports");
        optgroup->append_single_option_line("support_material_threshold", category_path + "overhang-threshold");
        optgroup->append_single_option_line("support_material_enforce_layers", category_path + "enforce-support-for-the-first");
        optgroup->append_single_option_line("raft_first_layer_density", category_path + "raft-first-layer-density");
        optgroup->append_single_option_line("raft_first_layer_expansion", category_path + "raft-first-layer-expansion");

        optgroup = page->new_optgroup(L("Raft"));
        optgroup->append_single_option_line("raft_layers", category_path + "raft-layers");
        optgroup->append_single_option_line("raft_contact_distance", category_path + "raft-layers");
        optgroup->append_single_option_line("raft_expansion");

        optgroup = page->new_optgroup(L("Options for support material and raft"));
        optgroup->append_single_option_line("support_material_style", category_path + "style");
        optgroup->append_single_option_line("support_material_contact_distance", category_path + "contact-z-distance");
        optgroup->append_single_option_line("support_material_bottom_contact_distance", category_path + "contact-z-distance");
        optgroup->append_single_option_line("support_material_pattern", category_path + "pattern");
        optgroup->append_single_option_line("support_material_with_sheath", category_path + "with-sheath-around-the-support");
        optgroup->append_single_option_line("support_material_spacing", category_path + "pattern-spacing-0-inf");
        optgroup->append_single_option_line("support_material_angle", category_path + "pattern-angle");
        optgroup->append_single_option_line("support_material_closing_radius", category_path + "pattern-angle");
        optgroup->append_single_option_line("support_material_interface_layers", category_path + "interface-layers");
        optgroup->append_single_option_line("support_material_bottom_interface_layers", category_path + "interface-layers");
        optgroup->append_single_option_line("support_material_interface_pattern", category_path + "interface-pattern");
        optgroup->append_single_option_line("support_material_interface_spacing", category_path + "interface-pattern-spacing");
        optgroup->append_single_option_line("support_material_interface_contact_loops", category_path + "interface-loops");
        optgroup->append_single_option_line("support_material_buildplate_only", category_path + "support-on-build-plate-only");
        optgroup->append_single_option_line("support_material_xy_spacing", category_path + "xy-separation-between-an-object-and-its-support");
        optgroup->append_single_option_line("dont_support_bridges", category_path + "dont-support-bridges");
        optgroup->append_single_option_line("support_material_synchronize_layers", category_path + "synchronize-with-object-layers");

        optgroup = page->new_optgroup(L("Organic supports"));
        optgroup->append_single_option_line("support_tree_angle", category_path + "tree_angle");
        optgroup->append_single_option_line("support_tree_angle_slow", category_path + "tree_angle_slow");
        optgroup->append_single_option_line("support_tree_branch_diameter", category_path + "tree_branch_diameter");
        optgroup->append_single_option_line("support_tree_branch_diameter_angle", category_path + "tree_branch_diameter_angle");
        optgroup->append_single_option_line("support_tree_branch_diameter_double_wall", category_path + "tree_branch_diameter_double_wall");
        optgroup->append_single_option_line("support_tree_tip_diameter", category_path + "tree_tip_diameter");
        optgroup->append_single_option_line("support_tree_branch_distance", category_path + "tree_branch_distance");
        optgroup->append_single_option_line("support_tree_top_rate", category_path + "tree_top_rate");

    page = add_options_page(L("Speed"), "time");
        optgroup = page->new_optgroup(L("Speed for print moves"));
        optgroup->append_single_option_line("perimeter_speed");
        optgroup->append_single_option_line("small_perimeter_speed");
        optgroup->append_single_option_line("external_perimeter_speed");
        optgroup->append_single_option_line("infill_speed");
        optgroup->append_single_option_line("solid_infill_speed");
        optgroup->append_single_option_line("top_solid_infill_speed");
        optgroup->append_single_option_line("support_material_speed");
        optgroup->append_single_option_line("support_material_interface_speed");
        optgroup->append_single_option_line("bridge_speed");
        optgroup->append_single_option_line("gap_fill_speed");
        optgroup->append_single_option_line("ironing_speed");

        optgroup = page->new_optgroup(L("Dynamic overhang speed"));
        optgroup->append_single_option_line("enable_dynamic_overhang_speeds");
        optgroup->append_single_option_line("overhang_speed_0");
        optgroup->append_single_option_line("overhang_speed_1");
        optgroup->append_single_option_line("overhang_speed_2");
        optgroup->append_single_option_line("overhang_speed_3");

        optgroup = page->new_optgroup(L("Speed for non-print moves"));
        optgroup->append_single_option_line("travel_speed");
        optgroup->append_single_option_line("travel_speed_z");

        optgroup = page->new_optgroup(L("Modifiers"));
        optgroup->append_single_option_line("first_layer_speed");
        optgroup->append_single_option_line("first_layer_speed_over_raft");

        optgroup = page->new_optgroup(L("Acceleration control (advanced)"));
        optgroup->append_single_option_line("external_perimeter_acceleration");
        optgroup->append_single_option_line("perimeter_acceleration");
        optgroup->append_single_option_line("top_solid_infill_acceleration");
        optgroup->append_single_option_line("solid_infill_acceleration");
        optgroup->append_single_option_line("infill_acceleration");
        optgroup->append_single_option_line("bridge_acceleration");
        optgroup->append_single_option_line("first_layer_acceleration");
        optgroup->append_single_option_line("first_layer_acceleration_over_raft");
        optgroup->append_single_option_line("travel_acceleration");
        optgroup->append_single_option_line("default_acceleration");

        optgroup = page->new_optgroup(L("Autospeed (advanced)"));
        optgroup->append_single_option_line("max_print_speed", "max-volumetric-speed_127176");
        optgroup->append_single_option_line("max_volumetric_speed", "max-volumetric-speed_127176");

        optgroup = page->new_optgroup(L("Pressure equalizer (experimental)"));
        optgroup->append_single_option_line("max_volumetric_extrusion_rate_slope_positive", "pressure-equlizer_331504");
        optgroup->append_single_option_line("max_volumetric_extrusion_rate_slope_negative", "pressure-equlizer_331504");

    page = add_options_page(L("Multiple Extruders"), "funnel");
        optgroup = page->new_optgroup(L("Extruders"));
        optgroup->append_single_option_line("perimeter_extruder");
        optgroup->append_single_option_line("infill_extruder");
        optgroup->append_single_option_line("solid_infill_extruder");
        optgroup->append_single_option_line("support_material_extruder");
        optgroup->append_single_option_line("support_material_interface_extruder");
        optgroup->append_single_option_line("wipe_tower_extruder");

        optgroup = page->new_optgroup(L("Ooze prevention"));
        optgroup->append_single_option_line("ooze_prevention");
        optgroup->append_single_option_line("standby_temperature_delta");

        optgroup = page->new_optgroup(L("Wipe tower"));
        optgroup->append_single_option_line("wipe_tower");
        optgroup->append_single_option_line("wipe_tower_x");
        optgroup->append_single_option_line("wipe_tower_y");
        optgroup->append_single_option_line("wipe_tower_width");
        optgroup->append_single_option_line("wipe_tower_rotation_angle");
        optgroup->append_single_option_line("wipe_tower_brim_width");
        optgroup->append_single_option_line("wipe_tower_bridging");
        optgroup->append_single_option_line("wipe_tower_cone_angle");
        optgroup->append_single_option_line("wipe_tower_extra_spacing");
        optgroup->append_single_option_line("wipe_tower_no_sparse_layers");
        optgroup->append_single_option_line("single_extruder_multi_material_priming");

        optgroup = page->new_optgroup(L("Advanced"));
        optgroup->append_single_option_line("interface_shells");
        optgroup->append_single_option_line("mmu_segmented_region_max_width");

    page = add_options_page(L("Advanced"), "wrench");
        optgroup = page->new_optgroup(L("Extrusion width"));
        optgroup->append_single_option_line("extrusion_width");
        optgroup->append_single_option_line("first_layer_extrusion_width");
        optgroup->append_single_option_line("perimeter_extrusion_width");
        optgroup->append_single_option_line("external_perimeter_extrusion_width");
        optgroup->append_single_option_line("infill_extrusion_width");
        optgroup->append_single_option_line("solid_infill_extrusion_width");
        optgroup->append_single_option_line("top_infill_extrusion_width");
        optgroup->append_single_option_line("support_material_extrusion_width");

        optgroup = page->new_optgroup(L("Overlap"));
        optgroup->append_single_option_line("infill_overlap");

        optgroup = page->new_optgroup(L("Flow"));
        optgroup->append_single_option_line("bridge_flow_ratio");

        optgroup = page->new_optgroup(L("Slicing"));
        optgroup->append_single_option_line("slice_closing_radius");
        optgroup->append_single_option_line("slicing_mode");
        optgroup->append_single_option_line("resolution");
        optgroup->append_single_option_line("gcode_resolution");
        optgroup->append_single_option_line("xy_size_compensation");
        optgroup->append_single_option_line("elefant_foot_compensation", "elephant-foot-compensation_114487");

        optgroup = page->new_optgroup(L("Arachne perimeter generator"));
        optgroup->append_single_option_line("wall_transition_angle");
        optgroup->append_single_option_line("wall_transition_filter_deviation");
        optgroup->append_single_option_line("wall_transition_length");
        optgroup->append_single_option_line("wall_distribution_count");
        optgroup->append_single_option_line("min_bead_width");
        optgroup->append_single_option_line("min_feature_size");

    page = add_options_page(L("Output options"), "output+page_white");
        optgroup = page->new_optgroup(L("Sequential printing"));
        optgroup->append_single_option_line("complete_objects", "sequential-printing_124589");
        line = { L("Extruder clearance"), "" };
        line.append_option(optgroup->get_option("extruder_clearance_radius"));
        line.append_option(optgroup->get_option("extruder_clearance_height"));
        optgroup->append_line(line);

        optgroup = page->new_optgroup(L("Output file"));
        optgroup->append_single_option_line("gcode_comments");
        optgroup->append_single_option_line("gcode_label_objects");
        Option option = optgroup->get_option("output_filename_format");
        option.opt.full_width = true;
        optgroup->append_single_option_line(option);

        optgroup = page->new_optgroup(L("Other"));

        create_line_with_widget(optgroup.get(), "gcode_substitutions", "g-code-substitutions_301694", [this](wxWindow* parent) {
            return create_manage_substitution_widget(parent);
        });
        line = { "", "" };
        line.full_width = 1;
        line.widget = [this](wxWindow* parent) {
            return create_substitutions_widget(parent);
        };
        optgroup->append_line(line);

        optgroup = page->new_optgroup(L("Post-processing scripts"), 0);
        line = { "", "" };
        line.full_width = 1;
        line.widget = [this](wxWindow* parent) {
            return description_line_widget(parent, &m_post_process_explanation);
        };
        optgroup->append_line(line);
        option = optgroup->get_option("post_process");
        option.opt.full_width = true;
        option.opt.height = 5;//50;
        optgroup->append_single_option_line(option);

    page = add_options_page(L("Notes"), "note");
        optgroup = page->new_optgroup(L("Notes"), 0);
        option = optgroup->get_option("notes");
        option.opt.full_width = true;
        option.opt.height = 25;//250;
        optgroup->append_single_option_line(option);

    page = add_options_page(L("Dependencies"), "wrench");
        optgroup = page->new_optgroup(L("Profile dependencies"));

        create_line_with_widget(optgroup.get(), "compatible_printers", "", [this](wxWindow* parent) {
            return compatible_widget_create(parent, m_compatible_printers);
        });

        option = optgroup->get_option("compatible_printers_condition");
        option.opt.full_width = true;
        optgroup->append_single_option_line(option);

        build_preset_description_line(optgroup.get());
}

void TabPrint::update_description_lines()
{
    Tab::update_description_lines();

    if (m_preset_bundle->printers.get_selected_preset().printer_technology() == ptSLA)
        return;

    if (m_active_page && m_active_page->title() == "Layers and perimeters" &&
        m_recommended_thin_wall_thickness_description_line && m_top_bottom_shell_thickness_explanation)
    {
        m_recommended_thin_wall_thickness_description_line->SetText(
            from_u8(PresetHints::recommended_thin_wall_thickness(*m_preset_bundle)));
        m_top_bottom_shell_thickness_explanation->SetText(
            from_u8(PresetHints::top_bottom_shell_thickness_explanation(*m_preset_bundle)));
    }

    if (m_active_page && m_active_page->title() == "Output options") {
        if (m_post_process_explanation) {
            m_post_process_explanation->SetText(
                _L("Post processing scripts shall modify G-code file in place."));
            m_post_process_explanation->SetPathEnd("post-processing-scripts_283913");
        }
        // upadte G-code substitutions from the current configuration
        {
            m_subst_manager.update_from_config();
            if (m_del_all_substitutions_btn)
                m_del_all_substitutions_btn->Show(!m_subst_manager.is_empty_substitutions());
        }
    }
}

void TabPrint::toggle_options()
{
    if (!m_active_page) return;

    m_config_manipulation.toggle_print_fff_options(m_config);
}

void TabPrint::update()
{
    if (m_preset_bundle->printers.get_selected_preset().printer_technology() == ptSLA)
        return; // ys_FIXME

    m_update_cnt++;

    // see https://github.com/prusa3d/PrusaSlicer/issues/6814
    // ysFIXME: It's temporary workaround and should be clewer reworked:
    // Note: This workaround works till "support_material" and "overhangs" is exclusive sets of mutually no-exclusive parameters.
    // But it should be corrected when we will have more such sets.
    // Disable check of the compatibility of the "support_material" and "overhangs" options for saved user profile
    // NOTE: Initialization of the support_material_overhangs_queried value have to be processed just ones
    if (!m_config_manipulation.is_initialized_support_material_overhangs_queried())
    {
        const Preset& selected_preset = m_preset_bundle->prints.get_selected_preset();
        bool is_user_and_saved_preset = !selected_preset.is_system && !selected_preset.is_dirty;
        bool support_material_overhangs_queried = m_config->opt_bool("support_material") && !m_config->opt_bool("overhangs");
        m_config_manipulation.initialize_support_material_overhangs_queried(is_user_and_saved_preset && support_material_overhangs_queried);
    }

    m_config_manipulation.update_print_fff_config(m_config, true);

    update_description_lines();
    Layout();

    m_update_cnt--;

    if (m_update_cnt==0) {
        toggle_options();

        // update() could be called during undo/redo execution
        // Update of objectList can cause a crash in this case (because m_objects doesn't match ObjectList)
        if (!wxGetApp().plater()->inside_snapshot_capture())
            wxGetApp().obj_list()->update_and_show_object_settings_item();

        wxGetApp().mainframe->on_config_changed(m_config);
    }
}

void TabPrint::clear_pages()
{
    Tab::clear_pages();

    m_recommended_thin_wall_thickness_description_line = nullptr;
    m_top_bottom_shell_thickness_explanation = nullptr;
    m_post_process_explanation = nullptr;

    m_del_all_substitutions_btn = nullptr;
}

bool Tab::validate_custom_gcode(const wxString& title, const std::string& gcode)
{
    std::vector<std::string> tags;
    bool invalid = GCodeProcessor::contains_reserved_tags(gcode, 5, tags);
    if (invalid) {
        std::string lines = ":\n";
        for (const std::string& keyword : tags)
            lines += ";" + keyword + "\n";
        wxString reports = format_wxstr(
            _L_PLURAL("The following line %s contains reserved keywords.\nPlease remove it, as it may cause problems in G-code visualization and printing time estimation.",
                      "The following lines %s contain reserved keywords.\nPlease remove them, as they may cause problems in G-code visualization and printing time estimation.",
                      tags.size()),
            lines);
        //wxMessageDialog dialog(wxGetApp().mainframe, reports, _L("Found reserved keywords in") + " " + _(title), wxICON_WARNING | wxOK);
        MessageDialog dialog(wxGetApp().mainframe, reports, _L("Found reserved keywords in") + " " + _(title), wxICON_WARNING | wxOK);
        dialog.ShowModal();
    }
    return !invalid;
}

static void validate_custom_gcode_cb(Tab* tab, const wxString& title, const t_config_option_key& opt_key, const boost::any& value) {
    tab->validate_custom_gcodes_was_shown = !Tab::validate_custom_gcode(title, boost::any_cast<std::string>(value));
    tab->update_dirty();
    tab->on_value_change(opt_key, value);
}

void TabFilament::create_line_with_near_label_widget(ConfigOptionsGroupShp optgroup, const std::string& opt_key, int opt_index/* = 0*/)
{
    Line line {"",""};
    if (opt_key == "filament_retract_lift_above" || opt_key == "filament_retract_lift_below") {
        Option opt = optgroup->get_option(opt_key);
        opt.opt.label = opt.opt.full_label;
        line = optgroup->create_single_option_line(opt);
    }
    else
        line = optgroup->create_single_option_line(optgroup->get_option(opt_key));

    line.near_label_widget = [this, optgroup_wk = ConfigOptionsGroupWkp(optgroup), opt_key, opt_index](wxWindow* parent) {
        wxCheckBox* check_box = new wxCheckBox(parent, wxID_ANY, "");

        check_box->Bind(wxEVT_CHECKBOX, [optgroup_wk, opt_key, opt_index](wxCommandEvent& evt) {
            const bool is_checked = evt.IsChecked();
            if (auto optgroup_sh = optgroup_wk.lock(); optgroup_sh) {
                if (Field *field = optgroup_sh->get_fieldc(opt_key, opt_index); field != nullptr) {
                    field->toggle(is_checked);
                    if (is_checked)
                        field->set_last_meaningful_value();
                    else
                        field->set_na_value();
                }
            }
        }, check_box->GetId());

        m_overrides_options[opt_key] = check_box;
        return check_box;
    };

    optgroup->append_line(line);
}

void TabFilament::update_line_with_near_label_widget(ConfigOptionsGroupShp optgroup, const std::string& opt_key, int opt_index/* = 0*/, bool is_checked/* = true*/)
{
    if (!m_overrides_options[opt_key])
        return;
    m_overrides_options[opt_key]->Enable(is_checked);

    is_checked &= !m_config->option(opt_key)->is_nil();
    m_overrides_options[opt_key]->SetValue(is_checked);

    Field* field = optgroup->get_fieldc(opt_key, opt_index);
    if (field != nullptr)
        field->toggle(is_checked);
}

void TabFilament::add_filament_overrides_page()
{
    PageShp page = add_options_page(L("Filament Overrides"), "wrench");
    ConfigOptionsGroupShp optgroup = page->new_optgroup(L("Retraction"));

    const int extruder_idx = 0; // #ys_FIXME

    for (const std::string opt_key : {  "filament_retract_length",
                                        "filament_retract_lift",
                                        "filament_retract_lift_above",
                                        "filament_retract_lift_below",
                                        "filament_retract_speed",
                                        "filament_deretract_speed",
                                        "filament_retract_restart_extra",
                                        "filament_retract_before_travel",
                                        "filament_retract_layer_change",
                                        "filament_wipe",
                                        "filament_retract_before_wipe"
                                     })
        create_line_with_near_label_widget(optgroup, opt_key, extruder_idx);
}

void TabFilament::update_filament_overrides_page()
{
    if (!m_active_page || m_active_page->title() != "Filament Overrides")
        return;
    Page* page = m_active_page;

    const auto og_it = std::find_if(page->m_optgroups.begin(), page->m_optgroups.end(), [](const ConfigOptionsGroupShp og) { return og->title == "Retraction"; });
    if (og_it == page->m_optgroups.end())
        return;
    ConfigOptionsGroupShp optgroup = *og_it;

    std::vector<std::string> opt_keys = {   "filament_retract_length",
                                            "filament_retract_lift",
                                            "filament_retract_lift_above",
                                            "filament_retract_lift_below",
                                            "filament_retract_speed",
                                            "filament_deretract_speed",
                                            "filament_retract_restart_extra",
                                            "filament_retract_before_travel",
                                            "filament_retract_layer_change",
                                            "filament_wipe",
                                            "filament_retract_before_wipe"
                                        };

    const int extruder_idx = 0; // #ys_FIXME

    const bool have_retract_length = m_config->option("filament_retract_length")->is_nil() ||
                                     m_config->opt_float("filament_retract_length", extruder_idx) > 0;

    for (const std::string& opt_key : opt_keys)
    {
        bool is_checked = opt_key=="filament_retract_length" ? true : have_retract_length;
        update_line_with_near_label_widget(optgroup, opt_key, extruder_idx, is_checked);
    }
}

void TabFilament::create_extruder_combobox()
{
    m_extruders_cb = new BitmapComboBox(this, wxID_ANY, wxEmptyString, wxDefaultPosition, wxSize(12 * m_em_unit, -1), 0, nullptr, wxCB_READONLY);
    m_extruders_cb->Hide();

    m_extruders_cb->Bind(wxEVT_COMBOBOX, [this](wxCommandEvent&) {
        set_active_extruder(m_extruders_cb->GetSelection());
    });

    m_h_buttons_sizer->AddSpacer(3*em_unit(this));
    m_h_buttons_sizer->Add(m_extruders_cb, 0, wxALIGN_CENTER_VERTICAL);
}

void TabFilament::update_extruder_combobox()
{
    if (!m_presets_choice->IsShown())
        return; // it will be updated later, on OnActive()

    const size_t extruder_cnt = static_cast<const ConfigOptionFloats*>(m_preset_bundle->printers.get_edited_preset().config.option("nozzle_diameter"))->values.size();

    m_extruders_cb->Show(extruder_cnt > 1);

    if (extruder_cnt != m_extruders_cb->GetCount()) {
        m_extruders_cb->Clear();
        for (size_t id = 1; id <= extruder_cnt; id++)
            m_extruders_cb->Append(format_wxstr("%1% %2%", _L("Extruder"), id), *get_bmp_bundle("funnel"));
    }

    if (m_active_extruder >= int(extruder_cnt))
        m_active_extruder = 0;

    m_extruders_cb->SetSelection(m_active_extruder);
}

bool TabFilament::set_active_extruder(int new_selected_extruder)
{
    if (m_active_extruder == new_selected_extruder)
        return true;

    const int old_extruder_id = m_active_extruder;
    m_active_extruder = new_selected_extruder;
    m_presets_choice->set_active_extruder(m_active_extruder);

    if (!select_preset(m_preset_bundle->extruders_filaments[m_active_extruder].get_selected_preset_name())) {
        m_active_extruder = old_extruder_id;
        m_presets_choice->set_active_extruder(m_active_extruder);
        m_extruders_cb->SetSelection(m_active_extruder);
        return false;
    }

    if (m_active_extruder != m_extruders_cb->GetSelection())
        m_extruders_cb->Select(m_active_extruder);

    return true;
}

void TabFilament::build()
{
    // add extruder combobox
    create_extruder_combobox();

    m_presets = &m_preset_bundle->filaments;
    load_initial_data();

    auto page = add_options_page(L("Filament"), "spool");
        auto optgroup = page->new_optgroup(L("Filament"));
        optgroup->append_single_option_line("filament_colour");
        optgroup->append_single_option_line("filament_diameter");
        optgroup->append_single_option_line("extrusion_multiplier");
        optgroup->append_single_option_line("filament_density");
        optgroup->append_single_option_line("filament_cost");
        optgroup->append_single_option_line("filament_spool_weight");

        optgroup->m_on_change = [this](t_config_option_key opt_key, boost::any value)
        {
            update_dirty();
            if (opt_key == "filament_spool_weight") {
                // Change of this option influences for an update of "Sliced Info"
                wxGetApp().sidebar().update_sliced_info_sizer();
                wxGetApp().sidebar().Layout();
            }
            else
                on_value_change(opt_key, value);
        };

        optgroup = page->new_optgroup(L("Temperature"));

        create_line_with_near_label_widget(optgroup, "idle_temperature");

        Line line = { L("Nozzle"), "" };
        line.append_option(optgroup->get_option("first_layer_temperature"));
        line.append_option(optgroup->get_option("temperature"));
        optgroup->append_line(line);

        line = { L("Bed"), "" };
        line.append_option(optgroup->get_option("first_layer_bed_temperature"));
        line.append_option(optgroup->get_option("bed_temperature"));
        optgroup->append_line(line);

    page = add_options_page(L("Cooling"), "cooling");
        std::string category_path = "cooling_127569#";
        optgroup = page->new_optgroup(L("Enable"));
        optgroup->append_single_option_line("fan_always_on");
        optgroup->append_single_option_line("cooling");

        line = { "", "" };
        line.full_width = 1;
        line.widget = [this](wxWindow* parent) {
            return description_line_widget(parent, &m_cooling_description_line);
        };
        optgroup->append_line(line);

        optgroup = page->new_optgroup(L("Fan settings"));
        line = { L("Fan speed"), "" };
        line.label_path = category_path + "fan-settings";
        line.append_option(optgroup->get_option("min_fan_speed"));
        line.append_option(optgroup->get_option("max_fan_speed"));
        optgroup->append_line(line);

        optgroup->append_single_option_line("bridge_fan_speed", category_path + "fan-settings");
        optgroup->append_single_option_line("disable_fan_first_layers", category_path + "fan-settings");
        optgroup->append_single_option_line("full_fan_speed_layer", category_path + "fan-settings");

        optgroup = page->new_optgroup(L("Dynamic fan speeds"), 25);
        optgroup->append_single_option_line("enable_dynamic_fan_speeds", category_path + "dynamic-fan-speeds");
        optgroup->append_single_option_line("overhang_fan_speed_0", category_path + "dynamic-fan-speeds");
        optgroup->append_single_option_line("overhang_fan_speed_1", category_path + "dynamic-fan-speeds");
        optgroup->append_single_option_line("overhang_fan_speed_2", category_path + "dynamic-fan-speeds");
        optgroup->append_single_option_line("overhang_fan_speed_3", category_path + "dynamic-fan-speeds");

        optgroup = page->new_optgroup(L("Cooling thresholds"), 25);
        optgroup->append_single_option_line("fan_below_layer_time", category_path + "cooling-thresholds");
        optgroup->append_single_option_line("slowdown_below_layer_time", category_path + "cooling-thresholds");
        optgroup->append_single_option_line("min_print_speed", category_path + "cooling-thresholds");

    page = add_options_page(L("Advanced"), "wrench");
        optgroup = page->new_optgroup(L("Filament properties"));
        // Set size as all another fields for a better alignment
        Option option = optgroup->get_option("filament_type");
        option.opt.width = Field::def_width();
        optgroup->append_single_option_line(option);
        optgroup->append_single_option_line("filament_soluble");

        optgroup = page->new_optgroup(L("Print speed override"));
        optgroup->append_single_option_line("filament_max_volumetric_speed", "max-volumetric-speed_127176");

        line = { "", "" };
        line.full_width = 1;
        line.widget = [this](wxWindow* parent) {
            return description_line_widget(parent, &m_volumetric_speed_description_line);
        };
        optgroup->append_line(line);

        optgroup = page->new_optgroup(L("Wipe tower parameters"));
        optgroup->append_single_option_line("filament_minimal_purge_on_wipe_tower");

        optgroup = page->new_optgroup(L("Toolchange parameters with single extruder MM printers"));
        optgroup->append_single_option_line("filament_loading_speed_start");
        optgroup->append_single_option_line("filament_loading_speed");
        optgroup->append_single_option_line("filament_unloading_speed_start");
        optgroup->append_single_option_line("filament_unloading_speed");
        optgroup->append_single_option_line("filament_load_time");
        optgroup->append_single_option_line("filament_unload_time");
        optgroup->append_single_option_line("filament_toolchange_delay");
        optgroup->append_single_option_line("filament_cooling_moves");
        optgroup->append_single_option_line("filament_cooling_initial_speed");
        optgroup->append_single_option_line("filament_cooling_final_speed");

        create_line_with_widget(optgroup.get(), "filament_ramming_parameters", "", [this](wxWindow* parent) {
            auto ramming_dialog_btn = new wxButton(parent, wxID_ANY, _(L("Ramming settings"))+dots, wxDefaultPosition, wxDefaultSize, wxBU_EXACTFIT);
            wxGetApp().UpdateDarkUI(ramming_dialog_btn);
            ramming_dialog_btn->SetFont(Slic3r::GUI::wxGetApp().normal_font());
            ramming_dialog_btn->SetSize(ramming_dialog_btn->GetBestSize());
            auto sizer = new wxBoxSizer(wxHORIZONTAL);
            sizer->Add(ramming_dialog_btn);

            ramming_dialog_btn->Bind(wxEVT_BUTTON, [this](wxCommandEvent& e) {
                RammingDialog dlg(this,(m_config->option<ConfigOptionStrings>("filament_ramming_parameters"))->get_at(0));
                if (dlg.ShowModal() == wxID_OK) {
                    load_key_value("filament_ramming_parameters", dlg.get_parameters());
                    update_changed_ui();
                }
            });
            return sizer;
        });


    add_filament_overrides_page();


        const int gcode_field_height = 15; // 150
        const int notes_field_height = 25; // 250

    page = add_options_page(L("Custom G-code"), "cog");
        optgroup = page->new_optgroup(L("Start G-code"), 0);
        optgroup->m_on_change = [this, &optgroup_title = optgroup->title](const t_config_option_key& opt_key, const boost::any& value) {
            validate_custom_gcode_cb(this, optgroup_title, opt_key, value);
        };
        option = optgroup->get_option("start_filament_gcode");
        option.opt.full_width = true;
        option.opt.is_code = true;
        option.opt.height = gcode_field_height;// 150;
        optgroup->append_single_option_line(option);

        optgroup = page->new_optgroup(L("End G-code"), 0);
        optgroup->m_on_change = [this, &optgroup_title = optgroup->title](const t_config_option_key& opt_key, const boost::any& value) {
            validate_custom_gcode_cb(this, optgroup_title, opt_key, value);
        };
        option = optgroup->get_option("end_filament_gcode");
        option.opt.full_width = true;
        option.opt.is_code = true;
        option.opt.height = gcode_field_height;// 150;
        optgroup->append_single_option_line(option);

    page = add_options_page(L("Notes"), "note");
        optgroup = page->new_optgroup(L("Notes"), 0);
        optgroup->label_width = 0;
        option = optgroup->get_option("filament_notes");
        option.opt.full_width = true;
        option.opt.height = notes_field_height;// 250;
        optgroup->append_single_option_line(option);

    page = add_options_page(L("Dependencies"), "wrench");
        optgroup = page->new_optgroup(L("Profile dependencies"));
        create_line_with_widget(optgroup.get(), "compatible_printers", "", [this](wxWindow* parent) {
            return compatible_widget_create(parent, m_compatible_printers);
        });

        option = optgroup->get_option("compatible_printers_condition");
        option.opt.full_width = true;
        optgroup->append_single_option_line(option);

        create_line_with_widget(optgroup.get(), "compatible_prints", "", [this](wxWindow* parent) {
            return compatible_widget_create(parent, m_compatible_prints);
        });

        option = optgroup->get_option("compatible_prints_condition");
        option.opt.full_width = true;
        optgroup->append_single_option_line(option);

        build_preset_description_line(optgroup.get());
}

void TabFilament::update_volumetric_flow_preset_hints()
{
    wxString text;
    try {
        text = from_u8(PresetHints::maximum_volumetric_flow_description(*m_preset_bundle));
    } catch (std::exception &ex) {
        text = _(L("Volumetric flow hints not available")) + "\n\n" + from_u8(ex.what());
    }
    m_volumetric_speed_description_line->SetText(text);
}

void TabFilament::update_description_lines()
{
    Tab::update_description_lines();

    if (!m_active_page)
        return;

    if (m_active_page->title() == "Cooling" && m_cooling_description_line)
        m_cooling_description_line->SetText(from_u8(PresetHints::cooling_description(m_presets->get_edited_preset())));
    if (m_active_page->title() == "Advanced" && m_volumetric_speed_description_line)
        this->update_volumetric_flow_preset_hints();
}

void TabFilament::toggle_options()
{
    if (!m_active_page)
        return;

    if (m_active_page->title() == "Cooling")
    {
        bool cooling = m_config->opt_bool("cooling", 0);
        bool fan_always_on = cooling || m_config->opt_bool("fan_always_on", 0);

        for (auto el : { "max_fan_speed", "fan_below_layer_time", "slowdown_below_layer_time", "min_print_speed" })
            toggle_option(el, cooling);

        for (auto el : { "min_fan_speed", "disable_fan_first_layers", "full_fan_speed_layer" })
            toggle_option(el, fan_always_on);

        bool dynamic_fan_speeds = m_config->opt_bool("enable_dynamic_fan_speeds", 0);
        for (int i = 0; i < 4; i++) {
        toggle_option("overhang_fan_speed_"+std::to_string(i),dynamic_fan_speeds);
        }
    }

    if (m_active_page->title() == "Filament Overrides")
        update_filament_overrides_page();

    if (m_active_page->title() == "Filament") {
        Page* page = m_active_page;

        const auto og_it = std::find_if(page->m_optgroups.begin(), page->m_optgroups.end(), [](const ConfigOptionsGroupShp og) { return og->title == "Temperature"; });
        if (og_it != page->m_optgroups.end())
            update_line_with_near_label_widget(*og_it, "idle_temperature");
    }
}

void TabFilament::update()
{
    if (m_preset_bundle->printers.get_selected_preset().printer_technology() == ptSLA)
        return; // ys_FIXME

    m_update_cnt++;

    update_description_lines();
    Layout();

    toggle_options();

    m_update_cnt--;

    if (m_update_cnt == 0 && wxGetApp().mainframe)
        wxGetApp().mainframe->on_config_changed(m_config);
}

void TabFilament::clear_pages()
{
    Tab::clear_pages();

    m_volumetric_speed_description_line = nullptr;
	m_cooling_description_line = nullptr;
}

void TabFilament::msw_rescale()
{
    for (const auto& over_opt : m_overrides_options)
        if (wxWindow* win = over_opt.second)
            win->SetInitialSize(win->GetBestSize());

    Tab::msw_rescale();
}

void TabFilament::sys_color_changed()
{
    m_extruders_cb->Clear();
    update_extruder_combobox();

    Tab::sys_color_changed();
}

void TabFilament::load_current_preset()
{
    assert(m_active_extruder >= 0 && m_active_extruder < m_preset_bundle->extruders_filaments.size());
    const std::string& selected_extr_filament_name = m_preset_bundle->extruders_filaments[m_active_extruder].get_selected_preset_name();
    const std::string& selected_filament_name = m_presets->get_selected_preset_name();
    if (selected_extr_filament_name != selected_filament_name)
        m_presets->select_preset_by_name(selected_extr_filament_name, false);

    Tab::load_current_preset();
}

bool TabFilament::select_preset_by_name(const std::string &name_w_suffix, bool force)
{
    const bool is_selected_filament      = Tab::select_preset_by_name(name_w_suffix, force);
    const bool is_selected_extr_filament = m_preset_bundle->extruders_filaments[m_active_extruder].select_filament(name_w_suffix, force);
    return is_selected_filament && is_selected_extr_filament;
}

bool TabFilament::save_current_preset(const std::string &new_name, bool detach)
{
    m_preset_bundle->cache_extruder_filaments_names();
    const bool is_saved = Tab::save_current_preset(new_name, detach);
    if (is_saved) {
        m_preset_bundle->reset_extruder_filaments();
        m_preset_bundle->extruders_filaments[m_active_extruder].select_filament(m_presets->get_idx_selected());
    }
    return is_saved;
}

bool TabFilament::delete_current_preset()
{
    m_preset_bundle->cache_extruder_filaments_names();
    const bool is_deleted = Tab::delete_current_preset();
    if (is_deleted)
        m_preset_bundle->reset_extruder_filaments();
    return is_deleted;
}

wxSizer* Tab::description_line_widget(wxWindow* parent, ogStaticText* *StaticText, wxString text /*= wxEmptyString*/)
{
    *StaticText = new ogStaticText(parent, text);

//	auto font = (new wxSystemSettings)->GetFont(wxSYS_DEFAULT_GUI_FONT);
    (*StaticText)->SetFont(wxGetApp().normal_font());

    auto sizer = new wxBoxSizer(wxHORIZONTAL);
    sizer->Add(*StaticText, 1, wxEXPAND|wxALL, 0);
    return sizer;
}

bool Tab::saved_preset_is_dirty() const { return m_presets->saved_is_dirty(); }
void Tab::update_saved_preset_from_current_preset() { m_presets->update_saved_preset_from_current_preset(); }
bool Tab::current_preset_is_dirty() const { return m_presets->current_is_dirty(); }

void TabPrinter::build()
{
    m_presets = &m_preset_bundle->printers;
    m_printer_technology = m_presets->get_selected_preset().printer_technology();

    // For DiffPresetDialog we use options list which is saved in Searcher class.
    // Options for the Searcher is added in the moment of pages creation.
    // So, build first of all printer pages for non-selected printer technology...
    std::string def_preset_name = "- default " + std::string(m_printer_technology == ptSLA ? "FFF" : "SLA") + " -";
    m_config = &m_presets->find_preset(def_preset_name)->config;
    m_printer_technology == ptSLA ? build_fff() : build_sla();
    if (m_printer_technology == ptSLA)
        m_extruders_count_old = 0;// revert this value

    // ... and than for selected printer technology
    load_initial_data();
    m_printer_technology == ptSLA ? build_sla() : build_fff();
}

void TabPrinter::build_print_host_upload_group(Page* page)
{
    ConfigOptionsGroupShp optgroup = page->new_optgroup(L("Print Host upload"));

    wxString description_line_text = _L(""
        "Note: All parameters from this group are moved to the Physical Printer settings (see changelog).\n\n"
        "A new Physical Printer profile is created by clicking on the \"cog\" icon right of the Printer profiles combo box, "
        "by selecting the \"Add physical printer\" item in the Printer combo box. The Physical Printer profile editor opens "
        "also when clicking on the \"cog\" icon in the Printer settings tab. The Physical Printer profiles are being stored "
        "into PrusaSlicer/physical_printer directory.");

    Line line = { "", "" };
    line.full_width = 1;
    line.widget = [this, description_line_text](wxWindow* parent) {
        return description_line_widget(parent, m_presets->get_selected_preset().printer_technology() == ptFFF ?
                                       &m_fff_print_host_upload_description_line : &m_sla_print_host_upload_description_line,
                                       description_line_text);
    };
    optgroup->append_line(line);
}

static wxString get_info_klipper_string()
{
    return _L("Emitting machine limits to G-code is not supported with Klipper G-code flavor.\n"
              "The option was switched to \"Use for time estimate\".");
}

void TabPrinter::build_fff()
{
    if (!m_pages.empty())
        m_pages.resize(0);
    // to avoid redundant memory allocation / deallocation during extruders count changing
    m_pages.reserve(30);

    auto   *nozzle_diameter = dynamic_cast<const ConfigOptionFloats*>(m_config->option("nozzle_diameter"));
    m_initial_extruders_count = m_extruders_count = nozzle_diameter->values.size();
    wxGetApp().sidebar().update_objects_list_extruder_column(m_initial_extruders_count);

    const Preset* parent_preset = m_printer_technology == ptSLA ? nullptr // just for first build, if SLA printer preset is selected
                                  : m_presets->get_selected_preset_parent();
    m_sys_extruders_count = parent_preset == nullptr ? 0 :
            static_cast<const ConfigOptionFloats*>(parent_preset->config.option("nozzle_diameter"))->values.size();

    auto page = add_options_page(L("General"), "printer");
        auto optgroup = page->new_optgroup(L("Size and coordinates"));

        create_line_with_widget(optgroup.get(), "bed_shape", "custom-svg-and-png-bed-textures_124612", [this](wxWindow* parent) {
            return 	create_bed_shape_widget(parent);
        });

        optgroup->append_single_option_line("max_print_height");
        optgroup->append_single_option_line("z_offset");

        optgroup = page->new_optgroup(L("Capabilities"));
        ConfigOptionDef def;
            def.type =  coInt,
            def.set_default_value(new ConfigOptionInt(1));
            def.label = L("Extruders");
            def.tooltip = L("Number of extruders of the printer.");
            def.min = 1;
            def.max = 256;
            def.mode = comExpert;
        Option option(def, "extruders_count");
        optgroup->append_single_option_line(option);
        optgroup->append_single_option_line("single_extruder_multi_material");

        optgroup->m_on_change = [this, optgroup_wk = ConfigOptionsGroupWkp(optgroup)](t_config_option_key opt_key, boost::any value) {
            auto optgroup_sh = optgroup_wk.lock();
            if (!optgroup_sh)
                return;

            // optgroup->get_value() return int for def.type == coInt,
            // Thus, there should be boost::any_cast<int> !
            // Otherwise, boost::any_cast<size_t> causes an "unhandled unknown exception"
            size_t extruders_count = size_t(boost::any_cast<int>(optgroup_sh->get_value("extruders_count")));
            wxTheApp->CallAfter([this, opt_key, value, extruders_count]() {
                if (opt_key == "extruders_count" || opt_key == "single_extruder_multi_material") {
                    extruders_count_changed(extruders_count);
                    init_options_list(); // m_options_list should be updated before UI updating
                    update_dirty();
                    if (opt_key == "single_extruder_multi_material") { // the single_extruder_multimaterial was added to force pages
                        on_value_change(opt_key, value);                      // rebuild - let's make sure the on_value_change is not skipped

                        if (boost::any_cast<bool>(value) && m_extruders_count > 1) {
                            SuppressBackgroundProcessingUpdate sbpu;
                            std::vector<double> nozzle_diameters = static_cast<const ConfigOptionFloats*>(m_config->option("nozzle_diameter"))->values;
                            const double frst_diam = nozzle_diameters[0];

                            for (auto cur_diam : nozzle_diameters) {
                                // if value is differs from first nozzle diameter value
                                if (fabs(cur_diam - frst_diam) > EPSILON) {
                                    const wxString msg_text = _(L("Single Extruder Multi Material is selected, \n"
                                                                  "and all extruders must have the same diameter.\n"
                                                                  "Do you want to change the diameter for all extruders to first extruder nozzle diameter value?"));
                                    MessageDialog dialog(parent(), msg_text, _(L("Nozzle diameter")), wxICON_WARNING | wxYES_NO);

                                    DynamicPrintConfig new_conf = *m_config;
                                    if (dialog.ShowModal() == wxID_YES) {
                                        for (size_t i = 1; i < nozzle_diameters.size(); i++)
                                            nozzle_diameters[i] = frst_diam;

                                        new_conf.set_key_value("nozzle_diameter", new ConfigOptionFloats(nozzle_diameters));
                                    }
                                    else
                                        new_conf.set_key_value("single_extruder_multi_material", new ConfigOptionBool(false));

                                    load_config(new_conf);
                                    break;
                                }
                            }
                        }

                        m_preset_bundle->update_compatible(PresetSelectCompatibleType::Never);
                        // Upadte related comboboxes on Sidebar and Tabs
                        Sidebar& sidebar = wxGetApp().plater()->sidebar();
                        for (const Preset::Type& type : {Preset::TYPE_PRINT, Preset::TYPE_FILAMENT}) {
                            sidebar.update_presets(type);
                            wxGetApp().get_tab(type)->update_tab_ui();
                        }
                    }
                }
                else {
                    update_dirty();
                    on_value_change(opt_key, value);
                }
            });
        };

        build_print_host_upload_group(page.get());

        optgroup = page->new_optgroup(L("Firmware"));
        optgroup->append_single_option_line("gcode_flavor");

        option = optgroup->get_option("thumbnails");
        option.opt.full_width = true;
        optgroup->append_single_option_line(option);
        optgroup->append_single_option_line("thumbnails_format");

        optgroup->append_single_option_line("silent_mode");
        optgroup->append_single_option_line("remaining_times");

        optgroup->m_on_change = [this](t_config_option_key opt_key, boost::any value) {
            wxTheApp->CallAfter([this, opt_key, value]() {
                if (opt_key == "silent_mode") {
                    bool val = boost::any_cast<bool>(value);
                    if (m_use_silent_mode != val) {
                        m_rebuild_kinematics_page = true;
                        m_use_silent_mode = val;
                    }
                }
                if (opt_key == "gcode_flavor") {
                    const GCodeFlavor flavor = static_cast<GCodeFlavor>(boost::any_cast<int>(value));
                    bool supports_travel_acceleration = GCodeWriter::supports_separate_travel_acceleration(flavor);
                    bool supports_min_feedrates       = (flavor == gcfMarlinFirmware || flavor == gcfMarlinLegacy);
                    if (supports_travel_acceleration != m_supports_travel_acceleration || supports_min_feedrates != m_supports_min_feedrates) {
                        m_rebuild_kinematics_page = true;
                        m_supports_travel_acceleration = supports_travel_acceleration;
                        m_supports_min_feedrates = supports_min_feedrates;
                    }

                    const bool is_emit_to_gcode = m_config->option("machine_limits_usage")->getInt() == static_cast<int>(MachineLimitsUsage::EmitToGCode);
                    if ((flavor == gcfKlipper && is_emit_to_gcode) || (!m_supports_min_feedrates && m_use_silent_mode)) {
                        DynamicPrintConfig new_conf = *m_config;
                        wxString msg;

                        if (flavor == gcfKlipper && is_emit_to_gcode) {
                            msg = get_info_klipper_string();

                            auto machine_limits_usage = static_cast<ConfigOptionEnum<MachineLimitsUsage>*>(m_config->option("machine_limits_usage")->clone());
                            machine_limits_usage->value = MachineLimitsUsage::TimeEstimateOnly;
                            new_conf.set_key_value("machine_limits_usage", machine_limits_usage);
                        }

                        if (!m_supports_min_feedrates && m_use_silent_mode) {
                            if (!msg.IsEmpty())
                                msg += "\n\n";
                            msg += _L("The selected G-code flavor does not support the machine limitation for Stealth mode.\n"
                                      "Stealth mode will not be applied and will be disabled.");

                            auto silent_mode = static_cast<ConfigOptionBool*>(m_config->option("silent_mode")->clone());
                            silent_mode->value = false;
                            new_conf.set_key_value("silent_mode", silent_mode);
                        }

                        InfoDialog(parent(), _L("G-code flavor is switched"), msg).ShowModal();
                        load_config(new_conf);
                    }
                }
                build_unregular_pages();
                update_dirty();
                on_value_change(opt_key, value);
            });
        };

        optgroup = page->new_optgroup(L("Advanced"));
        optgroup->append_single_option_line("use_relative_e_distances");
        optgroup->append_single_option_line("use_firmware_retraction");
        optgroup->append_single_option_line("use_volumetric_e");
        optgroup->append_single_option_line("variable_layer_height");

    const int gcode_field_height = 15; // 150
    const int notes_field_height = 25; // 250
    page = add_options_page(L("Custom G-code"), "cog");
        optgroup = page->new_optgroup(L("Start G-code"), 0);
        optgroup->m_on_change = [this, &optgroup_title = optgroup->title](const t_config_option_key& opt_key, const boost::any& value) {
            validate_custom_gcode_cb(this, optgroup_title, opt_key, value);
        };
        option = optgroup->get_option("start_gcode");
        option.opt.full_width = true;
        option.opt.is_code = true;
        option.opt.height = 3 * gcode_field_height;//150;
        optgroup->append_single_option_line(option);

        optgroup = page->new_optgroup(L("Start G-Code options"));
        optgroup->append_single_option_line("autoemit_temperature_commands");

        optgroup = page->new_optgroup(L("End G-code"), 0);
        optgroup->m_on_change = [this, &optgroup_title = optgroup->title](const t_config_option_key& opt_key, const boost::any& value) {
            validate_custom_gcode_cb(this, optgroup_title, opt_key, value);
        };
        option = optgroup->get_option("end_gcode");
        option.opt.full_width = true;
        option.opt.is_code = true;
        option.opt.height = 1.75 * gcode_field_height;//150;
        optgroup->append_single_option_line(option);

        optgroup = page->new_optgroup(L("Before layer change G-code"), 0);
        optgroup->m_on_change = [this, &optgroup_title = optgroup->title](const t_config_option_key& opt_key, const boost::any& value) {
            validate_custom_gcode_cb(this, optgroup_title, opt_key, value);
        };
        option = optgroup->get_option("before_layer_gcode");
        option.opt.full_width = true;
        option.opt.is_code = true;
        option.opt.height = gcode_field_height;//150;
        optgroup->append_single_option_line(option);

        optgroup = page->new_optgroup(L("After layer change G-code"), 0);
        optgroup->m_on_change = [this, &optgroup_title = optgroup->title](const t_config_option_key& opt_key, const boost::any& value) {
            validate_custom_gcode_cb(this, optgroup_title, opt_key, value);
        };
        option = optgroup->get_option("layer_gcode");
        option.opt.full_width = true;
        option.opt.is_code = true;
        option.opt.height = gcode_field_height;//150;
        optgroup->append_single_option_line(option);

        optgroup = page->new_optgroup(L("Tool change G-code"), 0);
        optgroup->m_on_change = [this, &optgroup_title = optgroup->title](const t_config_option_key& opt_key, const boost::any& value) {
            validate_custom_gcode_cb(this, optgroup_title, opt_key, value);
        };
        option = optgroup->get_option("toolchange_gcode");
        option.opt.full_width = true;
        option.opt.is_code = true;
        option.opt.height = gcode_field_height;//150;
        optgroup->append_single_option_line(option);

        optgroup = page->new_optgroup(L("Between objects G-code (for sequential printing)"), 0);
        optgroup->m_on_change = [this, &optgroup_title = optgroup->title](const t_config_option_key& opt_key, const boost::any& value) {
            validate_custom_gcode_cb(this, optgroup_title, opt_key, value);
        };
        option = optgroup->get_option("between_objects_gcode");
        option.opt.full_width = true;
        option.opt.is_code = true;
        option.opt.height = gcode_field_height;//150;
        optgroup->append_single_option_line(option);

        optgroup = page->new_optgroup(L("Color Change G-code"), 0);
        optgroup->m_on_change = [this, &optgroup_title = optgroup->title](const t_config_option_key& opt_key, const boost::any& value) {
            validate_custom_gcode_cb(this, optgroup_title, opt_key, value);
        };
        option = optgroup->get_option("color_change_gcode");
        option.opt.is_code = true;
        option.opt.height = gcode_field_height;//150;
        optgroup->append_single_option_line(option);

        optgroup = page->new_optgroup(L("Pause Print G-code"), 0);
        optgroup->m_on_change = [this, &optgroup_title = optgroup->title](const t_config_option_key& opt_key, const boost::any& value) {
            validate_custom_gcode_cb(this, optgroup_title, opt_key, value);
        };
        option = optgroup->get_option("pause_print_gcode");
        option.opt.is_code = true;
        option.opt.height = gcode_field_height;//150;
        optgroup->append_single_option_line(option);

        optgroup = page->new_optgroup(L("Template Custom G-code"), 0);
        optgroup->m_on_change = [this, &optgroup_title = optgroup->title](const t_config_option_key& opt_key, const boost::any& value) {
            validate_custom_gcode_cb(this, optgroup_title, opt_key, value);
        };
        option = optgroup->get_option("template_custom_gcode");
        option.opt.is_code = true;
        option.opt.height = gcode_field_height;//150;
        optgroup->append_single_option_line(option);

    page = add_options_page(L("Notes"), "note");
        optgroup = page->new_optgroup(L("Notes"), 0);
        option = optgroup->get_option("printer_notes");
        option.opt.full_width = true;
        option.opt.height = notes_field_height;//250;
        optgroup->append_single_option_line(option);

    page = add_options_page(L("Dependencies"), "wrench");
        optgroup = page->new_optgroup(L("Profile dependencies"));

        build_preset_description_line(optgroup.get());

    build_unregular_pages(true);
}

void TabPrinter::build_sla()
{
    if (!m_pages.empty())
        m_pages.resize(0);
    auto page = add_options_page(L("General"), "printer");
    auto optgroup = page->new_optgroup(L("Size and coordinates"));

    create_line_with_widget(optgroup.get(), "bed_shape", "custom-svg-and-png-bed-textures_124612", [this](wxWindow* parent) {
        return 	create_bed_shape_widget(parent);
    });
    optgroup->append_single_option_line("max_print_height");

    optgroup = page->new_optgroup(L("Display"));
    optgroup->append_single_option_line("display_width");
    optgroup->append_single_option_line("display_height");

    auto option = optgroup->get_option("display_pixels_x");
    Line line = { option.opt.full_label, "" };
    line.append_option(option);
    line.append_option(optgroup->get_option("display_pixels_y"));
    optgroup->append_line(line);
    optgroup->append_single_option_line("display_orientation");

    // FIXME: This should be on one line in the UI
    optgroup->append_single_option_line("display_mirror_x");
    optgroup->append_single_option_line("display_mirror_y");

    optgroup = page->new_optgroup(L("Tilt"));
    line = { L("Tilt time"), "" };
    line.append_option(optgroup->get_option("fast_tilt_time"));
    line.append_option(optgroup->get_option("slow_tilt_time"));
    line.append_option(optgroup->get_option("high_viscosity_tilt_time"));
    optgroup->append_line(line);
    optgroup->append_single_option_line("area_fill");

    optgroup = page->new_optgroup(L("Corrections"));
    line = Line{ m_config->def()->get("relative_correction")->full_label, "" };
    for (auto& axis : { "X", "Y", "Z" }) {
        auto opt = optgroup->get_option(std::string("relative_correction_") + char(std::tolower(axis[0])));
        opt.opt.label = axis;
        line.append_option(opt);
    }
    optgroup->append_line(line);
    optgroup->append_single_option_line("absolute_correction");
    optgroup->append_single_option_line("elefant_foot_compensation");
    optgroup->append_single_option_line("elefant_foot_min_width");
    optgroup->append_single_option_line("gamma_correction");

    optgroup = page->new_optgroup(L("Exposure"));
    optgroup->append_single_option_line("min_exposure_time");
    optgroup->append_single_option_line("max_exposure_time");
    optgroup->append_single_option_line("min_initial_exposure_time");
    optgroup->append_single_option_line("max_initial_exposure_time");


    optgroup = page->new_optgroup(L("Output"));
    optgroup->append_single_option_line("sla_archive_format");
    optgroup->append_single_option_line("sla_output_precision");

    build_print_host_upload_group(page.get());

    const int notes_field_height = 25; // 250

    page = add_options_page(L("Notes"), "note");
    optgroup = page->new_optgroup(L("Notes"), 0);
    option = optgroup->get_option("printer_notes");
    option.opt.full_width = true;
    option.opt.height = notes_field_height;//250;
    optgroup->append_single_option_line(option);

    page = add_options_page(L("Dependencies"), "wrench");
    optgroup = page->new_optgroup(L("Profile dependencies"));

    build_preset_description_line(optgroup.get());
}

void TabPrinter::extruders_count_changed(size_t extruders_count)
{
    bool is_count_changed = false;
    bool is_updated_mm_filament_presets = false;
    if (m_extruders_count != extruders_count) {
        m_extruders_count = extruders_count;
        m_preset_bundle->printers.get_edited_preset().set_num_extruders(extruders_count);
        is_count_changed = is_updated_mm_filament_presets = true;
    }
    else if (m_extruders_count == 1 &&
             m_preset_bundle->project_config.option<ConfigOptionFloats>("wiping_volumes_matrix")->values.size()>1) {
        is_updated_mm_filament_presets = true;
    }

    if (is_updated_mm_filament_presets) {
        m_preset_bundle->update_multi_material_filament_presets();
        m_preset_bundle->update_filaments_compatible(PresetSelectCompatibleType::OnlyIfWasCompatible);
    }

    /* This function should be call in any case because of correct updating/rebuilding
     * of unregular pages of a Printer Settings
     */
    build_unregular_pages();

    if (is_count_changed) {
        on_value_change("extruders_count", extruders_count);
        wxGetApp().sidebar().update_objects_list_extruder_column(extruders_count);
    }
}

void TabPrinter::append_option_line(ConfigOptionsGroupShp optgroup, const std::string opt_key)
{
    auto option = optgroup->get_option(opt_key, 0);
    auto line = Line{ option.opt.full_label, "" };
    line.append_option(option);
    if (m_use_silent_mode
        || m_printer_technology == ptSLA // just for first build, if SLA printer preset is selected
        )
        line.append_option(optgroup->get_option(opt_key, 1));
    optgroup->append_line(line);
}

PageShp TabPrinter::build_kinematics_page()
{
    auto page = add_options_page(L("Machine limits"), "cog", true);

    auto optgroup = page->new_optgroup(L("General"));
    {
	    optgroup->append_single_option_line("machine_limits_usage");
        Line line { "", "" };
        line.full_width = 1;
        line.widget = [this](wxWindow* parent) {
            return description_line_widget(parent, &m_machine_limits_description_line);
        };
        optgroup->append_line(line);
    }

    optgroup->m_on_change = [this](const t_config_option_key& opt_key, boost::any value)
    {
        if (opt_key == "machine_limits_usage" &&
            static_cast<MachineLimitsUsage>(boost::any_cast<int>(value)) == MachineLimitsUsage::EmitToGCode &&
            static_cast<GCodeFlavor>(m_config->option("gcode_flavor")->getInt()) == gcfKlipper)
        {
            DynamicPrintConfig new_conf = *m_config;

            auto machine_limits_usage = static_cast<ConfigOptionEnum<MachineLimitsUsage>*>(m_config->option("machine_limits_usage")->clone());
            machine_limits_usage->value = MachineLimitsUsage::TimeEstimateOnly;

            new_conf.set_key_value("machine_limits_usage", machine_limits_usage);

            InfoDialog(parent(), wxEmptyString, get_info_klipper_string()).ShowModal();
            load_config(new_conf);
        }

        update_dirty();
        update();
    };

    if (m_use_silent_mode) {
        // Legend for OptionsGroups
        auto optgroup = page->new_optgroup("");
        auto line = Line{ "", "" };

        ConfigOptionDef def;
        def.type = coString;
        def.width = Field::def_width();
        def.gui_type = ConfigOptionDef::GUIType::legend;
        def.mode = comAdvanced;
        def.tooltip = L("Values in this column are for Normal mode");
        def.set_default_value(new ConfigOptionString{ _(L("Normal")).ToUTF8().data() });

        auto option = Option(def, "full_power_legend");
        line.append_option(option);

        def.tooltip = L("Values in this column are for Stealth mode");
        def.set_default_value(new ConfigOptionString{ _(L("Stealth")).ToUTF8().data() });
        option = Option(def, "silent_legend");
        line.append_option(option);

        optgroup->append_line(line);
    }

    const std::vector<std::string> axes{ "x", "y", "z", "e" };
    optgroup = page->new_optgroup(L("Maximum feedrates"));
        for (const std::string &axis : axes)	{
            append_option_line(optgroup, "machine_max_feedrate_" + axis);
        }

    optgroup = page->new_optgroup(L("Maximum accelerations"));
        for (const std::string &axis : axes)	{
            append_option_line(optgroup, "machine_max_acceleration_" + axis);
        }
        append_option_line(optgroup, "machine_max_acceleration_extruding");
        append_option_line(optgroup, "machine_max_acceleration_retracting");
        if (m_supports_travel_acceleration)
            append_option_line(optgroup, "machine_max_acceleration_travel");

    optgroup = page->new_optgroup(L("Jerk limits"));
        for (const std::string &axis : axes)	{
            append_option_line(optgroup, "machine_max_jerk_" + axis);
        }

        if (m_supports_min_feedrates) {
            optgroup = page->new_optgroup(L("Minimum feedrates"));
            append_option_line(optgroup, "machine_min_extruding_rate");
            append_option_line(optgroup, "machine_min_travel_rate");
        }

    return page;
}

const std::vector<std::string> extruder_options = {
    "min_layer_height", "max_layer_height", "extruder_offset",
    "retract_length", "retract_lift", "retract_lift_above", "retract_lift_below",
    "retract_speed", "deretract_speed", "retract_restart_extra", "retract_before_travel",
    "retract_layer_change", "wipe", "retract_before_wipe",
    "retract_length_toolchange", "retract_restart_extra_toolchange",
};

void TabPrinter::build_extruder_pages(size_t n_before_extruders)
{
    for (auto extruder_idx = m_extruders_count_old; extruder_idx < m_extruders_count; ++extruder_idx) {
        //# build page
        const wxString&page_name = wxString::Format("Extruder %d", int(extruder_idx + 1));
        auto           page      = add_options_page(page_name, "funnel", true);
        m_pages.insert(m_pages.begin() + n_before_extruders + extruder_idx, page);

        auto optgroup = page->new_optgroup(L("Size"));
        optgroup->append_single_option_line("nozzle_diameter", "", extruder_idx);

        optgroup->m_on_change = [this, extruder_idx](const t_config_option_key&opt_key, boost::any value)
        {
            const bool is_single_extruder_MM = m_config->opt_bool("single_extruder_multi_material");
            const bool is_nozzle_diameter_changed = opt_key.find_first_of("nozzle_diameter") != std::string::npos;

            if (is_single_extruder_MM && m_extruders_count > 1 && is_nozzle_diameter_changed)
            {
                SuppressBackgroundProcessingUpdate sbpu;
                const double new_nd = boost::any_cast<double>(value);
                std::vector<double> nozzle_diameters = static_cast<const ConfigOptionFloats*>(m_config->option("nozzle_diameter"))->values;

                // if value was changed
                if (fabs(nozzle_diameters[extruder_idx == 0 ? 1 : 0] - new_nd) > EPSILON)
                {
                    const wxString msg_text = _L("This is a single extruder multimaterial printer, diameters of all extruders "
                                                 "will be set to the new value. Do you want to proceed?");
                    //wxMessageDialog dialog(parent(), msg_text, _(L("Nozzle diameter")), wxICON_WARNING | wxYES_NO);
                    MessageDialog dialog(parent(), msg_text, _L("Nozzle diameter"), wxICON_WARNING | wxYES_NO);

                    DynamicPrintConfig new_conf = *m_config;
                    if (dialog.ShowModal() == wxID_YES) {
                        for (size_t i = 0; i < nozzle_diameters.size(); i++) {
                            if (i==extruder_idx)
                                continue;
                            nozzle_diameters[i] = new_nd;
                        }
                    }
                    else
                        nozzle_diameters[extruder_idx] = nozzle_diameters[extruder_idx == 0 ? 1 : 0];

                    new_conf.set_key_value("nozzle_diameter", new ConfigOptionFloats(nozzle_diameters));
                    load_config(new_conf);
                }
            }

            if (is_nozzle_diameter_changed) {
                if (extruder_idx == 0)
                    // Mark the print & filament enabled if they are compatible with the currently selected preset.
                    // If saving the preset changes compatibility with other presets, keep the now incompatible dependent presets selected, however with a "red flag" icon showing that they are no more compatible.
                    m_preset_bundle->update_compatible(PresetSelectCompatibleType::Never);
                else
                    m_preset_bundle->update_filaments_compatible(PresetSelectCompatibleType::Never, extruder_idx);
            }

            update_dirty();
            update();
        };

        optgroup = page->new_optgroup(L("Preview"));

        auto reset_to_filament_color = [this, extruder_idx](wxWindow*parent) {
            ScalableButton* btn = new ScalableButton(parent, wxID_ANY, "undo", _L("Reset to Filament Color"),
                                                     wxDefaultSize, wxDefaultPosition, wxBU_LEFT | wxBU_EXACTFIT);
            btn->SetFont(wxGetApp().normal_font());
            btn->SetSize(btn->GetBestSize());
            auto sizer = new wxBoxSizer(wxHORIZONTAL);
            sizer->Add(btn);

            btn->Bind(wxEVT_BUTTON, [this, extruder_idx](wxCommandEvent&e)
            {
                std::vector<std::string> colors = static_cast<const ConfigOptionStrings*>(m_config->option("extruder_colour"))->values;
                colors[extruder_idx]            = "";

                DynamicPrintConfig new_conf = *m_config;
                new_conf.set_key_value("extruder_colour", new ConfigOptionStrings(colors));
                load_config(new_conf);

                update_dirty();
                update();
            });

            parent->Bind(wxEVT_UPDATE_UI, [this, extruder_idx](wxUpdateUIEvent& evt) {
                evt.Enable(!static_cast<const ConfigOptionStrings*>(m_config->option("extruder_colour"))->values[extruder_idx].empty());
            }, btn->GetId());

            return sizer;
        };
        Line line = optgroup->create_single_option_line("extruder_colour", "", extruder_idx);
        line.append_widget(reset_to_filament_color);
        optgroup->append_line(line);

        optgroup = page->new_optgroup("");

        auto copy_settings_btn =
        line            = { "", ""};
        line.full_width = 1;
        line.widget = [this, extruder_idx](wxWindow* parent) {
            ScalableButton* btn = new ScalableButton(parent, wxID_ANY, "copy", _L("Apply below setting to other extruders"),
                                                     wxDefaultSize, wxDefaultPosition, wxBU_LEFT | wxBU_EXACTFIT);
            auto sizer = new wxBoxSizer(wxHORIZONTAL);
            sizer->Add(btn);

            btn->Bind(wxEVT_BUTTON, [this, extruder_idx](wxCommandEvent& e) {
                DynamicPrintConfig new_conf = *m_config;

                for (const std::string& opt : extruder_options) {
                    const ConfigOption* other_opt = m_config->option(opt);
                    for (size_t extruder = 0; extruder < m_extruders_count; ++extruder) {
                        if (extruder == extruder_idx)
                            continue;
                        static_cast<ConfigOptionVectorBase*>(new_conf.option(opt, false))->set_at(other_opt, extruder, extruder_idx);
                    }
                }
                load_config(new_conf);

                update_dirty();
                update();
            });

            auto has_changes = [this]() {
                auto dirty_options = m_presets->current_dirty_options(true);
#if 1
                dirty_options.erase(std::remove_if(dirty_options.begin(), dirty_options.end(),
                    [](const std::string& opt) { return opt.find("extruder_colour") != std::string::npos || opt.find("nozzle_diameter") != std::string::npos; }), dirty_options.end());
                return !dirty_options.empty();
#else
                // if we wont to apply enable status for each extruder separately
                for (const std::string& opt : extruder_options)
                    if (std::find(dirty_options.begin(), dirty_options.end(), opt+"#"+std::to_string(extruder_idx)) != dirty_options.end())
                        return true;
                return false;
#endif
            };

            parent->Bind(wxEVT_UPDATE_UI, [this, has_changes](wxUpdateUIEvent& evt) {
                evt.Enable(m_extruders_count > 1 && has_changes());
            }, btn->GetId());

            return sizer;
        };
        optgroup->append_line(line);

        optgroup = page->new_optgroup(L("Layer height limits"));
        optgroup->append_single_option_line("min_layer_height", "", extruder_idx);
        optgroup->append_single_option_line("max_layer_height", "", extruder_idx);

        optgroup = page->new_optgroup(L("Position (for multi-extruder printers)"));
        optgroup->append_single_option_line("extruder_offset", "", extruder_idx);

        optgroup = page->new_optgroup(L("Retraction"));
        optgroup->append_single_option_line("retract_length", "", extruder_idx);
        optgroup->append_single_option_line("retract_lift", "", extruder_idx);
        line = { L("Only lift Z"), "" };
        line.append_option(optgroup->get_option("retract_lift_above", extruder_idx));
        line.append_option(optgroup->get_option("retract_lift_below", extruder_idx));
        optgroup->append_line(line);

        optgroup->append_single_option_line("retract_speed", "", extruder_idx);
        optgroup->append_single_option_line("deretract_speed", "", extruder_idx);
        optgroup->append_single_option_line("retract_restart_extra", "", extruder_idx);
        optgroup->append_single_option_line("retract_before_travel", "", extruder_idx);
        optgroup->append_single_option_line("retract_layer_change", "", extruder_idx);
        optgroup->append_single_option_line("wipe", "", extruder_idx);
        optgroup->append_single_option_line("retract_before_wipe", "", extruder_idx);

        optgroup = page->new_optgroup(L("Retraction when tool is disabled (advanced settings for multi-extruder setups)"));
        optgroup->append_single_option_line("retract_length_toolchange", "", extruder_idx);
        optgroup->append_single_option_line("retract_restart_extra_toolchange", "", extruder_idx);
    }

    // # remove extra pages
    if (m_extruders_count < m_extruders_count_old)
        m_pages.erase(	m_pages.begin() + n_before_extruders + m_extruders_count,
                        m_pages.begin() + n_before_extruders + m_extruders_count_old);
}

/* Previous name build_extruder_pages().
 *
 * This function was renamed because of now it implements not just an extruder pages building,
 * but "Machine limits" and "Single extruder MM setup" too
 * (These pages can changes according to the another values of a current preset)
 * */
void TabPrinter::build_unregular_pages(bool from_initial_build/* = false*/)
{
    size_t		n_before_extruders = 2;			//	Count of pages before Extruder pages
    auto        flavor = m_config->option<ConfigOptionEnum<GCodeFlavor>>("gcode_flavor")->value;
    bool		show_mach_limits = (flavor == gcfMarlinLegacy || flavor == gcfMarlinFirmware || flavor == gcfRepRapFirmware || flavor == gcfKlipper);

    /* ! Freeze/Thaw in this function is needed to avoid call OnPaint() for erased pages
     * and be cause of application crash, when try to change Preset in moment,
     * when one of unregular pages is selected.
     *  */
    Freeze();

    // Add/delete Kinematics page according to show_mach_limits
    size_t existed_page = 0;
    for (size_t i = n_before_extruders; i < m_pages.size(); ++i) // first make sure it's not there already
        if (m_pages[i]->title().find(L("Machine limits")) != std::string::npos) {
            if (!show_mach_limits || m_rebuild_kinematics_page)
                m_pages.erase(m_pages.begin() + i);
            else
                existed_page = i;
            break;
        }

    if (existed_page < n_before_extruders && (show_mach_limits || from_initial_build)) {
        auto page = build_kinematics_page();
        if (from_initial_build && !show_mach_limits)
            page->clear();
        else
            m_pages.insert(m_pages.begin() + n_before_extruders, page);
    }

    if (show_mach_limits)
        n_before_extruders++;
    size_t		n_after_single_extruder_MM = 2; //	Count of pages after single_extruder_multi_material page

    if (m_extruders_count_old == m_extruders_count ||
        (m_has_single_extruder_MM_page && m_extruders_count == 1))
    {
        // if we have a single extruder MM setup, add a page with configuration options:
        for (size_t i = 0; i < m_pages.size(); ++i) // first make sure it's not there already
            if (m_pages[i]->title().find(L("Single extruder MM setup")) != std::string::npos) {
                m_pages.erase(m_pages.begin() + i);
                break;
            }
        m_has_single_extruder_MM_page = false;
    }
    if (from_initial_build ||
        (m_extruders_count > 1 && m_config->opt_bool("single_extruder_multi_material") && !m_has_single_extruder_MM_page)) {
        // create a page, but pretend it's an extruder page, so we can add it to m_pages ourselves
        auto page = add_options_page(L("Single extruder MM setup"), "printer", true);
        auto optgroup = page->new_optgroup(L("Single extruder multimaterial parameters"));
        optgroup->append_single_option_line("cooling_tube_retraction");
        optgroup->append_single_option_line("cooling_tube_length");
        optgroup->append_single_option_line("parking_pos_retraction");
        optgroup->append_single_option_line("extra_loading_move");
        optgroup->append_single_option_line("high_current_on_filament_swap");
        if (from_initial_build)
            page->clear();
        else {
            m_pages.insert(m_pages.end() - n_after_single_extruder_MM, page);
            m_has_single_extruder_MM_page = true;
        }
    }

    // Build missed extruder pages
    build_extruder_pages(n_before_extruders);

    Thaw();

    m_extruders_count_old = m_extruders_count;

    if (from_initial_build && m_printer_technology == ptSLA)
        return; // next part of code is no needed to execute at this moment

    rebuild_page_tree();

    // Reload preset pages with current configuration values
    reload_config();
}

// this gets executed after preset is loaded and before GUI fields are updated
void TabPrinter::on_preset_loaded()
{
    // update the extruders count field
    auto   *nozzle_diameter = dynamic_cast<const ConfigOptionFloats*>(m_config->option("nozzle_diameter"));
    size_t extruders_count = nozzle_diameter->values.size();
    // update the GUI field according to the number of nozzle diameters supplied
    extruders_count_changed(extruders_count);
}

void TabPrinter::update_pages()
{
    // update m_pages ONLY if printer technology is changed
    const PrinterTechnology new_printer_technology = m_presets->get_edited_preset().printer_technology();
    if (new_printer_technology == m_printer_technology)
        return;

    //clear all active pages before switching
    clear_pages();

    // set m_pages to m_pages_(technology before changing)
    m_printer_technology == ptFFF ? m_pages.swap(m_pages_fff) : m_pages.swap(m_pages_sla);

    // build Tab according to the technology, if it's not exist jet OR
    // set m_pages_(technology after changing) to m_pages
    // m_printer_technology will be set by Tab::load_current_preset()
    if (new_printer_technology == ptFFF)
    {
        if (m_pages_fff.empty())
        {
            build_fff();
            if (m_extruders_count > 1)
            {
                m_preset_bundle->update_multi_material_filament_presets();
                m_preset_bundle->update_filaments_compatible(PresetSelectCompatibleType::OnlyIfWasCompatible);
                on_value_change("extruders_count", m_extruders_count);
            }
        }
        else
            m_pages.swap(m_pages_fff);

         wxGetApp().sidebar().update_objects_list_extruder_column(m_extruders_count);
    }
    else
        m_pages_sla.empty() ? build_sla() : m_pages.swap(m_pages_sla);

    rebuild_page_tree();
}

void TabPrinter::reload_config()
{
    Tab::reload_config();

    // "extruders_count" doesn't update from the update_config(),
    // so update it implicitly
    if (m_active_page && m_active_page->title() == "General")
        m_active_page->set_value("extruders_count", int(m_extruders_count));
}

void TabPrinter::activate_selected_page(std::function<void()> throw_if_canceled)
{
    Tab::activate_selected_page(throw_if_canceled);

    // "extruders_count" doesn't update from the update_config(),
    // so update it implicitly
    if (m_active_page && m_active_page->title() == "General")
        m_active_page->set_value("extruders_count", int(m_extruders_count));
}

void TabPrinter::clear_pages()
{
    Tab::clear_pages();

    m_machine_limits_description_line           = nullptr;
    m_fff_print_host_upload_description_line    = nullptr;
    m_sla_print_host_upload_description_line    = nullptr;
}

void TabPrinter::toggle_options()
{
    if (!m_active_page || m_presets->get_edited_preset().printer_technology() == ptSLA)
        return;

    const GCodeFlavor flavor = m_config->option<ConfigOptionEnum<GCodeFlavor>>("gcode_flavor")->value;
    bool have_multiple_extruders = m_extruders_count > 1;
    if (m_active_page->title() == "Custom G-code")
        toggle_option("toolchange_gcode", have_multiple_extruders);
    if (m_active_page->title() == "General") {
        toggle_option("single_extruder_multi_material", have_multiple_extruders);

        bool is_marlin_flavor = flavor == gcfMarlinLegacy || flavor == gcfMarlinFirmware;
        // Disable silent mode for non-marlin firmwares.
        toggle_option("silent_mode", is_marlin_flavor);
    }

    wxString extruder_number;
    long val;
    if (m_active_page->title().StartsWith("Extruder ", &extruder_number) && extruder_number.ToLong(&val) &&
        val > 0 && (size_t)val <= m_extruders_count)
    {
        size_t i = size_t(val - 1);
        bool have_retract_length = m_config->opt_float("retract_length", i) > 0;

        // when using firmware retraction, firmware decides retraction length
        bool use_firmware_retraction = m_config->opt_bool("use_firmware_retraction");
        toggle_option("retract_length", !use_firmware_retraction, i);

        // user can customize travel length if we have retraction length or we"re using
        // firmware retraction
        toggle_option("retract_before_travel", have_retract_length || use_firmware_retraction, i);

        // user can customize other retraction options if retraction is enabled
        bool retraction = (have_retract_length || use_firmware_retraction);
        std::vector<std::string> vec = { "retract_lift", "retract_layer_change" };
        for (auto el : vec)
            toggle_option(el, retraction, i);

        // retract lift above / below only applies if using retract lift
        vec.resize(0);
        vec = { "retract_lift_above", "retract_lift_below" };
        for (auto el : vec)
            toggle_option(el, retraction && (m_config->opt_float("retract_lift", i) > 0), i);

        // some options only apply when not using firmware retraction
        vec.resize(0);
        vec = { "retract_speed", "deretract_speed", "retract_before_wipe", "retract_restart_extra", "wipe" };
        for (auto el : vec)
            toggle_option(el, retraction && !use_firmware_retraction, i);

        bool wipe = m_config->opt_bool("wipe", i);
        toggle_option("retract_before_wipe", wipe, i);

        if (use_firmware_retraction && wipe) {
            //wxMessageDialog dialog(parent(),
            MessageDialog dialog(parent(),
                _(L("The Wipe option is not available when using the Firmware Retraction mode.\n"
                    "\nShall I disable it in order to enable Firmware Retraction?")),
                _(L("Firmware Retraction")), wxICON_WARNING | wxYES | wxNO);

            DynamicPrintConfig new_conf = *m_config;
            if (dialog.ShowModal() == wxID_YES) {
                auto wipe = static_cast<ConfigOptionBools*>(m_config->option("wipe")->clone());
                for (size_t w = 0; w < wipe->values.size(); w++)
                    wipe->values[w] = false;
                new_conf.set_key_value("wipe", wipe);
            }
            else {
                new_conf.set_key_value("use_firmware_retraction", new ConfigOptionBool(false));
            }
            load_config(new_conf);
        }

        toggle_option("retract_length_toolchange", have_multiple_extruders, i);

        bool toolchange_retraction = m_config->opt_float("retract_length_toolchange", i) > 0;
        toggle_option("retract_restart_extra_toolchange", have_multiple_extruders && toolchange_retraction, i);
    }

    if (m_active_page->title() == "Machine limits" && m_machine_limits_description_line) {
        assert(flavor == gcfMarlinLegacy
            || flavor == gcfMarlinFirmware
            || flavor == gcfRepRapFirmware
            || flavor == gcfKlipper);
		const auto *machine_limits_usage = m_config->option<ConfigOptionEnum<MachineLimitsUsage>>("machine_limits_usage");
		bool enabled = machine_limits_usage->value != MachineLimitsUsage::Ignore;
        bool silent_mode = m_config->opt_bool("silent_mode");
        int  max_field = silent_mode ? 2 : 1;
    	for (const std::string &opt : Preset::machine_limits_options())
            for (int i = 0; i < max_field; ++ i)
	            toggle_option(opt, enabled, i);
        update_machine_limits_description(machine_limits_usage->value);
    }
}

void TabPrinter::update()
{
    m_update_cnt++;
    m_presets->get_edited_preset().printer_technology() == ptFFF ? update_fff() : update_sla();
    m_update_cnt--;

    update_description_lines();
    Layout();

    if (m_update_cnt == 0)
        wxGetApp().mainframe->on_config_changed(m_config);
}

void TabPrinter::update_fff()
{
    if (m_use_silent_mode != m_config->opt_bool("silent_mode"))	{
        m_rebuild_kinematics_page = true;
        m_use_silent_mode = m_config->opt_bool("silent_mode");
    }

    const auto flavor = m_config->option<ConfigOptionEnum<GCodeFlavor>>("gcode_flavor")->value;
    bool supports_travel_acceleration = (flavor == gcfMarlinFirmware || flavor == gcfRepRapFirmware);
    bool supports_min_feedrates       = (flavor == gcfMarlinFirmware || flavor == gcfMarlinLegacy);
    if (m_supports_travel_acceleration != supports_travel_acceleration || m_supports_min_feedrates != supports_min_feedrates) {
        m_rebuild_kinematics_page = true;
        m_supports_travel_acceleration = supports_travel_acceleration;
        m_supports_min_feedrates = supports_min_feedrates;
    }

    toggle_options();
}

void TabPrinter::update_sla()
{ ; }

void Tab::update_ui_items_related_on_parent_preset(const Preset* selected_preset_parent)
{
    m_is_default_preset = selected_preset_parent != nullptr && selected_preset_parent->is_default;

    m_bmp_non_system = selected_preset_parent ? &m_bmp_value_unlock : &m_bmp_white_bullet;
    m_ttg_non_system = selected_preset_parent ? &m_ttg_value_unlock : &m_ttg_white_bullet_ns;
    m_tt_non_system  = selected_preset_parent ? &m_tt_value_unlock  : &m_ttg_white_bullet_ns;
}

// Initialize the UI from the current preset
void Tab::load_current_preset()
{
    const Preset& preset = m_presets->get_edited_preset();

    update_btns_enabling();

    update();
    if (m_type == Slic3r::Preset::TYPE_PRINTER) {
        // For the printer profile, generate the extruder pages.
        if (preset.printer_technology() == ptFFF)
            on_preset_loaded();
        else
            wxGetApp().sidebar().update_objects_list_extruder_column(1);
    }
    // Reload preset pages with the new configuration values.
    reload_config();

    update_ui_items_related_on_parent_preset(m_presets->get_selected_preset_parent());

//	m_undo_to_sys_btn->Enable(!preset.is_default);

#if 0
    // use CallAfter because some field triggers schedule on_change calls using CallAfter,
    // and we don't want them to be called after this update_dirty() as they would mark the
    // preset dirty again
    // (not sure this is true anymore now that update_dirty is idempotent)
    wxTheApp->CallAfter([this]
#endif
    {
        // checking out if this Tab exists till this moment
        if (!wxGetApp().checked_tab(this))
            return;
        update_tab_ui();

        // update show/hide tabs
        if (m_type == Slic3r::Preset::TYPE_PRINTER) {
            const PrinterTechnology printer_technology = m_presets->get_edited_preset().printer_technology();
            if (printer_technology != static_cast<TabPrinter*>(this)->m_printer_technology)
            {
                // The change of the technology requires to remove some of unrelated Tabs
                // During this action, wxNoteBook::RemovePage invoke wxEVT_NOTEBOOK_PAGE_CHANGED
                // and as a result a function select_active_page() is called fron Tab::OnActive()
                // But we don't need it. So, to avoid activation of the page, set m_active_page to NULL
                // till unusable Tabs will be deleted
                Page* tmp_page = m_active_page;
                m_active_page = nullptr;
                for (auto tab : wxGetApp().tabs_list) {
                    if (tab->type() == Preset::TYPE_PRINTER) { // Printer tab is shown every time
                        int cur_selection = wxGetApp().tab_panel()->GetSelection();
                        if (cur_selection != 0)
                            wxGetApp().tab_panel()->SetSelection(wxGetApp().tab_panel()->GetPageCount() - 1);
                        continue;
                    }
                    if (tab->supports_printer_technology(printer_technology))
                    {
#ifdef _MSW_DARK_MODE
                        if (!wxGetApp().tabs_as_menu()) {
                            std::string bmp_name = tab->type() == Slic3r::Preset::TYPE_FILAMENT      ? "spool" :
                                                   tab->type() == Slic3r::Preset::TYPE_SLA_MATERIAL  ? "resin" : "cog";
                            tab->Hide(); // #ys_WORKAROUND : Hide tab before inserting to avoid unwanted rendering of the tab
                            dynamic_cast<Notebook*>(wxGetApp().tab_panel())->InsertPage(wxGetApp().tab_panel()->FindPage(this), tab, tab->title(), bmp_name);
                        }
                        else
#endif
                            wxGetApp().tab_panel()->InsertPage(wxGetApp().tab_panel()->FindPage(this), tab, tab->title());
                        #ifdef __linux__ // the tabs apparently need to be explicitly shown on Linux (pull request #1563)
                            int page_id = wxGetApp().tab_panel()->FindPage(tab);
                            wxGetApp().tab_panel()->GetPage(page_id)->Show(true);
                        #endif // __linux__
                    }
                    else {
                        int page_id = wxGetApp().tab_panel()->FindPage(tab);
                        wxGetApp().tab_panel()->GetPage(page_id)->Show(false);
                        wxGetApp().tab_panel()->RemovePage(page_id);
                    }
                }
                static_cast<TabPrinter*>(this)->m_printer_technology = printer_technology;
                m_active_page = tmp_page;
#ifdef _MSW_DARK_MODE
                if (!wxGetApp().tabs_as_menu())
                    dynamic_cast<Notebook*>(wxGetApp().tab_panel())->SetPageImage(wxGetApp().tab_panel()->FindPage(this), printer_technology == ptFFF ? "printer" : "sla_printer");
#endif
            }
            on_presets_changed();
            if (printer_technology == ptFFF) {
                static_cast<TabPrinter*>(this)->m_initial_extruders_count = static_cast<const ConfigOptionFloats*>(m_presets->get_selected_preset().config.option("nozzle_diameter"))->values.size(); //static_cast<TabPrinter*>(this)->m_extruders_count;
                const Preset* parent_preset = m_presets->get_selected_preset_parent();
                static_cast<TabPrinter*>(this)->m_sys_extruders_count = parent_preset == nullptr ? 0 :
                    static_cast<const ConfigOptionFloats*>(parent_preset->config.option("nozzle_diameter"))->values.size();
            }
        }
        else {
            on_presets_changed();
            if (m_type == Preset::TYPE_SLA_PRINT || m_type == Preset::TYPE_PRINT)
                update_frequently_changed_parameters();
        }

        m_opt_status_value = (m_presets->get_selected_preset_parent() ? osSystemValue : 0) | osInitValue;
        init_options_list();
        update_visibility();
        update_changed_ui();
    }
#if 0
    );
#endif
}

//Regerenerate content of the page tree.
void Tab::rebuild_page_tree()
{
    // get label of the currently selected item
    const auto sel_item = m_treectrl->GetSelection();
    const auto selected = sel_item ? m_treectrl->GetItemText(sel_item) : "";
    const auto rootItem = m_treectrl->GetRootItem();

    wxTreeItemId item;

    // Delete/Append events invoke wxEVT_TREE_SEL_CHANGED event.
    // To avoid redundant clear/activate functions call
    // suppress activate page before page_tree rebuilding
    m_disable_tree_sel_changed_event = true;
    m_treectrl->DeleteChildren(rootItem);

    for (auto p : m_pages)
    {
        if (!p->get_show())
            continue;
        auto itemId = m_treectrl->AppendItem(rootItem, translate_category(p->title(), m_type), p->iconID());
        m_treectrl->SetItemTextColour(itemId, p->get_item_colour());
        if (translate_category(p->title(), m_type) == selected)
            item = itemId;
    }
    if (!item) {
        // this is triggered on first load, so we don't disable the sel change event
        item = m_treectrl->GetFirstVisibleItem();
    }

    // allow activate page before selection of a page_tree item
    m_disable_tree_sel_changed_event = false;
    if (item)
        m_treectrl->SelectItem(item);
}

void Tab::update_btns_enabling()
{
    // we can delete any preset from the physical printer
    // and any user preset
    const Preset& preset = m_presets->get_edited_preset();
    m_btn_delete_preset->Show((m_type == Preset::TYPE_PRINTER && m_preset_bundle->physical_printers.has_selection())
                              || (!preset.is_default && !preset.is_system));
    m_btn_rename_preset->Show(!preset.is_default && !preset.is_system && !preset.is_external &&
                              !wxGetApp().preset_bundle->physical_printers.has_selection());

    if (m_btn_edit_ph_printer)
        m_btn_edit_ph_printer->SetToolTip( m_preset_bundle->physical_printers.has_selection() ?
                                           _L("Edit physical printer") : _L("Add physical printer"));
    m_h_buttons_sizer->Layout();
}

void Tab::update_preset_choice()
{
    m_presets_choice->update();
    update_btns_enabling();
}

// Called by the UI combo box when the user switches profiles, and also to delete the current profile.
// Select a preset by a name.If !defined(name), then the default preset is selected.
// If the current profile is modified, user is asked to save the changes.
bool Tab::select_preset(std::string preset_name, bool delete_current /*=false*/, const std::string& last_selected_ph_printer_name/* =""*/)
{
    if (preset_name.empty()) {
        if (delete_current) {
            // Find an alternate preset to be selected after the current preset is deleted.
            const std::deque<Preset> &presets 		= m_presets->get_presets();
            size_t    				  idx_current   = m_presets->get_idx_selected();
            // Find the next visible preset.
            size_t 				      idx_new       = idx_current + 1;
            if (idx_new < presets.size())
                for (; idx_new < presets.size() && ! presets[idx_new].is_visible; ++ idx_new) ;
            if (idx_new == presets.size())
                for (idx_new = idx_current - 1; idx_new > 0 && ! presets[idx_new].is_visible; -- idx_new);
            preset_name = presets[idx_new].name;
        } else {
            // If no name is provided, select the "-- default --" preset.
            preset_name = m_presets->default_preset().name;
        }
    }
    assert(! delete_current || (m_presets->get_edited_preset().name != preset_name && m_presets->get_edited_preset().is_user()));
    bool current_dirty = ! delete_current && m_presets->current_is_dirty();
    bool print_tab     = m_presets->type() == Preset::TYPE_PRINT || m_presets->type() == Preset::TYPE_SLA_PRINT;
    bool printer_tab   = m_presets->type() == Preset::TYPE_PRINTER;
    bool canceled      = false;
    bool technology_changed = false;
    m_dependent_tabs.clear();
    if (current_dirty && ! may_discard_current_dirty_preset(nullptr, preset_name)) {
        canceled = true;
    } else if (print_tab) {
        // Before switching the print profile to a new one, verify, whether the currently active filament or SLA material
        // are compatible with the new print.
        // If it is not compatible and the current filament or SLA material are dirty, let user decide
        // whether to discard the changes or keep the current print selection.
        PresetWithVendorProfile printer_profile = m_preset_bundle->printers.get_edited_preset_with_vendor_profile();
        PrinterTechnology  printer_technology = printer_profile.preset.printer_technology();
        PresetCollection  &dependent = (printer_technology == ptFFF) ? m_preset_bundle->filaments : m_preset_bundle->sla_materials;
        bool 			   old_preset_dirty = dependent.current_is_dirty();
        bool 			   new_preset_compatible = is_compatible_with_print(dependent.get_edited_preset_with_vendor_profile(),
        	m_presets->get_preset_with_vendor_profile(*m_presets->find_preset(preset_name, true)), printer_profile);
        if (! canceled)
            canceled = old_preset_dirty && ! new_preset_compatible && ! may_discard_current_dirty_preset(&dependent, preset_name);
        if (! canceled) {
            // The preset will be switched to a different, compatible preset, or the '-- default --'.
            m_dependent_tabs.emplace_back((printer_technology == ptFFF) ? Preset::Type::TYPE_FILAMENT : Preset::Type::TYPE_SLA_MATERIAL);
            if (old_preset_dirty && ! new_preset_compatible)
                dependent.discard_current_changes();
        }
    } else if (printer_tab) {
        // Before switching the printer to a new one, verify, whether the currently active print and filament
        // are compatible with the new printer.
        // If they are not compatible and the current print or filament are dirty, let user decide
        // whether to discard the changes or keep the current printer selection.
        //
        // With the introduction of the SLA printer types, we need to support switching between
        // the FFF and SLA printers.
        const Preset 		&new_printer_preset     = *m_presets->find_preset(preset_name, true);
		const PresetWithVendorProfile new_printer_preset_with_vendor_profile = m_presets->get_preset_with_vendor_profile(new_printer_preset);
        PrinterTechnology    old_printer_technology = m_presets->get_edited_preset().printer_technology();
        PrinterTechnology    new_printer_technology = new_printer_preset.printer_technology();
        if (new_printer_technology == ptSLA && old_printer_technology == ptFFF && !wxGetApp().may_switch_to_SLA_preset(_L("New printer preset selected")))
            canceled = true;
        else {
            struct PresetUpdate {
                Preset::Type         tab_type;
                PresetCollection 	*presets;
                PrinterTechnology    technology;
                bool    	         old_preset_dirty;
                bool         	     new_preset_compatible;
            };
            std::vector<PresetUpdate> updates = {
                { Preset::Type::TYPE_PRINT,         &m_preset_bundle->prints,       ptFFF },
                { Preset::Type::TYPE_SLA_PRINT,     &m_preset_bundle->sla_prints,   ptSLA },
                { Preset::Type::TYPE_FILAMENT,      &m_preset_bundle->filaments,    ptFFF },
                { Preset::Type::TYPE_SLA_MATERIAL,  &m_preset_bundle->sla_materials,ptSLA }
            };
            for (PresetUpdate &pu : updates) {
                pu.old_preset_dirty = (old_printer_technology == pu.technology) && pu.presets->current_is_dirty();
                pu.new_preset_compatible = (new_printer_technology == pu.technology) && is_compatible_with_printer(pu.presets->get_edited_preset_with_vendor_profile(), new_printer_preset_with_vendor_profile);
                if (!canceled)
                    canceled = pu.old_preset_dirty && !pu.new_preset_compatible && !may_discard_current_dirty_preset(pu.presets, preset_name);
            }
            if (!canceled) {
                for (PresetUpdate &pu : updates) {
                    // The preset will be switched to a different, compatible preset, or the '-- default --'.
                    if (pu.technology == new_printer_technology)
                        m_dependent_tabs.emplace_back(pu.tab_type);
                    if (pu.old_preset_dirty && !pu.new_preset_compatible)
                        pu.presets->discard_current_changes();
                }
            }
        }
        if (! canceled)
        	technology_changed = old_printer_technology != new_printer_technology;
    }

    if (! canceled && delete_current) {
        // Delete the file and select some other reasonable preset.
        // It does not matter which preset will be made active as the preset will be re-selected from the preset_name variable.
        // The 'external' presets will only be removed from the preset list, their files will not be deleted.
        try {
            // cache previously selected names
            delete_current_preset();
        } catch (const std::exception & /* e */) {
            //FIXME add some error reporting!
            canceled = true;
        }
    }

    if (canceled) {
        if (m_type == Preset::TYPE_PRINTER) {
            if (!last_selected_ph_printer_name.empty() &&
                m_presets->get_edited_preset().name == PhysicalPrinter::get_preset_name(last_selected_ph_printer_name)) {
                // If preset selection was canceled and previously was selected physical printer, we should select it back
                m_preset_bundle->physical_printers.select_printer(last_selected_ph_printer_name);
            }
            else if (m_preset_bundle->physical_printers.has_selection()) {
                // If preset selection was canceled and physical printer was selected
                // we must disable selection marker for the physical printers
                m_preset_bundle->physical_printers.unselect_printer();
            }
        }

 //       update_tab_ui(); //! ysFIXME delete after testing

        // Trigger the on_presets_changed event so that we also restore the previous value in the plater selector,
        // if this action was initiated from the plater.
        on_presets_changed();
    } else {
        if (current_dirty)
            m_presets->discard_current_changes();

        const bool is_selected = select_preset_by_name(preset_name, false) || delete_current;
        assert(m_presets->get_edited_preset().name == preset_name || ! is_selected);
        // Mark the print & filament enabled if they are compatible with the currently selected preset.
        // The following method should not discard changes of current print or filament presets on change of a printer profile,
        // if they are compatible with the current printer.
        auto update_compatible_type = [delete_current](bool technology_changed, bool on_page, bool show_incompatible_presets) {
        	return (delete_current || technology_changed) ? PresetSelectCompatibleType::Always :
        	       on_page                                ? PresetSelectCompatibleType::Never  :
        	       show_incompatible_presets              ? PresetSelectCompatibleType::OnlyIfWasCompatible : PresetSelectCompatibleType::Always;
        };
        if (current_dirty || delete_current || print_tab || printer_tab)
            m_preset_bundle->update_compatible(
            	update_compatible_type(technology_changed, print_tab,   (print_tab ? this : wxGetApp().get_tab(Preset::TYPE_PRINT))->m_show_incompatible_presets),
            	update_compatible_type(technology_changed, false, 		wxGetApp().get_tab(Preset::TYPE_FILAMENT)->m_show_incompatible_presets));
        // Initialize the UI from the current preset.
        if (printer_tab)
            static_cast<TabPrinter*>(this)->update_pages();

        if (! is_selected && printer_tab)
        {
            /* There is a case, when :
             * after Config Wizard applying we try to select previously selected preset, but
             * in a current configuration this one:
             *  1. doesn't exist now,
             *  2. have another printer_technology
             * So, it is necessary to update list of dependent tabs
             * to the corresponding printer_technology
             */
            const PrinterTechnology printer_technology = m_presets->get_edited_preset().printer_technology();
            if (printer_technology == ptFFF && m_dependent_tabs.front() != Preset::Type::TYPE_PRINT)
                m_dependent_tabs = { Preset::Type::TYPE_PRINT, Preset::Type::TYPE_FILAMENT };
            else if (printer_technology == ptSLA && m_dependent_tabs.front() != Preset::Type::TYPE_SLA_PRINT)
                m_dependent_tabs = { Preset::Type::TYPE_SLA_PRINT, Preset::Type::TYPE_SLA_MATERIAL };
        }

        // check if there is something in the cache to move to the new selected preset
        apply_config_from_cache();

        load_current_preset();
    }

    if (technology_changed)
        wxGetApp().mainframe->technology_changed();

    return !canceled;
}

// If the current preset is dirty, the user is asked whether the changes may be discarded.
// if the current preset was not dirty, or the user agreed to discard the changes, 1 is returned.
bool Tab::may_discard_current_dirty_preset(PresetCollection* presets /*= nullptr*/, const std::string& new_printer_name /*= ""*/)
{
    if (presets == nullptr) presets = m_presets;

    UnsavedChangesDialog dlg(m_type, presets, new_printer_name);
    if (wxGetApp().app_config->get("default_action_on_select_preset") == "none" && dlg.ShowModal() == wxID_CANCEL)
        return false;

    if (dlg.save_preset())  // save selected changes
    {
        const std::vector<std::string>& unselected_options = dlg.get_unselected_options(presets->type());
        const std::string& name = dlg.get_preset_name();

        if (m_type == presets->type()) // save changes for the current preset from this tab
        {
            // revert unselected options to the old values
            presets->get_edited_preset().config.apply_only(presets->get_selected_preset().config, unselected_options);
            save_preset(name);
        }
        else
        {
            m_preset_bundle->save_changes_for_preset(name, presets->type(), unselected_options);

            // If filament preset is saved for multi-material printer preset,
            // there are cases when filament comboboxs are updated for old (non-modified) colors,
            // but in full_config a filament_colors option aren't.
            if (presets->type() == Preset::TYPE_FILAMENT && wxGetApp().extruders_edited_cnt() > 1)
                wxGetApp().plater()->force_filament_colors_update();
        }
    }
    else if (dlg.transfer_changes()) // move selected changes
    {
        std::vector<std::string> selected_options = dlg.get_selected_options();
        if (m_type == presets->type()) // move changes for the current preset from this tab
        {
            if (m_type == Preset::TYPE_PRINTER) {
                auto it = std::find(selected_options.begin(), selected_options.end(), "extruders_count");
                if (it != selected_options.end()) {
                    // erase "extruders_count" option from the list
                    selected_options.erase(it);
                    // cache the extruders count
                    static_cast<TabPrinter*>(this)->cache_extruder_cnt();
                }
            }

            // copy selected options to the cache from edited preset
            cache_config_diff(selected_options);
        }
        else
            wxGetApp().get_tab(presets->type())->cache_config_diff(selected_options);
    }

    return true;
}

void Tab::clear_pages()
{
    // invalidated highlighter, if any exists
    m_highlighter.invalidate();
    m_page_sizer->Clear(true);
    // clear pages from the controlls
    for (auto p : m_pages)
        p->clear();

    // nulling pointers
    m_parent_preset_description_line = nullptr;
    m_detach_preset_btn = nullptr;

    m_compatible_printers.checkbox  = nullptr;
    m_compatible_printers.btn       = nullptr;

    m_compatible_prints.checkbox    = nullptr;
    m_compatible_prints.btn         = nullptr;
}

void Tab::update_description_lines()
{
    if (m_active_page && m_active_page->title() == "Dependencies" && m_parent_preset_description_line)
        update_preset_description_line();
}

void Tab::activate_selected_page(std::function<void()> throw_if_canceled)
{
    if (!m_active_page)
        return;

    m_active_page->activate(m_mode, throw_if_canceled);

    if (m_active_page->title() == "Dependencies") {
        if (m_compatible_printers.checkbox)
            this->compatible_widget_reload(m_compatible_printers);
        if (m_compatible_prints.checkbox)
            this->compatible_widget_reload(m_compatible_prints);
    }

    update_changed_ui();
    update_description_lines();
    toggle_options();
}

#ifdef WIN32
// Override the wxCheckForInterrupt to process inperruptions just from key or mouse
// and to avoid an unwanted early call of CallAfter()
static bool CheckForInterrupt(wxWindow* wnd)
{
    wxCHECK(wnd, false);

    MSG msg;
    while (::PeekMessage(&msg, ((HWND)((wnd)->GetHWND())), WM_KEYFIRST, WM_KEYLAST, PM_REMOVE))
    {
        ::TranslateMessage(&msg);
        ::DispatchMessage(&msg);
    }
    while (::PeekMessage(&msg, ((HWND)((wnd)->GetHWND())), WM_MOUSEFIRST, WM_MOUSELAST, PM_REMOVE))
    {
        ::TranslateMessage(&msg);
        ::DispatchMessage(&msg);
    }
    return true;
}
#endif //WIN32

bool Tab::tree_sel_change_delayed()
{
    // There is a bug related to Ubuntu overlay scrollbars, see https://github.com/prusa3d/PrusaSlicer/issues/898 and https://github.com/prusa3d/PrusaSlicer/issues/952.
    // The issue apparently manifests when Show()ing a window with overlay scrollbars while the UI is frozen. For this reason,
    // we will Thaw the UI prematurely on Linux. This means destroing the no_updates object prematurely.
#ifdef __linux__
    std::unique_ptr<wxWindowUpdateLocker> no_updates(new wxWindowUpdateLocker(this));
#else
    /* On Windows we use DoubleBuffering during rendering,
     * so on Window is no needed to call a Freeze/Thaw functions.
     * But under OSX (builds compiled with MacOSX10.14.sdk) wxStaticBitmap rendering is broken without Freeze/Thaw call.
     */
//#ifdef __WXOSX__  // Use Freeze/Thaw to avoid flickering during clear/activate new page
    wxWindowUpdateLocker noUpdates(this);
//#endif
#endif

    Page* page = nullptr;
    const auto sel_item = m_treectrl->GetSelection();
    const auto selection = sel_item ? m_treectrl->GetItemText(sel_item) : "";
    for (auto p : m_pages)
        if (translate_category(p->title(), m_type) == selection)
        {
            page = p.get();
            m_is_nonsys_values = page->m_is_nonsys_values;
            m_is_modified_values = page->m_is_modified_values;
            break;
        }
    if (page == nullptr || m_active_page == page)
        return false;

    // clear pages from the controls
    m_active_page = page;

    auto throw_if_canceled = std::function<void()>([this](){
#ifdef WIN32
            CheckForInterrupt(m_treectrl);
            if (m_page_switch_planned)
                throw UIBuildCanceled();
#else // WIN32
            (void)this; // silence warning
#endif
        });

    try {
        clear_pages();
        throw_if_canceled();

        if (wxGetApp().mainframe!=nullptr && wxGetApp().mainframe->is_active_and_shown_tab(this))
            activate_selected_page(throw_if_canceled);

        #ifdef __linux__
            no_updates.reset(nullptr);
        #endif

        update_undo_buttons();
        throw_if_canceled();

        m_hsizer->Layout();
        throw_if_canceled();
        Refresh();
    } catch (const UIBuildCanceled&) {
	    if (m_active_page)
		    m_active_page->clear();
        return true;
    }

    return false;
}

void Tab::OnKeyDown(wxKeyEvent& event)
{
    if (event.GetKeyCode() == WXK_TAB)
        m_treectrl->Navigate(event.ShiftDown() ? wxNavigationKeyEvent::IsBackward : wxNavigationKeyEvent::IsForward);
    else
        event.Skip();
}

void Tab::compare_preset()
{
    wxGetApp().mainframe->diff_dialog.show(m_type);
}

void Tab::transfer_options(const std::string &name_from, const std::string &name_to, std::vector<std::string> options)
{
    if (options.empty())
        return;

    Preset* preset_from = m_presets->find_preset(name_from);
    Preset* preset_to = m_presets->find_preset(name_to);

    if (m_type == Preset::TYPE_PRINTER) {
         auto it = std::find(options.begin(), options.end(), "extruders_count");
         if (it != options.end()) {
             // erase "extruders_count" option from the list
             options.erase(it);
             // cache the extruders count
             static_cast<TabPrinter*>(this)->cache_extruder_cnt(&preset_from->config);
         }
    }
    cache_config_diff(options, &preset_from->config);

    if (name_to != m_presets->get_edited_preset().name )
        select_preset(preset_to->name);

    apply_config_from_cache();
    load_current_preset();
}

// Save the current preset into file.
// This removes the "dirty" flag of the preset, possibly creates a new preset under a new name,
// and activates the new preset.
// Wizard calls save_preset with a name "My Settings", otherwise no name is provided and this method
// opens a Slic3r::GUI::SavePresetDialog dialog.
void Tab::save_preset(std::string name /*= ""*/, bool detach)
{
    // since buttons(and choices too) don't get focus on Mac, we set focus manually
    // to the treectrl so that the EVT_* events are fired for the input field having
    // focus currently.is there anything better than this ?
//!	m_treectrl->OnSetFocus();

    Preset& edited_preset = m_presets->get_edited_preset();
    bool from_template = false;
    std::string edited_printer;
    if (m_type == Preset::TYPE_FILAMENT && edited_preset.vendor && edited_preset.vendor->templates_profile) {
        edited_printer = wxGetApp().preset_bundle->printers.get_edited_preset().config.opt_string("printer_model");
        from_template = !edited_printer.empty();
    }

    if (name.empty()) {
        SavePresetDialog dlg(m_parent, { m_type }, detach ? _u8L("Detached") : "", from_template);
        if (dlg.ShowModal() != wxID_OK)
            return;
        name = dlg.get_name();
        if (from_template)
            from_template = dlg.get_template_filament_checkbox();
    }

    if (detach && m_type == Preset::TYPE_PRINTER)
        m_config->opt_string("printer_model", true) = "";

    // Update compatible printers
    if (from_template && !edited_printer.empty()) {
        std::string cond = edited_preset.compatible_printers_condition();
        if (!cond.empty())
            cond += " and ";
        cond += "printer_model == \"" + edited_printer + "\"";
        edited_preset.config.opt_string("compatible_printers_condition") = cond;
    }

    // Save the preset into Slic3r::data_dir / presets / section_name / preset_name.ini
    save_current_preset(name, detach);

    if (detach && m_type == Preset::TYPE_PRINTER)
        wxGetApp().mainframe->on_config_changed(m_config);


    // Mark the print & filament enabled if they are compatible with the currently selected preset.
    // If saving the preset changes compatibility with other presets, keep the now incompatible dependent presets selected, however with a "red flag" icon showing that they are no more compatible.
    m_preset_bundle->update_compatible(PresetSelectCompatibleType::Never);
    // Add the new item into the UI component, remove dirty flags and activate the saved item.
    update_tab_ui();
    // Update the selection boxes at the plater.
    on_presets_changed();
    // If current profile is saved, "delete/rename preset" buttons have to be shown
    m_btn_delete_preset->Show();
    m_btn_rename_preset->Show(!m_presets_choice->is_selected_physical_printer());
    m_btn_delete_preset->GetParent()->Layout();

    if (m_type == Preset::TYPE_PRINTER)
        static_cast<TabPrinter*>(this)->m_initial_extruders_count = static_cast<TabPrinter*>(this)->m_extruders_count;

    // Parent preset is "default" after detaching, so we should to update UI values, related on parent preset
    if (detach)
        update_ui_items_related_on_parent_preset(m_presets->get_selected_preset_parent());

    update_changed_ui();

    /* If filament preset is saved for multi-material printer preset,
     * there are cases when filament comboboxs are updated for old (non-modified) colors,
     * but in full_config a filament_colors option aren't.*/
    if (m_type == Preset::TYPE_FILAMENT && wxGetApp().extruders_edited_cnt() > 1)
        wxGetApp().plater()->force_filament_colors_update();

    {
        // Profile compatiblity is updated first when the profile is saved.
        // Update profile selection combo boxes at the depending tabs to reflect modifications in profile compatibility.
        std::vector<Preset::Type> dependent;
        switch (m_type) {
        case Preset::TYPE_PRINT:
            dependent = { Preset::TYPE_FILAMENT };
            break;
        case Preset::TYPE_SLA_PRINT:
            dependent = { Preset::TYPE_SLA_MATERIAL };
            break;
        case Preset::TYPE_PRINTER:
            if (static_cast<const TabPrinter*>(this)->m_printer_technology == ptFFF)
                dependent = { Preset::TYPE_PRINT, Preset::TYPE_FILAMENT };
            else
                dependent = { Preset::TYPE_SLA_PRINT, Preset::TYPE_SLA_MATERIAL };
            break;
        default:
            break;
        }
        for (Preset::Type preset_type : dependent)
            wxGetApp().get_tab(preset_type)->update_tab_ui();
    }

    // update preset comboboxes in DiffPresetDlg
    wxGetApp().mainframe->diff_dialog.update_presets(m_type);

    if (detach)
        update_description_lines();
}

void Tab::rename_preset()
{
    if (m_presets_choice->is_selected_physical_printer())
        return;

    wxString msg;

    if (m_type == Preset::TYPE_PRINTER && !m_preset_bundle->physical_printers.empty()) {
        // Check preset for rename in physical printers
        std::vector<std::string> ph_printers = m_preset_bundle->physical_printers.get_printers_with_preset(m_presets->get_selected_preset().name);
        if (!ph_printers.empty()) {
            msg += _L_PLURAL("The physical printer below is based on the preset, you are going to rename.",
                "The physical printers below are based on the preset, you are going to rename.", ph_printers.size());
            for (const std::string& printer : ph_printers)
                msg += "\n    \"" + from_u8(printer) + "\",";
            msg.RemoveLast();
            msg += "\n" + _L_PLURAL("Note, that the selected preset will be renamed in this printer too.",
                "Note, that the selected preset will be renamed in these printers too.", ph_printers.size()) + "\n\n";
        }
    }

    // get new name

    SavePresetDialog dlg(m_parent, m_type, msg);
    if (dlg.ShowModal() != wxID_OK)
        return;

    const std::string new_name = into_u8(dlg.get_name());
    if (new_name.empty() || new_name == m_presets->get_selected_preset().name)
        return;

    // Note: selected preset can be changed, if in SavePresetDialog was selected name of existing preset
    Preset& selected_preset = m_presets->get_selected_preset();
    Preset& edited_preset   = m_presets->get_edited_preset();

    const std::string old_name      = selected_preset.name;
    const std::string old_file_name = selected_preset.file;

    assert(old_name == edited_preset.name);

    using namespace boost;
    try {
        // rename selected and edited presets

        selected_preset.name = new_name;
        replace_last(selected_preset.file, old_name, new_name);

        edited_preset.name = new_name;
        replace_last(edited_preset.file, old_name, new_name);

        // rename file with renamed preset configuration

        filesystem::rename(old_file_name, selected_preset.file);

        // rename selected preset in printers, if it's needed

        if (!msg.IsEmpty())
            m_preset_bundle->physical_printers.rename_preset_in_printers(old_name, new_name);
    }
    catch (const exception& ex) {
        const std::string exception = diagnostic_information(ex);
        printf("Can't rename a preset : %s", exception.c_str());
    }

    // sort presets after renaming
    std::sort(m_presets->begin(), m_presets->end());
    // update selection
    select_preset_by_name(new_name, true);

    m_presets_choice->update();
    on_presets_changed();
}

// Called for a currently selected preset.
void Tab::delete_preset()
{
    auto current_preset = m_presets->get_selected_preset();
    // Don't let the user delete the ' - default - ' configuration.
    wxString action = current_preset.is_external ? _L("remove") : _L("delete");

    PhysicalPrinterCollection& physical_printers = m_preset_bundle->physical_printers;
    wxString msg;
    if (m_presets_choice->is_selected_physical_printer())
    {
        PhysicalPrinter& printer = physical_printers.get_selected_printer();
        if (printer.preset_names.size() == 1) {
            if (m_presets_choice->del_physical_printer(_L("It's a last preset for this physical printer.")))
                Layout();
            return;
        }

        msg = format_wxstr(_L("Are you sure you want to delete \"%1%\" preset from the physical printer \"%2%\"?"), current_preset.name, printer.name);
    }
    else
    {
        if (m_type == Preset::TYPE_PRINTER && !physical_printers.empty())
        {
            // Check preset for delete in physical printers
            // Ask a customer about next action, if there is a printer with just one preset and this preset is equal to delete
            std::vector<std::string> ph_printers        = physical_printers.get_printers_with_preset(current_preset.name, false);
            std::vector<std::string> ph_printers_only   = physical_printers.get_printers_with_only_preset(current_preset.name);

            if (!ph_printers.empty()) {
                msg += _L_PLURAL("The physical printer below is based on the preset, you are going to delete.",
                                 "The physical printers below are based on the preset, you are going to delete.", ph_printers.size());
                for (const std::string& printer : ph_printers)
                    msg += "\n    \"" + from_u8(printer) + "\",";
                msg.RemoveLast();
                msg += "\n" + _L_PLURAL("Note, that the selected preset will be deleted from this printer too.",
                                        "Note, that the selected preset will be deleted from these printers too.", ph_printers.size()) + "\n\n";
            }

            if (!ph_printers_only.empty()) {
                msg += _L_PLURAL("The physical printer below is based only on the preset, you are going to delete.",
                                 "The physical printers below are based only on the preset, you are going to delete.", ph_printers_only.size());
                for (const std::string& printer : ph_printers_only)
                    msg += "\n    \"" + from_u8(printer) + "\",";
                msg.RemoveLast();
                msg += "\n" + _L_PLURAL("Note, that this printer will be deleted after deleting the selected preset.",
                                        "Note, that these printers will be deleted after deleting the selected preset.", ph_printers_only.size()) + "\n\n";
            }
        }

        // TRN "remove/delete"
        msg += from_u8((boost::format(_u8L("Are you sure you want to %1% the selected preset?")) % action).str());
    }

    action = current_preset.is_external ? _L("Remove") : _L("Delete");
    // TRN Settings Tabs: Button in toolbar: "Remove/Delete"
    wxString title = format_wxstr(_L("%1% Preset"), action);
    if (current_preset.is_default ||
        //wxID_YES != wxMessageDialog(parent(), msg, title, wxYES_NO | wxNO_DEFAULT | wxICON_QUESTION).ShowModal())
        wxID_YES != MessageDialog(parent(), msg, title, wxYES_NO | wxNO_DEFAULT | wxICON_QUESTION).ShowModal())
        return;

    // if we just delete preset from the physical printer
    if (m_presets_choice->is_selected_physical_printer()) {
        PhysicalPrinter& printer = physical_printers.get_selected_printer();

        // just delete this preset from the current physical printer
        printer.delete_preset(m_presets->get_edited_preset().name);
        // select first from the possible presets for this printer
        physical_printers.select_printer(printer);

        this->select_preset(physical_printers.get_selected_printer_preset_name());
        return;
    }

    // delete selected preset from printers and printer, if it's needed
    if (m_type == Preset::TYPE_PRINTER && !physical_printers.empty())
        physical_printers.delete_preset_from_printers(current_preset.name);

    // Select will handle of the preset dependencies, of saving & closing the depending profiles, and
    // finally of deleting the preset.
    this->select_preset("", true);
}

void Tab::toggle_show_hide_incompatible()
{
    m_show_incompatible_presets = !m_show_incompatible_presets;
    m_presets_choice->set_show_incompatible_presets(m_show_incompatible_presets);
    update_show_hide_incompatible_button();
    update_tab_ui();
}

void Tab::update_show_hide_incompatible_button()
{
    m_btn_hide_incompatible_presets->SetBitmap(*get_bmp_bundle(m_show_incompatible_presets ? "flag_red" : "flag_green"));
    m_btn_hide_incompatible_presets->SetToolTip(m_show_incompatible_presets ?
        "Both compatible an incompatible presets are shown. Click to hide presets not compatible with the current printer." :
        "Only compatible presets are shown. Click to show both the presets compatible and not compatible with the current printer.");
}

void Tab::update_ui_from_settings()
{
    // Show the 'show / hide presets' button only for the print and filament tabs, and only if enabled
    // in application preferences.
    m_show_btn_incompatible_presets = wxGetApp().app_config->get("show_incompatible_presets")[0] == '1' ? true : false;
    bool show = m_show_btn_incompatible_presets && m_type != Slic3r::Preset::TYPE_PRINTER;
    Layout();
    show ? m_btn_hide_incompatible_presets->Show() :  m_btn_hide_incompatible_presets->Hide();
    // If the 'show / hide presets' button is hidden, hide the incompatible presets.
    if (show) {
        update_show_hide_incompatible_button();
    }
    else {
        if (m_show_incompatible_presets) {
            m_show_incompatible_presets = false;
            update_tab_ui();
        }
    }
}

void Tab::create_line_with_widget(ConfigOptionsGroup* optgroup, const std::string& opt_key, const std::string& path, widget_t widget)
{
    Line line = optgroup->create_single_option_line(opt_key);
    line.widget = widget;
    line.label_path = path;

    // set default undo ui
    line.set_undo_bitmap(&m_bmp_white_bullet);
    line.set_undo_to_sys_bitmap(&m_bmp_white_bullet);
    line.set_undo_tooltip(&m_tt_white_bullet);
    line.set_undo_to_sys_tooltip(&m_tt_white_bullet);
    line.set_label_colour(&m_default_text_clr);

    optgroup->append_line(line);
}

// Return a callback to create a Tab widget to mark the preferences as compatible / incompatible to the current printer.
wxSizer* Tab::compatible_widget_create(wxWindow* parent, PresetDependencies &deps)
{
    deps.checkbox = new wxCheckBox(parent, wxID_ANY, _(L("All")));
    deps.checkbox->SetFont(Slic3r::GUI::wxGetApp().normal_font());
    wxGetApp().UpdateDarkUI(deps.checkbox, false, true);
    deps.btn = new ScalableButton(parent, wxID_ANY, "printer", format_wxstr(" %s %s", _L("Set"), dots),
                                  wxDefaultSize, wxDefaultPosition, wxBU_LEFT | wxBU_EXACTFIT);
    deps.btn->SetFont(Slic3r::GUI::wxGetApp().normal_font());
    deps.btn->SetSize(deps.btn->GetBestSize());

    auto sizer = new wxBoxSizer(wxHORIZONTAL);
    sizer->Add((deps.checkbox), 0, wxALIGN_CENTER_VERTICAL);
    sizer->Add((deps.btn), 0, wxALIGN_CENTER_VERTICAL);

    deps.checkbox->Bind(wxEVT_CHECKBOX, ([this, &deps](wxCommandEvent e)
    {
        deps.btn->Enable(! deps.checkbox->GetValue());
        // All printers have been made compatible with this preset.
        if (deps.checkbox->GetValue())
            this->load_key_value(deps.key_list, std::vector<std::string> {});
        this->get_field(deps.key_condition)->toggle(deps.checkbox->GetValue());
        this->update_changed_ui();
    }) );

    deps.btn->Bind(wxEVT_BUTTON, ([this, parent, &deps](wxCommandEvent e)
    {
        // Collect names of non-default non-external profiles.
        PrinterTechnology printer_technology = m_preset_bundle->printers.get_edited_preset().printer_technology();
        PresetCollection &depending_presets  = (deps.type == Preset::TYPE_PRINTER) ? m_preset_bundle->printers :
                (printer_technology == ptFFF) ? m_preset_bundle->prints : m_preset_bundle->sla_prints;
        wxArrayString presets;
        for (size_t idx = 0; idx < depending_presets.size(); ++ idx)
        {
            Preset& preset = depending_presets.preset(idx);
            bool add = ! preset.is_default && ! preset.is_external;
            if (add && deps.type == Preset::TYPE_PRINTER)
                // Only add printers with the same technology as the active printer.
                add &= preset.printer_technology() == printer_technology;
            if (add)
                presets.Add(from_u8(preset.name));
        }

        wxMultiChoiceDialog dlg(parent, deps.dialog_title, deps.dialog_label, presets);
        wxGetApp().UpdateDlgDarkUI(&dlg);
        // Collect and set indices of depending_presets marked as compatible.
        wxArrayInt selections;
        auto *compatible_printers = dynamic_cast<const ConfigOptionStrings*>(m_config->option(deps.key_list));
        if (compatible_printers != nullptr || !compatible_printers->values.empty())
            for (auto preset_name : compatible_printers->values)
                for (size_t idx = 0; idx < presets.GetCount(); ++idx)
                    if (presets[idx] == preset_name) {
                        selections.Add(idx);
                        break;
                    }
        dlg.SetSelections(selections);
        std::vector<std::string> value;
        // Show the dialog.
        if (dlg.ShowModal() == wxID_OK) {
            selections.Clear();
            selections = dlg.GetSelections();
            for (auto idx : selections)
                value.push_back(presets[idx].ToUTF8().data());
            if (value.empty()) {
                deps.checkbox->SetValue(1);
                deps.btn->Disable();
            }
            // All depending_presets have been made compatible with this preset.
            this->load_key_value(deps.key_list, value);
            this->update_changed_ui();
        }
    }));

    return sizer;
}

// G-code substitutions

void SubstitutionManager::init(DynamicPrintConfig* config, wxWindow* parent, wxFlexGridSizer* grid_sizer)
{
    m_config = config;
    m_parent = parent;
    m_grid_sizer = grid_sizer;
    m_em = em_unit(parent);
}

void SubstitutionManager::validate_lenth()
{
    std::vector<std::string>& substitutions = m_config->option<ConfigOptionStrings>("gcode_substitutions")->values;
    if ((substitutions.size() % 4) != 0) {
        WarningDialog(m_parent, "Value of gcode_substitutions parameter will be cut to valid length",
                                "Invalid length of gcode_substitutions parameter").ShowModal();
        substitutions.resize(substitutions.size() - (substitutions.size() % 4));
    }
}

bool SubstitutionManager::is_compatibile_with_ui()
{
    const std::vector<std::string>& substitutions = m_config->option<ConfigOptionStrings>("gcode_substitutions")->values;
    if (int(substitutions.size() / 4) != m_grid_sizer->GetEffectiveRowsCount() - 1) {
        ErrorDialog(m_parent, "Invalid compatibility between UI and BE", false).ShowModal();
        return false;
    }
    return true;
};

bool SubstitutionManager::is_valid_id(int substitution_id, const wxString& message)
{
    const std::vector<std::string>& substitutions = m_config->option<ConfigOptionStrings>("gcode_substitutions")->values;
    if (int(substitutions.size() / 4) < substitution_id) {
        ErrorDialog(m_parent, message, false).ShowModal();
        return false;
    }
    return true;
}

void SubstitutionManager::create_legend()
{
    if (!m_grid_sizer->IsEmpty())
        return;
    // name of the first column is empty
    m_grid_sizer->Add(new wxStaticText(m_parent, wxID_ANY, wxEmptyString));

    // Legend for another columns
    auto legend_sizer = new wxBoxSizer(wxHORIZONTAL); // "Find", "Replace", "Notes"
    legend_sizer->Add(new wxStaticText(m_parent, wxID_ANY, _L("Find")),         3, wxEXPAND);
    legend_sizer->Add(new wxStaticText(m_parent, wxID_ANY, _L("Replace with")), 3, wxEXPAND);
    legend_sizer->Add(new wxStaticText(m_parent, wxID_ANY, _L("Notes")),      2, wxEXPAND);

    m_grid_sizer->Add(legend_sizer, 1, wxEXPAND);
}

// delete substitution_id from substitutions
void SubstitutionManager::delete_substitution(int substitution_id)
{
    validate_lenth();
    if (!is_valid_id(substitution_id, "Invalid substitution_id to delete"))
        return;

    // delete substitution
    std::vector<std::string>& substitutions = m_config->option<ConfigOptionStrings>("gcode_substitutions")->values;
    substitutions.erase(std::next(substitutions.begin(), substitution_id * 4), std::next(substitutions.begin(), substitution_id * 4 + 4));
    call_ui_update();

    // update grid_sizer
    update_from_config();
}

// Add substitution line
void SubstitutionManager::add_substitution( int substitution_id,
                                            const std::string& plain_pattern,
                                            const std::string& format,
                                            const std::string& params,
                                            const std::string& notes)
{
    bool call_after_layout = false;

    if (substitution_id < 0) {
        if (m_grid_sizer->IsEmpty()) {
            create_legend();
            substitution_id = 0;
        }
        substitution_id = m_grid_sizer->GetEffectiveRowsCount() - 1;

        // create new substitution
        // it have to be added to config too
        std::vector<std::string>& substitutions = m_config->option<ConfigOptionStrings>("gcode_substitutions")->values;
        for (size_t i = 0; i < 4; i ++)
            substitutions.push_back(std::string());

        call_after_layout = true;
    }

    auto del_btn = new ScalableButton(m_parent, wxID_ANY, "cross");
    del_btn->Bind(wxEVT_BUTTON, [substitution_id, this](wxEvent&) {
        delete_substitution(substitution_id);
    });

    m_grid_sizer->Add(del_btn, 0, wxALIGN_CENTER_VERTICAL | wxRIGHT | wxLEFT, int(0.5*m_em));

    auto top_sizer = new wxBoxSizer(wxHORIZONTAL);
    auto add_text_editor = [substitution_id, top_sizer, this](const wxString& value, int opt_pos, int proportion) {
        auto editor = new wxTextCtrl(m_parent, wxID_ANY, value, wxDefaultPosition, wxSize(15 * m_em, wxDefaultCoord), wxTE_PROCESS_ENTER
#ifdef _WIN32
            | wxBORDER_SIMPLE
#endif
        );

        editor->SetFont(wxGetApp().normal_font());
        wxGetApp().UpdateDarkUI(editor);
        top_sizer->Add(editor, proportion, wxALIGN_CENTER_VERTICAL | wxRIGHT, m_em);

        editor->Bind(wxEVT_TEXT_ENTER, [this, editor, substitution_id, opt_pos](wxEvent& e) {
#if !defined(__WXGTK__)
            e.Skip();
#endif // __WXGTK__
            edit_substitution(substitution_id, opt_pos, into_u8(editor->GetValue()));
        });

        editor->Bind(wxEVT_KILL_FOCUS, [this, editor, substitution_id, opt_pos](wxEvent& e) {
            e.Skip();
            edit_substitution(substitution_id, opt_pos, into_u8(editor->GetValue()));
        });
    };

    add_text_editor(from_u8(plain_pattern), 0, 3);
    add_text_editor(from_u8(format),        1, 3);
    add_text_editor(from_u8(notes),         3, 2);

    auto params_sizer = new wxBoxSizer(wxHORIZONTAL);
    bool regexp              = strchr(params.c_str(), 'r') != nullptr || strchr(params.c_str(), 'R') != nullptr;
    bool case_insensitive    = strchr(params.c_str(), 'i') != nullptr || strchr(params.c_str(), 'I') != nullptr;
    bool whole_word          = strchr(params.c_str(), 'w') != nullptr || strchr(params.c_str(), 'W') != nullptr;
    bool match_single_line   = strchr(params.c_str(), 's') != nullptr || strchr(params.c_str(), 'S') != nullptr;

    auto chb_regexp = new wxCheckBox(m_parent, wxID_ANY, _L("Regular expression"));
    chb_regexp->SetValue(regexp);
    params_sizer->Add(chb_regexp, 0, wxALIGN_CENTER_VERTICAL | wxRIGHT, m_em);

    auto chb_case_insensitive = new wxCheckBox(m_parent, wxID_ANY, _L("Case insensitive"));
    chb_case_insensitive->SetValue(case_insensitive);
    params_sizer->Add(chb_case_insensitive, 0, wxALIGN_CENTER_VERTICAL | wxRIGHT | wxLEFT, m_em);

    auto chb_whole_word = new wxCheckBox(m_parent, wxID_ANY, _L("Whole word"));
    chb_whole_word->SetValue(whole_word);
    params_sizer->Add(chb_whole_word, 0, wxALIGN_CENTER_VERTICAL | wxRIGHT | wxLEFT, m_em);

    auto chb_match_single_line = new wxCheckBox(m_parent, wxID_ANY, _L("Match single line"));
    chb_match_single_line->SetValue(match_single_line);
    chb_match_single_line->Show(regexp);
    params_sizer->Add(chb_match_single_line, 0, wxALIGN_CENTER_VERTICAL | wxRIGHT | wxLEFT, m_em);

    for (wxCheckBox* chb : std::initializer_list<wxCheckBox*>{ chb_regexp, chb_case_insensitive, chb_whole_word, chb_match_single_line }) {
        chb->SetFont(wxGetApp().normal_font());
        chb->Bind(wxEVT_CHECKBOX, [this, substitution_id, chb_regexp, chb_case_insensitive, chb_whole_word, chb_match_single_line](wxCommandEvent e) {
            std::string value = std::string();
            if (chb_regexp->GetValue())
                value += "r";
            if (chb_case_insensitive->GetValue())
                value += "i";
            if (chb_whole_word->GetValue())
                value += "w";
            if (chb_match_single_line->GetValue())
                value += "s";

            chb_match_single_line->Show(chb_regexp->GetValue());
            m_grid_sizer->Layout();

            edit_substitution(substitution_id, 2, value);
        });
    }

    auto v_sizer = new wxBoxSizer(wxVERTICAL);
    v_sizer->Add(top_sizer, 1, wxEXPAND);
    v_sizer->Add(params_sizer, 1, wxEXPAND|wxTOP|wxBOTTOM, int(0.5* m_em));
    m_grid_sizer->Add(v_sizer, 1, wxEXPAND);

    if (call_after_layout) {
        m_parent->GetParent()->Layout();
        call_ui_update();
    }
}

void SubstitutionManager::update_from_config()
{
    if (!m_grid_sizer->IsEmpty())
        m_grid_sizer->Clear(true);

    std::vector<std::string>& subst = m_config->option<ConfigOptionStrings>("gcode_substitutions")->values;
    if (subst.empty())
        hide_delete_all_btn();
    else
        create_legend();

    validate_lenth();

    int subst_id = 0;
    for (size_t i = 0; i < subst.size(); i += 4)
        add_substitution(subst_id++, subst[i], subst[i + 1], subst[i + 2], subst[i + 3]);

    m_parent->GetParent()->Layout();
}

void SubstitutionManager::delete_all()
{
    m_config->option<ConfigOptionStrings>("gcode_substitutions")->values.clear();
    call_ui_update();

    if (!m_grid_sizer->IsEmpty())
        m_grid_sizer->Clear(true);

    m_parent->GetParent()->Layout();
}

void SubstitutionManager::edit_substitution(int substitution_id, int opt_pos, const std::string& value)
{
    std::vector<std::string>& substitutions = m_config->option<ConfigOptionStrings>("gcode_substitutions")->values;

    validate_lenth();
    if(!is_compatibile_with_ui() || !is_valid_id(substitution_id, "Invalid substitution_id to edit"))
        return;

    substitutions[substitution_id * 4 + opt_pos] = value;

    call_ui_update();
}

bool SubstitutionManager::is_empty_substitutions()
{
    return m_config->option<ConfigOptionStrings>("gcode_substitutions")->values.empty();
}

// Return a callback to create a TabPrint widget to edit G-code substitutions
wxSizer* TabPrint::create_manage_substitution_widget(wxWindow* parent)
{
    auto create_btn = [parent](ScalableButton** btn, const wxString& label, const std::string& icon_name) {
        *btn = new ScalableButton(parent, wxID_ANY, icon_name, " " + label + " ", wxDefaultSize, wxDefaultPosition, wxBU_LEFT | wxBU_EXACTFIT);
        (*btn)->SetFont(wxGetApp().normal_font());
        (*btn)->SetSize((*btn)->GetBestSize());
    };

    ScalableButton* add_substitution_btn;
    create_btn(&add_substitution_btn, _L("Add"), "add_copies");
    add_substitution_btn->Bind(wxEVT_BUTTON, [this](wxCommandEvent e) {
        m_subst_manager.add_substitution();
        m_del_all_substitutions_btn->Show();
    });

    create_btn(&m_del_all_substitutions_btn, _L("Delete all"), "cross");
    m_del_all_substitutions_btn->Bind(wxEVT_BUTTON, [this, parent](wxCommandEvent e) {
        if (MessageDialog(parent, _L("Are you sure you want to delete all substitutions?"), SLIC3R_APP_NAME, wxYES_NO | wxCANCEL | wxICON_QUESTION).
            ShowModal() != wxID_YES)
            return;
        m_subst_manager.delete_all();
        m_del_all_substitutions_btn->Hide();
    });

    auto sizer = new wxBoxSizer(wxHORIZONTAL);
    sizer->Add(add_substitution_btn,        0, wxALIGN_CENTER_VERTICAL | wxRIGHT | wxLEFT, em_unit(parent));
    sizer->Add(m_del_all_substitutions_btn, 0, wxALIGN_CENTER_VERTICAL | wxRIGHT | wxLEFT, em_unit(parent));

    parent->GetParent()->Layout();
    return sizer;
}

// Return a callback to create a TabPrint widget to edit G-code substitutions
wxSizer* TabPrint::create_substitutions_widget(wxWindow* parent)
{
    wxFlexGridSizer* grid_sizer = new wxFlexGridSizer(2, 5, wxGetApp().em_unit()); // delete_button,  edit column contains "Find", "Replace", "Notes"
    grid_sizer->SetFlexibleDirection(wxBOTH);
    grid_sizer->AddGrowableCol(1);

    m_subst_manager.init(m_config, parent, grid_sizer);
    m_subst_manager.set_cb_edited_substitution([this]() {
        update_dirty();
        wxGetApp().mainframe->on_config_changed(m_config); // invalidate print
    });
    m_subst_manager.set_cb_hide_delete_all_btn([this]() {
        m_del_all_substitutions_btn->Hide();
    });

    parent->GetParent()->Layout();
    return grid_sizer;
}

// Return a callback to create a TabPrinter widget to edit bed shape
wxSizer* TabPrinter::create_bed_shape_widget(wxWindow* parent)
{
    ScalableButton* btn = new ScalableButton(parent, wxID_ANY, "printer", " " + _(L("Set")) + " " + dots,
        wxDefaultSize, wxDefaultPosition, wxBU_LEFT | wxBU_EXACTFIT);
    btn->SetFont(wxGetApp().normal_font());
    btn->SetSize(btn->GetBestSize());

    auto sizer = new wxBoxSizer(wxHORIZONTAL);
    sizer->Add(btn, 0, wxALIGN_CENTER_VERTICAL);

    btn->Bind(wxEVT_BUTTON, ([this](wxCommandEvent e)
        {
            BedShapeDialog dlg(this);
            dlg.build_dialog(*m_config->option<ConfigOptionPoints>("bed_shape"),
                *m_config->option<ConfigOptionString>("bed_custom_texture"),
                *m_config->option<ConfigOptionString>("bed_custom_model"));
            if (dlg.ShowModal() == wxID_OK) {
                const std::vector<Vec2d>& shape = dlg.get_shape();
                const std::string& custom_texture = dlg.get_custom_texture();
                const std::string& custom_model = dlg.get_custom_model();
                if (!shape.empty())
                {
                    load_key_value("bed_shape", shape);
                    load_key_value("bed_custom_texture", custom_texture);
                    load_key_value("bed_custom_model", custom_model);
                    update_changed_ui();
                }
            }
        }));

    // may be it is not a best place, but
    // add information about Category/Grope for "bed_custom_texture" and "bed_custom_model" as a copy from "bed_shape" option
    {
        Search::OptionsSearcher& searcher = wxGetApp().sidebar().get_searcher();
        const Search::GroupAndCategory& gc = searcher.get_group_and_category("bed_shape");
        searcher.add_key("bed_custom_texture", m_type, gc.group, gc.category);
        searcher.add_key("bed_custom_model", m_type, gc.group, gc.category);
    }

    return sizer;
}

void TabPrinter::cache_extruder_cnt(const DynamicPrintConfig* config/* = nullptr*/)
{
    const DynamicPrintConfig& cached_config = config ? *config : m_presets->get_edited_preset().config;
    if (Preset::printer_technology(cached_config) == ptSLA)
        return;

    // get extruders count
    auto* nozzle_diameter = dynamic_cast<const ConfigOptionFloats*>(cached_config.option("nozzle_diameter"));
    m_cache_extruder_count = nozzle_diameter->values.size(); //m_extruders_count;
}

bool TabPrinter::apply_extruder_cnt_from_cache()
{
    if (m_presets->get_edited_preset().printer_technology() == ptSLA)
        return false;

    if (m_cache_extruder_count > 0) {
        m_presets->get_edited_preset().set_num_extruders(m_cache_extruder_count);
//        extruders_count_changed(m_cache_extruder_count);
        m_cache_extruder_count = 0;
        return true;
    }
    return false;
}

bool Tab::validate_custom_gcodes()
{
    if (m_type != Preset::TYPE_FILAMENT &&
        (m_type != Preset::TYPE_PRINTER || static_cast<TabPrinter*>(this)->m_printer_technology != ptFFF))
        return true;
    if (m_active_page->title() != L("Custom G-code"))
        return true;

    // When we switch Settings tab after editing of the custom g-code, then warning message could ba already shown after KillFocus event
    // and then it's no need to show it again
    if (validate_custom_gcodes_was_shown) {
        validate_custom_gcodes_was_shown = false;
        return true;
    }

    bool valid = true;
    for (auto opt_group : m_active_page->m_optgroups) {
        assert(opt_group->opt_map().size() == 1);
        if (!opt_group->is_activated())
            break;
        std::string key = opt_group->opt_map().begin()->first;
        if (key == "autoemit_temperature_commands")
            continue;
        valid &= validate_custom_gcode(opt_group->title, boost::any_cast<std::string>(opt_group->get_value(key)));
        if (!valid)
            break;
    }
    return valid;
}

void TabPrinter::update_machine_limits_description(const MachineLimitsUsage usage)
{
	wxString text;
	switch (usage) {
	case MachineLimitsUsage::EmitToGCode:
		text = _L("Machine limits will be emitted to G-code and used to estimate print time.");
		break;
	case MachineLimitsUsage::TimeEstimateOnly:
		text = _L("Machine limits will NOT be emitted to G-code, however they will be used to estimate print time, "
			      "which may therefore not be accurate as the printer may apply a different set of machine limits.");
		break;
	case MachineLimitsUsage::Ignore:
		text = _L("Machine limits are not set, therefore the print time estimate may not be accurate.");
		break;
	default: assert(false);
	}
    m_machine_limits_description_line->SetText(text);
}

void Tab::compatible_widget_reload(PresetDependencies &deps)
{
    Field* field = this->get_field(deps.key_condition);
    if (!field)
        return;

    bool has_any = ! m_config->option<ConfigOptionStrings>(deps.key_list)->values.empty();
    has_any ? deps.btn->Enable() : deps.btn->Disable();
    deps.checkbox->SetValue(! has_any);

    field->toggle(! has_any);
}

void Tab::fill_icon_descriptions()
{
    m_icon_descriptions.emplace_back(&m_bmp_value_lock, L("LOCKED LOCK"),
        // TRN Description for "LOCKED LOCK"
        L("indicates that the settings are the same as the system (or default) values for the current option group"));

    m_icon_descriptions.emplace_back(&m_bmp_value_unlock, L("UNLOCKED LOCK"),
        // TRN Description for "UNLOCKED LOCK"
        L("indicates that some settings were changed and are not equal to the system (or default) values for "
        "the current option group.\n"
        "Click the UNLOCKED LOCK icon to reset all settings for current option group to "
        "the system (or default) values."));

    m_icon_descriptions.emplace_back(&m_bmp_white_bullet, L("WHITE BULLET"),
        // TRN Description for "WHITE BULLET"
        L("for the left button: indicates a non-system (or non-default) preset,\n"
          "for the right button: indicates that the settings hasn't been modified."));

    m_icon_descriptions.emplace_back(&m_bmp_value_revert, L("BACK ARROW"),
        // TRN Description for "BACK ARROW"
        L("indicates that the settings were changed and are not equal to the last saved preset for "
        "the current option group.\n"
        "Click the BACK ARROW icon to reset all settings for the current option group to "
        "the last saved preset."));
}

void Tab::set_tooltips_text()
{
    // --- Tooltip text for reset buttons (for whole options group)
    // Text to be shown on the "Revert to system" aka "Lock to system" button next to each input field.
    m_ttg_value_lock =		_(L("LOCKED LOCK icon indicates that the settings are the same as the system (or default) values "
                                "for the current option group"));
    m_ttg_value_unlock =	_(L("UNLOCKED LOCK icon indicates that some settings were changed and are not equal "
                                "to the system (or default) values for the current option group.\n"
                                "Click to reset all settings for current option group to the system (or default) values."));
    m_ttg_white_bullet_ns =	_(L("WHITE BULLET icon indicates a non system (or non default) preset."));
    m_ttg_non_system =		&m_ttg_white_bullet_ns;
    // Text to be shown on the "Undo user changes" button next to each input field.
    m_ttg_white_bullet =	_(L("WHITE BULLET icon indicates that the settings are the same as in the last saved "
                                "preset for the current option group."));
    m_ttg_value_revert =	_(L("BACK ARROW icon indicates that the settings were changed and are not equal to "
                                "the last saved preset for the current option group.\n"
                                "Click to reset all settings for the current option group to the last saved preset."));

    // --- Tooltip text for reset buttons (for each option in group)
    // Text to be shown on the "Revert to system" aka "Lock to system" button next to each input field.
    m_tt_value_lock =		_(L("LOCKED LOCK icon indicates that the value is the same as the system (or default) value."));
    m_tt_value_unlock =		_(L("UNLOCKED LOCK icon indicates that the value was changed and is not equal "
                                "to the system (or default) value.\n"
                                "Click to reset current value to the system (or default) value."));
    // 	m_tt_white_bullet_ns=	_(L("WHITE BULLET icon indicates a non system preset."));
    m_tt_non_system =		&m_ttg_white_bullet_ns;
    // Text to be shown on the "Undo user changes" button next to each input field.
    m_tt_white_bullet =		_(L("WHITE BULLET icon indicates that the value is the same as in the last saved preset."));
    m_tt_value_revert =		_(L("BACK ARROW icon indicates that the value was changed and is not equal to the last saved preset.\n"
                                "Click to reset current value to the last saved preset."));
}

bool Tab::select_preset_by_name(const std::string &name_w_suffix, bool force)
{
    return m_presets->select_preset_by_name(name_w_suffix, force);
}

bool Tab::save_current_preset(const std::string& new_name, bool detach)
{
    return m_presets->save_current_preset(new_name, detach);
}

bool Tab::delete_current_preset()
{
    return m_presets->delete_current_preset();
}

Page::Page(wxWindow* parent, const wxString& title, int iconID) :
        m_parent(parent),
        m_title(title),
        m_iconID(iconID)
{
    m_vsizer = (wxBoxSizer*)parent->GetSizer();
    m_item_color = &wxGetApp().get_label_clr_default();
}

void Page::reload_config()
{
    for (auto group : m_optgroups)
        group->reload_config();
}

void Page::update_visibility(ConfigOptionMode mode, bool update_contolls_visibility)
{
    bool ret_val = false;
    for (auto group : m_optgroups) {
        ret_val = (update_contolls_visibility     ?
                   group->update_visibility(mode) :  // update visibility for all controlls in group
                   group->is_visible(mode)           // just detect visibility for the group
                   ) || ret_val;
    }

    m_show = ret_val;
}

void Page::activate(ConfigOptionMode mode, std::function<void()> throw_if_canceled)
{
    for (auto group : m_optgroups) {
        if (!group->activate(throw_if_canceled))
            continue;
        m_vsizer->Add(group->sizer, 0, wxEXPAND | (group->is_legend_line() ? (wxLEFT|wxTOP) : wxALL), 10);
        group->update_visibility(mode);
        group->reload_config();
        throw_if_canceled();
    }
}

void Page::clear()
{
    for (auto group : m_optgroups)
        group->clear();
}

void Page::msw_rescale()
{
    for (auto group : m_optgroups)
        group->msw_rescale();
}

void Page::sys_color_changed()
{
    for (auto group : m_optgroups)
        group->sys_color_changed();
}

void Page::refresh()
{
    for (auto group : m_optgroups)
        group->refresh();
}

Field* Page::get_field(const t_config_option_key& opt_key, int opt_index /*= -1*/) const
{
    Field* field = nullptr;
    for (auto opt : m_optgroups) {
        field = opt->get_fieldc(opt_key, opt_index);
        if (field != nullptr)
            return field;
    }
    return field;
}

Line* Page::get_line(const t_config_option_key& opt_key)
{
    for (auto opt : m_optgroups)
        if (Line* line = opt->get_line(opt_key))
            return line;
    return nullptr;
}

bool Page::set_value(const t_config_option_key& opt_key, const boost::any& value) {
    bool changed = false;
    for(auto optgroup: m_optgroups) {
        if (optgroup->set_value(opt_key, value))
            changed = true ;
    }
    return changed;
}

// package Slic3r::GUI::Tab::Page;
ConfigOptionsGroupShp Page::new_optgroup(const wxString& title, int noncommon_label_width /*= -1*/)
{
    //! config_ have to be "right"
    ConfigOptionsGroupShp optgroup = std::make_shared<ConfigOptionsGroup>(m_parent, title, m_config, true);
    if (noncommon_label_width >= 0)
        optgroup->label_width = noncommon_label_width;

#ifdef __WXOSX__
    auto tab = parent()->GetParent()->GetParent();// GetParent()->GetParent();
#else
    auto tab = parent()->GetParent();// GetParent();
#endif
    optgroup->set_config_category_and_type(m_title, static_cast<Tab*>(tab)->type());
    optgroup->m_on_change = [tab](t_config_option_key opt_key, boost::any value) {
        //! This function will be called from OptionGroup.
        //! Using of CallAfter is redundant.
        //! And in some cases it causes update() function to be recalled again
//!        wxTheApp->CallAfter([this, opt_key, value]() {
            static_cast<Tab*>(tab)->update_dirty();
            static_cast<Tab*>(tab)->on_value_change(opt_key, value);
//!        });
    };

    optgroup->m_get_initial_config = [tab]() {
        DynamicPrintConfig config = static_cast<Tab*>(tab)->m_presets->get_selected_preset().config;
        return config;
    };

    optgroup->m_get_sys_config = [tab]() {
        DynamicPrintConfig config = static_cast<Tab*>(tab)->m_presets->get_selected_preset_parent()->config;
        return config;
    };

    optgroup->have_sys_config = [tab]() {
        return static_cast<Tab*>(tab)->m_presets->get_selected_preset_parent() != nullptr;
    };

    optgroup->rescale_extra_column_item = [](wxWindow* win) {
        auto *ctrl = dynamic_cast<wxStaticBitmap*>(win);
        if (ctrl == nullptr)
            return;

        ctrl->SetBitmap(reinterpret_cast<ScalableBitmap*>(ctrl->GetClientData())->bmp());
    };

    m_optgroups.push_back(optgroup);

    return optgroup;
}

const ConfigOptionsGroupShp Page::get_optgroup(const wxString& title) const
{
    for (ConfigOptionsGroupShp optgroup : m_optgroups) {
        if (optgroup->title == title)
            return optgroup;
    }

    return nullptr;
}

void TabSLAMaterial::build()
{
    m_presets = &m_preset_bundle->sla_materials;
    load_initial_data();

    auto page = add_options_page(L("Material"), "resin");

    auto optgroup = page->new_optgroup(L("Material"));
    optgroup->append_single_option_line("material_colour");
    optgroup->append_single_option_line("bottle_cost");
    optgroup->append_single_option_line("bottle_volume");
    optgroup->append_single_option_line("bottle_weight");
    optgroup->append_single_option_line("material_density");

    optgroup->m_on_change = [this](t_config_option_key opt_key, boost::any value)
    {
        if (opt_key == "material_colour") {
            update_dirty();
            on_value_change(opt_key, value);
            return;
        }

        DynamicPrintConfig new_conf = *m_config;

        if (opt_key == "bottle_volume") {
            double new_bottle_weight =  boost::any_cast<double>(value)*(new_conf.option("material_density")->getFloat() / 1000);
            new_conf.set_key_value("bottle_weight", new ConfigOptionFloat(new_bottle_weight));
        }
        if (opt_key == "bottle_weight") {
            double new_bottle_volume =  boost::any_cast<double>(value)/new_conf.option("material_density")->getFloat() * 1000;
            new_conf.set_key_value("bottle_volume", new ConfigOptionFloat(new_bottle_volume));
        }
        if (opt_key == "material_density") {
            double new_bottle_volume = new_conf.option("bottle_weight")->getFloat() / boost::any_cast<double>(value) * 1000;
            new_conf.set_key_value("bottle_volume", new ConfigOptionFloat(new_bottle_volume));
        }

        load_config(new_conf);

        update_dirty();

        // Change of any from those options influences for an update of "Sliced Info"
        wxGetApp().sidebar().update_sliced_info_sizer();
        wxGetApp().sidebar().Layout();
    };

    optgroup = page->new_optgroup(L("Bottom Layers"));
    optgroup->append_single_option_line("tsmc_bot_enable");
    auto create_tsmc = [](auto &optgroup, std::string option_name) {
        auto option = optgroup->get_option(option_name);
        Line line = { option.opt.full_label, "" };
        line.append_option(option);
        line.append_option(optgroup->get_option("tsmc_" + option_name));
        optgroup->append_line(line);
    };
    optgroup->append_single_option_line("initial_exposure_time");
    optgroup->append_single_option_line("bot_light_off_time");

    create_tsmc(optgroup, "bot_lift_distance");
    create_tsmc(optgroup, "bot_lift_speed");
    create_tsmc(optgroup, "bot_retract_height");
    create_tsmc(optgroup, "sla_bot_retract_speed");
    optgroup->append_single_option_line("bot_light_intensity");

    optgroup = page->new_optgroup(L("Layers"));
    optgroup->append_single_option_line("tsmc_enable");
    optgroup->append_single_option_line("exposure_time");
    optgroup->append_single_option_line("initial_layer_height");
    optgroup->append_single_option_line("light_off_time");
    create_tsmc(optgroup, "lift_distance");
    create_tsmc(optgroup, "lift_speed");
    create_tsmc(optgroup, "retract_height");
    create_tsmc(optgroup, "sla_retract_speed");

    optgroup->append_single_option_line("light_intensity");
    optgroup->append_single_option_line("rest_time_after_lift");
    optgroup->append_single_option_line("rest_time_after_lift2");
    optgroup->append_single_option_line("rest_time_after_retract");

    // TODO: Try to figure out how to make the config options disappear if TSMC disabled
    optgroup->m_on_change = [this](t_config_option_key opt_key, boost::any value)
    {
        DynamicPrintConfig new_conf = *m_config;

        if (opt_key == "tsmc_enable") {
            if (boost::any_cast<bool>(value) == true) {
                double new_height = new_conf.option("lift_distance")->getFloat() + \
                                    new_conf.option("tsmc_lift_distance")->getFloat() - \
                                    new_conf.option("tsmc_retract_height")->getFloat();
                new_conf.set_key_value("retract_height", new ConfigOptionFloat(new_height)); 
   
            }
            /*
            if (boost::any_cast<bool>(value) == true) {
                auto option = new_conf.option("retract_height");
                option->readonly = true;
                //new_conf.set_key_value("retract_height", option);
                
                auto show_opt = new_conf.def()->get("tsmc_retract_height");
                show_opt->mode = comUndef;
                //new_conf.set_key_value("tsmc_retract_height", option);
                //new_conf.erase("tsmc_retract_height");
                //new_conf.erase("tsmc_lift_speed");
                //new_conf.erase("tsmc_lift_distance");
                //new_conf.erase("tsmc_sla_retract_speed");
            } else {
                auto option = new_conf.option("tsmc_retract_height");
                option->mode = comSimple;
                new_conf.set_key_value("tsmc_retract_height", option);
                //optgroup->hide_field("tsmc_retract_height");
                //optgroup->hide_field("tsmc_lift_speed");
                //optgroup->hide_field("tsmc_lift_distance");
                //optgroup->hide_field("tsmc_sla_retract_speed");
            }
            */
        }

        if (opt_key == "tsmc_retract_height" && new_conf.option("tsmc_enable")->getBool()) {
            double new_height = new_conf.option("lift_distance")->getFloat() + \
                                new_conf.option("tsmc_lift_distance")->getFloat() - \
                                boost::any_cast<double>(value);
            new_conf.set_key_value("retract_height", new ConfigOptionFloat(new_height)); 
        }

        load_config(new_conf);

        update_dirty();
        on_value_change(opt_key, value);
    };

    optgroup = page->new_optgroup(L("Corrections"));
    auto line = Line{ m_config->def()->get("material_correction")->full_label, "" };
    for (auto& axis : { "X", "Y", "Z" }) {
        auto opt = optgroup->get_option(std::string("material_correction_") + char(std::tolower(axis[0])));
        opt.opt.label = axis;
        line.append_option(opt);
    }

    optgroup->append_line(line);

    page = add_options_page(L("Notes"), "note");
    optgroup = page->new_optgroup(L("Notes"), 0);
    optgroup->label_width = 0;
    Option option = optgroup->get_option("material_notes");
    option.opt.full_width = true;
    option.opt.height = 25;//250;
    optgroup->append_single_option_line(option);

    page = add_options_page(L("Dependencies"), "wrench");
    optgroup = page->new_optgroup(L("Profile dependencies"));

    create_line_with_widget(optgroup.get(), "compatible_printers", "", [this](wxWindow* parent) {
        return compatible_widget_create(parent, m_compatible_printers);
    });

    option = optgroup->get_option("compatible_printers_condition");
    option.opt.full_width = true;
    optgroup->append_single_option_line(option);

    create_line_with_widget(optgroup.get(), "compatible_prints", "", [this](wxWindow* parent) {
        return compatible_widget_create(parent, m_compatible_prints);
    });

    option = optgroup->get_option("compatible_prints_condition");
    option.opt.full_width = true;
    optgroup->append_single_option_line(option);

    build_preset_description_line(optgroup.get());

    page = add_options_page(L("Material printing profile"), "note");
    optgroup = page->new_optgroup(L("Material printing profile"));
    option = optgroup->get_option("material_print_speed");
    optgroup->append_single_option_line(option);
}

void TabSLAMaterial::toggle_options()
{
    const Preset &current_printer = wxGetApp().preset_bundle->printers.get_edited_preset();
    std::string model = current_printer.config.opt_string("printer_model");
    m_config_manipulation.toggle_field("material_print_speed", model != "SL1");

    if (m_active_page) {
        bool tsmc_en = m_config->opt_bool("tsmc_enable");
        m_config_manipulation.toggle_field("tsmc_retract_height",    tsmc_en);
        m_config_manipulation.toggle_field("tsmc_lift_speed",        tsmc_en);
        m_config_manipulation.toggle_field("tsmc_lift_distance",     tsmc_en);
        m_config_manipulation.toggle_field("tsmc_sla_retract_speed", tsmc_en);
        m_config_manipulation.toggle_field("retract_height",        !tsmc_en);

        bool tsmc_bot_en = m_config->opt_bool("tsmc_bot_enable");
        m_config_manipulation.toggle_field("tsmc_bot_retract_height",    tsmc_bot_en);
        m_config_manipulation.toggle_field("tsmc_bot_lift_speed",        tsmc_bot_en);
        m_config_manipulation.toggle_field("tsmc_bot_lift_distance",     tsmc_bot_en);
        m_config_manipulation.toggle_field("tsmc_sla_bot_retract_speed", tsmc_bot_en);
    }
}

void TabSLAMaterial::update()
{
    
    if (m_preset_bundle->printers.get_selected_preset().printer_technology() == ptFFF)
        return;

    m_update_cnt++;

    //m_config_manipulation.update_print_sla_config(m_config, true);

    update_description_lines();
    Layout();

    m_update_cnt--;

    if (m_update_cnt == 0) {
        toggle_options();

        // update() could be called during undo/redo execution
        // Update of objectList can cause a crash in this case (because m_objects doesn't match ObjectList)
        if (!wxGetApp().plater()->inside_snapshot_capture())
            wxGetApp().obj_list()->update_and_show_object_settings_item();

        wxGetApp().mainframe->on_config_changed(m_config);
    }
}

static void add_options_into_line(ConfigOptionsGroupShp &optgroup,
                                  const std::vector<SamePair<std::string>> &prefixes,
                                  const std::string &optkey)
{
    auto opt = optgroup->get_option(prefixes.front().first + optkey);
    Line line{ opt.opt.label, "" };
    line.full_width = 1;
    for (auto &prefix : prefixes) {
        opt = optgroup->get_option(prefix.first + optkey);
        opt.opt.label = prefix.second;
        opt.opt.width = 12; // TODO
        line.append_option(opt);
    }
    optgroup->append_line(line);
}

void TabSLAPrint::build_sla_support_params(const std::vector<SamePair<std::string>> &prefixes,
                                           const Slic3r::GUI::PageShp &page)
{

    auto optgroup = page->new_optgroup(L("Support head"));
    add_options_into_line(optgroup, prefixes, "support_head_front_diameter");
    add_options_into_line(optgroup, prefixes, "support_head_penetration");
    add_options_into_line(optgroup, prefixes, "support_head_width");

    optgroup = page->new_optgroup(L("Support pillar"));
    add_options_into_line(optgroup, prefixes, "support_pillar_diameter");
    add_options_into_line(optgroup, prefixes, "support_small_pillar_diameter_percent");
    add_options_into_line(optgroup, prefixes, "support_max_bridges_on_pillar");

    add_options_into_line(optgroup, prefixes, "support_pillar_connection_mode");
    add_options_into_line(optgroup, prefixes, "support_buildplate_only");
    add_options_into_line(optgroup, prefixes, "support_pillar_widening_factor");
    add_options_into_line(optgroup, prefixes, "support_max_weight_on_model");
    add_options_into_line(optgroup, prefixes, "support_base_diameter");
    add_options_into_line(optgroup, prefixes, "support_base_height");
    add_options_into_line(optgroup, prefixes, "support_base_safety_distance");

    // Mirrored parameter from Pad page for toggling elevation on the same page
    add_options_into_line(optgroup, prefixes, "support_object_elevation");

    Line line{ "", "" };
    line.full_width = 1;
    line.widget = [this](wxWindow* parent) {
        return description_line_widget(parent, &m_support_object_elevation_description_line);
    };
    optgroup->append_line(line);

    optgroup = page->new_optgroup(L("Connection of the support sticks and junctions"));
    add_options_into_line(optgroup, prefixes, "support_critical_angle");
    add_options_into_line(optgroup, prefixes, "support_max_bridge_length");
    add_options_into_line(optgroup, prefixes, "support_max_pillar_link_distance");
}

void TabSLAPrint::build()
{
    m_presets = &m_preset_bundle->sla_prints;
    load_initial_data();

    auto page = add_options_page(L("Layers and perimeters"), "layers");

    auto optgroup = page->new_optgroup(L("Layers"));
    optgroup->append_single_option_line("layer_height");
    optgroup->append_single_option_line("faded_layers");

    page = add_options_page(L("Supports"), "support"/*"sla_supports"*/);

    optgroup = page->new_optgroup(L("Supports"));
    optgroup->append_single_option_line("supports_enable");
    optgroup->append_single_option_line("support_tree_type");
    optgroup->append_single_option_line("support_enforcers_only");
<<<<<<< HEAD

    build_sla_support_params({{"", "Default"}, {"branching", "Branching"}}, page);

=======
    
    build_sla_support_params({{"", L("Default")}, {"branching", L("Branching")}}, page);
>>>>>>> e0f7263a

    optgroup = page->new_optgroup(L("Automatic generation"));
    optgroup->append_single_option_line("support_points_density_relative");
    optgroup->append_single_option_line("support_points_minimal_distance");

    page = add_options_page(L("Pad"), "pad");
    optgroup = page->new_optgroup(L("Pad"));
    optgroup->append_single_option_line("pad_enable");
    optgroup->append_single_option_line("pad_wall_thickness");
    optgroup->append_single_option_line("pad_wall_height");
    optgroup->append_single_option_line("pad_brim_size");
    optgroup->append_single_option_line("pad_max_merge_distance");
    // TODO: Disabling this parameter for the beta release
//    optgroup->append_single_option_line("pad_edge_radius");
    optgroup->append_single_option_line("pad_wall_slope");

    optgroup->append_single_option_line("pad_around_object");
    optgroup->append_single_option_line("pad_around_object_everywhere");
    optgroup->append_single_option_line("pad_object_gap");
    optgroup->append_single_option_line("pad_object_connector_stride");
    optgroup->append_single_option_line("pad_object_connector_width");
    optgroup->append_single_option_line("pad_object_connector_penetration");

    page = add_options_page(L("Hollowing"), "hollowing");
    optgroup = page->new_optgroup(L("Hollowing"));
    optgroup->append_single_option_line("hollowing_enable");
    optgroup->append_single_option_line("hollowing_min_thickness");
    optgroup->append_single_option_line("hollowing_quality");
    optgroup->append_single_option_line("hollowing_closing_distance");

    page = add_options_page(L("Advanced"), "wrench");
    optgroup = page->new_optgroup(L("Slicing"));
    optgroup->append_single_option_line("slice_closing_radius");
    optgroup->append_single_option_line("slicing_mode");

    page = add_options_page(L("Output options"), "output+page_white");
    optgroup = page->new_optgroup(L("Output file"));
    Option option = optgroup->get_option("output_filename_format");
    option.opt.full_width = true;
    optgroup->append_single_option_line(option);

    page = add_options_page(L("Dependencies"), "wrench");
    optgroup = page->new_optgroup(L("Profile dependencies"));

    create_line_with_widget(optgroup.get(), "compatible_printers", "", [this](wxWindow* parent) {
        return compatible_widget_create(parent, m_compatible_printers);
    });

    option = optgroup->get_option("compatible_printers_condition");
    option.opt.full_width = true;
    optgroup->append_single_option_line(option);

    build_preset_description_line(optgroup.get());
}

void TabSLAPrint::update_description_lines()
{
    Tab::update_description_lines();

    if (m_active_page && m_active_page->title() == "Supports")
    {
        bool is_visible = m_config->def()->get("support_object_elevation")->mode <= m_mode;
        if (m_support_object_elevation_description_line)
        {
            m_support_object_elevation_description_line->Show(is_visible);
            if (is_visible)
            {
                bool elev = !m_config->opt_bool("pad_enable") || !m_config->opt_bool("pad_around_object");
                m_support_object_elevation_description_line->SetText(elev ? "" :
                    format_wxstr(_L("\"%1%\" is disabled because \"%2%\" is on in \"%3%\" category.\n"
                        "To enable \"%1%\", please switch off \"%2%\"")
                        , _L("Object elevation"), _L("Pad around object"), _L("Pad")));
            }
        }
    }
}

void TabSLAPrint::toggle_options()
{
    if (m_active_page)
        m_config_manipulation.toggle_print_sla_options(m_config);
}

void TabSLAPrint::update()
{
    if (m_preset_bundle->printers.get_selected_preset().printer_technology() == ptFFF)
        return;

    m_update_cnt++;

    m_config_manipulation.update_print_sla_config(m_config, true);

    update_description_lines();
    Layout();

    m_update_cnt--;

    if (m_update_cnt == 0) {
        toggle_options();

        // update() could be called during undo/redo execution
        // Update of objectList can cause a crash in this case (because m_objects doesn't match ObjectList)
        if (!wxGetApp().plater()->inside_snapshot_capture())
            wxGetApp().obj_list()->update_and_show_object_settings_item();

        wxGetApp().mainframe->on_config_changed(m_config);
    }
}

void TabSLAPrint::clear_pages()
{
    Tab::clear_pages();

    m_support_object_elevation_description_line = nullptr;
}

ConfigManipulation Tab::get_config_manipulation()
{
    auto load_config = [this]()
    {
        update_dirty();
        // Initialize UI components with the config values.
        reload_config();
        update();
    };

    auto cb_toggle_field = [this](const t_config_option_key& opt_key, bool toggle, int opt_index) {
        return toggle_option(opt_key, toggle, opt_index);
    };

    auto cb_value_change = [this](const std::string& opt_key, const boost::any& value) {
        return on_value_change(opt_key, value);
    };

    return ConfigManipulation(load_config, cb_toggle_field, cb_value_change, nullptr, this);
}


} // GUI
} // Slic3r<|MERGE_RESOLUTION|>--- conflicted
+++ resolved
@@ -5272,14 +5272,8 @@
     optgroup->append_single_option_line("supports_enable");
     optgroup->append_single_option_line("support_tree_type");
     optgroup->append_single_option_line("support_enforcers_only");
-<<<<<<< HEAD
-
-    build_sla_support_params({{"", "Default"}, {"branching", "Branching"}}, page);
-
-=======
     
     build_sla_support_params({{"", L("Default")}, {"branching", L("Branching")}}, page);
->>>>>>> e0f7263a
 
     optgroup = page->new_optgroup(L("Automatic generation"));
     optgroup->append_single_option_line("support_points_density_relative");
