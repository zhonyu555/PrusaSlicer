--- conflicted
+++ resolved
@@ -1443,11 +1443,8 @@
         optgroup->append_single_option_line("staggered_inner_seams", category_path + "staggered-inner-seams");
         optgroup->append_single_option_line("external_perimeters_first", category_path + "external-perimeters-first");
         optgroup->append_single_option_line("gap_fill_enabled", category_path + "fill-gaps");
-<<<<<<< HEAD
+		optgroup->append_single_option_line("perimeter_generator");
         optgroup->append_single_option_line("z_dither", category_path + "z-dither");
-=======
-        optgroup->append_single_option_line("perimeter_generator");
->>>>>>> 996a72a2
 
         optgroup = page->new_optgroup(L("Fuzzy skin (experimental)"));
         category_path = "fuzzy-skin_246186/#";
