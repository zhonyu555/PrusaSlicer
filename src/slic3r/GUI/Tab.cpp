--- conflicted
+++ resolved
@@ -1462,163 +1462,7 @@
             if (params.size() < 2) continue;
             if (params.size() == 2) params.push_back("wrench");
 
-<<<<<<< HEAD
             std::string label = L(params[params.size()-2]);
-=======
-        optgroup = page->new_optgroup(L("Horizontal shells"));
-        line = { L("Solid layers"), "" };
-        line.label_path = category_path + "solid-layers-top-bottom";
-        line.append_option(optgroup->get_option("top_solid_layers"));
-        line.append_option(optgroup->get_option("bottom_solid_layers"));
-        optgroup->append_line(line);
-    	line = { L("Minimum shell thickness"), "" };
-        line.append_option(optgroup->get_option("top_solid_min_thickness"));
-        line.append_option(optgroup->get_option("bottom_solid_min_thickness"));
-        optgroup->append_line(line);
-		line = { "", "" };
-	    line.full_width = 1;
-	    line.widget = [this](wxWindow* parent) {
-	        return description_line_widget(parent, &m_top_bottom_shell_thickness_explanation);
-	    };
-	    optgroup->append_line(line);
-
-        optgroup = page->new_optgroup(L("Quality (slower slicing)"));
-        optgroup->append_single_option_line("extra_perimeters", category_path + "extra-perimeters-if-needed");
-        optgroup->append_single_option_line("ensure_vertical_shell_thickness", category_path + "ensure-vertical-shell-thickness");
-        optgroup->append_single_option_line("avoid_crossing_perimeters", category_path + "avoid-crossing-perimeters");
-        optgroup->append_single_option_line("thin_walls", category_path + "detect-thin-walls");
-        optgroup->append_single_option_line("overhangs", category_path + "detect-bridging-perimeters");
-
-        optgroup = page->new_optgroup(L("Advanced"));
-        optgroup->append_single_option_line("seam_position", category_path + "seam-position");
-        optgroup->append_single_option_line("external_perimeters_first", category_path + "external-perimeters-first");
-
-    page = add_options_page(L("Infill"), "infill");
-        category_path = "infill_42#";
-        optgroup = page->new_optgroup(L("Infill"));
-        optgroup->append_single_option_line("fill_density", category_path + "fill-density");
-        optgroup->append_single_option_line("fill_pattern", category_path + "fill-pattern");
-        optgroup->append_single_option_line("infill_anchor", category_path + "fill-pattern");
-        optgroup->append_single_option_line("infill_anchor_max", category_path + "fill-pattern");
-        optgroup->append_single_option_line("top_fill_pattern", category_path + "top-fill-pattern");
-        optgroup->append_single_option_line("bottom_fill_pattern", category_path + "bottom-fill-pattern");
-
-        optgroup = page->new_optgroup(L("Ironing"));
-        optgroup->append_single_option_line("ironing");
-        optgroup->append_single_option_line("ironing_type");
-        optgroup->append_single_option_line("ironing_flowrate");
-        optgroup->append_single_option_line("ironing_spacing");
-
-        optgroup = page->new_optgroup(L("Reducing printing time"));
-        optgroup->append_single_option_line("infill_every_layers", category_path + "combine-infill-every-x-layers");
-        optgroup->append_single_option_line("infill_only_where_needed", category_path + "only-infill-where-needed");
-
-        optgroup = page->new_optgroup(L("Advanced"));
-        optgroup->append_single_option_line("solid_infill_every_layers", category_path + "solid-infill-every-x-layers");
-        optgroup->append_single_option_line("fill_angle", category_path + "fill-angle");
-        optgroup->append_single_option_line("solid_infill_below_area", category_path + "solid-infill-threshold-area");
-        optgroup->append_single_option_line("bridge_angle");
-        optgroup->append_single_option_line("only_retract_when_crossing_perimeters");
-        optgroup->append_single_option_line("infill_first");
-
-    page = add_options_page(L("Skirt and brim"), "skirt+brim");
-        category_path = "skirt-and-brim_133969#";
-        optgroup = page->new_optgroup(L("Skirt"));
-        optgroup->append_single_option_line("skirts", category_path + "skirt");
-        optgroup->append_single_option_line("skirt_distance", category_path + "skirt");
-        optgroup->append_single_option_line("skirt_height", category_path + "skirt");
-        optgroup->append_single_option_line("draft_shield", category_path + "skirt");
-        optgroup->append_single_option_line("min_skirt_length", category_path + "skirt");
-
-        optgroup = page->new_optgroup(L("Brim"));
-        optgroup->append_single_option_line("brim_width", category_path + "brim");
-
-    page = add_options_page(L("Support material"), "support");
-        category_path = "support-material_1698#";
-        optgroup = page->new_optgroup(L("Support material"));
-        optgroup->append_single_option_line("support_material", category_path + "generate-support-material");
-        optgroup->append_single_option_line("support_material_auto", category_path + "auto-generated-supports");
-        optgroup->append_single_option_line("support_material_threshold", category_path + "overhang-threshold");
-        optgroup->append_single_option_line("support_material_enforce_layers", category_path + "enforce-support-for-the-first");
-
-        optgroup = page->new_optgroup(L("Raft"));
-        optgroup->append_single_option_line("raft_layers", category_path + "raft-layers");
-//		# optgroup->append_single_option_line(get_option_("raft_contact_distance");
-
-        optgroup = page->new_optgroup(L("Options for support material and raft"));
-        optgroup->append_single_option_line("support_material_contact_distance", category_path + "contact-z-distance");
-        optgroup->append_single_option_line("support_material_pattern", category_path + "pattern");
-        optgroup->append_single_option_line("support_material_with_sheath", category_path + "with-sheath-around-the-support");
-        optgroup->append_single_option_line("support_material_spacing", category_path + "pattern-spacing-0-inf");
-        optgroup->append_single_option_line("support_material_angle", category_path + "pattern-angle");
-        optgroup->append_single_option_line("support_material_interface_layers", category_path + "interface-layers");
-        optgroup->append_single_option_line("support_material_interface_spacing", category_path + "interface-pattern-spacing");
-        optgroup->append_single_option_line("support_material_interface_contact_loops", category_path + "interface-loops");
-        optgroup->append_single_option_line("support_material_buildplate_only", category_path + "support-on-build-plate-only");
-        optgroup->append_single_option_line("support_material_xy_spacing", category_path + "xy-separation-between-an-object-and-its-support");
-        optgroup->append_single_option_line("dont_support_bridges", category_path + "dont-support-bridges");
-        optgroup->append_single_option_line("support_material_synchronize_layers", category_path + "synchronize-with-object-layers");
-
-    page = add_options_page(L("Speed"), "time");
-        optgroup = page->new_optgroup(L("Speed for print moves"));
-        optgroup->append_single_option_line("perimeter_speed");
-        optgroup->append_single_option_line("small_perimeter_speed");
-        optgroup->append_single_option_line("external_perimeter_speed");
-        optgroup->append_single_option_line("infill_speed");
-        optgroup->append_single_option_line("solid_infill_speed");
-        optgroup->append_single_option_line("top_solid_infill_speed");
-        optgroup->append_single_option_line("support_material_speed");
-        optgroup->append_single_option_line("support_material_interface_speed");
-        optgroup->append_single_option_line("bridge_speed");
-        optgroup->append_single_option_line("gap_fill_speed");
-        optgroup->append_single_option_line("ironing_speed");
-
-        optgroup = page->new_optgroup(L("Speed for non-print moves"));
-        optgroup->append_single_option_line("travel_speed");
-
-        optgroup = page->new_optgroup(L("Modifiers"));
-        optgroup->append_single_option_line("first_layer_speed");
-
-        optgroup = page->new_optgroup(L("Acceleration control (advanced)"));
-        optgroup->append_single_option_line("perimeter_acceleration");
-        optgroup->append_single_option_line("infill_acceleration");
-        optgroup->append_single_option_line("bridge_acceleration");
-        optgroup->append_single_option_line("first_layer_acceleration");
-        optgroup->append_single_option_line("default_acceleration");
-
-        optgroup = page->new_optgroup(L("Autospeed (advanced)"));
-        optgroup->append_single_option_line("max_print_speed", "max-volumetric-speed_127176");
-        optgroup->append_single_option_line("max_volumetric_speed", "max-volumetric-speed_127176");
-#ifdef HAS_PRESSURE_EQUALIZER
-        optgroup->append_single_option_line("max_volumetric_extrusion_rate_slope_positive");
-        optgroup->append_single_option_line("max_volumetric_extrusion_rate_slope_negative");
-#endif /* HAS_PRESSURE_EQUALIZER */
-
-    page = add_options_page(L("Multiple Extruders"), "funnel");
-        optgroup = page->new_optgroup(L("Extruders"));
-        optgroup->append_single_option_line("perimeter_extruder");
-        optgroup->append_single_option_line("infill_extruder");
-        optgroup->append_single_option_line("solid_infill_extruder");
-        optgroup->append_single_option_line("support_material_extruder");
-        optgroup->append_single_option_line("support_material_interface_extruder");
-
-        optgroup = page->new_optgroup(L("Ooze prevention"));
-        optgroup->append_single_option_line("ooze_prevention");
-        optgroup->append_single_option_line("standby_temperature_delta");
-
-        optgroup = page->new_optgroup(L("Wipe tower"));
-        optgroup->append_single_option_line("wipe_tower");
-        optgroup->append_single_option_line("wipe_tower_x");
-        optgroup->append_single_option_line("wipe_tower_y");
-        optgroup->append_single_option_line("wipe_tower_width");
-        optgroup->append_single_option_line("wipe_tower_rotation_angle");
-        optgroup->append_single_option_line("wipe_tower_bridging");
-        optgroup->append_single_option_line("wipe_tower_no_sparse_layers");
-        optgroup->append_single_option_line("single_extruder_multi_material_priming");
-
-        optgroup = page->new_optgroup(L("Advanced"));
-        optgroup->append_single_option_line("interface_shells");
->>>>>>> 30d7ef2c
 
             for (int i = 1; i < params.size() - 1; i++) {
                 if (params[i] == "idx")
