#include "PresetUpdater.hpp"

#include <algorithm>
#include <thread>
#include <unordered_map>
#include <ostream>
#include <utility>
#include <stdexcept>
#include <boost/format.hpp>
#include <boost/algorithm/string.hpp>
#include <boost/filesystem.hpp>
#include <boost/filesystem/fstream.hpp>
#include <boost/lexical_cast.hpp>
#include <boost/log/trivial.hpp>

#include <wx/app.h>
#include <wx/msgdlg.h>

#include "libslic3r/libslic3r.h"
#include "libslic3r/format.hpp"
#include "libslic3r/Utils.hpp"
#include "libslic3r/PresetBundle.hpp"
#include "slic3r/GUI/GUI.hpp"
#include "slic3r/GUI/I18N.hpp"
#include "slic3r/GUI/UpdateDialogs.hpp"
#include "slic3r/GUI/ConfigWizard.hpp"
#include "slic3r/GUI/GUI_App.hpp"
#include "slic3r/GUI/Plater.hpp"
#include "slic3r/GUI/format.hpp"
#include "slic3r/GUI/NotificationManager.hpp"
#include "slic3r/Utils/Http.hpp"
#include "slic3r/Config/Version.hpp"
#include "slic3r/Config/Snapshot.hpp"

namespace fs = boost::filesystem;
using Slic3r::GUI::Config::Index;
using Slic3r::GUI::Config::Version;
using Slic3r::GUI::Config::Snapshot;
using Slic3r::GUI::Config::SnapshotDB;



// FIXME: Incompat bundle resolution doesn't deal with inherited user presets


namespace Slic3r {


enum {
	SLIC3R_VERSION_BODY_MAX = 256,
};

static const char *INDEX_FILENAME = "index.idx";
static const char *TMP_EXTENSION = ".download";


void copy_file_fix(const fs::path &source, const fs::path &target)
{
	static const auto perms = fs::owner_read | fs::owner_write | fs::group_read | fs::others_read;   // aka 644

	BOOST_LOG_TRIVIAL(debug) << format("PresetUpdater: Copying %1% -> %2%", source, target);

	// Make sure the file has correct permission both before and after we copy over it
	if (fs::exists(target)) {
		fs::permissions(target, perms);
	}
	fs::copy_file(source, target, fs::copy_option::overwrite_if_exists);
	fs::permissions(target, perms);
}

struct Update
{
	fs::path source;
	fs::path target;

	Version version;
	std::string vendor;
	std::string changelog_url;

	bool forced_update;

	Update() {}
	Update(fs::path &&source, fs::path &&target, const Version &version, std::string vendor, std::string changelog_url, bool forced = false)
		: source(std::move(source))
		, target(std::move(target))
		, version(version)
		, vendor(std::move(vendor))
		, changelog_url(std::move(changelog_url))
		, forced_update(forced)
	{}

	void install() const
	{
		copy_file_fix(source, target);
	}

	friend std::ostream& operator<<(std::ostream& os, const Update &self)
	{
		os << "Update(" << self.source.string() << " -> " << self.target.string() << ')';
		return os;
	}
};

struct Incompat
{
	fs::path bundle;
	Version version;
	std::string vendor;

	Incompat(fs::path &&bundle, const Version &version, std::string vendor)
		: bundle(std::move(bundle))
		, version(version)
		, vendor(std::move(vendor))
	{}

	void remove() {
		// Remove the bundle file
		fs::remove(bundle);

		// Look for an installed index and remove it too if any
		const fs::path installed_idx = bundle.replace_extension("idx");
		if (fs::exists(installed_idx)) {
			fs::remove(installed_idx);
		}
	}

	friend std::ostream& operator<<(std::ostream& os , const Incompat &self) {
		os << "Incompat(" << self.bundle.string() << ')';
		return os;
	}
};

struct Updates
{
	std::vector<Incompat> incompats;
	std::vector<Update> updates;
};


wxDEFINE_EVENT(EVT_SLIC3R_VERSION_ONLINE, wxCommandEvent);


struct PresetUpdater::priv
{
	std::vector<Index> index_db;

	bool enabled_version_check;
	bool enabled_config_update;
	std::string version_check_url;

	fs::path cache_path;
	fs::path rsrc_path;
	fs::path vendor_path;

	bool cancel;
	std::thread thread;

	bool has_waiting_updates { false };
	Updates waiting_updates;

	priv();

	void set_download_prefs(AppConfig *app_config);
	bool get_file(const std::string &url, const fs::path &target_path) const;
	void prune_tmps() const;
	void sync_version() const;
	void sync_config(const VendorMap vendors);

	void check_install_indices() const;
	Updates get_config_updates(const Semver& old_slic3r_version) const;
	void perform_updates(Updates &&updates, bool snapshot = true) const;
	void set_waiting_updates(Updates u);
};

PresetUpdater::priv::priv()
	: cache_path(fs::path(Slic3r::data_dir()) / "cache")
	, rsrc_path(fs::path(resources_dir()) / "profiles")
	, vendor_path(fs::path(Slic3r::data_dir()) / "vendor")
	, cancel(false)
{
	set_download_prefs(GUI::wxGetApp().app_config);
	// Install indicies from resources. Only installs those that are either missing or older than in resources.
	check_install_indices();
	// Load indices from the cache directory.
	index_db = Index::load_db();
}

// Pull relevant preferences from AppConfig
void PresetUpdater::priv::set_download_prefs(AppConfig *app_config)
{
	enabled_version_check = app_config->get("version_check") == "1";
	version_check_url = app_config->version_check_url();
	enabled_config_update = app_config->get("preset_update") == "1" && !app_config->legacy_datadir();
}

// Downloads a file (http get operation). Cancels if the Updater is being destroyed.
bool PresetUpdater::priv::get_file(const std::string &url, const fs::path &target_path) const
{
	bool res = false;
	fs::path tmp_path = target_path;
	tmp_path += format(".%1%%2%", get_current_pid(), TMP_EXTENSION);

	BOOST_LOG_TRIVIAL(info) << format("Get: `%1%`\n\t-> `%2%`\n\tvia tmp path `%3%`",
		url,
		target_path.string(),
		tmp_path.string());

	Http::get(url)
		.on_progress([this](Http::Progress, bool &cancel) {
			if (cancel) { cancel = true; }
		})
		.on_error([&](std::string body, std::string error, unsigned http_status) {
			(void)body;
			BOOST_LOG_TRIVIAL(error) << format("Error getting: `%1%`: HTTP %2%, %3%",
				url,
				http_status,
				error);
		})
		.on_complete([&](std::string body, unsigned /* http_status */) {
			fs::fstream file(tmp_path, std::ios::out | std::ios::binary | std::ios::trunc);
			file.write(body.c_str(), body.size());
			file.close();
			fs::rename(tmp_path, target_path);
			res = true;
		})
		.perform_sync();

	return res;
}

// Remove leftover paritally downloaded files, if any.
void PresetUpdater::priv::prune_tmps() const
{
    for (auto &dir_entry : boost::filesystem::directory_iterator(cache_path))
		if (is_plain_file(dir_entry) && dir_entry.path().extension() == TMP_EXTENSION) {
			BOOST_LOG_TRIVIAL(debug) << "Cache prune: " << dir_entry.path().string();
			fs::remove(dir_entry.path());
		}
}

// Get Slic3rPE version available online, save in AppConfig.
void PresetUpdater::priv::sync_version() const
{
	if (! enabled_version_check) { return; }

	BOOST_LOG_TRIVIAL(info) << format("Downloading %1% online version from: `%2%`", SLIC3R_APP_NAME, version_check_url);

	Http::get(version_check_url)
		.size_limit(SLIC3R_VERSION_BODY_MAX)
		.on_progress([this](Http::Progress, bool &cancel) {
			cancel = this->cancel;
		})
		.on_error([&](std::string body, std::string error, unsigned http_status) {
			(void)body;
			BOOST_LOG_TRIVIAL(error) << format("Error getting: `%1%`: HTTP %2%, %3%",
				version_check_url,
				http_status,
				error);
		})
		.on_complete([&](std::string body, unsigned /* http_status */) {
			boost::trim(body);
			const auto nl_pos = body.find_first_of("\n\r");
			if (nl_pos != std::string::npos) {
				body.resize(nl_pos);
			}

			if (! Semver::parse(body)) {
				BOOST_LOG_TRIVIAL(warning) << format("Received invalid contents from `%1%`: Not a correct semver: `%2%`", SLIC3R_APP_NAME, body);
				return;
			}

			BOOST_LOG_TRIVIAL(info) << format("Got %1% online version: `%2%`. Sending to GUI thread...", SLIC3R_APP_NAME, body);

			wxCommandEvent* evt = new wxCommandEvent(EVT_SLIC3R_VERSION_ONLINE);
			evt->SetString(GUI::from_u8(body));
			GUI::wxGetApp().QueueEvent(evt);
		})
		.perform_sync();
}

// Download vendor indices. Also download new bundles if an index indicates there's a new one available.
// Both are saved in cache.
void PresetUpdater::priv::sync_config(const VendorMap vendors)
{
	BOOST_LOG_TRIVIAL(info) << "Syncing configuration cache";

	if (!enabled_config_update) { return; }

	// Donwload vendor preset bundles
	// Over all indices from the cache directory:
	for (auto &index : index_db) {
		if (cancel) { return; }

		const auto vendor_it = vendors.find(index.vendor());
		if (vendor_it == vendors.end()) {
			BOOST_LOG_TRIVIAL(warning) << "No such vendor: " << index.vendor();
			continue;
		}

		const VendorProfile &vendor = vendor_it->second;
		if (vendor.config_update_url.empty()) {
			BOOST_LOG_TRIVIAL(info) << "Vendor has no config_update_url: " << vendor.name;
			continue;
		}

		// Download a fresh index
		BOOST_LOG_TRIVIAL(info) << "Downloading index for vendor: " << vendor.name;
		const auto idx_url = vendor.config_update_url + "/" + INDEX_FILENAME;
		const std::string idx_path = (cache_path / (vendor.id + ".idx")).string();
		const std::string idx_path_temp = idx_path + "-update";
<<<<<<< HEAD
		//check if idx_url is leading to a safe site 
		//if (! boost::starts_with(idx_url, "http://files.my_company.com/wp-content/uploads/repository/"))
		//{
		//	BOOST_LOG_TRIVIAL(warning) << "unsafe url path for vendor \"" << vendor.name << "\" rejected: " << idx_url;
		//	continue;
		//}
=======
		//check if idx_url is leading to our site 
		if (! boost::starts_with(idx_url, "http://files.prusa3d.com/wp-content/uploads/repository/") &&
		    ! boost::starts_with(idx_url, "https://files.prusa3d.com/wp-content/uploads/repository/"))
		{
			BOOST_LOG_TRIVIAL(warning) << "unsafe url path for vendor \"" << vendor.name << "\" rejected: " << idx_url;
			continue;
		}
>>>>>>> b27bf181
		if (!get_file(idx_url, idx_path_temp)) { continue; }
		if (cancel) { return; }

		// Load the fresh index up
		{
			Index new_index;
			try {
				new_index.load(idx_path_temp);
			} catch (const std::exception & /* err */) {
				BOOST_LOG_TRIVIAL(error) << format("Could not load downloaded index %1% for vendor %2%: invalid index?", idx_path_temp, vendor.name);
				continue;
			}
			if (new_index.version() < index.version()) {
				BOOST_LOG_TRIVIAL(warning) << format("The downloaded index %1% for vendor %2% is older than the active one. Ignoring the downloaded index.", idx_path_temp, vendor.name);
				continue;
			}
			Slic3r::rename_file(idx_path_temp, idx_path);
			//if we rename path we need to change it in Index object too or create the object again
			//index = std::move(new_index);
			try {
				index.load(idx_path);
			}
			catch (const std::exception& /* err */) {
				BOOST_LOG_TRIVIAL(error) << format("Could not load downloaded index %1% for vendor %2%: invalid index?", idx_path, vendor.name);
				continue;
			}
			if (cancel)
				return;
		}

		// See if a there's a new version to download
		const auto recommended_it = index.recommended();
		if (recommended_it == index.end()) {
			BOOST_LOG_TRIVIAL(error) << format("No recommended version for vendor: %1%, invalid index?", vendor.name);
			continue;
		}

		const auto recommended = recommended_it->config_version;

		BOOST_LOG_TRIVIAL(debug) << format("Got index for vendor: %1%: current version: %2%, recommended version: %3%",
			vendor.name,
			vendor.config_version.to_string(),
			recommended.to_string());

		if (vendor.config_version >= recommended) { continue; }

		// Download a fresh bundle
		BOOST_LOG_TRIVIAL(info) << "Downloading new bundle for vendor: " << vendor.name;
		const auto bundle_url = format("%1%/%2%.ini", vendor.config_update_url, recommended.to_string());
		const auto bundle_path = cache_path / (vendor.id + ".ini");
		if (! get_file(bundle_url, bundle_path)) { continue; }
		if (cancel) { return; }
	}
}

// Install indicies from resources. Only installs those that are either missing or older than in resources.
void PresetUpdater::priv::check_install_indices() const
{
	BOOST_LOG_TRIVIAL(info) << "Checking if indices need to be installed from resources...";

    for (auto &dir_entry : boost::filesystem::directory_iterator(rsrc_path))
		if (is_idx_file(dir_entry)) {
			const auto &path = dir_entry.path();
			const auto path_in_cache = cache_path / path.filename();

			if (! fs::exists(path_in_cache)) {
				BOOST_LOG_TRIVIAL(info) << "Install index from resources: " << path.filename();
				copy_file_fix(path, path_in_cache);
			} else {
				Index idx_rsrc, idx_cache;
				idx_rsrc.load(path);
				idx_cache.load(path_in_cache);

				if (idx_cache.version() < idx_rsrc.version()) {
					BOOST_LOG_TRIVIAL(info) << "Update index from resources: " << path.filename();
					copy_file_fix(path, path_in_cache);
				}
			}
		}
}

// Generates a list of bundle updates that are to be performed.
// Version of slic3r that was running the last time and which was read out from PrusaSlicer.ini is provided
// as a parameter.
Updates PresetUpdater::priv::get_config_updates(const Semver &old_slic3r_version) const
{
	Updates updates;

	BOOST_LOG_TRIVIAL(info) << "Checking for cached configuration updates...";

	// Over all indices from the cache directory:
	for (const auto idx : index_db) {
		auto bundle_path = vendor_path / (idx.vendor() + ".ini");
		auto bundle_path_idx = vendor_path / idx.path().filename();

		if (! fs::exists(bundle_path)) {
			BOOST_LOG_TRIVIAL(info) << format("Confing bundle not installed for vendor %1%, skipping: ", idx.vendor());
			continue;
		}

		// Perform a basic load and check the version of the installed preset bundle.
		VendorProfile vp = VendorProfile::from_ini(bundle_path, false);

		// Getting a recommended version from the latest index, wich may have been downloaded
		// from the internet, or installed / updated from the installation resources.
		auto recommended = idx.recommended();
		if (recommended == idx.end()) {
			BOOST_LOG_TRIVIAL(error) << format("No recommended version for vendor: %1%, invalid index? Giving up.", idx.vendor());
			// XXX: what should be done here?
			continue;
		}

		const auto ver_current = idx.find(vp.config_version);
		const bool ver_current_found = ver_current != idx.end();

		BOOST_LOG_TRIVIAL(debug) << format("Vendor: %1%, version installed: %2%%3%, version cached: %4%",
			vp.name,
			vp.config_version.to_string(),
			(ver_current_found ? "" : " (not found in index!)"),
			recommended->config_version.to_string());

		if (! ver_current_found) {
			// Any published config shall be always found in the latest config index.
			auto message = format("Preset bundle `%1%` version not found in index: %2%", idx.vendor(), vp.config_version.to_string());
			BOOST_LOG_TRIVIAL(error) << message;
			GUI::show_error(nullptr, message);
			continue;
		}

		bool current_not_supported = false; //if slcr is incompatible but situation is not downgrade, we do forced updated and this bool is information to do it 

		if (ver_current_found && !ver_current->is_current_slic3r_supported()){
			if(ver_current->is_current_slic3r_downgrade()) {
				// "Reconfigure" situation.
				BOOST_LOG_TRIVIAL(warning) << "Current Slic3r incompatible with installed bundle: " << bundle_path.string();
				updates.incompats.emplace_back(std::move(bundle_path), *ver_current, vp.name);
				continue;
			}
		current_not_supported = true;
		}

		if (recommended->config_version < vp.config_version) {
			BOOST_LOG_TRIVIAL(warning) << format("Recommended config version for the currently running SuperSlicer is older than the currently installed config for vendor %1%. This should not happen.", idx.vendor());
			continue;
		}

		if (recommended->config_version == vp.config_version) {
			// The recommended config bundle is already installed.
			continue;
		}

		// Config bundle update situation. The recommended config bundle version for this PrusaSlicer version from the index from the cache is newer
		// than the version of the currently installed config bundle.

		// The config index inside the cache directory (given by idx.path()) is one of the following:
		// 1) The last config index downloaded by any previously running PrusaSlicer instance
		// 2) The last config index installed by any previously running PrusaSlicer instance (older or newer) from its resources.
		// 3) The last config index installed by the currently running PrusaSlicer instance from its resources.
		// The config index is always the newest one (given by its newest config bundle referenced), and older config indices shall fully contain
		// the content of the older config indices.

		// Config bundle inside the cache directory.
		fs::path path_in_cache 		= cache_path / (idx.vendor() + ".ini");
		// Config bundle inside the resources directory.
		fs::path path_in_rsrc 		= rsrc_path  / (idx.vendor() + ".ini");
		// Config index inside the resources directory.
		fs::path path_idx_in_rsrc 	= rsrc_path  / (idx.vendor() + ".idx");

		// Search for a valid config bundle in the cache directory.
		bool 		found = false;
		Update    	new_update;
		fs::path 	bundle_path_idx_to_install;
		if (fs::exists(path_in_cache)) {
			try {
				VendorProfile new_vp = VendorProfile::from_ini(path_in_cache, false);
				if (new_vp.config_version == recommended->config_version) {
					// The config bundle from the cache directory matches the recommended version of the index from the cache directory.
					// This is the newest known recommended config. Use it.
					new_update = Update(std::move(path_in_cache), std::move(bundle_path), *recommended, vp.name, vp.changelog_url, current_not_supported);
					// and install the config index from the cache into vendor's directory.
					bundle_path_idx_to_install = idx.path();
					found = true;
				}
			} catch (const std::exception &ex) {
				BOOST_LOG_TRIVIAL(info) << format("Failed to load the config bundle `%1%`: %2%", path_in_cache.string(), ex.what());
			}
		}

		// Keep the rsrc_idx outside of the next block, as we will reference the "recommended" version by an iterator.
		Index rsrc_idx;
		if (! found && fs::exists(path_in_rsrc) && fs::exists(path_idx_in_rsrc)) {
			// Trying the config bundle from resources (from the installation).
			// In that case, the recommended version number has to be compared against the recommended version reported by the config index from resources as well, 
			// as the config index in the cache directory may already be newer, recommending a newer config bundle than available in cache or resources.
			VendorProfile rsrc_vp;
			try {
				rsrc_vp = VendorProfile::from_ini(path_in_rsrc, false);
			} catch (const std::exception &ex) {
				BOOST_LOG_TRIVIAL(info) << format("Cannot load the config bundle at `%1%`: %2%", path_in_rsrc.string(), ex.what());
			}
			if (rsrc_vp.valid()) {
				try {
					rsrc_idx.load(path_idx_in_rsrc);
				} catch (const std::exception &ex) {
					BOOST_LOG_TRIVIAL(info) << format("Cannot load the config index at `%1%`: %2%", path_idx_in_rsrc.string(), ex.what());
				}
				recommended = rsrc_idx.recommended();
				if (recommended != rsrc_idx.end() && recommended->config_version == rsrc_vp.config_version && recommended->config_version > vp.config_version) {
					new_update = Update(std::move(path_in_rsrc), std::move(bundle_path), *recommended, vp.name, vp.changelog_url, current_not_supported);
					bundle_path_idx_to_install = path_idx_in_rsrc;
					found = true;
				} else {
					BOOST_LOG_TRIVIAL(warning) << format("The recommended config version for vendor `%1%` in resources does not match the recommended\n"
			                                             " config version for this version of SuperSlicer. Corrupted installation?", idx.vendor());
				}
			}
		}

		if (found) {
			// Load 'installed' idx, if any.
			// 'Installed' indices are kept alongside the bundle in the `vendor` subdir
			// for bookkeeping to remember a cancelled update and not offer it again.
			if (fs::exists(bundle_path_idx)) {
				Index existing_idx;
				try {
					existing_idx.load(bundle_path_idx);
					// Find a recommended config bundle version for the slic3r version last executed. This makes sure that a config bundle update will not be missed
					// when upgrading an application. On the other side, the user will be bugged every time he will switch between slic3r versions.
                    /*const auto existing_recommended = existing_idx.recommended(old_slic3r_version);
                    if (existing_recommended != existing_idx.end() && recommended->config_version == existing_recommended->config_version) {
						// The user has already seen (and presumably rejected) this update
						BOOST_LOG_TRIVIAL(info) << format("Downloaded index for `%1%` is the same as installed one, not offering an update.",idx.vendor());
						continue;
					}*/
				} catch (const std::exception &err) {
					BOOST_LOG_TRIVIAL(error) << format("Cannot load the installed index at `%1%`: %2%", bundle_path_idx, err.what());
				}
			}

			// Check if the update is already present in a snapshot
			if(!current_not_supported)
			{
				const auto recommended_snap = SnapshotDB::singleton().snapshot_with_vendor_preset(vp.name, recommended->config_version);
				if (recommended_snap != SnapshotDB::singleton().end()) {
					BOOST_LOG_TRIVIAL(info) << format("Bundle update %1% %2% already found in snapshot %3%, skipping...",
						vp.name,
						recommended->config_version.to_string(),
						recommended_snap->id);
					continue;
				}
			}

			updates.updates.emplace_back(std::move(new_update));
			// 'Install' the index in the vendor directory. This is used to memoize
			// offered updates and to not offer the same update again if it was cancelled by the user.
			copy_file_fix(bundle_path_idx_to_install, bundle_path_idx);
		} else {
			BOOST_LOG_TRIVIAL(warning) << format("Index for vendor %1% indicates update (%2%) but the new bundle was found neither in cache nor resources",
				idx.vendor(),
				recommended->config_version.to_string());
		}
	}

	return updates;
}

void PresetUpdater::priv::perform_updates(Updates &&updates, bool snapshot) const
{
	if (updates.incompats.size() > 0) {
		if (snapshot) {
			BOOST_LOG_TRIVIAL(info) << "Taking a snapshot...";
			SnapshotDB::singleton().take_snapshot(*GUI::wxGetApp().app_config, Snapshot::SNAPSHOT_DOWNGRADE);
		}
		
		BOOST_LOG_TRIVIAL(info) << format("Deleting %1% incompatible bundles", updates.incompats.size());

		for (auto &incompat : updates.incompats) {
			BOOST_LOG_TRIVIAL(info) << '\t' << incompat;
			incompat.remove();
		}

		
	} else if (updates.updates.size() > 0) {
		
		if (snapshot) {
			BOOST_LOG_TRIVIAL(info) << "Taking a snapshot...";
			SnapshotDB::singleton().take_snapshot(*GUI::wxGetApp().app_config, Snapshot::SNAPSHOT_UPGRADE);
		}

		BOOST_LOG_TRIVIAL(info) << format("Performing %1% updates", updates.updates.size());

		for (const auto &update : updates.updates) {
			BOOST_LOG_TRIVIAL(info) << '\t' << update;

			update.install();

			PresetBundle bundle;
			bundle.load_configbundle(update.source.string(), PresetBundle::LOAD_CFGBNDLE_SYSTEM);

			BOOST_LOG_TRIVIAL(info) << format("Deleting %1% conflicting presets", bundle.prints.size() + bundle.filaments.size() + bundle.printers.size());

			auto preset_remover = [](const Preset &preset) {
				BOOST_LOG_TRIVIAL(info) << '\t' << preset.file;
				fs::remove(preset.file);
			};

			for (const auto &preset : bundle.prints)    { preset_remover(preset); }
			for (const auto &preset : bundle.filaments) { preset_remover(preset); }
			for (const auto &preset : bundle.printers)  { preset_remover(preset); }

			// Also apply the `obsolete_presets` property, removing obsolete ini files

			BOOST_LOG_TRIVIAL(info) << format("Deleting %1% obsolete presets",
				bundle.obsolete_presets.prints.size() + bundle.obsolete_presets.filaments.size() + bundle.obsolete_presets.printers.size());

			auto obsolete_remover = [](const char *subdir, const std::string &preset) {
				auto path = fs::path(Slic3r::data_dir()) / subdir / preset;
				path += ".ini";
				BOOST_LOG_TRIVIAL(info) << '\t' << path.string();
				fs::remove(path);
			};

			for (const auto &name : bundle.obsolete_presets.prints)    { obsolete_remover("print", name); }
			for (const auto &name : bundle.obsolete_presets.filaments) { obsolete_remover("filament", name); }
			for (const auto &name : bundle.obsolete_presets.sla_prints) { obsolete_remover("sla_print", name); } 
			for (const auto &name : bundle.obsolete_presets.sla_materials/*filaments*/) { obsolete_remover("sla_material", name); } 
			for (const auto &name : bundle.obsolete_presets.printers)  { obsolete_remover("printer", name); }
		}
	}
}

void PresetUpdater::priv::set_waiting_updates(Updates u)
{
	waiting_updates = u;
	has_waiting_updates = true;
}

PresetUpdater::PresetUpdater() :
	p(new priv())
{}


// Public

PresetUpdater::~PresetUpdater()
{
	if (p && p->thread.joinable()) {
		// This will stop transfers being done by the thread, if any.
		// Cancelling takes some time, but should complete soon enough.
		p->cancel = true;
		p->thread.join();
	}
}

void PresetUpdater::sync(PresetBundle *preset_bundle)
{
	p->set_download_prefs(GUI::wxGetApp().app_config);
	if (!p->enabled_version_check && !p->enabled_config_update) { return; }

	// Copy the whole vendors data for use in the background thread
	// Unfortunatelly as of C++11, it needs to be copied again
	// into the closure (but perhaps the compiler can elide this).
	VendorMap vendors = preset_bundle->vendors;

	p->thread = std::move(std::thread([this, vendors]() {
		this->p->prune_tmps();
		this->p->sync_version();
		this->p->sync_config(std::move(vendors));
	}));
}

void PresetUpdater::slic3r_update_notify()
{
	if (! p->enabled_version_check) { return; }

	auto* app_config = GUI::wxGetApp().app_config;
	const auto ver_online_str = app_config->get("version_online");
	const auto ver_online = Semver::parse(ver_online_str);
	const auto ver_online_seen = Semver::parse(app_config->get("version_online_seen"));

	if (ver_online) {
		// Only display the notification if the version available online is newer AND if we haven't seen it before
		if (*ver_online > Slic3r::SEMVER && (! ver_online_seen || *ver_online_seen < *ver_online)) {
			GUI::MsgUpdateSlic3r notification(Slic3r::SEMVER, *ver_online);
			notification.ShowModal();
			if (notification.disable_version_check()) {
				app_config->set("version_check", "0");
				p->enabled_version_check = false;
			}
		}

		app_config->set("version_online_seen", ver_online_str);
	}
}

PresetUpdater::UpdateResult PresetUpdater::config_update(const Semver& old_slic3r_version, bool no_notification) const
{
	if (! p->enabled_config_update) { return R_NOOP; }

	auto updates = p->get_config_updates(old_slic3r_version);
	if (updates.incompats.size() > 0) {
		BOOST_LOG_TRIVIAL(info) << format("%1% bundles incompatible. Asking for action...", updates.incompats.size());

		std::unordered_map<std::string, wxString> incompats_map;
		for (const auto &incompat : updates.incompats) {
			const auto min_slic3r = incompat.version.min_slic3r_version;
			const auto max_slic3r = incompat.version.max_slic3r_version;
			wxString restrictions;
			if (min_slic3r != Semver::zero() && max_slic3r != Semver::inf()) {
                restrictions = GUI::format_wxstr(_L("requires min. %s and max. %s"),
                    min_slic3r.to_string(),
                    max_slic3r.to_string());
			} else if (min_slic3r != Semver::zero()) {
				restrictions = GUI::format_wxstr(_L("requires min. %s"), min_slic3r.to_string());
				BOOST_LOG_TRIVIAL(debug) << "Bundle is not downgrade, user will now have to do whole wizard. This should not happen.";
			} else {
                restrictions = GUI::format_wxstr(_L("requires max. %s"), max_slic3r.to_string());
			}

			incompats_map.emplace(std::make_pair(incompat.vendor, std::move(restrictions)));
		}

		GUI::MsgDataIncompatible dlg(std::move(incompats_map));
		const auto res = dlg.ShowModal();
		if (res == wxID_REPLACE) {
			BOOST_LOG_TRIVIAL(info) << "User wants to re-configure...";

			// This effectively removes the incompatible bundles:
			// (snapshot is taken beforehand)
			p->perform_updates(std::move(updates));

			if (!GUI::wxGetApp().run_wizard(GUI::ConfigWizard::RR_DATA_INCOMPAT)) {
				return R_INCOMPAT_EXIT;
			}

			return R_INCOMPAT_CONFIGURED;
		}
		else {
			BOOST_LOG_TRIVIAL(info) << "User wants to exit Slic3r, bye...";
			return R_INCOMPAT_EXIT;
		}

	} else if (updates.updates.size() > 0) {

		bool incompatible_version = false;
		for (const auto& update : updates.updates) {
			incompatible_version = (update.forced_update ? true : incompatible_version);
			//td::cout << update.forced_update << std::endl;
			//BOOST_LOG_TRIVIAL(info) << format("Update requires higher version.");
		}

		//forced update
		if(incompatible_version)
		{
			BOOST_LOG_TRIVIAL(info) << format("Update of %1% bundles available. At least one requires higher version of Slicer.", updates.updates.size());

			std::vector<GUI::MsgUpdateForced::Update> updates_msg;
			for (const auto& update : updates.updates) {
				std::string changelog_url = update.version.config_version.prerelease() == nullptr ? update.changelog_url : std::string();
				updates_msg.emplace_back(update.vendor, update.version.config_version, update.version.comment, std::move(changelog_url));
			}

			GUI::MsgUpdateForced dlg(updates_msg);

			const auto res = dlg.ShowModal();
			if (res == wxID_OK) {
				BOOST_LOG_TRIVIAL(info) << "User wants to update...";

				p->perform_updates(std::move(updates));

				// Reload global configuration
				auto* app_config = GUI::wxGetApp().app_config;
				GUI::wxGetApp().preset_bundle->load_presets(*app_config);
				GUI::wxGetApp().load_current_presets();
				GUI::wxGetApp().plater()->set_bed_shape();
				return R_UPDATE_INSTALLED;
			}
			else {
				BOOST_LOG_TRIVIAL(info) << "User wants to exit Slic3r, bye...";
				return R_INCOMPAT_EXIT;
			}
		}

		// regular update
		if (no_notification) {
			BOOST_LOG_TRIVIAL(info) << format("Update of %1% bundles available. Asking for confirmation ...", p->waiting_updates.updates.size());

		std::vector<GUI::MsgUpdateConfig::Update> updates_msg;
			for (const auto& update : updates.updates) {
			std::string changelog_url = update.version.config_version.prerelease() == nullptr ? update.changelog_url : std::string();
			updates_msg.emplace_back(update.vendor, update.version.config_version, update.version.comment, std::move(changelog_url));
		}

		GUI::MsgUpdateConfig dlg(updates_msg);

		const auto res = dlg.ShowModal();
		if (res == wxID_OK) {
			BOOST_LOG_TRIVIAL(debug) << "User agreed to perform the update";
			p->perform_updates(std::move(updates));

			// Reload global configuration
				auto* app_config = GUI::wxGetApp().app_config;
			GUI::wxGetApp().preset_bundle->load_presets(*app_config);
			GUI::wxGetApp().load_current_presets();
			return R_UPDATE_INSTALLED;
			}
			else {
			BOOST_LOG_TRIVIAL(info) << "User refused the update";
			return R_UPDATE_REJECT;
		}
	} else {
			p->set_waiting_updates(updates);
			GUI::wxGetApp().plater()->get_notification_manager()->push_notification(GUI::NotificationType::PresetUpdateAvailable, *(GUI::wxGetApp().plater()->get_current_canvas3D()));
		}
		
		// MsgUpdateConfig will show after the notificaation is clicked
	} else {
		BOOST_LOG_TRIVIAL(info) << "No configuration updates available.";
	}

	return R_NOOP;
}

void PresetUpdater::install_bundles_rsrc(std::vector<std::string> bundles, bool snapshot) const
{
	Updates updates;

	BOOST_LOG_TRIVIAL(info) << format("Installing %1% bundles from resources ...", bundles.size());

	for (const auto &bundle : bundles) {
		auto path_in_rsrc = (p->rsrc_path / bundle).replace_extension(".ini");
		auto path_in_vendors = (p->vendor_path / bundle).replace_extension(".ini");
		updates.updates.emplace_back(std::move(path_in_rsrc), std::move(path_in_vendors), Version(), "", "");
	}

	p->perform_updates(std::move(updates), snapshot);
}

void PresetUpdater::on_update_notification_confirm()
{
	if (!p->has_waiting_updates)
		return;
	BOOST_LOG_TRIVIAL(info) << format("Update of %1% bundles available. Asking for confirmation ...", p->waiting_updates.updates.size());

	std::vector<GUI::MsgUpdateConfig::Update> updates_msg;
	for (const auto& update : p->waiting_updates.updates) {
		std::string changelog_url = update.version.config_version.prerelease() == nullptr ? update.changelog_url : std::string();
		updates_msg.emplace_back(update.vendor, update.version.config_version, update.version.comment, std::move(changelog_url));
	}

	GUI::MsgUpdateConfig dlg(updates_msg);

	const auto res = dlg.ShowModal();
	if (res == wxID_OK) {
		BOOST_LOG_TRIVIAL(debug) << "User agreed to perform the update";
		p->perform_updates(std::move(p->waiting_updates));

		// Reload global configuration
		auto* app_config = GUI::wxGetApp().app_config;
		GUI::wxGetApp().preset_bundle->load_presets(*app_config);
		GUI::wxGetApp().load_current_presets();
		p->has_waiting_updates = false;
		//return R_UPDATE_INSTALLED;
	}
	else {
		BOOST_LOG_TRIVIAL(info) << "User refused the update";
		//return R_UPDATE_REJECT;
	}
	
}

}<|MERGE_RESOLUTION|>--- conflicted
+++ resolved
@@ -308,22 +308,13 @@
 		const auto idx_url = vendor.config_update_url + "/" + INDEX_FILENAME;
 		const std::string idx_path = (cache_path / (vendor.id + ".idx")).string();
 		const std::string idx_path_temp = idx_path + "-update";
-<<<<<<< HEAD
 		//check if idx_url is leading to a safe site 
-		//if (! boost::starts_with(idx_url, "http://files.my_company.com/wp-content/uploads/repository/"))
+		//if (! boost::starts_with(idx_url, "http://files.my_company.com/wp-content/uploads/repository/")
+		//	&& ! boost::starts_with(idx_url, "https://files.my_company.com/wp-content/uploads/repository/"))
 		//{
 		//	BOOST_LOG_TRIVIAL(warning) << "unsafe url path for vendor \"" << vendor.name << "\" rejected: " << idx_url;
 		//	continue;
 		//}
-=======
-		//check if idx_url is leading to our site 
-		if (! boost::starts_with(idx_url, "http://files.prusa3d.com/wp-content/uploads/repository/") &&
-		    ! boost::starts_with(idx_url, "https://files.prusa3d.com/wp-content/uploads/repository/"))
-		{
-			BOOST_LOG_TRIVIAL(warning) << "unsafe url path for vendor \"" << vendor.name << "\" rejected: " << idx_url;
-			continue;
-		}
->>>>>>> b27bf181
 		if (!get_file(idx_url, idx_path_temp)) { continue; }
 		if (cancel) { return; }
 
