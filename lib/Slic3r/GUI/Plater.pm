package Slic3r::GUI::Plater;
use strict;
use warnings;
use utf8;

use File::Basename qw(basename dirname);
use List::Util qw(max sum first);
use Math::Clipper qw(offset JT_ROUND);
use Math::ConvexHull::MonotoneChain qw(convex_hull);
use Slic3r::Geometry qw(X Y Z MIN MAX);
use threads::shared qw(shared_clone);
use Wx qw(:bitmap :brush :button :cursor :dialog :filedialog :font :keycode :icon :id :listctrl :misc :panel :pen :sizer :toolbar :window);
use Wx::Event qw(EVT_BUTTON EVT_COMMAND EVT_KEY_DOWN EVT_LIST_ITEM_ACTIVATED EVT_LIST_ITEM_DESELECTED EVT_LIST_ITEM_SELECTED EVT_MOUSE_EVENTS EVT_PAINT EVT_TOOL EVT_CHOICE);
use base 'Wx::Panel';

use constant TB_LOAD            => &Wx::NewId;
use constant TB_REMOVE          => &Wx::NewId;
use constant TB_RESET           => &Wx::NewId;
use constant TB_ARRANGE         => &Wx::NewId;
use constant TB_EXPORT_GCODE    => &Wx::NewId;
use constant TB_EXPORT_STL      => &Wx::NewId;
use constant TB_MORE    => &Wx::NewId;
use constant TB_FEWER   => &Wx::NewId;
use constant TB_INFO    => &Wx::NewId;
use constant TB_45CW    => &Wx::NewId;
use constant TB_45CCW   => &Wx::NewId;
use constant TB_ROTATE  => &Wx::NewId;
use constant TB_SCALE   => &Wx::NewId;
use constant TB_SPLIT   => &Wx::NewId;

my $THUMBNAIL_DONE_EVENT    : shared = Wx::NewEventType;
my $PROGRESS_BAR_EVENT      : shared = Wx::NewEventType;
my $MESSAGE_DIALOG_EVENT    : shared = Wx::NewEventType;
my $EXPORT_COMPLETED_EVENT  : shared = Wx::NewEventType;
my $EXPORT_FAILED_EVENT     : shared = Wx::NewEventType;

use constant CANVAS_SIZE => [335,335];
use constant CANVAS_TEXT => join('-', +(localtime)[3,4]) eq '13-8'
    ? 'What do you want to print today? ™' # Sept. 13, 2006. The first part ever printed by a RepRap to make another RepRap.
    : 'Drag your objects here';
use constant FILAMENT_CHOOSERS_SPACING => 3;

sub new {
    my $class = shift;
    my ($parent) = @_;
    my $self = $class->SUPER::new($parent, -1, wxDefaultPosition, wxDefaultSize, wxTAB_TRAVERSAL);
    $self->{config} = Slic3r::Config->new_from_defaults(qw(
        bed_size print_center complete_objects extruder_clearance_radius skirts skirt_distance
    ));
    $self->{objects} = [];
    $self->{selected_objects} = [];
    
    $self->{canvas} = Wx::Panel->new($self, -1, wxDefaultPosition, CANVAS_SIZE, wxTAB_TRAVERSAL);
    $self->{canvas}->SetBackgroundColour(Wx::wxWHITE);
    EVT_PAINT($self->{canvas}, \&repaint);
    EVT_MOUSE_EVENTS($self->{canvas}, \&mouse_event);
    
    $self->{objects_brush} = Wx::Brush->new(Wx::Colour->new(210,210,210), wxSOLID);
    $self->{selected_brush} = Wx::Brush->new(Wx::Colour->new(255,128,128), wxSOLID);
    $self->{dragged_brush} = Wx::Brush->new(Wx::Colour->new(128,128,255), wxSOLID);
    $self->{transparent_brush} = Wx::Brush->new(Wx::Colour->new(0,0,0), wxTRANSPARENT);
    $self->{grid_pen} = Wx::Pen->new(Wx::Colour->new(230,230,230), 1, wxSOLID);
    $self->{print_center_pen} = Wx::Pen->new(Wx::Colour->new(200,200,200), 1, wxSOLID);
    $self->{clearance_pen} = Wx::Pen->new(Wx::Colour->new(0,0,200), 1, wxSOLID);
    $self->{skirt_pen} = Wx::Pen->new(Wx::Colour->new(150,150,150), 1, wxSOLID);
    
    # toolbar for object manipulation
    if (!&Wx::wxMSW) {
        Wx::ToolTip::Enable(1);
        $self->{htoolbar} = Wx::ToolBar->new($self, -1, wxDefaultPosition, wxDefaultSize, wxTB_HORIZONTAL | wxTB_TEXT | wxBORDER_SIMPLE | wxTAB_TRAVERSAL);
        $self->{htoolbar}->AddTool(TB_LOAD, "Add…", Wx::Bitmap->new("$Slic3r::var/brick_add.png", wxBITMAP_TYPE_PNG), '');
        $self->{htoolbar}->AddTool(TB_REMOVE, "Delete", Wx::Bitmap->new("$Slic3r::var/brick_delete.png", wxBITMAP_TYPE_PNG), '');
        $self->{htoolbar}->AddTool(TB_RESET, "Delete All", Wx::Bitmap->new("$Slic3r::var/cross.png", wxBITMAP_TYPE_PNG), '');
        $self->{htoolbar}->AddTool(TB_ARRANGE, "Autoarrange", Wx::Bitmap->new("$Slic3r::var/bricks.png", wxBITMAP_TYPE_PNG), '');
        $self->{htoolbar}->AddSeparator;
        $self->{htoolbar}->AddTool(TB_INFO, "Open", Wx::Bitmap->new("$Slic3r::var/package.png", wxBITMAP_TYPE_PNG), '');
        $self->{htoolbar}->AddTool(TB_MORE, "More", Wx::Bitmap->new("$Slic3r::var/add.png", wxBITMAP_TYPE_PNG), '');
        $self->{htoolbar}->AddTool(TB_FEWER, "Fewer", Wx::Bitmap->new("$Slic3r::var/delete.png", wxBITMAP_TYPE_PNG), '');
        $self->{htoolbar}->AddSeparator;
        $self->{htoolbar}->AddTool(TB_45CCW, "45° ccw", Wx::Bitmap->new("$Slic3r::var/arrow_rotate_anticlockwise.png", wxBITMAP_TYPE_PNG), '');
        $self->{htoolbar}->AddTool(TB_45CW, "45° cw", Wx::Bitmap->new("$Slic3r::var/arrow_rotate_clockwise.png", wxBITMAP_TYPE_PNG), '');
        $self->{htoolbar}->AddTool(TB_ROTATE, "Rotate…", Wx::Bitmap->new("$Slic3r::var/arrow_rotate_clockwise.png", wxBITMAP_TYPE_PNG), '');
        $self->{htoolbar}->AddTool(TB_SCALE, "Scale…", Wx::Bitmap->new("$Slic3r::var/arrow_out.png", wxBITMAP_TYPE_PNG), '');
        $self->{htoolbar}->AddSeparator;
        $self->{htoolbar}->AddTool(TB_SPLIT, "Split", Wx::Bitmap->new("$Slic3r::var/shape_ungroup.png", wxBITMAP_TYPE_PNG), '');
    } else {
        my %tbar_buttons = (info => "Open", increase => "More", decrease => "Fewer", rotate45ccw => "45°", rotate45cw => "45°",
            rotate => "Rotate…", changescale => "Scale…", split => "Split");
        $self->{btoolbar} = Wx::BoxSizer->new(wxHORIZONTAL);
<<<<<<< HEAD
        for (qw(load remove reset arrange open increase decrease rotate45ccw rotate45cw rotate changescale split)) {
=======
        for (qw(info increase decrease rotate45ccw rotate45cw rotate changescale split)) {
>>>>>>> 2fb72540
            $self->{"btn_$_"} = Wx::Button->new($self, -1, $tbar_buttons{$_}, wxDefaultPosition, wxDefaultSize, wxBU_EXACTFIT);
            $self->{btoolbar}->Add($self->{"btn_$_"});
        }
    }

    $self->{list} = Wx::ListView->new($self, -1, wxDefaultPosition, wxDefaultSize, wxLC_SINGLE_SEL | wxLC_REPORT | wxBORDER_SUNKEN | wxTAB_TRAVERSAL | wxWANTS_CHARS);
    $self->{list}->InsertColumn(0, "Name", wxLIST_FORMAT_LEFT, 145);
    $self->{list}->InsertColumn(1, "Copies", wxLIST_FORMAT_CENTER, 45);
    $self->{list}->InsertColumn(2, "Scale", wxLIST_FORMAT_CENTER, wxLIST_AUTOSIZE_USEHEADER);
    EVT_LIST_ITEM_SELECTED($self, $self->{list}, \&list_item_selected);
    EVT_LIST_ITEM_DESELECTED($self, $self->{list}, \&list_item_deselected);
    EVT_LIST_ITEM_ACTIVATED($self, $self->{list}, \&list_item_activated);
    EVT_KEY_DOWN($self->{list}, sub {
        my ($list, $event) = @_;
        if ($event->GetKeyCode == WXK_TAB) {
            $list->Navigate($event->ShiftDown ? &Wx::wxNavigateBackward : &Wx::wxNavigateForward);
        } else {
            $event->Skip;
        }
    });
    
    # right pane buttons
    $self->{btn_export_gcode} = Wx::Button->new($self, -1, "Export G-code…", wxDefaultPosition, wxDefaultSize, wxBU_LEFT);
    $self->{btn_export_stl} = Wx::Button->new($self, -1, "Export STL…", wxDefaultPosition, wxDefaultSize, wxBU_LEFT);
    $self->{btn_export_gcode}->SetFont($Slic3r::GUI::small_font);
    $self->{btn_export_stl}->SetFont($Slic3r::GUI::small_font);
    
    if (&Wx::wxVERSION_STRING =~ / 2\.9\.[1-9]/) {
        my %icons = qw(
            load            brick_add.png
            remove          brick_delete.png
            reset           cross.png
            arrange         bricks.png
            export_gcode    cog_go.png
            export_stl      brick_go.png
            
            info            package.png
            increase        add.png
            decrease        delete.png
            rotate45cw      arrow_rotate_clockwise.png
            rotate45ccw     arrow_rotate_anticlockwise.png
            rotate          arrow_rotate_clockwise.png
            changescale     arrow_out.png
            split           shape_ungroup.png
        );
        for (grep $self->{"btn_$_"}, keys %icons) {
            $self->{"btn_$_"}->SetBitmap(Wx::Bitmap->new("$Slic3r::var/$icons{$_}", wxBITMAP_TYPE_PNG));
        }
    }
    $self->selection_changed(0);
    $self->object_list_changed;
    EVT_BUTTON($self, $self->{btn_export_gcode}, \&export_gcode);
    EVT_BUTTON($self, $self->{btn_export_stl}, \&export_stl);
    
    if ($self->{htoolbar}) {
        EVT_TOOL($self, TB_LOAD, \&load);
        EVT_TOOL($self, TB_REMOVE, sub { $self->remove() }); # explicitly pass no argument to remove
        EVT_TOOL($self, TB_RESET, \&reset);
        EVT_TOOL($self, TB_ARRANGE, \&arrange);
        EVT_TOOL($self, TB_MORE, \&increase);
        EVT_TOOL($self, TB_FEWER, \&decrease);
        EVT_TOOL($self, TB_INFO, sub { $_[0]->object_dialog });
        EVT_TOOL($self, TB_45CW, sub { $_[0]->rotate(-45) });
        EVT_TOOL($self, TB_45CCW, sub { $_[0]->rotate(45) });
        EVT_TOOL($self, TB_ROTATE, sub { $_[0]->rotate(undef) });
        EVT_TOOL($self, TB_SCALE, \&changescale);
        EVT_TOOL($self, TB_SPLIT, \&split_object);
    } else {
        EVT_BUTTON($self, $self->{btn_info}, sub { $_[0]->object_dialog });
        EVT_BUTTON($self, $self->{btn_increase}, \&increase);
        EVT_BUTTON($self, $self->{btn_decrease}, \&decrease);
        EVT_BUTTON($self, $self->{btn_rotate45cw}, sub { $_[0]->rotate(-45) });
        EVT_BUTTON($self, $self->{btn_rotate45ccw}, sub { $_[0]->rotate(45) });
        EVT_BUTTON($self, $self->{btn_changescale}, \&changescale);
        EVT_BUTTON($self, $self->{btn_rotate}, sub { $_[0]->rotate(undef) });
        EVT_BUTTON($self, $self->{btn_split}, \&split_object);
    }
    
    $_->SetDropTarget(Slic3r::GUI::Plater::DropTarget->new($self))
        for $self, $self->{canvas}, $self->{list};
    
    EVT_COMMAND($self, -1, $THUMBNAIL_DONE_EVENT, sub {
        my ($self, $event) = @_;
        my ($obj_idx, $thumbnail) = @{$event->GetData};
        return if !$self->{objects}[$obj_idx];  # object was deleted before thumbnail generation completed
        $self->{objects}[$obj_idx]->thumbnail($thumbnail->clone);
        $self->on_thumbnail_made($obj_idx);
    });
    
    EVT_COMMAND($self, -1, $PROGRESS_BAR_EVENT, sub {
        my ($self, $event) = @_;
        my ($percent, $message) = @{$event->GetData};
        $self->statusbar->SetProgress($percent);
        $self->statusbar->SetStatusText("$message…");
    });
    
    EVT_COMMAND($self, -1, $MESSAGE_DIALOG_EVENT, sub {
        my ($self, $event) = @_;
        Wx::MessageDialog->new($self, @{$event->GetData})->ShowModal;
    });
    
    EVT_COMMAND($self, -1, $EXPORT_COMPLETED_EVENT, sub {
        my ($self, $event) = @_;
        $self->on_export_completed(@{$event->GetData});
    });
    
    EVT_COMMAND($self, -1, $EXPORT_FAILED_EVENT, sub {
        my ($self, $event) = @_;
        $self->on_export_failed;
    });
    
    $self->_update_bed_size;
    $self->recenter;
    
    {
        my $presets;
        if ($self->skeinpanel->{mode} eq 'expert') {
            $presets = Wx::BoxSizer->new(wxVERTICAL);
            my %group_labels = (
                print       => 'Print settings',
                filament    => 'Filament',
                printer     => 'Printer',
            );
            $self->{preset_choosers} = {};
            $self->{preset_choosers_sizers} = {};
            for my $group (qw(print filament printer)) {
                my $text = Wx::StaticText->new($self, -1, "$group_labels{$group}:", wxDefaultPosition, wxDefaultSize, wxALIGN_RIGHT);
                $text->SetFont($Slic3r::GUI::small_font);
                my $choice = Wx::Choice->new($self, -1, wxDefaultPosition, [140, -1], []);
                $choice->SetFont($Slic3r::GUI::small_font);
                $self->{preset_choosers}{$group} = [$choice];
                EVT_CHOICE($choice, $choice, sub { $self->on_select_preset($group, @_) });
                
                $self->{preset_choosers_sizers}{$group} = Wx::BoxSizer->new(wxVERTICAL);
                $self->{preset_choosers_sizers}{$group}->Add($choice, 0, wxEXPAND | wxBOTTOM, FILAMENT_CHOOSERS_SPACING);
                
                $presets->Add($text, 0, wxALIGN_LEFT | wxRIGHT, 4);
                $presets->Add($self->{preset_choosers_sizers}{$group}, 0, wxALIGN_CENTER_VERTICAL | wxBOTTOM, 8);
            }
        }
        
        my $object_info_sizer;
        {
            my $box = Wx::StaticBox->new($self, -1, "Info");
            $object_info_sizer = Wx::StaticBoxSizer->new($box, wxVERTICAL);
            my $grid_sizer = Wx::FlexGridSizer->new(2, 2, 5, 5);
            $object_info_sizer->Add($grid_sizer);
            
            my @info = (
                size    => "Size",
                volume  => "Volume",
            );
            while (my $field = shift @info) {
                my $label = shift @info;
                my $text = Wx::StaticText->new($self, -1, "$label:", wxDefaultPosition, wxDefaultSize, wxALIGN_LEFT);
                $text->SetFont($Slic3r::GUI::small_font);
                $grid_sizer->Add($text, 0);
                
                $self->{"object_info_$field"} = Wx::StaticText->new($self, -1, "", wxDefaultPosition, wxDefaultSize, wxALIGN_LEFT);
                $self->{"object_info_$field"}->SetFont($Slic3r::GUI::small_font);
                $grid_sizer->Add($self->{"object_info_$field"}, 0);
            }
        }
        
        my $right_buttons_sizer = Wx::BoxSizer->new(wxVERTICAL);
        $right_buttons_sizer->Add($presets, 0, wxEXPAND, 0) if defined $presets;
        $right_buttons_sizer->Add($self->{btn_export_gcode}, 0, wxEXPAND | wxTOP, 8);
        $right_buttons_sizer->Add($self->{btn_export_stl}, 0, wxEXPAND | wxTOP, 2);
        
        my $right_top_sizer = Wx::BoxSizer->new(wxHORIZONTAL);
        $right_top_sizer->Add($self->{list}, 1, wxEXPAND | wxLEFT, 5);
        $right_top_sizer->Add($right_buttons_sizer, 0, wxEXPAND | wxALL, 10);
        
        my $right_sizer = Wx::BoxSizer->new(wxVERTICAL);
        $right_sizer->Add($right_top_sizer, 1, wxEXPAND | wxBOTTOM, 10);
        $right_sizer->Add($object_info_sizer, 0, wxEXPAND | wxLEFT | wxRIGHT, 5);
        
        my $hsizer = Wx::BoxSizer->new(wxHORIZONTAL);
        $hsizer->Add($self->{canvas}, 0, wxTOP, 1);
        $hsizer->Add($right_sizer, 1, wxEXPAND | wxBOTTOM, 0);
        
        my $sizer = Wx::BoxSizer->new(wxVERTICAL);
        $sizer->Add($self->{htoolbar}, 0, wxEXPAND, 0) if $self->{htoolbar};
        $sizer->Add($self->{btoolbar}, 0, wxEXPAND, 0) if $self->{btoolbar};
        $sizer->Add($hsizer, 1, wxEXPAND, 0);
        
        $sizer->SetSizeHints($self);
        $self->SetSizer($sizer);
    }
    return $self;
}

sub on_select_preset {
	my $self = shift;
	my ($group, $choice) = @_;
	
	if ($group eq 'filament' && @{$self->{preset_choosers}{filament}} > 1) {
		my @filament_presets = $self->filament_presets;
		$Slic3r::GUI::Settings->{presets}{filament} = $choice->GetString($filament_presets[0]) . ".ini";
		$Slic3r::GUI::Settings->{presets}{"filament_${_}"} = $choice->GetString($filament_presets[$_])
			for 1 .. $#filament_presets;
		Slic3r::GUI->save_settings;
		return;
	}
	$self->skeinpanel->{options_tabs}{$group}->select_preset($choice->GetSelection);
}

sub skeinpanel {
    my $self = shift;
    return $self->GetParent->GetParent;
}

sub update_presets {
    my $self = shift;
    my ($group, $items, $selected) = @_;
    
    foreach my $choice (@{ $self->{preset_choosers}{$group} }) {
        my $sel = $choice->GetSelection;
        $choice->Clear;
        $choice->Append($_) for @$items;
        $choice->SetSelection($sel) if $sel <= $#$items;
    }
    $self->{preset_choosers}{$group}[0]->SetSelection($selected);
}

sub filament_presets {
    my $self = shift;
    
    return map $_->GetSelection, @{ $self->{preset_choosers}{filament} };
}

sub load {
    my $self = shift;
    
    my $dir = $Slic3r::GUI::Settings->{recent}{skein_directory} || $Slic3r::GUI::Settings->{recent}{config_directory} || '';
    my $dialog = Wx::FileDialog->new($self, 'Choose one or more files (STL/OBJ/AMF):', $dir, "", &Slic3r::GUI::SkeinPanel::MODEL_WILDCARD, wxFD_OPEN | wxFD_MULTIPLE | wxFD_FILE_MUST_EXIST);
    if ($dialog->ShowModal != wxID_OK) {
        $dialog->Destroy;
        return;
    }
    my @input_files = $dialog->GetPaths;
    $dialog->Destroy;
    $self->load_file($_) for @input_files;
}

sub load_file {
    my $self = shift;
    my ($input_file) = @_;
    
    my $basename = basename($input_file);
    $Slic3r::GUI::Settings->{recent}{skein_directory} = dirname($input_file);
    Slic3r::GUI->save_settings;
    
    my $process_dialog = Wx::ProgressDialog->new('Loading…', "Processing input file…", 100, $self, 0);
    $process_dialog->Pulse;
    
    local $SIG{__WARN__} = Slic3r::GUI::warning_catcher($self);
    my $model = Slic3r::Model->read_from_file($input_file);
    for my $i (0 .. $#{$model->objects}) {
        my $object = Slic3r::GUI::Plater::Object->new(
            name                    => $basename,
            input_file              => $input_file,
            input_file_object_id    => $i,
            model_object            => $model->objects->[$i],
            mesh_stats              => $model->objects->[$i]->mesh_stats,  # so that we can free model_object
            instances               => [
                $model->objects->[$i]->instances
                    ? (map $_->offset, @{$model->objects->[$i]->instances})
                    : [0,0],
            ],
        );
		$object->check_manifoldness;
        
        # we only consider the rotation of the first instance for now
        $object->rotate($model->objects->[$i]->instances->[0]->rotation)
            if $model->objects->[$i]->instances;
        
        push @{ $self->{objects} }, $object;
        $self->object_loaded($#{ $self->{objects} }, no_arrange => (@{$object->instances} > 1));
    }
    
    $process_dialog->Destroy;
    $self->statusbar->SetStatusText("Loaded $basename - Double click object for more info");
}

sub object_loaded {
    my $self = shift;
    my ($obj_idx, %params) = @_;
    
    my $object = $self->{objects}[$obj_idx];
    $self->{list}->InsertStringItem($obj_idx, $object->name);
    $self->{list}->SetItemFont($obj_idx, Wx::Font->new(10, wxDEFAULT, wxNORMAL, wxNORMAL));
    
    $self->{list}->SetItem($obj_idx, 1, $object->instances_count);
    $self->{list}->SetItem($obj_idx, 2, ($object->scale * 100) . "%");
    
    $self->make_thumbnail($obj_idx);
    $self->arrange unless $params{no_arrange};
    $self->{list}->Update;
    $self->{list}->Select($obj_idx, 1);
    $self->object_list_changed;
}

sub remove {
    my $self = shift;
    my ($obj_idx) = @_;
    
    # if no object index is supplied, remove the selected one
    if (!defined $obj_idx) {
        ($obj_idx, undef) = $self->selected_object;
    }
    
    splice @{$self->{objects}}, $obj_idx, 1;
    $self->{list}->DeleteItem($obj_idx);
    
    $self->{selected_objects} = [];
    $self->selection_changed(0);
    $self->object_list_changed;
    $self->recenter;
    $self->{canvas}->Refresh;
}

sub reset {
    my $self = shift;
    
    @{$self->{objects}} = ();
    $self->{list}->DeleteAllItems;
    
    $self->{selected_objects} = [];
    $self->selection_changed(0);
    $self->object_list_changed;
    $self->{canvas}->Refresh;
}

sub increase {
    my $self = shift;
    
    my ($obj_idx, $object) = $self->selected_object;
    my $instances = $object->instances;
    push @$instances, [ $instances->[-1]->[X] + 10, $instances->[-1]->[Y] + 10 ];
    $self->{list}->SetItem($obj_idx, 1, $object->instances_count);
    $self->arrange;
}

sub decrease {
    my $self = shift;
    
    my ($obj_idx, $object) = $self->selected_object;
    if ($object->instances_count >= 2) {
        pop @{$object->instances};
        $self->{list}->SetItem($obj_idx, 1, $object->instances_count);
    } else {
        $self->remove;
    }
    
    if ($self->{objects}[$obj_idx]) {
        $self->{list}->Select($obj_idx, 0);
        $self->{list}->Select($obj_idx, 1);
    }
    $self->recenter;
    $self->{canvas}->Refresh;
}

sub rotate {
    my $self = shift;
    my ($angle) = @_;
    
    my ($obj_idx, $object) = $self->selected_object;
    
    # we need thumbnail to be computed before allowing rotation
    return if !$object->thumbnail;
    
    if (!defined $angle) {
        $angle = Wx::GetNumberFromUser("", "Enter the rotation angle:", "Rotate", $object->rotate, -364, 364, $self);
        return if !$angle || $angle == -1;
        $angle = 0 - $angle;  # rotate clockwise (be consistent with button icon)
    }
    
    $object->rotate($object->rotate + $angle);
    $self->selection_changed(1);  # refresh info (size etc.)
    $self->recenter;
    $self->{canvas}->Refresh;
}

sub changescale {
    my $self = shift;
    
    my ($obj_idx, $object) = $self->selected_object;
    
    # we need thumbnail to be computed before allowing scaling
    return if !$object->thumbnail;
    
    # max scale factor should be above 2540 to allow importing files exported in inches
    my $scale = Wx::GetNumberFromUser("", "Enter the scale % for the selected object:", "Scale", $object->scale*100, 0, 100000, $self);
    return if !$scale || $scale == -1;
    
    $self->{list}->SetItem($obj_idx, 2, "$scale%");
    $object->changescale($scale / 100);
    $self->selection_changed(1);  # refresh info (size, volume etc.)
    $self->arrange;
}

sub arrange {
    my $self = shift;
    
    my $total_parts = sum(map $_->instances_count, @{$self->{objects}}) or return;
    my @size = ();
    for my $a (X,Y) {
        $size[$a] = max(map $_->transformed_size->[$a], @{$self->{objects}});
    }
    
    eval {
        my $config = $self->skeinpanel->config;
        my @positions = Slic3r::Geometry::arrange
            ($total_parts, @size, @{$config->bed_size}, $config->min_object_distance, $self->skeinpanel->config);
        
        @$_ = @{shift @positions}
            for map @{$_->instances}, @{$self->{objects}};
    };
    # ignore arrange warnings on purpose
    
    $self->recenter;
    $self->{canvas}->Refresh;
}

sub split_object {
    my $self = shift;
    
    my ($obj_idx, $current_object) = $self->selected_object;
    my $current_copies_num = $current_object->instances_count;
    my $model_object = $current_object->get_model_object;
    
    if (@{$model_object->volumes} > 1) {
        Slic3r::GUI::warning_catcher($self)->("The selected object couldn't be split because it contains more than one volume/material.");
        return;
    }
    
    my $mesh = $model_object->mesh;
    $mesh->align_to_origin;
    
    my @new_meshes = $mesh->split_mesh;
    if (@new_meshes == 1) {
        Slic3r::GUI::warning_catcher($self)->("The selected object couldn't be split because it already contains a single part.");
        return;
    }
    
    # remove the original object before spawning the object_loaded event, otherwise 
    # we'll pass the wrong $obj_idx to it (which won't be recognized after the
    # thumbnail thread returns)
    $self->remove($obj_idx);
    
    # create a bogus Model object, we only need to instantiate the new Model::Object objects
    my $new_model = Slic3r::Model->new;
    
    foreach my $mesh (@new_meshes) {
        my $bb = $mesh->bounding_box;
        my $model_object = $new_model->add_object(vertices => $mesh->vertices);
        $model_object->add_volume(facets => $mesh->facets);
        my $object = Slic3r::GUI::Plater::Object->new(
            name                    => basename($current_object->input_file),
            input_file              => $current_object->input_file,
            input_file_object_id    => undef,
            model_object            => $model_object,
            instances               => [ map $bb->min_point, 1..$current_copies_num ],
        );
        push @{ $self->{objects} }, $object;
        $self->object_loaded($#{ $self->{objects} }, no_arrange => 1);
    }
    
    $self->recenter;
    $self->{canvas}->Refresh;
}

sub export_gcode {
    my $self = shift;
    
    if ($self->{export_thread}) {
        Wx::MessageDialog->new($self, "Another slicing job is currently running.", 'Error', wxOK | wxICON_ERROR)->ShowModal;
        return;
    }
    
    # get config before spawning the thread because ->config needs GetParent and it's not available there
    my $print = $self->skeinpanel->init_print;
    
    # select output file
    $self->{output_file} = $main::opt{output};
    {
        $self->{output_file} = $print->expanded_output_filepath($self->{output_file}, $self->{objects}[0]->input_file);
        my $dlg = Wx::FileDialog->new($self, 'Save G-code file as:', Slic3r::GUI->output_path(dirname($self->{output_file})),
            basename($self->{output_file}), &Slic3r::GUI::SkeinPanel::FILE_WILDCARDS->{gcode}, wxFD_SAVE);
        if ($dlg->ShowModal != wxID_OK) {
            $dlg->Destroy;
            return;
        }
        $Slic3r::GUI::Settings->{_}{last_output_path} = dirname($dlg->GetPath);
        Slic3r::GUI->save_settings;
        $self->{output_file} = $Slic3r::GUI::SkeinPanel::last_output_file = $dlg->GetPath;
        $dlg->Destroy;
    }
    
    $self->statusbar->StartBusy;
    
    # It looks like declaring a local $SIG{__WARN__} prevents the ugly
    # "Attempt to free unreferenced scalar" warning...
    local $SIG{__WARN__} = Slic3r::GUI::warning_catcher($self);
    
    if ($Slic3r::have_threads) {
        @_ = ();
        $self->{export_thread} = threads->create(sub {
            $self->export_gcode2(
                $print,
                $self->{output_file},
                progressbar     => sub { Wx::PostEvent($self, Wx::PlThreadEvent->new(-1, $PROGRESS_BAR_EVENT, shared_clone([@_]))) },
                message_dialog  => sub { Wx::PostEvent($self, Wx::PlThreadEvent->new(-1, $MESSAGE_DIALOG_EVENT, shared_clone([@_]))) },
                on_completed    => sub { Wx::PostEvent($self, Wx::PlThreadEvent->new(-1, $EXPORT_COMPLETED_EVENT, shared_clone([@_]))) },
                catch_error     => sub {
                    Slic3r::GUI::catch_error($self, $_[0], sub {
                        Wx::PostEvent($self, Wx::PlThreadEvent->new(-1, $MESSAGE_DIALOG_EVENT, shared_clone([@_])));
                        Wx::PostEvent($self, Wx::PlThreadEvent->new(-1, $EXPORT_FAILED_EVENT, undef));
                    });
                },
            );
        });
        $self->statusbar->SetCancelCallback(sub {
            $self->{export_thread}->kill('KILL')->join;
            $self->{export_thread} = undef;
            $self->statusbar->StopBusy;
            $self->statusbar->SetStatusText("Export cancelled");
        });
    } else {
        $self->export_gcode2(
            $print,
            $self->{output_file},
            progressbar => sub {
                my ($percent, $message) = @_;
                $self->statusbar->SetProgress($percent);
                $self->statusbar->SetStatusText("$message…");
            },
            message_dialog => sub { Wx::MessageDialog->new($self, @_)->ShowModal },
            on_completed => sub { $self->on_export_completed(@_) },
            catch_error => sub { Slic3r::GUI::catch_error($self, @_) && $self->on_export_failed },
        );
    }
}

sub export_gcode2 {
    my $self = shift;
    my ($print, $output_file, %params) = @_;
    $Slic3r::Geometry::Clipper::clipper = Math::Clipper->new;
    local $SIG{'KILL'} = sub {
        Slic3r::debugf "Exporting cancelled; exiting thread...\n";
        threads->exit();
    } if $Slic3r::have_threads;
    
    eval {
        $print->config->validate;
        $print->add_model($self->make_model);
        $print->validate;
        
        {
            my @warnings = ();
            local $SIG{__WARN__} = sub { push @warnings, $_[0] };
            my %params = (
                output_file => $output_file,
                status_cb   => sub { $params{progressbar}->(@_) },
            );
            if ($params{export_svg}) {
                $print->export_svg(%params);
            } else {
                $print->export_gcode(%params);
            }
            Slic3r::GUI::warning_catcher($self, $Slic3r::have_threads ? sub {
                Wx::PostEvent($self, Wx::PlThreadEvent->new(-1, $MESSAGE_DIALOG_EVENT, shared_clone([@_])));
            } : undef)->($_) for @warnings;
        }
        
        my $message = "Your files were successfully sliced";
        if ($print->processing_time) {
            $message .= ' in';
            my $minutes = int($print->processing_time/60);
            $message .= sprintf " %d minutes and", $minutes if $minutes;
            $message .= sprintf " %.1f seconds", $print->processing_time - $minutes*60;
        }
        $message .= ".";
        $params{on_completed}->($message);
    };
    $params{catch_error}->();
}

sub on_export_completed {
    my $self = shift;
    my ($message) = @_;
    
    $self->{export_thread}->detach if $self->{export_thread};
    $self->{export_thread} = undef;
    $self->statusbar->SetCancelCallback(undef);
    $self->statusbar->StopBusy;
    $self->statusbar->SetStatusText("G-code file exported to $self->{output_file}");
    &Wx::wxTheApp->notify($message);
}

sub on_export_failed {
    my $self = shift;
    
    $self->{export_thread}->detach if $self->{export_thread};
    $self->{export_thread} = undef;
    $self->statusbar->SetCancelCallback(undef);
    $self->statusbar->StopBusy;
    $self->statusbar->SetStatusText("Export failed");
}

sub export_stl {
    my $self = shift;
        
    my $output_file = $self->_get_export_file('STL') or return;
    Slic3r::Format::STL->write_file($output_file, $self->make_model, binary => 1);
    $self->statusbar->SetStatusText("STL file exported to $output_file");
}

sub export_amf {
    my $self = shift;
        
    my $output_file = $self->_get_export_file('AMF') or return;
    Slic3r::Format::AMF->write_file($output_file, $self->make_model);
    $self->statusbar->SetStatusText("AMF file exported to $output_file");
}

sub _get_export_file {
    my $self = shift;
    my ($format) = @_;
    
    my $suffix = $format eq 'STL' ? '.stl' : '.amf.xml';
    
    my $output_file = $main::opt{output};
    {
        $output_file = $self->skeinpanel->init_print->expanded_output_filepath($output_file, $self->{objects}[0]->input_file);
        $output_file =~ s/\.gcode$/$suffix/i;
        my $dlg = Wx::FileDialog->new($self, "Save $format file as:", dirname($output_file),
            basename($output_file), &Slic3r::GUI::SkeinPanel::MODEL_WILDCARD, wxFD_SAVE | wxFD_OVERWRITE_PROMPT);
        if ($dlg->ShowModal != wxID_OK) {
            $dlg->Destroy;
            return undef;
        }
        $output_file = $Slic3r::GUI::SkeinPanel::last_output_file = $dlg->GetPath;
        $dlg->Destroy;
    }
    return $output_file;
}

sub make_model {
    my $self = shift;
    
    my $model = Slic3r::Model->new;
    foreach my $plater_object (@{$self->{objects}}) {
        my $model_object = $plater_object->get_model_object;
        
        my $new_model_object = $model->add_object(
            vertices    => $model_object->vertices,
            input_file  => $plater_object->input_file,
            config      => $plater_object->config,
            layer_height_ranges => $plater_object->layer_height_ranges,
        );
        foreach my $volume (@{$model_object->volumes}) {
            $new_model_object->add_volume(
                material_id => $volume->material_id,
                facets      => $volume->facets,
            );
            $model->set_material($volume->material_id || 0, {});
        }
        $new_model_object->align_to_origin;
        $new_model_object->add_instance(
            rotation    => $plater_object->rotate,  # around center point
            scaling_factor => $plater_object->scale,
            offset      => Slic3r::Point->new($_),
        ) for @{$plater_object->instances};
    }
    
    $model->align_to_origin;
    return $model;
}

sub make_thumbnail {
    my $self = shift;
    my ($obj_idx) = @_;
    
    my $object = $self->{objects}[$obj_idx];
    $object->thumbnail_scaling_factor($self->{scaling_factor});
    my $cb = sub {
    	$Slic3r::Geometry::Clipper::clipper = Math::Clipper->new if $Slic3r::have_threads;
        my $thumbnail = $object->make_thumbnail;
        
        if ($Slic3r::have_threads) {
            Wx::PostEvent($self, Wx::PlThreadEvent->new(-1, $THUMBNAIL_DONE_EVENT, shared_clone([ $obj_idx, $thumbnail ])));
            threads->exit;
        } else {
            $self->on_thumbnail_made($obj_idx);
        }
    };
    
    @_ = ();
    $Slic3r::have_threads ? threads->create($cb)->detach : $cb->();
}

sub on_thumbnail_made {
    my $self = shift;
    my ($obj_idx) = @_;
    
    $self->{objects}[$obj_idx]->free_model_object;
    $self->recenter;
    $self->{canvas}->Refresh;
}

sub recenter {
    my $self = shift;
    
    return unless @{$self->{objects}};
    
    # calculate displacement needed to center the print
    my $print_bb = Slic3r::Geometry::BoundingBox->new_from_points([
        map {
            my $obj = $_;
            my $bb = $obj->transformed_bounding_box;
            my @points = ($bb->min_point, $bb->max_point);
            map Slic3r::Geometry::move_points($_, @points), @{$obj->instances};
        } @{$self->{objects}},
    ]);
    
    # $self->{shift} contains the offset in pixels to add to object instances in order to center them
    # it is expressed in upwards Y
    my $print_size = $print_bb->size;
    $self->{shift} = [
        $self->to_pixel(-$print_bb->x_min) + ($self->{canvas}->GetSize->GetWidth  - $self->to_pixel($print_size->[X])) / 2,
        $self->to_pixel(-$print_bb->y_min) + ($self->{canvas}->GetSize->GetHeight - $self->to_pixel($print_size->[Y])) / 2,
    ];
}

sub on_config_change {
    my $self = shift;
    my ($opt_key, $value) = @_;
    if ($opt_key eq 'extruders_count' && defined $value) {
        my $choices = $self->{preset_choosers}{filament};
        while (@$choices < $value) {
        	my @presets = $choices->[0]->GetStrings;
            push @$choices, Wx::Choice->new($self, -1, wxDefaultPosition, [150, -1], [@presets]);
            $self->{preset_choosers_sizers}{filament}->Add($choices->[-1], 0, wxEXPAND | wxBOTTOM, FILAMENT_CHOOSERS_SPACING);
            EVT_CHOICE($choices->[-1], $choices->[-1], sub { $self->on_select_preset('filament', @_) });
            my $i = first { $choices->[-1]->GetString($_) eq ($Slic3r::GUI::Settings->{presets}{"filament_" . $#$choices} || '') } 0 .. $#presets;
        	$choices->[-1]->SetSelection($i || 0);
        }
        while (@$choices > $value) {
            $self->{preset_choosers_sizers}{filament}->Remove(-1);
            $choices->[-1]->Destroy;
            pop @$choices;
        }
        $self->Layout;
    } elsif ($self->{config}->has($opt_key)) {
        $self->{config}->set($opt_key, $value);
        $self->_update_bed_size if $opt_key eq 'bed_size';
    }
}

sub _update_bed_size {
    my $self = shift;
    
    # supposing the preview canvas is square, calculate the scaling factor
    # to constrain print bed area inside preview
    # when the canvas is not rendered yet, its GetSize() method returns 0,0
    $self->{scaling_factor} = CANVAS_SIZE->[X] / max(@{ $self->{config}->bed_size });
    $_->thumbnail_scaling_factor($self->{scaling_factor}) for @{ $self->{objects} };
    $self->recenter;
}

# this is called on the canvas
sub repaint {
    my ($self, $event) = @_;
    my $parent = $self->GetParent;
    
    my $dc = Wx::PaintDC->new($self);
    my $size = $self->GetSize;
    my @size = ($size->GetWidth, $size->GetHeight);
    
    # draw grid
    $dc->SetPen($parent->{grid_pen});
    my $step = 10 * $parent->{scaling_factor};
    for (my $x = $step; $x <= $size[X]; $x += $step) {
        $dc->DrawLine($x, 0, $x, $size[Y]);
    }
    for (my $y = $step; $y <= $size[Y]; $y += $step) {
        $dc->DrawLine(0, $y, $size[X], $y);
    }
    
    # draw print center
    if (@{$parent->{objects}}) {
        $dc->SetPen($parent->{print_center_pen});
        $dc->DrawLine($size[X]/2, 0, $size[X]/2, $size[Y]);
        $dc->DrawLine(0, $size[Y]/2, $size[X], $size[Y]/2);
        $dc->SetTextForeground(Wx::Colour->new(0,0,0));
        $dc->SetFont(Wx::Font->new(10, wxDEFAULT, wxNORMAL, wxNORMAL));
        $dc->DrawLabel("X = " . $parent->{config}->print_center->[X], Wx::Rect->new(0, 0, $self->GetSize->GetWidth, $self->GetSize->GetHeight), wxALIGN_CENTER_HORIZONTAL | wxALIGN_BOTTOM);
        $dc->DrawRotatedText("Y = " . $parent->{config}->print_center->[Y], 0, $size[Y]/2+15, 90);
    }
    
    # draw frame
    if (0) {
        $dc->SetPen(wxBLACK_PEN);
        $dc->SetBrush($parent->{transparent_brush});
        $dc->DrawRectangle(0, 0, @size);
    }
    
    # draw text if plate is empty
    if (!@{$parent->{objects}}) {
        $dc->SetTextForeground(Wx::Colour->new(150,50,50));
        $dc->SetFont(Wx::Font->new(14, wxDEFAULT, wxNORMAL, wxNORMAL));
        $dc->DrawLabel(CANVAS_TEXT, Wx::Rect->new(0, 0, $self->GetSize->GetWidth, $self->GetSize->GetHeight), wxALIGN_CENTER_HORIZONTAL | wxALIGN_CENTER_VERTICAL);
    }
    
    # draw thumbnails
    $dc->SetPen(wxBLACK_PEN);
    @{$parent->{object_previews}} = ();
    for my $obj_idx (0 .. $#{$parent->{objects}}) {
        my $object = $parent->{objects}[$obj_idx];
        next unless $object->thumbnail && @{$object->thumbnail->expolygons};
        for my $instance_idx (0 .. $#{$object->instances}) {
            my $instance = $object->instances->[$instance_idx];
            
            my $thumbnail = $object->transformed_thumbnail
                ->clone
                ->translate(map $parent->to_pixel($instance->[$_]) + $parent->{shift}[$_], (X,Y));
            
            push @{$parent->{object_previews}}, [ $obj_idx, $instance_idx, $thumbnail ];
            
            my $drag_object = $self->{drag_object};
            if (defined $drag_object && $obj_idx == $drag_object->[0] && $instance_idx == $drag_object->[1]) {
                $dc->SetBrush($parent->{dragged_brush});
            } elsif (grep { $_->[0] == $obj_idx } @{$parent->{selected_objects}}) {
                $dc->SetBrush($parent->{selected_brush});
            } else {
                $dc->SetBrush($parent->{objects_brush});
            }
            $dc->DrawPolygon($parent->_y($_), 0, 0) for map $_->contour, @{ $parent->{object_previews}->[-1][2]->expolygons };
            
            # if sequential printing is enabled and we have more than one object
            if ($parent->{config}->complete_objects && (map @{$_->instances}, @{$parent->{objects}}) > 1) {
            	my $convex_hull = Slic3r::Polygon->new(@{convex_hull([ map @{$_->contour}, @{$parent->{object_previews}->[-1][2]->expolygons} ])});
                my ($clearance) = @{offset([$convex_hull], $parent->{config}->extruder_clearance_radius / 2 * $parent->{scaling_factor}, 100, JT_ROUND)};
                $dc->SetPen($parent->{clearance_pen});
                $dc->SetBrush($parent->{transparent_brush});
                $dc->DrawPolygon($parent->_y($clearance), 0, 0);
            }
        }
    }
    
    # draw skirt
    if (@{$parent->{object_previews}} && $parent->{config}->skirts) {
        my $convex_hull = Slic3r::Polygon->new(@{convex_hull([ map @{$_->contour}, map @{$_->[2]->expolygons}, @{$parent->{object_previews}} ])});
        ($convex_hull) = @{offset([$convex_hull], $parent->{config}->skirt_distance * $parent->{scaling_factor}, 100, JT_ROUND)};
        $dc->SetPen($parent->{skirt_pen});
        $dc->SetBrush($parent->{transparent_brush});
        $dc->DrawPolygon($parent->_y($convex_hull), 0, 0) if $convex_hull;
    }
    
    $event->Skip;
}

sub mouse_event {
    my ($self, $event) = @_;
    my $parent = $self->GetParent;
    
    my $point = $event->GetPosition;
    my $pos = $parent->_y([[$point->x, $point->y]])->[0]; #]]
    if ($event->ButtonDown(&Wx::wxMOUSE_BTN_LEFT)) {
        $parent->{selected_objects} = [];
        $parent->{list}->Select($parent->{list}->GetFirstSelected, 0);
        $parent->selection_changed(0);
        for my $preview (@{$parent->{object_previews}}) {
            my ($obj_idx, $instance_idx, $thumbnail) = @$preview;
            if (first { $_->contour->encloses_point($pos) } @{$thumbnail->expolygons}) {
                $parent->{selected_objects} = [ [$obj_idx, $instance_idx] ];
                $parent->{list}->Select($obj_idx, 1);
                $parent->selection_changed(1);
                my $instance = $parent->{objects}[$obj_idx]->instances->[$instance_idx];
                $self->{drag_start_pos} = [ map $pos->[$_] - $parent->{shift}[$_] - $parent->to_pixel($instance->[$_]), X,Y ];   # displacement between the click and the instance origin
                $self->{drag_object} = $preview;
            }
        }
        $parent->Refresh;
    } elsif ($event->ButtonUp(&Wx::wxMOUSE_BTN_LEFT)) {
        $parent->recenter;
        $parent->Refresh;
        $self->{drag_start_pos} = undef;
        $self->{drag_object} = undef;
        $self->SetCursor(wxSTANDARD_CURSOR);
    } elsif ($event->ButtonDClick) {
    	$parent->object_dialog if @{$parent->{selected_objects}};
    } elsif ($event->Dragging) {
        return if !$self->{drag_start_pos}; # concurrency problems
        for my $preview ($self->{drag_object}) {
            my ($obj_idx, $instance_idx, $thumbnail) = @$preview;
            my $instance = $parent->{objects}[$obj_idx]->instances->[$instance_idx];
            $instance->[$_] = $parent->to_units($pos->[$_] - $self->{drag_start_pos}[$_] - $parent->{shift}[$_]) for X,Y;
            $parent->Refresh;
        }
    } elsif ($event->Moving) {
        my $cursor = wxSTANDARD_CURSOR;
        for my $preview (@{$parent->{object_previews}}) {
            if (first { $_->contour->encloses_point($pos) } @{ $preview->[2]->expolygons }) {
                $cursor = Wx::Cursor->new(wxCURSOR_HAND);
                last;
            }
        }
        $self->SetCursor($cursor);
    }
}

sub list_item_deselected {
    my ($self, $event) = @_;
    
    if ($self->{list}->GetFirstSelected == -1) {
        $self->{selected_objects} = [];
        $self->{canvas}->Refresh;
        $self->selection_changed(0);
    }
}

sub list_item_selected {
    my ($self, $event) = @_;
    
    my $obj_idx = $event->GetIndex;
    $self->{selected_objects} = [ grep $_->[0] == $obj_idx, @{$self->{object_previews}} ];
    $self->{canvas}->Refresh;
    $self->selection_changed(1);
}

sub list_item_activated {
    my ($self, $event, $obj_idx) = @_;
    
    $obj_idx //= $event->GetIndex;
	$self->object_dialog($obj_idx);
}

sub object_dialog {
    my $self = shift;
    my ($obj_idx) = @_;
    
    if (!defined $obj_idx) {
        ($obj_idx, undef) = $self->selected_object;
    }
    
    my $dlg = Slic3r::GUI::Plater::ObjectDialog->new($self,
		object => $self->{objects}[$obj_idx],
	);
	$dlg->ShowModal;
}

sub object_list_changed {
    my $self = shift;
    
    my $method = @{$self->{objects}} ? 'Enable' : 'Disable';
    $self->{"btn_$_"}->$method
        for grep $self->{"btn_$_"}, qw(reset arrange export_gcode export_stl);
}

sub selection_changed {
    my $self = shift;
    my ($have_sel) = @_;
    
    my $method = $have_sel ? 'Enable' : 'Disable';
    $self->{"btn_$_"}->$method
        for grep $self->{"btn_$_"}, qw(remove info increase decrease rotate45cw rotate45ccw rotate changescale split);
    
    if ($self->{htoolbar}) {
        $self->{htoolbar}->EnableTool($_, $have_sel)
<<<<<<< HEAD
            for (TB_REMOVE, TB_INFO, TB_MORE, TB_LESS, TB_45CW, TB_45CCW, TB_ROTATE, TB_SCALE, TB_SPLIT);
    }
    
    if ($self->{object_info_size}) { # have we already loaded the info pane?
        if ($have_sel) {
            my ($obj_idx, $object) = $self->selected_object;
            $self->{object_info_size}->SetLabel(sprintf "%.2f x %.2f x %.2f", @{$object->transformed_size});
            
            if (my $stats = $object->mesh_stats) {
                $self->{object_info_volume}->SetLabel(sprintf('%.2f', $stats->{volume} * ($object->scale**3)));
            }
        } else {
            $self->{"object_info_$_"}->SetLabel("") for qw(size volume);
        }
=======
            for (TB_INFO, TB_MORE, TB_FEWER, TB_45CW, TB_45CCW, TB_ROTATE, TB_SCALE, TB_SPLIT);
>>>>>>> 2fb72540
    }
}

sub selected_object {
    my $self = shift;
    my $obj_idx = $self->{selected_objects}[0] ? $self->{selected_objects}[0][0] : $self->{list}->GetFirstSelected;
    return ($obj_idx, $self->{objects}[$obj_idx]),
}

sub statusbar {
    my $self = shift;
    return $self->skeinpanel->GetParent->{statusbar};
}

sub to_pixel {
    my $self = shift;
    return $_[0] * $self->{scaling_factor};
}

sub to_units {
    my $self = shift;
    return $_[0] / $self->{scaling_factor};
}

sub _y {
    my $self = shift;
    my ($points) = @_;
    my $height = $self->{canvas}->GetSize->GetHeight;
    return [ map [ $_->[X], $height - $_->[Y] ], @$points ];
}

package Slic3r::GUI::Plater::DropTarget;
use Wx::DND;
use base 'Wx::FileDropTarget';

sub new {
    my $class = shift;
    my ($window) = @_;
    my $self = $class->SUPER::new;
    $self->{window} = $window;
    return $self;
}

sub OnDropFiles {
    my $self = shift;
    my ($x, $y, $filenames) = @_;
    
    # stop scalars leaking on older perl
    # https://rt.perl.org/rt3/Public/Bug/Display.html?id=70602
    @_ = ();
    
    # only accept STL, OBJ and AMF files
    return 0 if grep !/\.(?:stl|obj|amf(?:\.xml)?)$/i, @$filenames;
    
    $self->{window}->load_file($_) for @$filenames;
}

package Slic3r::GUI::Plater::Object;
use Moo;

use List::Util qw(first);
use Math::ConvexHull::MonotoneChain qw();
use Slic3r::Geometry qw(X Y Z MIN MAX deg2rad);

has 'name'                  => (is => 'rw', required => 1);
has 'input_file'            => (is => 'rw', required => 1);
has 'input_file_object_id'  => (is => 'rw');  # undef means keep model object
has 'model_object'          => (is => 'rw', required => 1, trigger => 1);
has 'bounding_box'          => (is => 'rw');  # 3D bb of original object (aligned to origin) with no rotation or scaling
has 'convex_hull'           => (is => 'rw');  # 2D convex hull of original object (aligned to origin) with no rotation or scaling
has 'scale'                 => (is => 'rw', default => sub { 1 }, trigger => \&_transform_thumbnail);
has 'rotate'                => (is => 'rw', default => sub { 0 }, trigger => \&_transform_thumbnail); # around object center point
has 'instances'             => (is => 'rw', default => sub { [] }); # upward Y axis
has 'thumbnail'             => (is => 'rw', trigger => \&_transform_thumbnail);
has 'transformed_thumbnail' => (is => 'rw');
has 'thumbnail_scaling_factor' => (is => 'rw', trigger => \&_transform_thumbnail);
has 'config'                => (is => 'rw', default => sub { Slic3r::Config->new });
has 'layer_height_ranges'   => (is => 'rw', default => sub { [] }); # [ z_min, z_max, layer_height ]
has 'mesh_stats'            => (is => 'rw');

# statistics
has 'facets'                => (is => 'rw');
has 'vertices'              => (is => 'rw');
has 'materials'             => (is => 'rw');
has 'is_manifold'           => (is => 'rw');

sub _trigger_model_object {
    my $self = shift;
    if ($self->model_object) {
        $self->model_object->align_to_origin;
	    $self->bounding_box($self->model_object->bounding_box);
	    
    	my $mesh = $self->model_object->mesh;
        $self->convex_hull(Slic3r::Polygon->new(@{Math::ConvexHull::MonotoneChain::convex_hull($mesh->used_vertices)}));
	    $self->facets(scalar @{$mesh->facets});
	    $self->vertices(scalar @{$mesh->vertices});
	    
	    $self->materials($self->model_object->materials_count);
	}
}

sub changescale {
    my $self = shift;
    my ($scale) = @_;
    
    my $variation = $scale / $self->scale;
    foreach my $range (@{ $self->layer_height_ranges }) {
        $range->[0] *= $variation;
        $range->[1] *= $variation;
    }
    $self->scale($scale);
}

sub check_manifoldness {
	my $self = shift;
	
	if ($self->mesh_stats) {
	    if ($self->get_model_object->needed_repair) {
	        warn "Warning: the input file contains manifoldness errors. "
	            . "Slic3r repaired it successfully by guessing what the correct shape should be, "
	            . "but you might still want to inspect the G-code before printing.\n";
	        $self->is_manifold(0);
	    } else {
	        $self->is_manifold(1);
	    }
	} else {
    	$self->is_manifold($self->get_model_object->check_manifoldness);
    }
	return $self->is_manifold;
}

sub free_model_object {
    my $self = shift;
    
    # only delete mesh from memory if we can retrieve it from the original file
    return unless $self->input_file && defined $self->input_file_object_id;
    $self->model_object(undef);
}

sub get_model_object {
    my $self = shift;
    
    my $object = $self->model_object;
    if (!$object) {
        my $model = Slic3r::Model->read_from_file($self->input_file);
        $object = $model->objects->[$self->input_file_object_id];
    }
    return $object;
}

sub instances_count {
    my $self = shift;
    return scalar @{$self->instances};
}

sub make_thumbnail {
    my $self = shift;
    
    my $mesh = $self->model_object->mesh;  # $self->model_object is already aligned to origin
    my $thumbnail = Slic3r::ExPolygon::Collection->new;
    if (@{$mesh->facets} <= 5000) {
        $thumbnail->append(@{ $mesh->horizontal_projection });
    } else {
        my $convex_hull = Slic3r::ExPolygon->new($self->convex_hull)->clone;
        $convex_hull->scale(1/&Slic3r::SCALING_FACTOR);
        $thumbnail->append($convex_hull);
    }
    
    # remove polygons with area <= 1mm
    my $area_threshold = Slic3r::Geometry::scale 1;
    @{$thumbnail->expolygons} =
        map $_->simplify(0.5),
        grep $_->area >= $area_threshold,
        @{$thumbnail->expolygons};
    
    $thumbnail->scale(&Slic3r::SCALING_FACTOR);
    $self->thumbnail($thumbnail);  # ignored in multi-threaded environments
    $self->free_model_object;
    
    return $thumbnail;
}

sub _transform_thumbnail {
    my $self = shift;
    
    return unless $self->thumbnail;
    my $t = $self->_apply_transform($self->thumbnail);
    $t->scale($self->thumbnail_scaling_factor);
    
    $self->transformed_thumbnail($t);
}

# bounding box with applied rotation and scaling
sub transformed_bounding_box {
    my $self = shift;
    
    my $bb = Slic3r::Geometry::BoundingBox->new_from_points($self->_apply_transform($self->convex_hull));
    $bb->extents->[Z] = $self->bounding_box->clone->extents->[Z];
    $bb->extents->[Z][MAX] *= $self->scale;
    return $bb;
}

sub _apply_transform {
    my $self = shift;
    my ($entity) = @_;    # can be anything that implements ->clone(), ->rotate() and ->scale()
    
    # the order of these transformations MUST be the same everywhere, including
    # in Slic3r::Print->add_model()
    return $entity
        ->clone
        ->rotate(deg2rad($self->rotate), $self->bounding_box->center_2D)
        ->scale($self->scale);
}

sub transformed_size {
    my $self = shift;
    return $self->transformed_bounding_box->size;
}

1;<|MERGE_RESOLUTION|>--- conflicted
+++ resolved
@@ -71,7 +71,7 @@
         $self->{htoolbar}->AddTool(TB_LOAD, "Add…", Wx::Bitmap->new("$Slic3r::var/brick_add.png", wxBITMAP_TYPE_PNG), '');
         $self->{htoolbar}->AddTool(TB_REMOVE, "Delete", Wx::Bitmap->new("$Slic3r::var/brick_delete.png", wxBITMAP_TYPE_PNG), '');
         $self->{htoolbar}->AddTool(TB_RESET, "Delete All", Wx::Bitmap->new("$Slic3r::var/cross.png", wxBITMAP_TYPE_PNG), '');
-        $self->{htoolbar}->AddTool(TB_ARRANGE, "Autoarrange", Wx::Bitmap->new("$Slic3r::var/bricks.png", wxBITMAP_TYPE_PNG), '');
+        $self->{htoolbar}->AddTool(TB_ARRANGE, "Arrange", Wx::Bitmap->new("$Slic3r::var/bricks.png", wxBITMAP_TYPE_PNG), '');
         $self->{htoolbar}->AddSeparator;
         $self->{htoolbar}->AddTool(TB_INFO, "Open", Wx::Bitmap->new("$Slic3r::var/package.png", wxBITMAP_TYPE_PNG), '');
         $self->{htoolbar}->AddTool(TB_MORE, "More", Wx::Bitmap->new("$Slic3r::var/add.png", wxBITMAP_TYPE_PNG), '');
@@ -84,14 +84,22 @@
         $self->{htoolbar}->AddSeparator;
         $self->{htoolbar}->AddTool(TB_SPLIT, "Split", Wx::Bitmap->new("$Slic3r::var/shape_ungroup.png", wxBITMAP_TYPE_PNG), '');
     } else {
-        my %tbar_buttons = (info => "Open", increase => "More", decrease => "Fewer", rotate45ccw => "45°", rotate45cw => "45°",
-            rotate => "Rotate…", changescale => "Scale…", split => "Split");
+        my %tbar_buttons = (
+            load            => "Add…",
+            remove          => "Delete",
+            reset           => "Delete All",
+            arrange         => "Arrange",
+            info            => "Open",
+            increase        => "",
+            decrease        => "",
+            rotate45ccw     => "",
+            rotate45cw      => "",
+            rotate          => "Rotate…",
+            changescale     => "Scale…",
+            split           => "Split",
+        );
         $self->{btoolbar} = Wx::BoxSizer->new(wxHORIZONTAL);
-<<<<<<< HEAD
-        for (qw(load remove reset arrange open increase decrease rotate45ccw rotate45cw rotate changescale split)) {
-=======
-        for (qw(info increase decrease rotate45ccw rotate45cw rotate changescale split)) {
->>>>>>> 2fb72540
+        for (qw(load remove reset arrange info increase decrease rotate45ccw rotate45cw rotate changescale split)) {
             $self->{"btn_$_"} = Wx::Button->new($self, -1, $tbar_buttons{$_}, wxDefaultPosition, wxDefaultSize, wxBU_EXACTFIT);
             $self->{btoolbar}->Add($self->{"btn_$_"});
         }
@@ -151,15 +159,19 @@
         EVT_TOOL($self, TB_REMOVE, sub { $self->remove() }); # explicitly pass no argument to remove
         EVT_TOOL($self, TB_RESET, \&reset);
         EVT_TOOL($self, TB_ARRANGE, \&arrange);
+        EVT_TOOL($self, TB_INFO, sub { $_[0]->object_dialog });
         EVT_TOOL($self, TB_MORE, \&increase);
         EVT_TOOL($self, TB_FEWER, \&decrease);
-        EVT_TOOL($self, TB_INFO, sub { $_[0]->object_dialog });
         EVT_TOOL($self, TB_45CW, sub { $_[0]->rotate(-45) });
         EVT_TOOL($self, TB_45CCW, sub { $_[0]->rotate(45) });
         EVT_TOOL($self, TB_ROTATE, sub { $_[0]->rotate(undef) });
         EVT_TOOL($self, TB_SCALE, \&changescale);
         EVT_TOOL($self, TB_SPLIT, \&split_object);
     } else {
+        EVT_BUTTON($self, $self->{btn_load}, \&load);
+        EVT_BUTTON($self, $self->{btn_remove}, sub { $self->remove() }); # explicitly pass no argument to remove
+        EVT_BUTTON($self, $self->{btn_reset}, \&reset);
+        EVT_BUTTON($self, $self->{btn_arrange}, \&arrange);
         EVT_BUTTON($self, $self->{btn_info}, sub { $_[0]->object_dialog });
         EVT_BUTTON($self, $self->{btn_increase}, \&increase);
         EVT_BUTTON($self, $self->{btn_decrease}, \&decrease);
@@ -383,7 +395,8 @@
     
     my $object = $self->{objects}[$obj_idx];
     $self->{list}->InsertStringItem($obj_idx, $object->name);
-    $self->{list}->SetItemFont($obj_idx, Wx::Font->new(10, wxDEFAULT, wxNORMAL, wxNORMAL));
+    $self->{list}->SetItemFont($obj_idx, Wx::Font->new(10, wxDEFAULT, wxNORMAL, wxNORMAL))
+        if $self->{list}->can('SetItemFont');  # legacy code for wxPerl < 0.9918 not supporting SetItemFont()
     
     $self->{list}->SetItem($obj_idx, 1, $object->instances_count);
     $self->{list}->SetItem($obj_idx, 2, ($object->scale * 100) . "%");
@@ -1064,8 +1077,7 @@
     
     if ($self->{htoolbar}) {
         $self->{htoolbar}->EnableTool($_, $have_sel)
-<<<<<<< HEAD
-            for (TB_REMOVE, TB_INFO, TB_MORE, TB_LESS, TB_45CW, TB_45CCW, TB_ROTATE, TB_SCALE, TB_SPLIT);
+            for (TB_REMOVE, TB_INFO, TB_MORE, TB_FEWER, TB_45CW, TB_45CCW, TB_ROTATE, TB_SCALE, TB_SPLIT);
     }
     
     if ($self->{object_info_size}) { # have we already loaded the info pane?
@@ -1079,9 +1091,6 @@
         } else {
             $self->{"object_info_$_"}->SetLabel("") for qw(size volume);
         }
-=======
-            for (TB_INFO, TB_MORE, TB_FEWER, TB_45CW, TB_45CCW, TB_ROTATE, TB_SCALE, TB_SPLIT);
->>>>>>> 2fb72540
     }
 }
 
