# The "Plater" tab. It contains the "3D", "2D", "Preview" and "Layers" subtabs.

package Slic3r::GUI::Plater;
use strict;
use warnings;
use utf8;

use File::Basename qw(basename dirname);
use List::Util qw(sum first max);
use Slic3r::Geometry qw(X Y Z scale unscale deg2rad rad2deg);
use threads::shared qw(shared_clone);
use Wx qw(:button :colour :cursor :dialog :filedialog :keycode :icon :font :id :listctrl :misc 
    :panel :sizer :toolbar :window wxTheApp :notebook :combobox wxNullBitmap);
use Wx::Event qw(EVT_BUTTON EVT_TOGGLEBUTTON EVT_COMMAND EVT_KEY_DOWN EVT_LIST_ITEM_ACTIVATED 
    EVT_LIST_ITEM_DESELECTED EVT_LIST_ITEM_SELECTED EVT_LEFT_DOWN EVT_MOUSE_EVENTS EVT_PAINT EVT_TOOL 
    EVT_CHOICE EVT_COMBOBOX EVT_TIMER EVT_NOTEBOOK_PAGE_CHANGED);
use Slic3r::Geometry qw(PI);
use base 'Wx::Panel';

use constant TB_ADD             => &Wx::NewId;
use constant TB_REMOVE          => &Wx::NewId;
use constant TB_RESET           => &Wx::NewId;
use constant TB_ARRANGE         => &Wx::NewId;
use constant TB_EXPORT_GCODE    => &Wx::NewId;
use constant TB_EXPORT_STL      => &Wx::NewId;
use constant TB_MORE    => &Wx::NewId;
use constant TB_FEWER   => &Wx::NewId;
use constant TB_45CW    => &Wx::NewId;
use constant TB_45CCW   => &Wx::NewId;
use constant TB_SCALE   => &Wx::NewId;
use constant TB_SPLIT   => &Wx::NewId;
use constant TB_CUT     => &Wx::NewId;
use constant TB_SETTINGS => &Wx::NewId;
use constant TB_LAYER_EDITING => &Wx::NewId;

use Wx::Locale gettext => 'L';

# package variables to avoid passing lexicals to threads
our $PROGRESS_BAR_EVENT      : shared = Wx::NewEventType;
our $ERROR_EVENT             : shared = Wx::NewEventType;
# Emitted from the worker thread when the G-code export is finished.
our $EXPORT_COMPLETED_EVENT  : shared = Wx::NewEventType;
our $PROCESS_COMPLETED_EVENT : shared = Wx::NewEventType;

use constant FILAMENT_CHOOSERS_SPACING => 0;
use constant PROCESS_DELAY => 0.5 * 1000; # milliseconds

my $PreventListEvents = 0;
our $appController;

sub new {
    my ($class, $parent, %params) = @_;
    my $self = $class->SUPER::new($parent, -1, wxDefaultPosition, wxDefaultSize, wxTAB_TRAVERSAL);
    $self->{config} = Slic3r::Config::new_from_defaults_keys([qw(
        bed_shape complete_objects extruder_clearance_radius skirts skirt_distance brim_width variable_layer_height
        serial_port serial_speed host_type print_host printhost_apikey printhost_cafile
        nozzle_diameter single_extruder_multi_material wipe_tower wipe_tower_x wipe_tower_y wipe_tower_width
	wipe_tower_rotation_angle extruder_colour filament_colour max_print_height printer_model
    )]);

    # store input params
    $self->{event_object_selection_changed} = $params{event_object_selection_changed};
    $self->{event_object_settings_changed} = $params{event_object_settings_changed};
    $self->{event_remove_object} = $params{event_remove_object};
    $self->{event_update_scene} = $params{event_update_scene};

    # C++ Slic3r::Model with Perl extensions in Slic3r/Model.pm
    $self->{model} = Slic3r::Model->new;
    # C++ Slic3r::Print with Perl extensions in Slic3r/Print.pm
    $self->{print} = Slic3r::Print->new;
    # List of Perl objects Slic3r::GUI::Plater::Object, representing a 2D preview of the platter.
    $self->{objects} = [];
    $self->{gcode_preview_data} = Slic3r::GCode::PreviewData->new;
    
    $self->{print}->set_status_cb(sub {
        my ($percent, $message) = @_;
        my $event = Wx::CommandEvent->new($PROGRESS_BAR_EVENT);
        $event->SetString($message);
        $event->SetInt($percent);
        Wx::PostEvent($self, $event);
    });
    
    # Initialize preview notebook
    $self->{preview_notebook} = Wx::Notebook->new($self, -1, wxDefaultPosition, [-1,335], wxNB_BOTTOM);
    
    # Initialize handlers for canvases
    my $on_select_object = sub {
        my ($obj_idx) = @_;
        # Ignore the special objects (the wipe tower proxy and such).
        $self->select_object((defined($obj_idx) && $obj_idx >= 0 && $obj_idx < 1000) ? $obj_idx : undef);
    };
    my $on_double_click = sub {
        $self->object_settings_dialog if $self->selected_object;
    };
    my $on_right_click = sub {
        my ($canvas, $click_pos_x, $click_pos_y) = @_;

        my ($obj_idx, $object) = $self->selected_object;
        return if !defined $obj_idx;
        
        my $menu = $self->object_menu;
        $canvas->PopupMenu($menu, $click_pos_x, $click_pos_y);
        $menu->Destroy;
    };
    my $on_instances_moved = sub {
        $self->update;
    };
    
    # callback to enable/disable action buttons
    my $enable_action_buttons = sub {
        my ($enable) = @_;
        $self->{btn_export_gcode}->Enable($enable);
        $self->{btn_reslice}->Enable($enable);
        $self->{btn_print}->Enable($enable);
        $self->{btn_send_gcode}->Enable($enable);
    };

    # callback to react to gizmo scale
    my $on_gizmo_scale_uniformly = sub {
        my ($scale) = @_;

        my ($obj_idx, $object) = $self->selected_object;
        return if !defined $obj_idx;

        my $model_object = $self->{model}->objects->[$obj_idx];
        my $model_instance = $model_object->instances->[0];

        $self->stop_background_process;
        
        my $variation = $scale / $model_instance->scaling_factor;
        #FIXME Scale the layer height profile?
        foreach my $range (@{ $model_object->layer_height_ranges }) {
            $range->[0] *= $variation;
            $range->[1] *= $variation;
        }
        $_->set_scaling_factor($scale) for @{ $model_object->instances };
        
        # Set object scale on c++ side
        Slic3r::GUI::set_object_scale($obj_idx, $model_object->instances->[0]->scaling_factor * 100); 

#        $object->transform_thumbnail($self->{model}, $obj_idx);
    
        #update print and start background processing
        $self->{print}->add_model_object($model_object, $obj_idx);
    
        $self->selection_changed(1);  # refresh info (size, volume etc.)
        $self->update;
        $self->schedule_background_process;
    };
    
    # callback to react to gizmo rotate
    my $on_gizmo_rotate = sub {
        my ($angle_z) = @_;
        $self->rotate(rad2deg($angle_z), Z, 'absolute');
    };

    # callback to update object's geometry info while using gizmos
    my $on_update_geometry_info = sub {
        my ($size_x, $size_y, $size_z, $scale_factor) = @_;
    
        my ($obj_idx, $object) = $self->selected_object;
    
        if ((defined $obj_idx) && ($self->{object_info_size})) { # have we already loaded the info pane?
            $self->{object_info_size}->SetLabel(sprintf("%.2f x %.2f x %.2f", $size_x, $size_y, $size_z));
            my $model_object = $self->{model}->objects->[$obj_idx];
            if (my $stats = $model_object->mesh_stats) {
                $self->{object_info_volume}->SetLabel(sprintf('%.2f', $stats->{volume} * $scale_factor**3));
            }
        }
    };

    # callbacks for toolbar
    my $on_action_add = sub {
        $self->add;
    };

    my $on_action_delete = sub {
        $self->remove();
    };

    my $on_action_deleteall = sub {
        $self->reset;
    };

    my $on_action_arrange = sub {
        $self->arrange;
    };

    my $on_action_more = sub {
        $self->increase;
    };

    my $on_action_fewer = sub {
        $self->decrease;
    };

    my $on_action_split = sub {
        $self->split_object;
    };
    
    my $on_action_cut = sub {
        $self->object_cut_dialog;
    };

    my $on_action_settings = sub {
        $self->object_settings_dialog;
    };
    
    my $on_action_layersediting = sub {
        my $state = Slic3r::GUI::_3DScene::is_toolbar_item_pressed($self->{canvas3D}, "layersediting");
        $self->on_layer_editing_toggled($state);
    };
        
    # Initialize 3D plater
    if ($Slic3r::GUI::have_OpenGL) {
        $self->{canvas3D} = Slic3r::GUI::Plater::3D->new($self->{preview_notebook}, $self->{objects}, $self->{model}, $self->{print}, $self->{config});
        $self->{preview_notebook}->AddPage($self->{canvas3D}, L('3D'));
        Slic3r::GUI::_3DScene::register_on_select_object_callback($self->{canvas3D}, $on_select_object);
        Slic3r::GUI::_3DScene::register_on_double_click_callback($self->{canvas3D}, $on_double_click);
        Slic3r::GUI::_3DScene::register_on_right_click_callback($self->{canvas3D}, sub { $on_right_click->($self->{canvas3D}, @_); });
        Slic3r::GUI::_3DScene::register_on_arrange_callback($self->{canvas3D}, sub { $self->arrange });
        Slic3r::GUI::_3DScene::register_on_rotate_object_left_callback($self->{canvas3D}, sub { $self->rotate(-45, Z, 'relative') });
        Slic3r::GUI::_3DScene::register_on_rotate_object_right_callback($self->{canvas3D}, sub { $self->rotate( 45, Z, 'relative') });
        Slic3r::GUI::_3DScene::register_on_scale_object_uniformly_callback($self->{canvas3D}, sub { $self->changescale(undef) });
        Slic3r::GUI::_3DScene::register_on_increase_objects_callback($self->{canvas3D}, sub { $self->increase() });
        Slic3r::GUI::_3DScene::register_on_decrease_objects_callback($self->{canvas3D}, sub { $self->decrease() });
        Slic3r::GUI::_3DScene::register_on_remove_object_callback($self->{canvas3D}, sub { $self->remove() });
        Slic3r::GUI::_3DScene::register_on_instance_moved_callback($self->{canvas3D}, $on_instances_moved);
        Slic3r::GUI::_3DScene::register_on_enable_action_buttons_callback($self->{canvas3D}, $enable_action_buttons);
        Slic3r::GUI::_3DScene::register_on_gizmo_scale_uniformly_callback($self->{canvas3D}, $on_gizmo_scale_uniformly);
        Slic3r::GUI::_3DScene::register_on_gizmo_rotate_callback($self->{canvas3D}, $on_gizmo_rotate);
        Slic3r::GUI::_3DScene::register_on_update_geometry_info_callback($self->{canvas3D}, $on_update_geometry_info);
        Slic3r::GUI::_3DScene::register_action_add_callback($self->{canvas3D}, $on_action_add);
        Slic3r::GUI::_3DScene::register_action_delete_callback($self->{canvas3D}, $on_action_delete);
        Slic3r::GUI::_3DScene::register_action_deleteall_callback($self->{canvas3D}, $on_action_deleteall);
        Slic3r::GUI::_3DScene::register_action_arrange_callback($self->{canvas3D}, $on_action_arrange);
        Slic3r::GUI::_3DScene::register_action_more_callback($self->{canvas3D}, $on_action_more);
        Slic3r::GUI::_3DScene::register_action_fewer_callback($self->{canvas3D}, $on_action_fewer);
        Slic3r::GUI::_3DScene::register_action_split_callback($self->{canvas3D}, $on_action_split);
        Slic3r::GUI::_3DScene::register_action_cut_callback($self->{canvas3D}, $on_action_cut);
        Slic3r::GUI::_3DScene::register_action_settings_callback($self->{canvas3D}, $on_action_settings);
        Slic3r::GUI::_3DScene::register_action_layersediting_callback($self->{canvas3D}, $on_action_layersediting);
        Slic3r::GUI::_3DScene::enable_gizmos($self->{canvas3D}, 1);
        Slic3r::GUI::_3DScene::enable_toolbar($self->{canvas3D}, 1);
        Slic3r::GUI::_3DScene::enable_shader($self->{canvas3D}, 1);
        Slic3r::GUI::_3DScene::enable_force_zoom_to_bed($self->{canvas3D}, 1);

        Slic3r::GUI::_3DScene::register_on_wipe_tower_moved_callback($self->{canvas3D}, sub {
            my ($x, $y) = @_;
            my $cfg = Slic3r::Config->new;
            $cfg->set('wipe_tower_x', $x);
            $cfg->set('wipe_tower_y', $y);
            $self->GetFrame->{options_tabs}{print}->load_config($cfg);
        });

        Slic3r::GUI::_3DScene::register_on_model_update_callback($self->{canvas3D}, sub {
            if (wxTheApp->{app_config}->get("background_processing")) {
                $self->schedule_background_process;
            } else {
                # Hide the print info box, it is no more valid.
                $self->print_info_box_show(0);
            }
        });

        Slic3r::GUI::_3DScene::register_on_viewport_changed_callback($self->{canvas3D}, sub { Slic3r::GUI::_3DScene::set_viewport_from_scene($self->{preview3D}->canvas, $self->{canvas3D}); });
    }

    Slic3r::GUI::register_on_request_update_callback(sub { $self->schedule_background_process; });
    
#    # Initialize 2D preview canvas
#    $self->{canvas} = Slic3r::GUI::Plater::2D->new($self->{preview_notebook}, wxDefaultSize, $self->{objects}, $self->{model}, $self->{config});
#    $self->{preview_notebook}->AddPage($self->{canvas}, L('2D'));
#    $self->{canvas}->on_select_object($on_select_object);
#    $self->{canvas}->on_double_click($on_double_click);
#    $self->{canvas}->on_right_click(sub { $on_right_click->($self->{canvas}, @_); });
#    $self->{canvas}->on_instances_moved($on_instances_moved);
    
    # Initialize 3D toolpaths preview
    if ($Slic3r::GUI::have_OpenGL) {
        $self->{preview3D} = Slic3r::GUI::Plater::3DPreview->new($self->{preview_notebook}, $self->{print}, $self->{gcode_preview_data}, $self->{config});
        Slic3r::GUI::_3DScene::enable_legend_texture($self->{preview3D}->canvas, 1);
        Slic3r::GUI::_3DScene::enable_dynamic_background($self->{preview3D}->canvas, 1);
        Slic3r::GUI::_3DScene::register_on_viewport_changed_callback($self->{preview3D}->canvas, sub { Slic3r::GUI::_3DScene::set_viewport_from_scene($self->{canvas3D}, $self->{preview3D}->canvas); });
        $self->{preview_notebook}->AddPage($self->{preview3D}, L('Preview'));
        $self->{preview3D_page_idx} = $self->{preview_notebook}->GetPageCount-1;
    }
    
    # Initialize toolpaths preview
    if ($Slic3r::GUI::have_OpenGL) {
        $self->{toolpaths2D} = Slic3r::GUI::Plater::2DToolpaths->new($self->{preview_notebook}, $self->{print});
        $self->{preview_notebook}->AddPage($self->{toolpaths2D}, L('Layers'));
    }
    
    EVT_NOTEBOOK_PAGE_CHANGED($self, $self->{preview_notebook}, sub {
        my $preview = $self->{preview_notebook}->GetCurrentPage;
        if (($preview != $self->{preview3D}) && ($preview != $self->{canvas3D})) {
            $preview->OnActivate if $preview->can('OnActivate');        
        } elsif ($preview == $self->{preview3D}) {
            $self->{preview3D}->reload_print;
            # sets the canvas as dirty to force a render at the 1st idle event (wxWidgets IsShownOnScreen() is buggy and cannot be used reliably)
            Slic3r::GUI::_3DScene::set_as_dirty($self->{preview3D}->canvas);
        } elsif ($preview == $self->{canvas3D}) {
            if (Slic3r::GUI::_3DScene::is_reload_delayed($self->{canvas3D})) {
                my $selections = $self->collect_selections;
                Slic3r::GUI::_3DScene::set_objects_selections($self->{canvas3D}, \@$selections);
                Slic3r::GUI::_3DScene::reload_scene($self->{canvas3D}, 1);
            }            
            # sets the canvas as dirty to force a render at the 1st idle event (wxWidgets IsShownOnScreen() is buggy and cannot be used reliably)
            Slic3r::GUI::_3DScene::set_as_dirty($self->{canvas3D});
        }
    });
    
#    # toolbar for object manipulation
#    if (!&Wx::wxMSW) {
#        Wx::ToolTip::Enable(1);
#        $self->{htoolbar} = Wx::ToolBar->new($self, -1, wxDefaultPosition, wxDefaultSize, wxTB_HORIZONTAL | wxTB_TEXT | wxBORDER_SIMPLE | wxTAB_TRAVERSAL);
#        $self->{htoolbar}->AddTool(TB_ADD, L("Add…"), Wx::Bitmap->new(Slic3r::var("brick_add.png"), wxBITMAP_TYPE_PNG), '');
#        $self->{htoolbar}->AddTool(TB_REMOVE, L("Delete"), Wx::Bitmap->new(Slic3r::var("brick_delete.png"), wxBITMAP_TYPE_PNG), '');
#        $self->{htoolbar}->AddTool(TB_RESET, L("Delete All"), Wx::Bitmap->new(Slic3r::var("cross.png"), wxBITMAP_TYPE_PNG), '');
#        $self->{htoolbar}->AddTool(TB_ARRANGE, L("Arrange"), Wx::Bitmap->new(Slic3r::var("bricks.png"), wxBITMAP_TYPE_PNG), '');
#        $self->{htoolbar}->AddSeparator;
#        $self->{htoolbar}->AddTool(TB_MORE, L("More"), Wx::Bitmap->new(Slic3r::var("add.png"), wxBITMAP_TYPE_PNG), '');
#        $self->{htoolbar}->AddTool(TB_FEWER, L("Fewer"), Wx::Bitmap->new(Slic3r::var("delete.png"), wxBITMAP_TYPE_PNG), '');
#        $self->{htoolbar}->AddSeparator;
#        $self->{htoolbar}->AddTool(TB_45CCW, L("45° ccw"), Wx::Bitmap->new(Slic3r::var("arrow_rotate_anticlockwise.png"), wxBITMAP_TYPE_PNG), '');
#        $self->{htoolbar}->AddTool(TB_45CW, L("45° cw"), Wx::Bitmap->new(Slic3r::var("arrow_rotate_clockwise.png"), wxBITMAP_TYPE_PNG), '');
#        $self->{htoolbar}->AddTool(TB_SCALE, L("Scale…"), Wx::Bitmap->new(Slic3r::var("arrow_out.png"), wxBITMAP_TYPE_PNG), '');
#        $self->{htoolbar}->AddTool(TB_SPLIT, L("Split"), Wx::Bitmap->new(Slic3r::var("shape_ungroup.png"), wxBITMAP_TYPE_PNG), '');
#        $self->{htoolbar}->AddTool(TB_CUT, L("Cut…"), Wx::Bitmap->new(Slic3r::var("package.png"), wxBITMAP_TYPE_PNG), '');
#        $self->{htoolbar}->AddSeparator;
#        $self->{htoolbar}->AddTool(TB_SETTINGS, L("Settings…"), Wx::Bitmap->new(Slic3r::var("cog.png"), wxBITMAP_TYPE_PNG), '');
#        $self->{htoolbar}->AddTool(TB_LAYER_EDITING, L('Layer Editing'), Wx::Bitmap->new(Slic3r::var("variable_layer_height.png"), wxBITMAP_TYPE_PNG), wxNullBitmap, 1, 0, 'Layer Editing');
#    } else {
#        my %tbar_buttons = (
#            add             => L("Add…"),
#            remove          => L("Delete"),
#            reset           => L("Delete All"),
#            arrange         => L("Arrange"),
#            increase        => "",
#            decrease        => "",
#            rotate45ccw     => "",
#            rotate45cw      => "",
#            changescale     => L("Scale…"),
#            split           => L("Split"),
#            cut             => L("Cut…"),
#            settings        => L("Settings…"),
#            layer_editing   => L("Layer editing"),
#        );
#        $self->{btoolbar} = Wx::BoxSizer->new(wxHORIZONTAL);
#        for (qw(add remove reset arrange increase decrease rotate45ccw rotate45cw changescale split cut settings)) {
#            $self->{"btn_$_"} = Wx::Button->new($self, -1, $tbar_buttons{$_}, wxDefaultPosition, wxDefaultSize, wxBU_EXACTFIT);
#            $self->{btoolbar}->Add($self->{"btn_$_"});
#        }
#        $self->{"btn_layer_editing"} = Wx::ToggleButton->new($self, -1, $tbar_buttons{'layer_editing'}, wxDefaultPosition, wxDefaultSize, wxBU_EXACTFIT);
#        $self->{btoolbar}->Add($self->{"btn_layer_editing"});
#    }

    ### Panel for right column
#    $self->{right_panel} = Wx::Panel->new($self, -1, wxDefaultPosition, wxDefaultSize, wxTAB_TRAVERSAL);
    $self->{right_panel} = Wx::ScrolledWindow->new($self, -1, wxDefaultPosition, wxDefaultSize, wxTAB_TRAVERSAL);
    $self->{right_panel}->SetScrollbars(0, 1, 1, 1);
    
    # right pane buttons
    $self->{btn_export_gcode} = Wx::Button->new($self->{right_panel}, -1, L("Export G-code…"), wxDefaultPosition, [-1, 30], wxNO_BORDER);#, wxBU_LEFT);
    $self->{btn_reslice} = Wx::Button->new($self->{right_panel}, -1, L("Slice now"), wxDefaultPosition, [-1, 30], wxBU_LEFT);
    $self->{btn_print} = Wx::Button->new($self->{right_panel}, -1, L("Print…"), wxDefaultPosition, [-1, 30], wxBU_LEFT);
    $self->{btn_send_gcode} = Wx::Button->new($self->{right_panel}, -1, L("Send to printer"), wxDefaultPosition, [-1, 30], wxBU_LEFT);
    $self->{btn_export_stl} = Wx::Button->new($self->{right_panel}, -1, L("Export STL…"), wxDefaultPosition, [-1, 30], wxBU_LEFT);
    #$self->{btn_export_gcode}->SetFont($Slic3r::GUI::small_font);
    #$self->{btn_export_stl}->SetFont($Slic3r::GUI::small_font);
    $self->{btn_print}->Hide;
    $self->{btn_send_gcode}->Hide;
    
#       export_gcode    cog_go.png
    my %icons = qw(
<<<<<<< HEAD
        add             brick_add.png
        remove          brick_delete.png
        reset           cross.png
        arrange         bricks.png
=======
        export_gcode    cog_go.png
>>>>>>> 220d4309
        print           arrow_up.png
        send_gcode      arrow_up.png
        reslice         reslice.png
        export_stl      brick_go.png
    );
    for (grep $self->{"btn_$_"}, keys %icons) {
        $self->{"btn_$_"}->SetBitmap(Wx::Bitmap->new(Slic3r::var($icons{$_}), wxBITMAP_TYPE_PNG));
    }
    $self->selection_changed(0);
    $self->object_list_changed;
    EVT_BUTTON($self, $self->{btn_export_gcode}, sub {
        $self->export_gcode;
    });
    EVT_BUTTON($self, $self->{btn_print}, sub {
        $self->{print_file} = $self->export_gcode(Wx::StandardPaths::Get->GetTempDir());
    });
    EVT_BUTTON($self, $self->{btn_send_gcode}, sub {
        $self->{send_gcode_file} = $self->export_gcode(Wx::StandardPaths::Get->GetTempDir());
    });
    EVT_BUTTON($self, $self->{btn_reslice}, \&reslice);
    EVT_BUTTON($self, $self->{btn_export_stl}, \&export_stl);
    
#    if ($self->{htoolbar}) {
#        EVT_TOOL($self, TB_ADD, sub { $self->add; });
#        EVT_TOOL($self, TB_REMOVE, sub { $self->remove() }); # explicitly pass no argument to remove
#        EVT_TOOL($self, TB_RESET, sub { $self->reset; });
#        EVT_TOOL($self, TB_ARRANGE, sub { $self->arrange; });
#        EVT_TOOL($self, TB_MORE, sub { $self->increase; });
#        EVT_TOOL($self, TB_FEWER, sub { $self->decrease; });
#        EVT_TOOL($self, TB_45CW, sub { $_[0]->rotate(-45, Z, 'relative') });
#        EVT_TOOL($self, TB_45CCW, sub { $_[0]->rotate(45, Z, 'relative') });
#        EVT_TOOL($self, TB_SCALE, sub { $self->changescale(undef); });
#        EVT_TOOL($self, TB_SPLIT, sub { $self->split_object; });
#        EVT_TOOL($self, TB_CUT, sub { $_[0]->object_cut_dialog });
#        EVT_TOOL($self, TB_SETTINGS, sub { $_[0]->object_settings_dialog });
#        EVT_TOOL($self, TB_LAYER_EDITING, sub {
#            my $state = Slic3r::GUI::_3DScene::is_layers_editing_enabled($self->{canvas3D});
#            $self->{htoolbar}->ToggleTool(TB_LAYER_EDITING, ! $state);
#            $self->on_layer_editing_toggled(! $state);
#        });
#    } else {
#        EVT_BUTTON($self, $self->{btn_add}, sub { $self->add; });
#        EVT_BUTTON($self, $self->{btn_remove}, sub { $self->remove() }); # explicitly pass no argument to remove
#        EVT_BUTTON($self, $self->{btn_remove}, sub { Slic3r::GUI::remove_obj() }); # explicitly pass no argument to remove
#        EVT_BUTTON($self, $self->{btn_reset}, sub { $self->reset; });
#        EVT_BUTTON($self, $self->{btn_arrange}, sub { $self->arrange; });
#        EVT_BUTTON($self, $self->{btn_increase}, sub { $self->increase; });
#        EVT_BUTTON($self, $self->{btn_decrease}, sub { $self->decrease; });
#        EVT_BUTTON($self, $self->{btn_rotate45cw}, sub { $_[0]->rotate(-45, Z, 'relative') });
#        EVT_BUTTON($self, $self->{btn_rotate45ccw}, sub { $_[0]->rotate(45, Z, 'relative') });
#        EVT_BUTTON($self, $self->{btn_changescale}, sub { $self->changescale(undef); });
#        EVT_BUTTON($self, $self->{btn_split}, sub { $self->split_object; });
#        EVT_BUTTON($self, $self->{btn_cut}, sub { $_[0]->object_cut_dialog });
#        EVT_BUTTON($self, $self->{btn_settings}, sub { $_[0]->object_settings_dialog });
#        EVT_TOGGLEBUTTON($self, $self->{btn_layer_editing}, sub { $self->on_layer_editing_toggled($self->{btn_layer_editing}->GetValue); });
#    }
    
    $_->SetDropTarget(Slic3r::GUI::Plater::DropTarget->new($self))
        for grep defined($_),
            $self, $self->{canvas3D}, $self->{preview3D}, $self->{list};
#            $self, $self->{canvas}, $self->{canvas3D}, $self->{preview3D};
    
    EVT_COMMAND($self, -1, $PROGRESS_BAR_EVENT, sub {
        my ($self, $event) = @_;
        $self->on_progress_event($event->GetInt, $event->GetString);
    });
    
    EVT_COMMAND($self, -1, $ERROR_EVENT, sub {
        my ($self, $event) = @_;
        Slic3r::GUI::show_error($self, $event->GetString);
    });
    
    EVT_COMMAND($self, -1, $EXPORT_COMPLETED_EVENT, sub {
        my ($self, $event) = @_;
        $self->on_export_completed($event->GetInt);
    });
    
    EVT_COMMAND($self, -1, $PROCESS_COMPLETED_EVENT, sub {
        my ($self, $event) = @_;
        $self->on_process_completed($event->GetInt ? undef : $event->GetString);
    });
    
    {
        my $timer_id = Wx::NewId();
        $self->{apply_config_timer} = Wx::Timer->new($self, $timer_id);
        EVT_TIMER($self, $timer_id, sub {
            my ($self, $event) = @_;
            $self->async_apply_config;
        });
    }
    
#    $self->{canvas}->update_bed_size;
    if ($self->{canvas3D}) {
        Slic3r::GUI::_3DScene::set_bed_shape($self->{canvas3D}, $self->{config}->bed_shape);
        Slic3r::GUI::_3DScene::zoom_to_bed($self->{canvas3D});
    }
    if ($self->{preview3D}) {
        Slic3r::GUI::_3DScene::set_bed_shape($self->{preview3D}->canvas, $self->{config}->bed_shape);
    }
    $self->update;
    
    {
        my $presets;
        {
            $presets = $self->{presets_sizer} = Wx::FlexGridSizer->new(4, 2, 1, 2);
            $presets->AddGrowableCol(1, 1);
            $presets->SetFlexibleDirection(wxHORIZONTAL);
            my %group_labels = (
                print       => L('Print settings'),
                filament    => L('Filament'),
                sla_material=> L('SLA material'),
                printer     => L('Printer'),
            );
            # UI Combo boxes for a print, multiple filaments, SLA material and a printer.
            # Initially a single filament combo box is created, but the number of combo boxes for the filament selection may increase,
            # once a printer preset with multiple extruders is activated.
            # $self->{preset_choosers}{$group}[$idx]
            $self->{preset_choosers} = {};
            for my $group (qw(print filament sla_material printer)) {
                my $text = Wx::StaticText->new($self->{right_panel}, -1, "$group_labels{$group}:", wxDefaultPosition, wxDefaultSize, wxALIGN_RIGHT);
                $text->SetFont($Slic3r::GUI::small_font);
                my $choice = Wx::BitmapComboBox->new($self->{right_panel}, -1, "", wxDefaultPosition, wxDefaultSize, [], wxCB_READONLY);
                if ($group eq 'filament') {
                    EVT_LEFT_DOWN($choice, sub { $self->filament_color_box_lmouse_down(0, @_); } );
                }
                $self->{preset_choosers}{$group} = [$choice];
                # setup the listener
                EVT_COMBOBOX($choice, $choice, sub {
                    my ($choice) = @_;
                    wxTheApp->CallAfter(sub {
                        $self->_on_select_preset($group, $choice, 0);
                    });
                });
                $presets->Add($text, 0, wxALIGN_RIGHT | wxALIGN_CENTER_VERTICAL | wxRIGHT, 4);
                $presets->Add($choice, 1, wxALIGN_CENTER_VERTICAL | wxEXPAND | wxBOTTOM, 1);
            }
            $presets->Layout;
        }

        my $frequently_changed_parameters_sizer = $self->{frequently_changed_parameters_sizer} = Wx::BoxSizer->new(wxVERTICAL);
        Slic3r::GUI::add_frequently_changed_parameters($self->{right_panel}, $frequently_changed_parameters_sizer, $presets);

        my $expert_mode_part_sizer = Wx::BoxSizer->new(wxVERTICAL);
        Slic3r::GUI::add_expert_mode_part(  $self->{right_panel}, $expert_mode_part_sizer, 
                                            $self->{model},
                                            $self->{event_object_selection_changed},
                                            $self->{event_object_settings_changed},
                                            $self->{event_remove_object},
                                            $self->{event_update_scene});
#        if ($expert_mode_part_sizer->IsShown(2)==1) 
#        { 
#           $expert_mode_part_sizer->Layout;
#            $expert_mode_part_sizer->Show(2, 0); # ? Why doesn't work
#            $self->{right_panel}->Layout;
#       }

        my $object_info_sizer;
        {
#            my $box = Wx::StaticBox->new($scrolled_window_panel, -1, L("Info"));
            my $box = Wx::StaticBox->new($self->{right_panel}, -1, L("Info"));
            $box->SetFont($Slic3r::GUI::small_bold_font);
            $object_info_sizer = Wx::StaticBoxSizer->new($box, wxVERTICAL);
            $object_info_sizer->SetMinSize([300,-1]);
            #!my $grid_sizer = Wx::FlexGridSizer->new(3, 4, 5, 5);
            my $grid_sizer = Wx::FlexGridSizer->new(2, 4, 5, 5);
            $grid_sizer->SetFlexibleDirection(wxHORIZONTAL);
            $grid_sizer->AddGrowableCol(1, 1);
            $grid_sizer->AddGrowableCol(3, 1);
            $object_info_sizer->Add($grid_sizer, 0, wxEXPAND);
            
            my @info = (
                size        => L("Size"),
                volume      => L("Volume"),
                facets      => L("Facets"),
                materials   => L("Materials"),
                manifold    => L("Manifold"),
            );
            while (my $field = shift @info) {
                my $label = shift @info;
#                my $text = Wx::StaticText->new($scrolled_window_panel, -1, "$label:", wxDefaultPosition, wxDefaultSize, wxALIGN_LEFT);
                my $text = Wx::StaticText->new($self->{right_panel}, -1, "$label:", wxDefaultPosition, wxDefaultSize, wxALIGN_LEFT);
                $text->SetFont($Slic3r::GUI::small_font);
                #!$grid_sizer->Add($text, 0);
                
#                $self->{"object_info_$field"} = Wx::StaticText->new($scrolled_window_panel, -1, "", wxDefaultPosition, wxDefaultSize, wxALIGN_LEFT);
                $self->{"object_info_$field"} = Wx::StaticText->new($self->{right_panel}, -1, "", wxDefaultPosition, wxDefaultSize, wxALIGN_LEFT);
                $self->{"object_info_$field"}->SetFont($Slic3r::GUI::small_font);
                if ($field eq 'manifold') {
#                    $self->{object_info_manifold_warning_icon} = Wx::StaticBitmap->new($scrolled_window_panel, -1, Wx::Bitmap->new(Slic3r::var("error.png"), wxBITMAP_TYPE_PNG));
                    $self->{object_info_manifold_warning_icon} = Wx::StaticBitmap->new($self->{right_panel}, -1, Wx::Bitmap->new(Slic3r::var("error.png"), wxBITMAP_TYPE_PNG));
                    #$self->{object_info_manifold_warning_icon}->Hide;
                    $self->{"object_info_manifold_warning_icon_show"} = sub {
                        if ($self->{object_info_manifold_warning_icon}->IsShown() != $_[0]) {
                            Slic3r::GUI::set_show_manifold_warning_icon($_[0]);
                            my $mode = wxTheApp->{app_config}->get("view_mode");
                            return if ($mode eq "" || $mode eq "simple");
                            $self->{object_info_manifold_warning_icon}->Show($_[0]); 
                            $self->Layout
                        }
                    };
                    $self->{"object_info_manifold_warning_icon_show"}->(0);
                    
                    my $h_sizer = Wx::BoxSizer->new(wxHORIZONTAL);
                    $h_sizer->Add($text, 0);
                    $h_sizer->Add($self->{object_info_manifold_warning_icon}, 0, wxLEFT, 2);
                    $h_sizer->Add($self->{"object_info_$field"}, 0, wxLEFT, 2);
                    #!$grid_sizer->Add($h_sizer, 0, wxEXPAND);
                    $object_info_sizer->Add($h_sizer, 0, wxEXPAND|wxTOP, 4);
                } else {
                    $grid_sizer->Add($text, 0);
                    $grid_sizer->Add($self->{"object_info_$field"}, 0);
                }
            }
        }

        my $print_info_sizer = $self->{print_info_sizer} = Wx::StaticBoxSizer->new(
#                Wx::StaticBox->new($scrolled_window_panel, -1, L("Sliced Info")), wxVERTICAL);
                Wx::StaticBox->new($self->{right_panel}, -1, L("Sliced Info")), wxVERTICAL);
        $print_info_sizer->SetMinSize([300,-1]);
        
        my $buttons_sizer = Wx::BoxSizer->new(wxHORIZONTAL);
        $self->{buttons_sizer} = $buttons_sizer;
        $buttons_sizer->AddStretchSpacer(1);
        $buttons_sizer->Add($self->{btn_export_stl}, 0, wxALIGN_RIGHT, 0);
        $buttons_sizer->Add($self->{btn_reslice}, 0, wxALIGN_RIGHT, 0);
        $buttons_sizer->Add($self->{btn_print}, 0, wxALIGN_RIGHT, 0);
        $buttons_sizer->Add($self->{btn_send_gcode}, 0, wxALIGN_RIGHT, 0);
        
#        $scrolled_window_sizer->Add($self->{list}, 1, wxEXPAND, 5);
#        $scrolled_window_sizer->Add($object_info_sizer, 0, wxEXPAND, 0);
#        $scrolled_window_sizer->Add($print_info_sizer, 0, wxEXPAND, 0);
        #$buttons_sizer->Add($self->{btn_export_gcode}, 0, wxALIGN_RIGHT, 0);

        ### Sizer for info boxes
        my $info_sizer = $self->{info_sizer} = Wx::BoxSizer->new(wxVERTICAL);
        $info_sizer->SetMinSize([318, -1]);        
        $info_sizer->Add($object_info_sizer, 0, wxEXPAND | wxBOTTOM, 5);
        $info_sizer->Add($print_info_sizer, 0, wxEXPAND | wxBOTTOM, 5);

        my $right_sizer = Wx::BoxSizer->new(wxVERTICAL);
        $self->{right_panel}->SetSizer($right_sizer);
        $right_sizer->SetMinSize([320, -1]);
        $right_sizer->Add($presets, 0, wxEXPAND | wxTOP, 10) if defined $presets;
        $right_sizer->Add($frequently_changed_parameters_sizer, 1, wxEXPAND | wxTOP, 0) if defined $frequently_changed_parameters_sizer;
        $right_sizer->Add($expert_mode_part_sizer, 0, wxEXPAND | wxTOP, 10) if defined $expert_mode_part_sizer;
        $right_sizer->Add($buttons_sizer, 0, wxEXPAND | wxBOTTOM | wxTOP, 10);
        $right_sizer->Add($info_sizer, 0, wxEXPAND | wxLEFT, 20);
        # Show the box initially, let it be shown after the slicing is finished.
        $self->print_info_box_show(0);
        $right_sizer->Add($self->{btn_export_gcode}, 0, wxEXPAND | wxLEFT | wxTOP | wxBOTTOM, 20);

        my $hsizer = Wx::BoxSizer->new(wxHORIZONTAL);
        $hsizer->Add($self->{preview_notebook}, 1, wxEXPAND | wxTOP, 1);
        $hsizer->Add($self->{right_panel}, 0, wxEXPAND | wxLEFT | wxRIGHT, 3);

        my $sizer = Wx::BoxSizer->new(wxVERTICAL);
#        $sizer->Add($self->{htoolbar}, 0, wxEXPAND, 0) if $self->{htoolbar};
#        $sizer->Add($self->{btoolbar}, 0, wxEXPAND, 0) if $self->{btoolbar};
        $sizer->Add($hsizer, 1, wxEXPAND, 0);
        
        $sizer->SetSizeHints($self);
        $self->SetSizer($sizer);

        # Send sizers/buttons to C++
        Slic3r::GUI::set_objects_from_perl( $self->{right_panel},
                                $frequently_changed_parameters_sizer,
                                $expert_mode_part_sizer,
                                $info_sizer,
                                $self->{btn_export_gcode},
                                $self->{btn_export_stl},
                                $self->{btn_reslice},
                                $self->{btn_print},
                                $self->{btn_send_gcode},
                                $self->{object_info_manifold_warning_icon} );
    }

    # Last correct selected item for each preset
    {
        $self->{selected_item_print} = 0;
        $self->{selected_item_filament} = 0;
        $self->{selected_item_printer} = 0;
    }

    $self->update_ui_from_settings();
    $self->Layout;
    
    return $self;
}

# sets the callback
sub on_select_preset {
    my ($self, $cb) = @_;
    $self->{on_select_preset} = $cb;
}

# Called from the platter combo boxes selecting the active print, filament or printer.
sub _on_select_preset {
	my ($self, $group, $choice, $idx) = @_;
	# If user changed a filament preset and the selected machine is equipped with multiple extruders,
    # there are multiple filament selection combo boxes shown at the platter. In that case
    # don't propagate the filament selection changes to the tab.
    if ($group eq 'filament') {
        wxTheApp->{preset_bundle}->set_filament_preset($idx, $choice->GetStringSelection);
    }
	if ($group eq 'filament' && @{$self->{preset_choosers}{filament}} > 1) {
        # Only update the platter UI for the 2nd and other filaments.
        wxTheApp->{preset_bundle}->update_platter_filament_ui($idx, $choice);
	} else {
        my $selected_item = $choice->GetSelection();
        return if ($selected_item == $self->{"selected_item_$group"} && 
                    !Slic3r::GUI::get_preset_tab($group)->current_preset_is_dirty);

        my $selected_string = $choice->GetString($selected_item);
        if ($selected_string eq ("------- ".L("System presets")." -------") ||
            $selected_string eq ("-------  ".L("User presets")."  -------") ){
            $choice->SetSelection($self->{"selected_item_$group"});
            return;
        }
        
    	# call GetSelection() in scalar context as it's context-aware
#    	$self->{on_select_preset}->($group, $choice->GetStringSelection)
        $self->{on_select_preset}->($group, $selected_string)
            if $self->{on_select_preset};
        $self->{"selected_item_$group"} = $selected_item;
    }
    # Synchronize config.ini with the current selections.
    wxTheApp->{preset_bundle}->export_selections(wxTheApp->{app_config});
	# get new config and generate on_config_change() event for updating plater and other things
	$self->on_config_change(wxTheApp->{preset_bundle}->full_config);
}

sub on_layer_editing_toggled {
    my ($self, $new_state) = @_;
    Slic3r::GUI::_3DScene::enable_layers_editing($self->{canvas3D}, $new_state);
    if ($new_state && ! Slic3r::GUI::_3DScene::is_layers_editing_enabled($self->{canvas3D})) {
        # Initialization of the OpenGL shaders failed. Disable the tool.
#        if ($self->{htoolbar}) {
#            $self->{htoolbar}->EnableTool(TB_LAYER_EDITING, 0);
#            $self->{htoolbar}->ToggleTool(TB_LAYER_EDITING, 0);
#        } else {
#            $self->{"btn_layer_editing"}->Disable;
#            $self->{"btn_layer_editing"}->SetValue(0);
#        }
        Slic3r::GUI::_3DScene::enable_toolbar_item($self->{canvas3D}, "layersediting", 0);
    }
    $self->{canvas3D}->Refresh;
    $self->{canvas3D}->Update;
}

sub GetFrame {
    my ($self) = @_;
    return &Wx::GetTopLevelParent($self);
}

# Called after the Preferences dialog is closed and the program settings are saved.
# Update the UI based on the current preferences.
sub update_ui_from_settings
{
    my ($self) = @_;
    if (defined($self->{btn_reslice}) && $self->{buttons_sizer}->IsShown($self->{btn_reslice}) != (! wxTheApp->{app_config}->get("background_processing"))) {
        $self->{buttons_sizer}->Show($self->{btn_reslice}, ! wxTheApp->{app_config}->get("background_processing"));
        $self->{buttons_sizer}->Layout;
    }
}

# Update preset combo boxes (Print settings, Filament, Material, Printer) from their respective tabs.
# Called by 
#       Slic3r::GUI::Tab::Print::_on_presets_changed
#       Slic3r::GUI::Tab::Filament::_on_presets_changed
#       Slic3r::GUI::Tab::Material::_on_presets_changed
#       Slic3r::GUI::Tab::Printer::_on_presets_changed
# when the presets are loaded or the user selects another preset.
# For Print settings and Printer, synchronize the selection index with their tabs.
# For Filament, synchronize the selection index for a single extruder printer only, otherwise keep the selection.
sub update_presets {
    # $group: one of qw(print filament sla_material printer)
    # $presets: PresetCollection
    my ($self, $group, $presets) = @_;
    my @choosers = @{$self->{preset_choosers}{$group}};
    if ($group eq 'filament') {
        my $choice_idx = 0;
        if (int(@choosers) == 1) {
            # Single filament printer, synchronize the filament presets.
            wxTheApp->{preset_bundle}->set_filament_preset(0, wxTheApp->{preset_bundle}->filament->get_selected_preset->name);
        }
        foreach my $choice (@choosers) {
            wxTheApp->{preset_bundle}->update_platter_filament_ui($choice_idx, $choice);
            $choice_idx += 1;
        }
    } elsif ($group eq 'print') {
        wxTheApp->{preset_bundle}->print->update_platter_ui($choosers[0]);
    } elsif ($group eq 'sla_material') {
        wxTheApp->{preset_bundle}->sla_material->update_platter_ui($choosers[0]);
    } elsif ($group eq 'printer') {
        # Update the print choosers to only contain the compatible presets, update the dirty flags.
        wxTheApp->{preset_bundle}->print->update_platter_ui($self->{preset_choosers}{print}->[0]);
        # Update the printer choosers, update the dirty flags.
        wxTheApp->{preset_bundle}->printer->update_platter_ui($choosers[0]);
        # Update the filament choosers to only contain the compatible presets, update the color preview, 
        # update the dirty flags.
        my $choice_idx = 0;
        foreach my $choice (@{$self->{preset_choosers}{filament}}) {
            wxTheApp->{preset_bundle}->update_platter_filament_ui($choice_idx, $choice);
            $choice_idx += 1;
        }
    }
    # Synchronize config.ini with the current selections.
    wxTheApp->{preset_bundle}->export_selections(wxTheApp->{app_config});
}

sub add {
    my ($self) = @_;
    my @input_files = wxTheApp->open_model($self);
    $self->load_files(\@input_files);
}

sub load_files {
    my ($self, $input_files) = @_;

    return if ! defined($input_files) || ! scalar(@$input_files);

    my $nozzle_dmrs = $self->{config}->get('nozzle_diameter');
    # One of the files is potentionally a bundle of files. Don't bundle them, but load them one by one.
    # Only bundle .stls or .objs if the printer has multiple extruders.
    my $one_by_one = (@$nozzle_dmrs <= 1) || (@$input_files == 1) || 
       defined(first { $_ =~ /.[aA][mM][fF]$/ || $_ =~ /.[aA][mM][fF].[xX][mM][lL]$/ || $_ =~ /.[zZ][iI][pP].[aA][mM][fF]$/ || $_ =~ /.3[mM][fF]$/ || $_ =~ /.[pP][rR][uI][sS][aA]$/ } @$input_files);
        
    my $process_dialog = Wx::ProgressDialog->new(L('Loading…'), L("Processing input file\n") . basename($input_files->[0]), 100, $self, 0);
    $process_dialog->Pulse;
    local $SIG{__WARN__} = Slic3r::GUI::warning_catcher($self);

    # new_model to collect volumes, if all of them come from .stl or .obj and there is a chance, that they will be
    # possibly merged into a single multi-part object.
    my $new_model = $one_by_one ? undef : Slic3r::Model->new;
    # Object indices for the UI.
    my @obj_idx = ();
    # Collected file names to display the final message on the status bar.
    my @loaded_files = ();
    # For all input files.
    for (my $i = 0; $i < @$input_files; $i += 1) {
        my $input_file = $input_files->[$i];
        $process_dialog->Update(100. * $i / @$input_files, L("Processing input file\n") . basename($input_file));

        my $model;
        if (($input_file =~ /.3[mM][fF]$/) || ($input_file =~ /.[zZ][iI][pP].[aA][mM][fF]$/))
        {
            $model = eval { Slic3r::Model->read_from_archive($input_file, wxTheApp->{preset_bundle}, 0) };
            Slic3r::GUI::show_error($self, $@) if $@;
            $_->load_current_preset for (values %{$self->GetFrame->{options_tabs}});
            wxTheApp->{app_config}->update_config_dir(dirname($input_file));
            # forces the update of the config here, or it will invalidate the imported layer heights profile if done using the timer
            # and if the config contains a "layer_height" different from the current defined one
            $self->async_apply_config;
        }
        else
        {
            $model = eval { Slic3r::Model->read_from_file($input_file, 0) };
            Slic3r::GUI::show_error($self, $@) if $@;
        }

        next if ! defined $model;
        
        if ($model->looks_like_multipart_object) {
            my $dialog = Wx::MessageDialog->new($self,
                L("This file contains several objects positioned at multiple heights. "
                . "Instead of considering them as multiple objects, should I consider\n"
                . "this file as a single object having multiple parts?\n"),
                L('Multi-part object detected'), wxICON_WARNING | wxYES | wxNO);
            $model->convert_multipart_object(scalar(@$nozzle_dmrs)) if $dialog->ShowModal() == wxID_YES;
        }
        
        if ($one_by_one) {
            push @obj_idx, $self->load_model_objects(@{$model->objects});
        } else {
            # This must be an .stl or .obj file, which may contain a maximum of one volume.
            $new_model->add_object($_) for (@{$model->objects});
        }
    }

    if ($new_model) {
        my $dialog = Wx::MessageDialog->new($self,
            L("Multiple objects were loaded for a multi-material printer.\n"
            . "Instead of considering them as multiple objects, should I consider\n"
            . "these files to represent a single object having multiple parts?\n"),
            L('Multi-part object detected'), wxICON_WARNING | wxYES | wxNO);
        $new_model->convert_multipart_object(scalar(@$nozzle_dmrs)) if $dialog->ShowModal() == wxID_YES;
        push @obj_idx, $self->load_model_objects(@{$new_model->objects});
    }

    # Note the current directory for the file open dialog.
    wxTheApp->{app_config}->update_skein_dir(dirname($input_files->[-1]));
    
    $process_dialog->Destroy;
    $self->statusbar->SetStatusText(L("Loaded ") . join(',', @loaded_files));
    return @obj_idx;
}

sub load_model_objects {
    my ($self, @model_objects) = @_;
    
    my $bed_centerf = $self->bed_centerf;
    my $bed_shape = Slic3r::Polygon->new_scale(@{$self->{config}->bed_shape});
    my $bed_size = $bed_shape->bounding_box->size;
    
    my $need_arrange = 0;
    my $scaled_down = 0;
    my @obj_idx = ();
    foreach my $model_object (@model_objects) {
        my $o = $self->{model}->add_object($model_object);
        my $object_name = $model_object->name;
        $object_name = basename($model_object->input_file) if ($object_name eq '');
        push @{ $self->{objects} }, Slic3r::GUI::Plater::Object->new(name => $object_name);
        push @obj_idx, $#{ $self->{objects} };
    
        if ($model_object->instances_count == 0) {
            # if object has no defined position(s) we need to rearrange everything after loading
            $need_arrange = 1;
        
            # add a default instance and center object around origin
            $o->center_around_origin;  # also aligns object to Z = 0
            $o->add_instance(offset => $bed_centerf);
        }
        
        {
            # if the object is too large (more than 5 times the bed), scale it down
            my $size = $o->bounding_box->size;
            my $ratio = max($size->x / unscale($bed_size->x), $size->y / unscale($bed_size->y));
            if ($ratio > 10000) {
                # the size of the object is too big -> this could lead to overflow when moving to clipper coordinates,
                # so scale down the mesh
                $o->scale_xyz(Slic3r::Pointf3->new(1/$ratio, 1/$ratio, 1/$ratio));
                $scaled_down = 1;
            }
            elsif ($ratio > 5) {
                $_->set_scaling_factor(1/$ratio) for @{$o->instances};
                $scaled_down = 1;
            }
        }
    
        $self->{print}->auto_assign_extruders($o);
        $self->{print}->add_model_object($o);
    }
    
    # if user turned autocentering off, automatic arranging would disappoint them
    if (! wxTheApp->{app_config}->get("autocenter")) {
        $need_arrange = 0;
    }
    
    if ($scaled_down) {
        Slic3r::GUI::show_info(
            $self,
            L('Your object appears to be too large, so it was automatically scaled down to fit your print bed.'),
            L('Object too large?'),
        );
    }
    
    foreach my $obj_idx (@obj_idx) {
        my $object = $self->{objects}[$obj_idx];
        my $model_object = $self->{model}->objects->[$obj_idx];

        # Add object to list on c++ side
        Slic3r::GUI::add_object_to_list($object->name, $model_object);
    

#        $self->reset_thumbnail($obj_idx);
    }
    $self->arrange if $need_arrange;
    $self->update;
    
    # zoom to objects
    Slic3r::GUI::_3DScene::zoom_to_volumes($self->{canvas3D}) if $self->{canvas3D};
    
    $self->object_list_changed;
    
    $self->schedule_background_process;
    
    return @obj_idx;
}

sub bed_centerf {
    my ($self) = @_;
    
    my $bed_shape = Slic3r::Polygon->new_scale(@{$self->{config}->bed_shape});
    my $bed_center = $bed_shape->bounding_box->center;
    return Slic3r::Pointf->new(unscale($bed_center->x), unscale($bed_center->y)); #)
}

sub remove {
    my $self = shift;
    my ($obj_idx) = @_;
    
    $self->stop_background_process;
    
    # Prevent toolpaths preview from rendering while we modify the Print object
    $self->{toolpaths2D}->enabled(0) if $self->{toolpaths2D};
    $self->{preview3D}->enabled(0) if $self->{preview3D};
    
    # if no object index is supplied, remove the selected one
    if (! defined $obj_idx) {
        ($obj_idx, undef) = $self->selected_object;
        return if ! defined $obj_idx;
    }
    
    splice @{$self->{objects}}, $obj_idx, 1;
    $self->{model}->delete_object($obj_idx);
    $self->{print}->delete_object($obj_idx);
    # Delete object from list on c++ side
    Slic3r::GUI::delete_object_from_list();
    $self->object_list_changed;
    
    $self->select_object(undef);
    $self->update;
    $self->schedule_background_process;
}

sub reset {
    my $self = shift;
    
    $self->stop_background_process;
    
    # Prevent toolpaths preview from rendering while we modify the Print object
    $self->{toolpaths2D}->enabled(0) if $self->{toolpaths2D};
    $self->{preview3D}->enabled(0) if $self->{preview3D};
    
    @{$self->{objects}} = ();
    $self->{model}->clear_objects;
    $self->{print}->clear_objects;
    # Delete all objects from list on c++ side
    Slic3r::GUI::delete_all_objects_from_list();
    $self->object_list_changed;
    
    $self->select_object(undef);
    $self->update;
}

sub increase {
    my ($self, $copies) = @_;
    $copies //= 1;
    my ($obj_idx, $object) = $self->selected_object;
    return if ! defined $obj_idx;
    my $model_object = $self->{model}->objects->[$obj_idx];
    my $instance = $model_object->instances->[-1];
    for my $i (1..$copies) {
        $instance = $model_object->add_instance(
            offset          => Slic3r::Pointf->new(map 10+$_, @{$instance->offset}),
            scaling_factor  => $instance->scaling_factor,
            rotation        => $instance->rotation,
        );
        $self->{print}->objects->[$obj_idx]->add_copy($instance->offset);
    }
    # Set conut of object on c++ side
    Slic3r::GUI::set_object_count($obj_idx, $model_object->instances_count);
    
    # only autoarrange if user has autocentering enabled
    $self->stop_background_process;
    if (wxTheApp->{app_config}->get("autocenter")) {
        $self->arrange;
    } else {
        $self->update;
    }

    $self->selection_changed;  # refresh info (size, volume etc.)
    $self->schedule_background_process;
}

sub decrease {
    my ($self, $copies_asked) = @_;
    my $copies = $copies_asked // 1;
    my ($obj_idx, $object) = $self->selected_object;
    return if ! defined $obj_idx;

    $self->stop_background_process;
    
    my $model_object = $self->{model}->objects->[$obj_idx];
    if ($model_object->instances_count > $copies) {
        for my $i (1..$copies) {
            $model_object->delete_last_instance;
            $self->{print}->objects->[$obj_idx]->delete_last_copy;
        }
        # Set conut of object on c++ side
        Slic3r::GUI::set_object_count($obj_idx, $model_object->instances_count);
    } elsif (defined $copies_asked) {
        # The "decrease" came from the "set number of copies" dialog.
        $self->remove;
    } else {
        # The "decrease" came from the "-" button. Don't allow the object to disappear.
        $self->resume_background_process;
        return;
    }

    $self->update;
    $self->schedule_background_process;
}

sub set_number_of_copies {
    my ($self) = @_;
    
    $self->pause_background_process;
    
    # get current number of copies
    my ($obj_idx, $object) = $self->selected_object;
    my $model_object = $self->{model}->objects->[$obj_idx];
    
    # prompt user
    my $copies = Wx::GetNumberFromUser("", L("Enter the number of copies of the selected object:"), L("Copies"), $model_object->instances_count, 0, 1000, $self);
    my $diff = $copies - $model_object->instances_count;
    if ($diff == 0) {
        # no variation
        $self->resume_background_process;
    } elsif ($diff > 0) {
        $self->increase($diff);
    } elsif ($diff < 0) {
        $self->decrease(-$diff);
    }
}

sub _get_number_from_user {
    my ($self, $title, $prompt_message, $error_message, $default, $only_positive) = @_;
    for (;;) {
        my $value = Wx::GetTextFromUser($prompt_message, $title, $default, $self);
        # Accept both dashes and dots as a decimal separator.
        $value =~ s/,/./;
        # If scaling value is being entered, remove the trailing percent sign.
        $value =~ s/%$// if $only_positive;
        # User canceled the selection, return undef.
        return if $value eq '';
        # Validate a numeric value.
        return $value if ($value =~ /^-?\d*(?:\.\d*)?$/) && (! $only_positive || $value > 0);
        Wx::MessageBox(
            $error_message . 
            (($only_positive && $value <= 0) ? 
                ": ".$value.L("\nNon-positive value.") : 
                ": ".$value.L("\nNot a numeric value.")), 
            L("Slic3r Error"), wxOK | wxICON_EXCLAMATION, $self);
        $default = $value;
    }
}

sub rotate {
    my ($self, $angle, $axis, $relative_key) = @_;
    $relative_key //= 'absolute'; # relative or absolute coordinates
    $axis //= Z; # angle is in degrees

    my $relative = $relative_key eq 'relative';    
    
    my ($obj_idx, $object) = $self->selected_object;
    return if !defined $obj_idx;
    
    my $model_object = $self->{model}->objects->[$obj_idx];
    my $model_instance = $model_object->instances->[0];
        
    if (!defined $angle) {
        my $axis_name = $axis == X ? 'X' : $axis == Y ? 'Y' : 'Z';
        my $default = $axis == Z ? rad2deg($model_instance->rotation) : 0;
        $angle = $self->_get_number_from_user(L("Enter the rotation angle:"), L("Rotate around ").$axis_name.(" axis"), L("Invalid rotation angle entered"), $default);
        return if $angle eq '';
    }
    
    $self->stop_background_process;
    
    if ($axis == Z) {
        my $new_angle = deg2rad($angle);
        foreach my $inst (@{ $model_object->instances }) {
            my $rotation = ($relative ? $inst->rotation : 0.) + $new_angle;
            while ($rotation > 2.0 * PI) {
                $rotation -= 2.0 * PI;
            }
            while ($rotation < 0.0) {
                $rotation += 2.0 * PI;
            }
            $inst->set_rotation($rotation);
            Slic3r::GUI::_3DScene::update_gizmos_data($self->{canvas3D}) if ($self->{canvas3D});            
        }
#        $object->transform_thumbnail($self->{model}, $obj_idx);
    } else {
        # rotation around X and Y needs to be performed on mesh
        # so we first apply any Z rotation
        if ($model_instance->rotation != 0) {
            $model_object->rotate($model_instance->rotation, Z);
            $_->set_rotation(0) for @{ $model_object->instances };
        }
        $model_object->rotate(deg2rad($angle), $axis);
        
#        # realign object to Z = 0
#        $model_object->center_around_origin;
#        $self->reset_thumbnail($obj_idx);
    }
    Slic3r::GUI::update_rotation_value(deg2rad($angle), $axis == X ? "x" : ($axis == Y ? "y" : "z"));
    
    # update print and start background processing
    $self->{print}->add_model_object($model_object, $obj_idx);
    
    $self->selection_changed;  # refresh info (size etc.)
    $self->update;
    $self->schedule_background_process;
}

sub mirror {
    my ($self, $axis) = @_;
    
    my ($obj_idx, $object) = $self->selected_object;
    return if !defined $obj_idx;
    
    my $model_object = $self->{model}->objects->[$obj_idx];
    my $model_instance = $model_object->instances->[0];
    
    # apply Z rotation before mirroring
    if ($model_instance->rotation != 0) {
        $model_object->rotate($model_instance->rotation, Z);
        $_->set_rotation(0) for @{ $model_object->instances };
    }
    
    $model_object->mirror($axis);
    
#    # realign object to Z = 0
#    $model_object->center_around_origin;
#    $self->reset_thumbnail($obj_idx);
        
    # update print and start background processing
    $self->stop_background_process;
    $self->{print}->add_model_object($model_object, $obj_idx);
    
    $self->selection_changed;  # refresh info (size etc.)
    $self->update;
    $self->schedule_background_process;
}

sub changescale {
    my ($self, $axis, $tosize) = @_;
    
    my ($obj_idx, $object) = $self->selected_object;
    return if !defined $obj_idx;
    
    my $model_object = $self->{model}->objects->[$obj_idx];
    my $model_instance = $model_object->instances->[0];
    
    my $object_size = $model_object->instance_bounding_box(0)->size;
    
    if (defined $axis) {
        my $axis_name = $axis == X ? 'X' : $axis == Y ? 'Y' : 'Z';
        my $scale;
        if ($tosize) {
            my $cursize = $object_size->[$axis];
            my $newsize = $self->_get_number_from_user(
                L('Enter the new size for the selected object:'), 
                L("Scale along ").$axis_name, L('Invalid scaling value entered'), $cursize, 1);
            return if $newsize eq '';
            $scale = $newsize / $cursize * 100;
        } else {
            $scale = $self->_get_number_from_user(L('Enter the scale % for the selected object:'), L("Scale along ").$axis_name, L('Invalid scaling value entered'), 100, 1);
            return if $scale eq '';
        }
        
        # apply Z rotation before scaling
        if ($model_instance->rotation != 0) {
            $model_object->rotate($model_instance->rotation, Z);
            $_->set_rotation(0) for @{ $model_object->instances };
        }
        
        my $versor = [1,1,1];
        $versor->[$axis] = $scale/100;
        $model_object->scale_xyz(Slic3r::Pointf3->new(@$versor));
        #FIXME Scale the layer height profile when $axis == Z?
        #FIXME Scale the layer height ranges $axis == Z?
        # object was already aligned to Z = 0, so no need to realign it
#        $self->reset_thumbnail($obj_idx);
    } else {
        my $scale;
        if ($tosize) {
            my $cursize = max(@$object_size);
            my $newsize = $self->_get_number_from_user(L('Enter the new max size for the selected object:'), L('Scale'), L('Invalid scaling value entered'), $cursize, 1);
            return if ! defined($newsize) || $newsize eq '';
            $scale = $model_instance->scaling_factor * $newsize / $cursize * 100;
        } else {
            # max scale factor should be above 2540 to allow importing files exported in inches
            $scale = $self->_get_number_from_user(L('Enter the scale % for the selected object:'), L('Scale'), L('Invalid scaling value entered'), $model_instance->scaling_factor*100, 1);
            return if ! defined($scale) || $scale eq '';
        }

        # Set object scale on c++ side
        Slic3r::GUI::set_object_scale($obj_idx, $scale);
        $scale /= 100;  # turn percent into factor
        
        my $variation = $scale / $model_instance->scaling_factor;
        #FIXME Scale the layer height profile?
        foreach my $range (@{ $model_object->layer_height_ranges }) {
            $range->[0] *= $variation;
            $range->[1] *= $variation;
        }
        $_->set_scaling_factor($scale) for @{ $model_object->instances };
#        $object->transform_thumbnail($self->{model}, $obj_idx);
    }
    
    # update print and start background processing
    $self->stop_background_process;
    $self->{print}->add_model_object($model_object, $obj_idx);
    
    $self->selection_changed(1);  # refresh info (size, volume etc.)
    $self->update;
    $self->schedule_background_process;
}

sub arrange {
    my $self = shift;
    
    $self->pause_background_process;
    
    # my $bb = Slic3r::Geometry::BoundingBoxf->new_from_points($self->{config}->bed_shape);
    # my $success = $self->{model}->arrange_objects(wxTheApp->{preset_bundle}->full_config->min_object_distance, $bb);
    
    # Update is not implemented in C++ so we cannot call this for now
    $self->{appController}->arrange_model;

    # ignore arrange failures on purpose: user has visual feedback and we don't need to warn him
    # when parts don't fit in print bed
    
    # Force auto center of the aligned grid of of objects on the print bed.
    $self->update(0);
}

sub split_object {
    my $self = shift;
    
    my ($obj_idx, $current_object)  = $self->selected_object;
    
    # we clone model object because split_object() adds the split volumes
    # into the same model object, thus causing duplicates when we call load_model_objects()
    my $new_model = $self->{model}->clone;  # store this before calling get_object()
    my $current_model_object = $new_model->get_object($obj_idx);
    
    if ($current_model_object->volumes_count > 1) {
        Slic3r::GUI::warning_catcher($self)->(L("The selected object can't be split because it contains more than one volume/material."));
        return;
    }
    
    $self->pause_background_process;
    
    my @model_objects = @{$current_model_object->split_object};
    if (@model_objects == 1) {
        $self->resume_background_process;
        Slic3r::GUI::warning_catcher($self)->(L("The selected object couldn't be split because it contains only one part."));
        $self->resume_background_process;
        return;
    }
    
    $_->center_around_origin for (@model_objects);

    $self->remove($obj_idx);
    $current_object = $obj_idx = undef;
    
    # load all model objects at once, otherwise the plate would be rearranged after each one
    # causing original positions not to be kept
    $self->load_model_objects(@model_objects);
}

sub schedule_background_process {
    my ($self) = @_;
    
    if (defined $self->{apply_config_timer}) {
        $self->{apply_config_timer}->Start(PROCESS_DELAY, 1);  # 1 = one shot
    }
}

# Executed asynchronously by a timer every PROCESS_DELAY (0.5 second).
# The timer is started by schedule_background_process(), 
sub async_apply_config {
    my ($self) = @_;

    # pause process thread before applying new config
    # since we don't want to touch data that is being used by the threads
    $self->pause_background_process;
    
    # apply new config
    my $invalidated = $self->{print}->apply_config(wxTheApp->{preset_bundle}->full_config);

    # Just redraw the 3D canvas without reloading the scene.
    $self->{canvas3D}->Refresh if Slic3r::GUI::_3DScene::is_layers_editing_enabled($self->{canvas3D});

    # Hide the slicing results if the current slicing status is no more valid.    
    $self->print_info_box_show(0) if $invalidated;

    if (wxTheApp->{app_config}->get("background_processing")) {    
        if ($invalidated) {
            # kill current thread if any
            $self->stop_background_process;
        } else {
            $self->resume_background_process;
        }
        # schedule a new process thread in case it wasn't running
        $self->start_background_process;
    }

    # Reset preview canvases. If the print has been invalidated, the preview canvases will be cleared.
    # Otherwise they will be just refreshed.
    if ($invalidated) {
        $self->{gcode_preview_data}->reset;
        $self->{toolpaths2D}->reload_print if $self->{toolpaths2D};
        $self->{preview3D}->reload_print if $self->{preview3D};

        # We also need to reload 3D scene because of the wipe tower preview box
        if ($self->{config}->wipe_tower) {
            my $selections = $self->collect_selections;
            Slic3r::GUI::_3DScene::set_objects_selections($self->{canvas3D}, \@$selections);
	        Slic3r::GUI::_3DScene::reload_scene($self->{canvas3D}, 1) if $self->{canvas3D}
        }
    }
}

sub start_background_process {
    my ($self) = @_;
    
    return if !@{$self->{objects}};
    return if $self->{process_thread};
    
    # It looks like declaring a local $SIG{__WARN__} prevents the ugly
    # "Attempt to free unreferenced scalar" warning...
    local $SIG{__WARN__} = Slic3r::GUI::warning_catcher($self);
    
    # don't start process thread if config is not valid
    eval {
        # this will throw errors if config is not valid
        wxTheApp->{preset_bundle}->full_config->validate;
        $self->{print}->validate;
    };
    if ($@) {
        $self->statusbar->SetStatusText($@);
        return;
    }
    
    # Copy the names of active presets into the placeholder parser.
    wxTheApp->{preset_bundle}->export_selections_pp($self->{print}->placeholder_parser);
    
    # start thread
    @_ = ();
    $self->{process_thread} = Slic3r::spawn_thread(sub {
        eval {
            $self->{print}->process;
        };
        my $event = Wx::CommandEvent->new($PROCESS_COMPLETED_EVENT);
        if ($@) {
            Slic3r::debugf "Background process error: $@\n";
            $event->SetInt(0);
            $event->SetString($@);
        } else {
            $event->SetInt(1);
        }
        Wx::PostEvent($self, $event);
        Slic3r::thread_cleanup();
    });
    Slic3r::debugf "Background processing started.\n";
}

sub stop_background_process {
    my ($self) = @_;
    
    $self->{apply_config_timer}->Stop if defined $self->{apply_config_timer};
    $self->statusbar->SetCancelCallback(undef);
    $self->statusbar->StopBusy;
    $self->statusbar->SetStatusText("");
    $self->{toolpaths2D}->reload_print if $self->{toolpaths2D};
    $self->{preview3D}->reload_print if $self->{preview3D};
    
    if ($self->{process_thread}) {
        Slic3r::debugf "Killing background process.\n";
        Slic3r::kill_all_threads();
        $self->{process_thread} = undef;
    } else {
        Slic3r::debugf "No background process running.\n";
    }
    
    # if there's an export process, kill that one as well
    if ($self->{export_thread}) {
        Slic3r::debugf "Killing background export process.\n";
        Slic3r::kill_all_threads();
        $self->{export_thread} = undef;
    }
}

sub pause_background_process {
    my ($self) = @_;
    
    if ($self->{process_thread} || $self->{export_thread}) {
        Slic3r::pause_all_threads();
        return 1;
    } elsif (defined $self->{apply_config_timer} && $self->{apply_config_timer}->IsRunning) {
        $self->{apply_config_timer}->Stop;
        return 1;
    }
    
    return 0;
}

sub resume_background_process {
    my ($self) = @_;
    
    if ($self->{process_thread} || $self->{export_thread}) {
        Slic3r::resume_all_threads();
    }
}

sub reslice {
    # explicitly cancel a previous thread and start a new one.
    my ($self) = @_;
    # Don't reslice if export of G-code or sending to OctoPrint is running.
    if (! defined($self->{export_gcode_output_file}) && ! defined($self->{send_gcode_file})) {
        # Stop the background processing threads, stop the async update timer.
        $self->stop_background_process;
        # Rather perform one additional unnecessary update of the print object instead of skipping a pending async update.
        $self->async_apply_config;
        $self->statusbar->SetCancelCallback(sub {
            $self->stop_background_process;
            $self->statusbar->SetStatusText(L("Slicing cancelled"));
            # this updates buttons status
            $self->object_list_changed;
        });
        $self->start_background_process;
    }
}

sub export_gcode {
    my ($self, $output_file) = @_;
    
    return if !@{$self->{objects}};
    
    if ($self->{export_gcode_output_file}) {
        Wx::MessageDialog->new($self, L("Another export job is currently running."), L('Error'), wxOK | wxICON_ERROR)->ShowModal;
        return;
    }
    
    # if process is not running, validate config
    # (we assume that if it is running, config is valid)
    eval {
        # this will throw errors if config is not valid
        wxTheApp->{preset_bundle}->full_config->validate;
        $self->{print}->validate;
    };
    Slic3r::GUI::catch_error($self) and return;
    
    
    # apply config and validate print
    my $config = wxTheApp->{preset_bundle}->full_config;
    eval {
        # this will throw errors if config is not valid
        $config->validate;
        $self->{print}->apply_config($config);
        $self->{print}->validate;
    };
    Slic3r::GUI::catch_error($self) and return;
    
    # Copy the names of active presets into the placeholder parser.
    wxTheApp->{preset_bundle}->export_selections_pp($self->{print}->placeholder_parser);
    # select output file
    if ($output_file) {
        $self->{export_gcode_output_file} = eval { $self->{print}->output_filepath($output_file) };
        Slic3r::GUI::catch_error($self) and return;
    } else {
        my $default_output_file = eval { $self->{print}->output_filepath($main::opt{output} // '') };
        Slic3r::GUI::catch_error($self) and return;
        # If possible, remove accents from accented latin characters.
        # This function is useful for generating file names to be processed by legacy firmwares.
        $default_output_file = Slic3r::GUI::fold_utf8_to_ascii($default_output_file);
        my $dlg = Wx::FileDialog->new($self, L('Save G-code file as:'), 
            wxTheApp->{app_config}->get_last_output_dir(dirname($default_output_file)),
            basename($default_output_file), &Slic3r::GUI::FILE_WILDCARDS->{gcode}, wxFD_SAVE | wxFD_OVERWRITE_PROMPT);
        if ($dlg->ShowModal != wxID_OK) {
            $dlg->Destroy;
            return;
        }
        my $path = $dlg->GetPath;
        wxTheApp->{app_config}->update_last_output_dir(dirname($path));
        $self->{export_gcode_output_file} = $path;
        $dlg->Destroy;
    }
    
    $self->statusbar->StartBusy;
    
    $self->statusbar->SetCancelCallback(sub {
        $self->stop_background_process;
        $self->statusbar->SetStatusText(L("Export cancelled"));
        $self->{export_gcode_output_file} = undef;
        $self->{send_gcode_file} = undef;
        
        # this updates buttons status
        $self->object_list_changed;
    });
    
    # start background process, whose completion event handler
    # will detect $self->{export_gcode_output_file} and proceed with export
    $self->start_background_process;
    
    # this updates buttons status
    $self->object_list_changed;
    
    return $self->{export_gcode_output_file};
}

# This gets called only if we have threads.
sub on_process_completed {
    my ($self, $error) = @_;
    
    $self->statusbar->SetCancelCallback(undef);
    $self->statusbar->StopBusy;
    $self->statusbar->SetStatusText($error // "");
    
    Slic3r::debugf "Background processing completed.\n";
    $self->{process_thread}->detach if $self->{process_thread};
    $self->{process_thread} = undef;
    
    # if we're supposed to perform an explicit export let's display the error in a dialog
    if ($error && $self->{export_gcode_output_file}) {
        $self->{export_gcode_output_file} = undef;
        Slic3r::GUI::show_error($self, $error);
    }
    
    return if $error;
    $self->{toolpaths2D}->reload_print if $self->{toolpaths2D};
    $self->{preview3D}->reload_print if $self->{preview3D};

    # in case this was MM print, wipe tower bounding box on 3D tab might need redrawing with exact depth:
    my $selections = $self->collect_selections;
    Slic3r::GUI::_3DScene::set_objects_selections($self->{canvas3D}, \@$selections);
    Slic3r::GUI::_3DScene::reload_scene($self->{canvas3D}, 1);
    
    # if we have an export filename, start a new thread for exporting G-code
    if ($self->{export_gcode_output_file}) {
        @_ = ();
        
        # workaround for "Attempt to free un referenced scalar..."
        our $_thread_self = $self;
        
        $self->{export_thread} = Slic3r::spawn_thread(sub {
            eval {
                $_thread_self->{print}->export_gcode(output_file => $_thread_self->{export_gcode_output_file}, gcode_preview_data => $_thread_self->{gcode_preview_data});
            };
            my $export_completed_event = Wx::CommandEvent->new($EXPORT_COMPLETED_EVENT);
            if ($@) {
                {
                    my $error_event = Wx::CommandEvent->new($ERROR_EVENT);
                    $error_event->SetString($@);
                    Wx::PostEvent($_thread_self, $error_event);
                }
                $export_completed_event->SetInt(0);
                $export_completed_event->SetString($@);
            } else {
                $export_completed_event->SetInt(1);
            }
            Wx::PostEvent($_thread_self, $export_completed_event);
            Slic3r::thread_cleanup();
        });
        Slic3r::debugf "Background G-code export started.\n";
    }
}

# This gets called also if we have no threads.
sub on_progress_event {
    my ($self, $percent, $message) = @_;
    
    $self->statusbar->SetProgress($percent);
    $self->statusbar->SetStatusText("$message…");
}

# Called when the G-code export finishes, either successfully or with an error.
# This gets called also if we don't have threads.
sub on_export_completed {
    my ($self, $result) = @_;
    
    $self->statusbar->SetCancelCallback(undef);
    $self->statusbar->StopBusy;
    $self->statusbar->SetStatusText("");
    
    Slic3r::debugf "Background export process completed.\n";
    $self->{export_thread}->detach if $self->{export_thread};
    $self->{export_thread} = undef;
    
    my $message;
    my $send_gcode = 0;
    my $do_print = 0;
    if ($result) {
        # G-code file exported successfully.
        if ($self->{print_file}) {
            $message = L("File added to print queue");
            $do_print = 1;
        } elsif ($self->{send_gcode_file}) {
            $message = L("Sending G-code file to the Printer Host ...");
            $send_gcode = 1;
        } else {
            $message = L("G-code file exported to ") . $self->{export_gcode_output_file};
        }
    } else {
        $message = L("Export failed");
    }
    $self->{export_gcode_output_file} = undef;
    $self->statusbar->SetStatusText($message);
    wxTheApp->notify($message);
    
    $self->do_print if $do_print;

    # Send $self->{send_gcode_file} to OctoPrint.
    if ($send_gcode) {
        my $host = Slic3r::PrintHost::get_print_host($self->{config});

        if ($host->send_gcode($self->{send_gcode_file})) {
            $self->statusbar->SetStatusText(L("Upload to host finished."));
        } else {
            $self->statusbar->SetStatusText("");
        }
    }

    $self->{print_file} = undef;
    $self->{send_gcode_file} = undef;
    $self->print_info_box_show(1);

    # this updates buttons status
    $self->object_list_changed;
    
    # refresh preview
    $self->{toolpaths2D}->reload_print if $self->{toolpaths2D};
    $self->{preview3D}->reload_print if $self->{preview3D};
}

# Fill in the "Sliced info" box with the result of the G-code generator.
sub print_info_box_show {
    my ($self, $show) = @_;
#    my $scrolled_window_panel = $self->{scrolled_window_panel}; 
#    my $scrolled_window_sizer = $self->{scrolled_window_sizer};
#    return if (!$show && ($scrolled_window_sizer->IsShown(2) == $show));
    my $panel = $self->{right_panel};
    my $sizer = $self->{info_sizer};
    return if (!$sizer || !$show && ($sizer->IsShown(1) == $show));

    Slic3r::GUI::set_show_print_info($show);
    return if (wxTheApp->{app_config}->get("view_mode") eq "simple");

    if ($show) {
        my $print_info_sizer = $self->{print_info_sizer};
        $print_info_sizer->Clear(1);
        my $grid_sizer = Wx::FlexGridSizer->new(2, 2, 5, 5);
        $grid_sizer->SetFlexibleDirection(wxHORIZONTAL);
        $grid_sizer->AddGrowableCol(1, 1);
        $grid_sizer->AddGrowableCol(3, 1);
        $print_info_sizer->Add($grid_sizer, 0, wxEXPAND);
        my @info = (
            L("Used Filament (m)")
                => sprintf("%.2f" , $self->{print}->total_used_filament / 1000),
            L("Used Filament (mm³)")
                => sprintf("%.2f" , $self->{print}->total_extruded_volume),
            L("Used Filament (g)"),
                => sprintf("%.2f" , $self->{print}->total_weight),
            L("Cost"),
                => sprintf("%.2f" , $self->{print}->total_cost),
            L("Estimated printing time (normal mode)")
                => $self->{print}->estimated_normal_print_time,
            L("Estimated printing time (silent mode)")
                => $self->{print}->estimated_silent_print_time
        );
        while ( my $label = shift @info) {
            my $value = shift @info;
            next if $value eq "N/A";
#            my $text = Wx::StaticText->new($scrolled_window_panel, -1, "$label:", wxDefaultPosition, wxDefaultSize, wxALIGN_RIGHT);
            my $text = Wx::StaticText->new($panel, -1, "$label:", wxDefaultPosition, wxDefaultSize, wxALIGN_RIGHT);
            $text->SetFont($Slic3r::GUI::small_font);
            $grid_sizer->Add($text, 0);            
#            my $field = Wx::StaticText->new($scrolled_window_panel, -1, $value, wxDefaultPosition, wxDefaultSize, wxALIGN_LEFT);
            my $field = Wx::StaticText->new($panel, -1, $value, wxDefaultPosition, wxDefaultSize, wxALIGN_LEFT);
            $field->SetFont($Slic3r::GUI::small_font);
            $grid_sizer->Add($field, 0);
        }
    }

#    $scrolled_window_sizer->Show(2, $show);
#    $scrolled_window_panel->Layout;
    $sizer->Show(1, $show);

    $self->Layout;
    $panel->Refresh;
}

sub do_print {
    my ($self) = @_;
    
    my $controller = $self->GetFrame->{controller};
    my $printer_preset = wxTheApp->{preset_bundle}->printer->get_edited_preset;    
    my $printer_panel = $controller->add_printer($printer_preset->name, $printer_preset->config);
    
    my $filament_stats = $self->{print}->filament_stats;
    my $filament_names = wxTheApp->{preset_bundle}->filament_presets;
    $filament_stats = { map { $filament_names->[$_] => $filament_stats->{$_} } keys %$filament_stats };
    $printer_panel->load_print_job($self->{print_file}, $filament_stats);
}

sub export_stl {
    my ($self) = @_;
    return if !@{$self->{objects}};
    # Ask user for a file name to write into.
    my $output_file = $self->_get_export_file('STL') or return;
    # Store a binary STL.
    $self->{model}->store_stl($output_file, 1);
    $self->statusbar->SetStatusText(L("STL file exported to ").$output_file);
}

sub reload_from_disk {
    my ($self) = @_;
    
    my ($obj_idx, $object) = $self->selected_object;
    return if !defined $obj_idx;
    
    my $model_object = $self->{model}->objects->[$obj_idx];
    #FIXME convert to local file encoding
    return if !$model_object->input_file
        || !-e Slic3r::encode_path($model_object->input_file);
    
    my @new_obj_idx = $self->load_files([$model_object->input_file]);
    return if !@new_obj_idx;
    
    foreach my $new_obj_idx (@new_obj_idx) {
        my $o = $self->{model}->objects->[$new_obj_idx];
        $o->clear_instances;
        $o->add_instance($_) for @{$model_object->instances};
        #$o->invalidate_bounding_box;
        
        if ($o->volumes_count == $model_object->volumes_count) {
            for my $i (0..($o->volumes_count-1)) {
                $o->get_volume($i)->config->apply($model_object->get_volume($i)->config);
            }
        }
        #FIXME restore volumes and their configs, layer_height_ranges, layer_height_profile, layer_height_profile_valid,
    }
    
    $self->remove($obj_idx);
}

sub export_object_stl {
    my ($self) = @_;
    my ($obj_idx, $object) = $self->selected_object;
    return if !defined $obj_idx;
    my $model_object = $self->{model}->objects->[$obj_idx];
    # Ask user for a file name to write into.        
    my $output_file = $self->_get_export_file('STL') or return;
    $model_object->mesh->write_binary($output_file);
    $self->statusbar->SetStatusText(L("STL file exported to ").$output_file);
}

sub fix_through_netfabb {
    my ($self) = @_;
    my ($obj_idx, $object) = $self->selected_object;
    return if !defined $obj_idx;
    my $model_object = $self->{model}->objects->[$obj_idx];
    my $model_fixed = Slic3r::Model->new;
    Slic3r::GUI::fix_model_by_win10_sdk_gui($model_object, $self->{print}, $model_fixed);

    my @new_obj_idx = $self->load_model_objects(@{$model_fixed->objects});
    return if !@new_obj_idx;
    
    foreach my $new_obj_idx (@new_obj_idx) {
        my $o = $self->{model}->objects->[$new_obj_idx];
        $o->clear_instances;
        $o->add_instance($_) for @{$model_object->instances};
        #$o->invalidate_bounding_box;
        
        if ($o->volumes_count == $model_object->volumes_count) {
            for my $i (0..($o->volumes_count-1)) {
                $o->get_volume($i)->config->apply($model_object->get_volume($i)->config);
            }
        }
        #FIXME restore volumes and their configs, layer_height_ranges, layer_height_profile, layer_height_profile_valid,
    }
    
    $self->remove($obj_idx);
}

sub export_amf {
    my ($self) = @_;
    return if !@{$self->{objects}};
    # Ask user for a file name to write into.
    my $output_file = $self->_get_export_file('AMF') or return;
    my $res = $self->{model}->store_amf($output_file, $self->{print}, $self->{export_option});
    if ($res)
    {
        $self->statusbar->SetStatusText(L("AMF file exported to ").$output_file);
    }
    else
    {
        $self->statusbar->SetStatusText(L("Error exporting AMF file ").$output_file);
    }
}

sub export_3mf {
    my ($self) = @_;
    return if !@{$self->{objects}};
    # Ask user for a file name to write into.
    my $output_file = $self->_get_export_file('3MF') or return;
    my $res = $self->{model}->store_3mf($output_file, $self->{print}, $self->{export_option});
    if ($res)
    {
        $self->statusbar->SetStatusText(L("3MF file exported to ").$output_file);
    }
    else
    {
        $self->statusbar->SetStatusText(L("Error exporting 3MF file ").$output_file);
    }
}

# Ask user to select an output file for a given file format (STl, AMF, 3MF).
# Propose a default file name based on the 'output_filename_format' configuration value.
sub _get_export_file {
    my ($self, $format) = @_;    
    my $suffix = '';
    my $wildcard = 'known';
    if ($format eq 'STL')
    {
        $suffix = '.stl';
        $wildcard = 'stl';
    }
    elsif ($format eq 'AMF')
    {
        if (&Wx::wxMAC) {
            # It seems that MacOS does not like double extension
            $suffix = '.amf';
        } else {
            $suffix = '.zip.amf';
        }
        $wildcard = 'amf';
    }
    elsif ($format eq '3MF')
    {
        $suffix = '.3mf';
        $wildcard = 'threemf';
    }
    # Copy the names of active presets into the placeholder parser.
    wxTheApp->{preset_bundle}->export_selections_pp($self->{print}->placeholder_parser);
    my $output_file = eval { $self->{print}->output_filepath($main::opt{output} // '') };
    Slic3r::GUI::catch_error($self) and return undef;
    $output_file =~ s/\.[gG][cC][oO][dD][eE]$/$suffix/;
    my $dlg = Wx::FileDialog->new($self, L("Save ").$format.L(" file as:"), dirname($output_file),
        basename($output_file), &Slic3r::GUI::FILE_WILDCARDS->{$wildcard}, wxFD_SAVE | wxFD_OVERWRITE_PROMPT);
    Slic3r::GUI::add_export_option($dlg, $format);
    if ($dlg->ShowModal != wxID_OK) {
        $dlg->Destroy;
        return undef;
    }
    $output_file = $dlg->GetPath;
    $self->{export_option} = Slic3r::GUI::get_export_option($dlg);
    $dlg->Destroy;
    return $output_file;
}

#sub reset_thumbnail {
#    my ($self, $obj_idx) = @_;
#    $self->{objects}[$obj_idx]->thumbnail(undef);
#}

# this method gets called whenever print center is changed or the objects' bounding box changes
# (i.e. when an object is added/removed/moved/rotated/scaled)
sub update {
    my ($self, $force_autocenter) = @_;

    if (wxTheApp->{app_config}->get("autocenter") || $force_autocenter) {
        $self->{model}->center_instances_around_point($self->bed_centerf);
    }
    
    my $running = $self->pause_background_process;
    my $invalidated = $self->{print}->reload_model_instances();
    
    # The mere fact that no steps were invalidated when reloading model instances 
    # doesn't mean that all steps were done: for example, validation might have 
    # failed upon previous instance move, so we have no running thread and no steps
    # are invalidated on this move, thus we need to schedule a new run.
    if ($invalidated || !$running) {
        $self->schedule_background_process;
    } else {
        $self->resume_background_process;
    }

    $self->print_info_box_show(0);
    
#    $self->{canvas}->reload_scene if $self->{canvas};
    my $selections = $self->collect_selections;
    Slic3r::GUI::_3DScene::set_objects_selections($self->{canvas3D}, \@$selections);
    Slic3r::GUI::_3DScene::reload_scene($self->{canvas3D}, 0);
    $self->{preview3D}->reset_gcode_preview_data if $self->{preview3D};
    $self->{preview3D}->reload_print if $self->{preview3D};
}

# When a printer technology is changed, the UI needs to be updated to show/hide needed preset combo boxes.
sub show_preset_comboboxes{
    my ($self, $showSLA) = @_; #if showSLA is oposite value to "ptFFF"

    my $choices = $self->{preset_choosers}{filament};    
    my $print_filament_ctrls_cnt = 2 + 2 * ($#$choices+1);

    foreach (0..$print_filament_ctrls_cnt-1){
        $self->{presets_sizer}->Show($_, !$showSLA);
    }
    $self->{presets_sizer}->Show($print_filament_ctrls_cnt  , $showSLA);
    $self->{presets_sizer}->Show($print_filament_ctrls_cnt+1, $showSLA);

    $self->{frequently_changed_parameters_sizer}->Show(0,!$showSLA);

    $self->Layout;
}

# When a number of extruders changes, the UI needs to be updated to show a single filament selection combo box per extruder.
# Also the wxTheApp->{preset_bundle}->filament_presets needs to be resized accordingly
# and some reasonable default has to be selected for the additional extruders.
sub on_extruders_change {
    my ($self, $num_extruders) = @_;
    my $choices = $self->{preset_choosers}{filament};

    while (int(@$choices) < $num_extruders) {
        # copy strings from first choice
        my @presets = $choices->[0]->GetStrings;
        
        # initialize new choice
        my $choice = Wx::BitmapComboBox->new($self->{right_panel}, -1, "", wxDefaultPosition, wxDefaultSize, [@presets], wxCB_READONLY);
        my $extruder_idx = scalar @$choices;
        EVT_LEFT_DOWN($choice, sub { $self->filament_color_box_lmouse_down($extruder_idx, @_); } );
        push @$choices, $choice;
        # copy icons from first choice
        $choice->SetItemBitmap($_, $choices->[0]->GetItemBitmap($_)) for 0..$#presets;
        # insert new choice into sizer
        $self->{presets_sizer}->Insert(4 + ($#$choices-1)*2, 0, 0);
        $self->{presets_sizer}->Insert(5 + ($#$choices-1)*2, $choice, 0, wxEXPAND | wxBOTTOM, FILAMENT_CHOOSERS_SPACING);
        # setup the listener
        EVT_COMBOBOX($choice, $choice, sub {
            my ($choice) = @_;
            wxTheApp->CallAfter(sub {
                $self->_on_select_preset('filament', $choice, $extruder_idx);
            });
        });
        # initialize selection
        wxTheApp->{preset_bundle}->update_platter_filament_ui($extruder_idx, $choice);
    }
    
    # remove unused choices if any
    while (@$choices > $num_extruders) {
        $self->{presets_sizer}->Remove(4 + ($#$choices-1)*2);  # label
        $self->{presets_sizer}->Remove(4 + ($#$choices-1)*2);  # wxChoice
        $choices->[-1]->Destroy;
        pop @$choices;
    }
    $self->Layout;
}

sub on_config_change {
    my ($self, $config) = @_;
    
    my $update_scheduled;
    foreach my $opt_key (@{$self->{config}->diff($config)}) {
        $self->{config}->set($opt_key, $config->get($opt_key));
        if ($opt_key eq 'bed_shape') {
#            $self->{canvas}->update_bed_size;
            Slic3r::GUI::_3DScene::set_bed_shape($self->{canvas3D}, $self->{config}->bed_shape) if $self->{canvas3D};
            Slic3r::GUI::_3DScene::set_bed_shape($self->{preview3D}->canvas, $self->{config}->bed_shape) if $self->{preview3D};
            $update_scheduled = 1;
        } elsif ($opt_key =~ '^wipe_tower' || $opt_key eq 'single_extruder_multi_material') {
            $update_scheduled = 1;
        } elsif ($opt_key eq 'serial_port') {
            $self->{btn_print}->Show($config->get('serial_port'));
            $self->Layout;
        } elsif ($opt_key eq 'print_host') {
            $self->{btn_send_gcode}->Show($config->get('print_host'));
            $self->Layout;
        } elsif ($opt_key eq 'variable_layer_height') {
            if ($config->get('variable_layer_height') != 1) {
#                if ($self->{htoolbar}) {
#                    $self->{htoolbar}->EnableTool(TB_LAYER_EDITING, 0);
#                    $self->{htoolbar}->ToggleTool(TB_LAYER_EDITING, 0);
#                } else {
#                    $self->{"btn_layer_editing"}->Disable;
#                    $self->{"btn_layer_editing"}->SetValue(0);
#                }
                Slic3r::GUI::_3DScene::enable_toolbar_item($self->{canvas3D}, "layersediting", 0);
                Slic3r::GUI::_3DScene::enable_layers_editing($self->{canvas3D}, 0);
                $self->{canvas3D}->Refresh;
                $self->{canvas3D}->Update;
            } elsif (Slic3r::GUI::_3DScene::is_layers_editing_allowed($self->{canvas3D})) {
                # Want to allow the layer editing, but do it only if the OpenGL supports it.
#                if ($self->{htoolbar}) {
#                    $self->{htoolbar}->EnableTool(TB_LAYER_EDITING, 1);
#                } else {
#                    $self->{"btn_layer_editing"}->Enable;
#                }
                Slic3r::GUI::_3DScene::enable_toolbar_item($self->{canvas3D}, "layersediting", 1);
            }
        } elsif ($opt_key eq 'extruder_colour') {
            $update_scheduled = 1;
            my $extruder_colors = $config->get('extruder_colour');
            $self->{preview3D}->set_number_extruders(scalar(@{$extruder_colors}));
        } elsif ($opt_key eq 'max_print_height') {
            $update_scheduled = 1;
        } elsif ($opt_key eq 'printer_model') {
            # update to force bed selection (for texturing)
            Slic3r::GUI::_3DScene::set_bed_shape($self->{canvas3D}, $self->{config}->bed_shape) if $self->{canvas3D};
            Slic3r::GUI::_3DScene::set_bed_shape($self->{preview3D}->canvas, $self->{config}->bed_shape) if $self->{preview3D};
            $update_scheduled = 1;
        }
    }

    $self->update if $update_scheduled;
    
    return if !$self->GetFrame->is_loaded;
    
    # (re)start timer
    $self->schedule_background_process;
}

sub item_changed_selection{
    my ($self, $obj_idx) = @_;

#    $self->{canvas}->Refresh;
    if ($self->{canvas3D}) {
        Slic3r::GUI::_3DScene::deselect_volumes($self->{canvas3D});
        if ($obj_idx >= 0){
            my $selections = $self->collect_selections;
            Slic3r::GUI::_3DScene::update_volumes_selection($self->{canvas3D}, \@$selections);
        }
        Slic3r::GUI::_3DScene::render($self->{canvas3D});
    }
}

sub collect_selections {
    my ($self) = @_;
    my $selections = [];
    foreach my $o (@{$self->{objects}}) {
        push(@$selections, $o->selected);
    }            
    return $selections;
}

# doesn't used now
sub list_item_activated {
    my ($self, $event, $obj_idx) = @_;
    
    $obj_idx //= $event->GetIndex;
	$self->object_settings_dialog($obj_idx);
}

# Called when clicked on the filament preset combo box.
# When clicked on the icon, show the color picker.
sub filament_color_box_lmouse_down
{
    my ($self, $extruder_idx, $combobox, $event) = @_;
    my $pos = $event->GetLogicalPosition(Wx::ClientDC->new($combobox));
    my( $x, $y ) = ( $pos->x, $pos->y );
    if ($x > 24) {
        # Let the combo box process the mouse click.
        $event->Skip;
    } else {
        # Swallow the mouse click and open the color picker.
        my $data = Wx::ColourData->new;
        $data->SetChooseFull(1);
        my $dialog = Wx::ColourDialog->new($self->GetFrame, $data);
        if ($dialog->ShowModal == wxID_OK) {
            my $cfg = Slic3r::Config->new;
            my $colors = wxTheApp->{preset_bundle}->full_config->get('extruder_colour');
            $colors->[$extruder_idx] = $dialog->GetColourData->GetColour->GetAsString(wxC2S_HTML_SYNTAX);
            $cfg->set('extruder_colour', $colors);
            $self->GetFrame->{options_tabs}{printer}->load_config($cfg);
            wxTheApp->{preset_bundle}->update_platter_filament_ui($extruder_idx, $combobox);
        }
        $dialog->Destroy();
    }
}

sub object_cut_dialog {
    my ($self, $obj_idx) = @_;
    
    if (!defined $obj_idx) {
        ($obj_idx, undef) = $self->selected_object;
    }
    
    if (!$Slic3r::GUI::have_OpenGL) {
        Slic3r::GUI::show_error($self, L("Please install the OpenGL modules to use this feature (see build instructions)."));
        return;
    }
    
    my $dlg = Slic3r::GUI::Plater::ObjectCutDialog->new($self,
		object              => $self->{objects}[$obj_idx],
		model_object        => $self->{model}->objects->[$obj_idx],
	);
	return unless $dlg->ShowModal == wxID_OK;
	
	if (my @new_objects = $dlg->NewModelObjects) {
	    $self->remove($obj_idx);
	    $self->load_model_objects(grep defined($_), @new_objects);
	    $self->arrange;
        Slic3r::GUI::_3DScene::zoom_to_volumes($self->{canvas3D}) if $self->{canvas3D};
	}
}

sub object_settings_dialog {
    my ($self, $obj_idx) = @_;
    ($obj_idx, undef) = $self->selected_object if !defined $obj_idx;
    my $model_object = $self->{model}->objects->[$obj_idx];
    
    # validate config before opening the settings dialog because
    # that dialog can't be closed if validation fails, but user
    # can't fix any error which is outside that dialog
    eval { wxTheApp->{preset_bundle}->full_config->validate; };
    return if Slic3r::GUI::catch_error($_[0]);
    
    my $dlg = Slic3r::GUI::Plater::ObjectSettingsDialog->new($self,
		object          => $self->{objects}[$obj_idx],
		model_object    => $model_object,
        config          => wxTheApp->{preset_bundle}->full_config,
	);
	$self->pause_background_process;
	$dlg->ShowModal;
	
#    # update thumbnail since parts may have changed
#    if ($dlg->PartsChanged) {
#	    # recenter and re-align to Z = 0
#	    $model_object->center_around_origin;
#        $self->reset_thumbnail($obj_idx);
#    }
	
	# update print
	if ($dlg->PartsChanged || $dlg->PartSettingsChanged) {
	    $self->stop_background_process;
        $self->{print}->reload_object($obj_idx);
        $self->schedule_background_process;
#        $self->{canvas}->reload_scene if $self->{canvas};
        my $selections = $self->collect_selections;
        Slic3r::GUI::_3DScene::set_objects_selections($self->{canvas3D}, \@$selections);
        Slic3r::GUI::_3DScene::reload_scene($self->{canvas3D}, 0);
    } else {
        $self->resume_background_process;
    }
}

sub changed_object_settings {
    my ($self, $obj_idx, $parts_changed, $part_settings_changed) = @_;
    
    # update thumbnail since parts may have changed
    if ($parts_changed) {
        # recenter and re-align to Z = 0
        my $model_object = $self->{model}->objects->[$obj_idx];
        $model_object->center_around_origin;
        $self->reset_thumbnail($obj_idx);
    }
    
    # update print
    if ($parts_changed || $part_settings_changed) {
        $self->stop_background_process;
        $self->{print}->reload_object($obj_idx);
        $self->schedule_background_process;
        $self->{canvas}->reload_scene if $self->{canvas};
        my $selections = $self->collect_selections;
        Slic3r::GUI::_3DScene::set_objects_selections($self->{canvas3D}, \@$selections);
        Slic3r::GUI::_3DScene::reload_scene($self->{canvas3D}, 0);
    } else {
        $self->resume_background_process;
    }
}

# Called to update various buttons depending on whether there are any objects or
# whether background processing (export of a G-code, sending to Octoprint, forced background re-slicing) is active.
sub object_list_changed {
    my $self = shift;
        
    # Enable/disable buttons depending on whether there are any objects on the platter.
    my $have_objects = @{$self->{objects}} ? 1 : 0;
#    if ($self->{htoolbar}) {
#        # On OSX or Linux
#        $self->{htoolbar}->EnableTool($_, $have_objects)
#            for (TB_RESET, TB_ARRANGE);
#    } else {
#        # On MSW
#        my $method = $have_objects ? 'Enable' : 'Disable';
#        $self->{"btn_$_"}->$method
#            for grep $self->{"btn_$_"}, qw(reset arrange reslice export_gcode export_stl print send_gcode);
#    }

    for my $toolbar_item (qw(deleteall arrange)) {
        Slic3r::GUI::_3DScene::enable_toolbar_item($self->{canvas3D}, $toolbar_item, $have_objects);
    }
    
    my $export_in_progress = $self->{export_gcode_output_file} || $self->{send_gcode_file};
    my $model_fits = $self->{canvas3D} ? Slic3r::GUI::_3DScene::check_volumes_outside_state($self->{canvas3D}, $self->{config}) : 1;
    # $model_fits == 1 -> ModelInstance::PVS_Partly_Outside
    my $method = ($have_objects && ! $export_in_progress && ($model_fits != 1)) ? 'Enable' : 'Disable';
    $self->{"btn_$_"}->$method
        for grep $self->{"btn_$_"}, qw(reslice export_gcode print send_gcode);
}

# Selection of an active 3D object changed.
sub selection_changed {
    my ($self) = @_;
    my ($obj_idx, $object) = $self->selected_object;
    my $have_sel = defined $obj_idx;
    my $layers_height_allowed = $self->{config}->variable_layer_height && Slic3r::GUI::_3DScene::is_layers_editing_allowed($self->{canvas3D}) && $have_sel;

    $self->{right_panel}->Freeze;
#    if ($self->{htoolbar}) {
#        # On OSX or Linux
#        $self->{htoolbar}->EnableTool($_, $have_sel)
#            for (TB_REMOVE, TB_MORE, TB_45CW, TB_45CCW, TB_SCALE, TB_SPLIT, TB_CUT, TB_SETTINGS);
#
#        $self->{htoolbar}->EnableTool(TB_LAYER_EDITING, $layers_height_allowed);
#
#        if ($have_sel) {
#            my $model_object = $self->{model}->objects->[$obj_idx];
#            $self->{htoolbar}->EnableTool(TB_FEWER, $model_object->instances_count > 1);
#        } else {
#            $self->{htoolbar}->EnableTool(TB_FEWER, 0);
#        }
#            
#    } else {
#        # On MSW
#        my $method = $have_sel ? 'Enable' : 'Disable';
#        $self->{"btn_$_"}->$method
#            for grep $self->{"btn_$_"}, qw(remove increase rotate45cw rotate45ccw changescale split cut settings);
#
#        if ($layers_height_allowed) {
#            $self->{"btn_layer_editing"}->Enable;
#        } else {
#            $self->{"btn_layer_editing"}->Disable;
#        }
#
#        if ($have_sel) {
#            my $model_object = $self->{model}->objects->[$obj_idx];
#            if ($model_object->instances_count > 1) {
#                $self->{"btn_decrease"}->Enable;
#            } else {
#                $self->{"btn_decrease"}->Disable;
#            }            
#        } else {
#            $self->{"btn_decrease"}->Disable;
#        }
#    }

    for my $toolbar_item (qw(delete more fewer split cut settings)) {
        Slic3r::GUI::_3DScene::enable_toolbar_item($self->{canvas3D}, $toolbar_item, $have_sel);
    }
    
    Slic3r::GUI::_3DScene::enable_toolbar_item($self->{canvas3D}, "layersediting", $layers_height_allowed);
    
    if ($have_sel) {
        my $model_object = $self->{model}->objects->[$obj_idx];
        Slic3r::GUI::_3DScene::enable_toolbar_item($self->{canvas3D}, "fewer", $model_object->instances_count > 1);
    }
    
    if ($self->{object_info_size}) { # have we already loaded the info pane?
        if ($have_sel) {
            my $model_object = $self->{model}->objects->[$obj_idx];
            #FIXME print_info runs model fixing in two rounds, it is very slow, it should not be performed here!
            # $model_object->print_info;
            my $model_instance = $model_object->instances->[0];
            $self->{object_info_size}->SetLabel(sprintf("%.2f x %.2f x %.2f", @{$model_object->instance_bounding_box(0)->size}));
            $self->{object_info_materials}->SetLabel($model_object->materials_count);
            
            if (my $stats = $model_object->mesh_stats) {
                $self->{object_info_volume}->SetLabel(sprintf('%.2f', $stats->{volume} * ($model_instance->scaling_factor**3)));
                $self->{object_info_facets}->SetLabel(sprintf(L('%d (%d shells)'), $model_object->facets_count, $stats->{number_of_parts}));
                if (my $errors = sum(@$stats{qw(degenerate_facets edges_fixed facets_removed facets_added facets_reversed backwards_edges)})) {
                    $self->{object_info_manifold}->SetLabel(sprintf(L("Auto-repaired (%d errors)"), $errors));
                    #$self->{object_info_manifold_warning_icon}->Show;
                    $self->{"object_info_manifold_warning_icon_show"}->(1);
                    
                    # we don't show normals_fixed because we never provide normals
	                # to admesh, so it generates normals for all facets
                    my $message = sprintf L('%d degenerate facets, %d edges fixed, %d facets removed, %d facets added, %d facets reversed, %d backwards edges'),
                        @$stats{qw(degenerate_facets edges_fixed facets_removed facets_added facets_reversed backwards_edges)};
                    $self->{object_info_manifold}->SetToolTipString($message);
                    $self->{object_info_manifold_warning_icon}->SetToolTipString($message);
                } else {
                    $self->{object_info_manifold}->SetLabel(L("Yes"));
                    #$self->{object_info_manifold_warning_icon}->Hide;
                    $self->{"object_info_manifold_warning_icon_show"}->(0);
                    $self->{object_info_manifold}->SetToolTipString("");
                    $self->{object_info_manifold_warning_icon}->SetToolTipString("");
                }
            } else {
                $self->{object_info_facets}->SetLabel($object->facets);
            }
        } else {
            $self->{"object_info_$_"}->SetLabel("") for qw(size volume facets materials manifold);
            #$self->{object_info_manifold_warning_icon}->Hide;
            $self->{"object_info_manifold_warning_icon_show"}->(0);
            $self->{object_info_manifold}->SetToolTipString("");
            $self->{object_info_manifold_warning_icon}->SetToolTipString("");
        }
        $self->Layout;
    }
    
    # prepagate the event to the frame (a custom Wx event would be cleaner)
    $self->GetFrame->on_plater_selection_changed($have_sel);
    $self->{right_panel}->Thaw;
}

sub select_object {
    my ($self, $obj_idx, $child) = @_;

    # remove current selection
    foreach my $o (0..$#{$self->{objects}}) {
        $self->{objects}->[$o]->selected(0);
    }

    if (defined $obj_idx) {
        $self->{objects}->[$obj_idx]->selected(1);
        # Select current object in the list on c++ side, if item isn't child
        if (!defined $child){
            Slic3r::GUI::select_current_object($obj_idx);}
    } else {
        # Unselect all objects in the list on c++ side
        Slic3r::GUI::unselect_objects();
    }
    $self->selection_changed(1);
}

sub selected_object {
    my ($self) = @_;
    my $obj_idx = first { $self->{objects}[$_]->selected } 0..$#{ $self->{objects} };
    return defined $obj_idx ? ($obj_idx, $self->{objects}[$obj_idx]) : undef;
}

sub statusbar {
    return $_[0]->GetFrame->{statusbar};
}

sub object_menu {
    my ($self) = @_;
    
    my $frame = $self->GetFrame;
    my $menu = Wx::Menu->new;
    my $accel = ($^O eq 'MSWin32') ? sub { $_[0] . "\t\xA0" . $_[1] } : sub { $_[0] };
    $frame->_append_menu_item($menu, $accel->(L('Delete'), 'Del'), L('Remove the selected object'), sub {
        $self->remove;
    }, undef, 'brick_delete.png');
    $frame->_append_menu_item($menu, $accel->(L('Increase copies'), '+'), L('Place one more copy of the selected object'), sub {
        $self->increase;
    }, undef, 'add.png');
    $frame->_append_menu_item($menu, $accel->(L('Decrease copies'), '-'), L('Remove one copy of the selected object'), sub {
        $self->decrease;
    }, undef, 'delete.png');
    $frame->_append_menu_item($menu, L("Set number of copies…"), L('Change the number of copies of the selected object'), sub {
        $self->set_number_of_copies;
    }, undef, 'textfield.png');
    $menu->AppendSeparator();
    $frame->_append_menu_item($menu, $accel->(L('Rotate 45° clockwise'), 'l'), L('Rotate the selected object by 45° clockwise'), sub {
        $self->rotate(-45, Z, 'relative');
    }, undef, 'arrow_rotate_clockwise.png');
    $frame->_append_menu_item($menu, $accel->(L('Rotate 45° counter-clockwise'), 'r'), L('Rotate the selected object by 45° counter-clockwise'), sub {
        $self->rotate(+45, Z, 'relative');
    }, undef, 'arrow_rotate_anticlockwise.png');
    
    my $rotateMenu = Wx::Menu->new;
    my $rotateMenuItem = $menu->AppendSubMenu($rotateMenu, L("Rotate"), L('Rotate the selected object by an arbitrary angle'));
    $frame->_set_menu_item_icon($rotateMenuItem, 'textfield.png');
    $frame->_append_menu_item($rotateMenu, L("Around X axis…"), L('Rotate the selected object by an arbitrary angle around X axis'), sub {
        $self->rotate(undef, X);
    }, undef, 'bullet_red.png');
    $frame->_append_menu_item($rotateMenu, L("Around Y axis…"), L('Rotate the selected object by an arbitrary angle around Y axis'), sub {
        $self->rotate(undef, Y);
    }, undef, 'bullet_green.png');
    $frame->_append_menu_item($rotateMenu, L("Around Z axis…"), L('Rotate the selected object by an arbitrary angle around Z axis'), sub {
        $self->rotate(undef, Z);
    }, undef, 'bullet_blue.png');
    
    my $mirrorMenu = Wx::Menu->new;
    my $mirrorMenuItem = $menu->AppendSubMenu($mirrorMenu, L("Mirror"), L('Mirror the selected object'));
    $frame->_set_menu_item_icon($mirrorMenuItem, 'shape_flip_horizontal.png');
    $frame->_append_menu_item($mirrorMenu, L("Along X axis…"), L('Mirror the selected object along the X axis'), sub {
        $self->mirror(X);
    }, undef, 'bullet_red.png');
    $frame->_append_menu_item($mirrorMenu, L("Along Y axis…"), L('Mirror the selected object along the Y axis'), sub {
        $self->mirror(Y);
    }, undef, 'bullet_green.png');
    $frame->_append_menu_item($mirrorMenu, L("Along Z axis…"), L('Mirror the selected object along the Z axis'), sub {
        $self->mirror(Z);
    }, undef, 'bullet_blue.png');
    
    my $scaleMenu = Wx::Menu->new;
    my $scaleMenuItem = $menu->AppendSubMenu($scaleMenu, L("Scale"), L('Scale the selected object along a single axis'));
    $frame->_set_menu_item_icon($scaleMenuItem, 'arrow_out.png');
    $frame->_append_menu_item($scaleMenu, $accel->(L('Uniformly…'), 's'), L('Scale the selected object along the XYZ axes'), sub {
        $self->changescale(undef);
    });
    $frame->_append_menu_item($scaleMenu, L("Along X axis…"), L('Scale the selected object along the X axis'), sub {
        $self->changescale(X);
    }, undef, 'bullet_red.png');
    $frame->_append_menu_item($scaleMenu, L("Along Y axis…"), L('Scale the selected object along the Y axis'), sub {
        $self->changescale(Y);
    }, undef, 'bullet_green.png');
    $frame->_append_menu_item($scaleMenu, L("Along Z axis…"), L('Scale the selected object along the Z axis'), sub {
        $self->changescale(Z);
    }, undef, 'bullet_blue.png');
    
    my $scaleToSizeMenu = Wx::Menu->new;
    my $scaleToSizeMenuItem = $menu->AppendSubMenu($scaleToSizeMenu, L("Scale to size"), L('Scale the selected object along a single axis'));
    $frame->_set_menu_item_icon($scaleToSizeMenuItem, 'arrow_out.png');
    $frame->_append_menu_item($scaleToSizeMenu, L("Uniformly…"), L('Scale the selected object along the XYZ axes'), sub {
        $self->changescale(undef, 1);
    });
    $frame->_append_menu_item($scaleToSizeMenu, L("Along X axis…"), L('Scale the selected object along the X axis'), sub {
        $self->changescale(X, 1);
    }, undef, 'bullet_red.png');
    $frame->_append_menu_item($scaleToSizeMenu, L("Along Y axis…"), L('Scale the selected object along the Y axis'), sub {
        $self->changescale(Y, 1);
    }, undef, 'bullet_green.png');
    $frame->_append_menu_item($scaleToSizeMenu, L("Along Z axis…"), L('Scale the selected object along the Z axis'), sub {
        $self->changescale(Z, 1);
    }, undef, 'bullet_blue.png');
    
    $frame->_append_menu_item($menu, L("Split"), L('Split the selected object into individual parts'), sub {
        $self->split_object;
    }, undef, 'shape_ungroup.png');
    $frame->_append_menu_item($menu, L("Cut…"), L('Open the 3D cutting tool'), sub {
        $self->object_cut_dialog;
    }, undef, 'package.png');
    $menu->AppendSeparator();
    $frame->_append_menu_item($menu, L("Settings…"), L('Open the object editor dialog'), sub {
        $self->object_settings_dialog;
    }, undef, 'cog.png');
    $menu->AppendSeparator();
    $frame->_append_menu_item($menu, L("Reload from Disk"), L('Reload the selected file from Disk'), sub {
        $self->reload_from_disk;
    }, undef, 'arrow_refresh.png');
    $frame->_append_menu_item($menu, L("Export object as STL…"), L('Export this single object as STL file'), sub {
        $self->export_object_stl;
    }, undef, 'brick_go.png');
    if (Slic3r::GUI::is_windows10) {
        $frame->_append_menu_item($menu, L("Fix STL through Netfabb"), L('Fix the model by sending it to a Netfabb cloud service through Windows 10 API'), sub {
            $self->fix_through_netfabb;
        }, undef, 'brick_go.png');
    }
    
    return $menu;
}

# Set a camera direction, zoom to all objects.
sub select_view {
    my ($self, $direction) = @_;
    my $idx_page = $self->{preview_notebook}->GetSelection;
    my $page = ($idx_page == &Wx::wxNOT_FOUND) ? L('3D') : $self->{preview_notebook}->GetPageText($idx_page);
    if ($page eq L('Preview')) {
        Slic3r::GUI::_3DScene::select_view($self->{preview3D}->canvas, $direction);
        Slic3r::GUI::_3DScene::set_viewport_from_scene($self->{canvas3D}, $self->{preview3D}->canvas);
    } else {
        Slic3r::GUI::_3DScene::select_view($self->{canvas3D}, $direction);
        Slic3r::GUI::_3DScene::set_viewport_from_scene($self->{preview3D}->canvas, $self->{canvas3D});
    }
}

package Slic3r::GUI::Plater::DropTarget;
use Wx::DND;
use base 'Wx::FileDropTarget';

sub new {
    my ($class, $window) = @_;
    my $self = $class->SUPER::new;
    $self->{window} = $window;
    return $self;
}

sub OnDropFiles {
    my ($self, $x, $y, $filenames) = @_;    
    # stop scalars leaking on older perl
    # https://rt.perl.org/rt3/Public/Bug/Display.html?id=70602
    @_ = ();
    # only accept STL, OBJ, AMF, 3MF and PRUSA files
    return 0 if grep !/\.(?:[sS][tT][lL]|[oO][bB][jJ]|[aA][mM][fF]|[3][mM][fF]|[aA][mM][fF].[xX][mM][lL]|[zZ][iI][pP].[aA][mM][lL]|[pP][rR][uU][sS][aA])$/, @$filenames;
    $self->{window}->load_files($filenames);
}

# 2D preview of an object. Each object is previewed by its convex hull.
package Slic3r::GUI::Plater::Object;
use Moo;

has 'name'                  => (is => 'rw', required => 1);
#has 'thumbnail'             => (is => 'rw'); # ExPolygon::Collection in scaled model units with no transforms
#has 'transformed_thumbnail' => (is => 'rw');
#has 'instance_thumbnails'   => (is => 'ro', default => sub { [] });  # array of ExPolygon::Collection objects, each one representing the actual placed thumbnail of each instance in pixel units
has 'selected'              => (is => 'rw', default => sub { 0 });

#sub make_thumbnail {
#    my ($self, $model, $obj_idx) = @_;
#    # make method idempotent
#    $self->thumbnail->clear;
#    # raw_mesh is the non-transformed (non-rotated, non-scaled, non-translated) sum of non-modifier object volumes.
#    my $mesh = $model->objects->[$obj_idx]->raw_mesh;
##FIXME The "correct" variant could be extremely slow.
##    if ($mesh->facets_count <= 5000) {
##        # remove polygons with area <= 1mm
##        my $area_threshold = Slic3r::Geometry::scale 1;
##        $self->thumbnail->append(
##            grep $_->area >= $area_threshold,
##            @{ $mesh->horizontal_projection },   # horizontal_projection returns scaled expolygons
##        );
##        $self->thumbnail->simplify(0.5);
##    } else {
#        my $convex_hull = Slic3r::ExPolygon->new($mesh->convex_hull);
#        $self->thumbnail->append($convex_hull);
##    }
#    return $self->thumbnail;
#}
#
#sub transform_thumbnail {
#    my ($self, $model, $obj_idx) = @_;
#    
#    return unless defined $self->thumbnail;
#    
#    my $model_object = $model->objects->[$obj_idx];
#    my $model_instance = $model_object->instances->[0];
#    
#    # the order of these transformations MUST be the same everywhere, including
#    # in Slic3r::Print->add_model_object()
#    my $t = $self->thumbnail->clone;
#    $t->rotate($model_instance->rotation, Slic3r::Point->new(0,0));
#    $t->scale($model_instance->scaling_factor);
#    
#    $self->transformed_thumbnail($t);
#}

1;<|MERGE_RESOLUTION|>--- conflicted
+++ resolved
@@ -373,14 +373,6 @@
     
 #       export_gcode    cog_go.png
     my %icons = qw(
-<<<<<<< HEAD
-        add             brick_add.png
-        remove          brick_delete.png
-        reset           cross.png
-        arrange         bricks.png
-=======
-        export_gcode    cog_go.png
->>>>>>> 220d4309
         print           arrow_up.png
         send_gcode      arrow_up.png
         reslice         reslice.png
