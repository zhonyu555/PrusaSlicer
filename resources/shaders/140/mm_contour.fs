--- conflicted
+++ resolved
@@ -6,12 +6,5 @@
 
 void main()
 {
-<<<<<<< HEAD
     out_color = uniform_color;
-    // Values inside depth buffer for fragments of the contour of a selected area are offset
-    // by small epsilon to solve z-fighting between painted triangles and contour lines.
-    gl_FragDepth = gl_FragCoord.z - EPSILON;
-=======
-    gl_FragColor = uniform_color;
->>>>>>> 0995cfc6
 }