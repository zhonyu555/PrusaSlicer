--- conflicted
+++ resolved
@@ -1,11 +1,8 @@
 min_slic3r_version = 2.2.0-alpha3
-<<<<<<< HEAD
-0.0.4 superslicer: remove top_fan_speed
+
+0.0.5 General print quality improvements (??)0.0.4 superslicer: remove top_fan_speed
 0.0.3 slic3r++ adaptation: overlapping & top pattern.
 0.0.2 changed flow ratio from float to %
-=======
-0.0.2 General print quality improvements
->>>>>>> bb79966d
 0.0.1 Multiple Print models were unified into a single one.
 0.0.1-beta2 Bed model and textures added. Materials all use the BOBO2 identifier. deretract speed set to 0 to use retract speed.
 0.0.1-beta1 Added new printer profiles for ditto printing. New retraction settings, new materials. Removed some settings which do not apply. More start gcode improvements.
