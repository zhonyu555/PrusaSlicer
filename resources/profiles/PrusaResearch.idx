<<<<<<< HEAD
min_slic3r_version = 2.3.0-alpha4
1.2.0-alpha0 Added filament spool weights
min_slic3r_version = 2.2.0-alpha3
1.1.11 SuperSlicer version
=======
min_slic3r_version = 2.3.0-beta0
1.2.0-beta0 Adjusted infill anchor limits. Added filament spool weights. 
min_slic3r_version = 2.3.0-alpha4
1.2.0-alpha1 Renamed MK3S and MINI printer profiles. Updated end g-code (MINI). Added new SLA materials and filament profiles.
1.2.0-alpha0 Added filament spool weights
min_slic3r_version = 2.2.0-alpha3
1.1.11 Renamed MK3S and MINI printer profiles. Updated end g-code (MINI). Added new SLA materials and filament profiles.
>>>>>>> 30d7ef2c
1.1.10 Updated firmware version.
1.1.9 Updated K values in filament profiles (linear advance). Added new filament profiles and SLA materials.
1.1.8 Updated start/end g-code scripts for MK3 family printer profiles (reduced extruder motor current for some print profiles). Added new filament and SLA material profiles.
1.1.7 Updated end g-code for MMU2 Single printer profiles. Added/updated filament and SLA material profiles.
1.1.6 Updated firmware version for MK2.5/S and MK3/S.
1.1.5 Updated MMU1 specific retraction settings for Prusament PC Blend
1.1.4 Added Prusament PC Blend filament profile.
1.1.3 Added SLA material and filament profile
<<<<<<< HEAD
1.1.6 superslicer: thumbnails & remove top_fan_speed
1.1.5 slic3r++ adaptation: overlapping & top pattern.
1.1.4 changed flow ratio from float to %
1.1.3 slic3r++ version
=======
>>>>>>> 30d7ef2c
1.1.2 Added renamed_from fields for PETG filaments to indicate that they were renamed from PET.
1.1.1 Added Verbatim and Fiberlogy PETG filament profiles. Updated auto cooling settings for ABS.
1.1.1-beta Updated for PrusaSlicer 2.2.0-beta
1.1.1-alpha4 Extended list of default filaments to be installed, top/bottom_solid_min_thickness defined, infill_acceleration changed etc
1.1.1-alpha3 Print bed textures are now configurable from the Preset Bundle. Requires PrusaSlicer 2.2.0-alpha3 and newer.
# The following line (max_slic3r_version) forces the users of PrusaSlicer 2.2.0-alpha3 and newer to update the profiles to 1.1.1-alpha3 and newer,
# so they will see the print bed.
<<<<<<< HEAD
max_slic3r_version = 12.2.0
min_slic3r_version = 2.1.0
=======
max_slic3r_version = 2.2.0-alpha2
min_slic3r_version = 2.2.0-alpha0
>>>>>>> 30d7ef2c
1.1.1-alpha2 Bumped up config version, so our in house customer will get updated profiles.
1.1.0 Filament aliases, Creality profiles and other goodies for PrusaSlicer 2.2.0-alpha0
min_slic3r_version = 2.1.1-beta0
1.0.10 Updated firmware version for MK2.5/S and MK3/S.
1.0.9 Updated firmware version for MK2.5/S and MK3/S.
1.0.8 Various changes in FFF profiles, new filaments/materials added. See changelog.
1.0.7 Updated layer height limits for MINI
1.0.6 Added Prusa MINI profiles
min_slic3r_version = 2.1.0-alpha0
1.0.5 Added SLA materials
1.0.4 Updated firmware version and 0.25mm nozzle profiles
1.0.3 Added filament profiles
1.0.2 Added SLA materials
1.0.1 Updated MK3 firmware version check to 3.8.0, new soluble support profiles for 0.6mm nozzle diameter MMU2S printers.
1.0.0 Updated end G-code for the MMU2 profiles to lift the extruder at the end of print. Wipe tower bridging distance was made smaller for soluble supports.
1.0.0-beta1 Updated color for the ASA filaments to differ from the other filaments. Single extruder printers now have no extruder color assigned, obects and toolpaths will be colored with the color of the active filament.
1.0.0-beta0 Printer model checks in start G-codes, ASA filament profiles, limits on min / max SL1 exposition times
1.0.0-alpha2 Printer model and nozzle diameter check
1.0.0-alpha1 Added Prusament ASA profile
1.0.0-alpha0 Filament specific retract for PET and similar copolymers, and for FLEX
min_slic3r_version = 1.42.0-alpha6
0.8.9 Updated firmware version for MK2.5/S and MK3/S.
0.8.8 Updated firmware version for MK2.5/S and MK3/S.
0.8.7 Updated firmware version
0.8.6 Updated firmware version for MK2.5/S and MK3/S
0.8.5 Updated SL1 printer and material settings
0.8.4 Added Prusament ASA profile
0.8.3 FW version and SL1 materials update
0.8.2 FFF and SL1 settings update
0.8.1 Output settings and SLA materials update
0.8.0 Updated for the PrusaSlicer 2.0.0 final release
0.8.0-rc2 Updated firmware versions for MK2.5/S and MK3/S
0.8.0-rc1 Updated SLA profiles
0.8.0-rc Updated for the PrusaSlicer 2.0.0-rc release
0.8.0-beta4 Updated SLA profiles
0.8.0-beta3 Updated SLA profiles
0.8.0-beta2 Updated SLA profiles
0.8.0-beta1 Updated SLA profiles
0.8.0-beta Updated SLA profiles
0.8.0-alpha9 Updated SLA and FFF profiles
0.8.0-alpha8 Updated SLA profiles
0.8.0-alpha7 Updated SLA profiles
0.8.0-alpha6 Updated SLA profiles
min_slic3r_version = 1.42.0-alpha
0.8.0-alpha Updated SLA profiles
0.4.0-alpha4 Updated SLA profiles
0.4.0-alpha3 Update of SLA profiles
0.4.0-alpha2 First SLA profiles
min_slic3r_version = 1.41.3-alpha
0.4.12 Updated firmware version for MK2.5/S and MK3/S.
0.4.11 Updated firmware version for MK2.5/S and MK3/S.
0.4.10 Updated firmware version
0.4.9 Updated firmware version for MK2.5/S and MK3/S
0.4.8 MK2.5/3/S FW update
0.4.7 MK2/S/MMU FW update
0.4.6 Updated firmware versions for MK2.5/S and MK3/S
0.4.5 Enabled remaining time support for MK2/S/MMU1
0.4.4 Changelog: https://github.com/prusa3d/Slic3r-settings/blob/master/live/PrusaResearch/changelog.txt
0.4.3 Changelog: https://github.com/prusa3d/Slic3r-settings/blob/master/live/PrusaResearch/changelog.txt
0.4.2 Changelog: https://github.com/prusa3d/Slic3r-settings/blob/master/live/PrusaResearch/changelog.txt
0.4.1 New MK2.5S and MK3S FW versions
0.4.0 Changelog: https://github.com/prusa3d/Slic3r-settings/blob/master/live/PrusaResearch/changelog.txt 
min_slic3r_version = 1.41.1
0.3.11 Updated firmware version for MK2.5/S and MK3/S.
0.3.10 Updated firmware version
0.3.9 Updated firmware version for MK2.5/S and MK3/S
0.3.8 MK2.5/3/S FW update
0.3.7 MK2/S/MMU FW update
0.3.6 Updated firmware versions for MK2.5 and MK3
0.3.5 New MK2.5 and MK3 FW versions
0.3.4 Changelog: https://github.com/prusa3d/Slic3r-settings/blob/master/live/PrusaResearch/changelog.txt 
0.3.3 Prusament PETG released
0.3.2 New MK2.5 and MK3 FW versions
0.3.1 New MK2.5 and MK3 FW versions
0.3.0 New MK2.5 and MK3 FW version
min_slic3r_version = 1.41.0-alpha
0.2.9 New MK2.5 and MK3 FW versions
0.2.8 New MK2.5 and MK3 FW version
min_slic3r_version = 1.41.1
0.2.7 New MK2.5 and MK3 FW version
0.2.6 Added MMU2 MK2.5 settings
min_slic3r_version = 1.41.0-alpha
0.2.5 Prusament is out - added prusament settings
0.2.4 Added soluble support profiles for MMU2
0.2.3 Added materials for MMU2 single mode, edited MK3 xy stealth feedrate limit
0.2.2 Edited MMU2 Single mode purge line
0.2.1 Added PET and BVOH settings for MMU2
0.2.0-beta5 Fixed MMU1 ramming parameters
0.2.0-beta4 Added filament loading speed at start, increased minimal purge on wipe tower
0.2.0-beta3 Edited ramming parameters and filament cooling moves for MMU2
0.2.0-beta2 Edited first layer speed and wipe tower position
0.2.0-beta Removed limit on the MK3MMU2 height, added legacy M204 S T format to the MK2 profiles
0.2.0-alpha8 Added filament_load/unload_time for the PLA/ABS MMU2 filament presets.
0.2.0-alpha7 Vojtech's fix the incorrect *MK3* references
0.2.0-alpha6 Jindra's way to fix the 0.2.0-alpha5 version
0.2.0-alpha5 Bumped up firmware versions for MK2.5/MK3 to 3.3.1, disabled priming areas for MK3MMU2
0.2.0-alpha4 Extended the custom start/end G-codes of the MMU2.0 printers for no priming towers.
0.2.0-alpha3 Adjusted machine limits for time estimates, added filament density and cost
0.2.0-alpha2 Renamed the key MK3SMMU to MK3MMU2, added a generic PLA MMU2 material
0.2.0-alpha1 added initial profiles for the i3 MK3 Multi Material Upgrade 2.0
0.2.0-alpha moved machine limits from the start G-code to the new print profile parameters
min_slic3r_version = 1.40.0
0.1.18 Updated firmware version
0.1.17 Updated firmware version for MK2.5/S and MK3/S
0.1.16 MK2.5/3/S FW update
0.1.15 MK2/S/MMU FW update
0.1.14 Updated firmware versions for MK2.5 and MK3
0.1.13 New MK2.5 and MK3 FW versions
0.1.12 New MK2.5 and MK3 FW versions
0.1.11 fw version changed to 3.3.1
0.1.10 MK3 jerk and acceleration update
0.1.9 edited support extrusion width for 0.25 and 0.6 nozzles
0.1.8 extrusion width for 0,25, 0.6 and variable layer height fixes
0.1.7 Fixed errors in 0.25mm and 0.6mm profiles
0.1.6 Split the MK2.5 profile from the MK2S
min_slic3r_version = 1.40.0-beta
0.1.5 fixed printer_variant fields for the i3 MK3 0.25 and 0.6mm nozzles
0.1.4 edited fw version, added z-raise after print
min_slic3r_version = 1.40.0-alpha
0.1.3 Fixed an incorrect position of the max_print_height parameter
0.1.2 Wipe tower changes
0.1.1 Minor print speed adjustments
0.1.0 Initial<|MERGE_RESOLUTION|>--- conflicted
+++ resolved
@@ -1,9 +1,3 @@
-<<<<<<< HEAD
-min_slic3r_version = 2.3.0-alpha4
-1.2.0-alpha0 Added filament spool weights
-min_slic3r_version = 2.2.0-alpha3
-1.1.11 SuperSlicer version
-=======
 min_slic3r_version = 2.3.0-beta0
 1.2.0-beta0 Adjusted infill anchor limits. Added filament spool weights. 
 min_slic3r_version = 2.3.0-alpha4
@@ -11,7 +5,7 @@
 1.2.0-alpha0 Added filament spool weights
 min_slic3r_version = 2.2.0-alpha3
 1.1.11 Renamed MK3S and MINI printer profiles. Updated end g-code (MINI). Added new SLA materials and filament profiles.
->>>>>>> 30d7ef2c
+1.1.11 SuperSlicer version
 1.1.10 Updated firmware version.
 1.1.9 Updated K values in filament profiles (linear advance). Added new filament profiles and SLA materials.
 1.1.8 Updated start/end g-code scripts for MK3 family printer profiles (reduced extruder motor current for some print profiles). Added new filament and SLA material profiles.
@@ -20,13 +14,10 @@
 1.1.5 Updated MMU1 specific retraction settings for Prusament PC Blend
 1.1.4 Added Prusament PC Blend filament profile.
 1.1.3 Added SLA material and filament profile
-<<<<<<< HEAD
 1.1.6 superslicer: thumbnails & remove top_fan_speed
 1.1.5 slic3r++ adaptation: overlapping & top pattern.
 1.1.4 changed flow ratio from float to %
 1.1.3 slic3r++ version
-=======
->>>>>>> 30d7ef2c
 1.1.2 Added renamed_from fields for PETG filaments to indicate that they were renamed from PET.
 1.1.1 Added Verbatim and Fiberlogy PETG filament profiles. Updated auto cooling settings for ABS.
 1.1.1-beta Updated for PrusaSlicer 2.2.0-beta
@@ -34,13 +25,8 @@
 1.1.1-alpha3 Print bed textures are now configurable from the Preset Bundle. Requires PrusaSlicer 2.2.0-alpha3 and newer.
 # The following line (max_slic3r_version) forces the users of PrusaSlicer 2.2.0-alpha3 and newer to update the profiles to 1.1.1-alpha3 and newer,
 # so they will see the print bed.
-<<<<<<< HEAD
 max_slic3r_version = 12.2.0
 min_slic3r_version = 2.1.0
-=======
-max_slic3r_version = 2.2.0-alpha2
-min_slic3r_version = 2.2.0-alpha0
->>>>>>> 30d7ef2c
 1.1.1-alpha2 Bumped up config version, so our in house customer will get updated profiles.
 1.1.0 Filament aliases, Creality profiles and other goodies for PrusaSlicer 2.2.0-alpha0
 min_slic3r_version = 2.1.1-beta0
