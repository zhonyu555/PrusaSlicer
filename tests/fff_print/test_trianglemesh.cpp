--- conflicted
+++ resolved
@@ -18,13 +18,8 @@
 
 SCENARIO( "TriangleMesh: Basic mesh statistics") {
     GIVEN( "A 20mm cube, built from constexpr std::array" ) {
-<<<<<<< HEAD
-        std::vector<Vec3d> vertices { Vec3d(20,20,0), Vec3d(20,0,0), Vec3d(0,0,0), Vec3d(0,20,0), Vec3d(20,20,20), Vec3d(0,20,20), Vec3d(0,0,20), Vec3d(20,0,20) };
-        std::vector<Vec3i32> facets { Vec3i32(0,1,2), Vec3i32(0,2,3), Vec3i32(4,5,6), Vec3i32(4,6,7), Vec3i32(0,4,7), Vec3i32(0,7,1), Vec3i32(1,7,6), Vec3i32(1,6,2), Vec3i32(2,6,5), Vec3i32(2,5,3), Vec3i32(4,0,3), Vec3i32(4,3,5) };
-=======
         std::vector<Vec3d> vertices { {20,20,0}, {20,0,0}, {0,0,0}, {0,20,0}, {20,20,20}, {0,20,20}, {0,0,20}, {20,0,20} };
-        std::vector<Vec3i> facets { {0,1,2}, {0,2,3}, {4,5,6}, {4,6,7}, {0,4,7}, {0,7,1}, {1,7,6}, {1,6,2}, {2,6,5}, {2,5,3}, {4,0,3}, {4,3,5} };
->>>>>>> f47ad1fd
+        std::vector<Vec3i32> facets { {0,1,2}, {0,2,3}, {4,5,6}, {4,6,7}, {0,4,7}, {0,7,1}, {1,7,6}, {1,6,2}, {2,6,5}, {2,5,3}, {4,0,3}, {4,3,5} };
 		TriangleMesh cube(vertices, facets);
         cube.repair();
         
@@ -73,13 +68,8 @@
 
     }
     GIVEN( "A 20mm cube with one corner on the origin") {
-<<<<<<< HEAD
-        const std::vector<Vec3d> vertices { Vec3d(20,20,0), Vec3d(20,0,0), Vec3d(0,0,0), Vec3d(0,20,0), Vec3d(20,20,20), Vec3d(0,20,20), Vec3d(0,0,20), Vec3d(20,0,20) };
-        const std::vector<Vec3i32> facets { Vec3i32(0,1,2), Vec3i32(0,2,3), Vec3i32(4,5,6), Vec3i32(4,6,7), Vec3i32(0,4,7), Vec3i32(0,7,1), Vec3i32(1,7,6), Vec3i32(1,6,2), Vec3i32(2,6,5), Vec3i32(2,5,3), Vec3i32(4,0,3), Vec3i32(4,3,5) };
-=======
-        const std::vector<Vec3d> vertices { {20,20,0}, {20,0,0}, {0,0,0}, {0,20,0}, {20,20,20}, {0,20,20}, {0,0,20}, {20,0,20} };
-        const std::vector<Vec3i> facets { {0,1,2}, {0,2,3}, {4,5,6}, {4,6,7}, {0,4,7}, {0,7,1}, {1,7,6}, {1,6,2}, {2,6,5}, {2,5,3}, {4,0,3}, {4,3,5} };
->>>>>>> f47ad1fd
+        const std::vector<Vec3d> vertices { {20,20,0}, {20,0,0}, {0,0,0}, {0,20,0}, {20,20,20}, {0,20,20}, {0,0,20}, {20,0,20} };
+        const std::vector<Vec3i32> facets { {0,1,2}, {0,2,3}, {4,5,6}, {4,6,7}, {0,4,7}, {0,7,1}, {1,7,6}, {1,6,2}, {2,6,5}, {2,5,3}, {4,0,3}, {4,3,5} };
 
 		TriangleMesh cube(vertices, facets);
         cube.repair();
@@ -131,13 +121,8 @@
 
 SCENARIO( "TriangleMesh: Transformation functions affect mesh as expected.") {
     GIVEN( "A 20mm cube with one corner on the origin") {
-<<<<<<< HEAD
-        const std::vector<Vec3d> vertices { Vec3d(20,20,0), Vec3d(20,0,0), Vec3d(0,0,0), Vec3d(0,20,0), Vec3d(20,20,20), Vec3d(0,20,20), Vec3d(0,0,20), Vec3d(20,0,20) };
-        const std::vector<Vec3i32> facets { Vec3i32(0,1,2), Vec3i32(0,2,3), Vec3i32(4,5,6), Vec3i32(4,6,7), Vec3i32(0,4,7), Vec3i32(0,7,1), Vec3i32(1,7,6), Vec3i32(1,6,2), Vec3i32(2,6,5), Vec3i32(2,5,3), Vec3i32(4,0,3), Vec3i32(4,3,5) };
-=======
-        const std::vector<Vec3d> vertices { {20,20,0}, {20,0,0}, {0,0,0}, {0,20,0}, {20,20,20}, {0,20,20}, {0,0,20}, {20,0,20} };
-        const std::vector<Vec3i> facets { {0,1,2}, {0,2,3}, {4,5,6}, {4,6,7}, {0,4,7}, {0,7,1}, {1,7,6}, {1,6,2}, {2,6,5}, {2,5,3}, {4,0,3}, {4,3,5} };
->>>>>>> f47ad1fd
+        const std::vector<Vec3d> vertices { {20,20,0}, {20,0,0}, {0,0,0}, {0,20,0}, {20,20,20}, {0,20,20}, {0,0,20}, {20,0,20} };
+        const std::vector<Vec3i32> facets { {0,1,2}, {0,2,3}, {4,5,6}, {4,6,7}, {0,4,7}, {0,7,1}, {1,7,6}, {1,6,2}, {2,6,5}, {2,5,3}, {4,0,3}, {4,3,5} };
 		TriangleMesh cube(vertices, facets);
         cube.repair();
 
@@ -199,13 +184,8 @@
 
 SCENARIO( "TriangleMesh: slice behavior.") {
     GIVEN( "A 20mm cube with one corner on the origin") {
-<<<<<<< HEAD
-        const std::vector<Vec3d> vertices { Vec3d(20,20,0), Vec3d(20,0,0), Vec3d(0,0,0), Vec3d(0,20,0), Vec3d(20,20,20), Vec3d(0,20,20), Vec3d(0,0,20), Vec3d(20,0,20) };
-        const std::vector<Vec3i32> facets { Vec3i32(0,1,2), Vec3i32(0,2,3), Vec3i32(4,5,6), Vec3i32(4,6,7), Vec3i32(0,4,7), Vec3i32(0,7,1), Vec3i32(1,7,6), Vec3i32(1,6,2), Vec3i32(2,6,5), Vec3i32(2,5,3), Vec3i32(4,0,3), Vec3i32(4,3,5) };
-=======
-        const std::vector<Vec3d> vertices { {20,20,0}, {20,0,0}, {0,0,0}, {0,20,0}, {20,20,20}, {0,20,20}, {0,0,20}, {20,0,20} };
-        const std::vector<Vec3i> facets { {0,1,2}, {0,2,3}, {4,5,6}, {4,6,7}, {0,4,7}, {0,7,1}, {1,7,6}, {1,6,2}, {2,6,5}, {2,5,3}, {4,0,3}, {4,3,5} };
->>>>>>> f47ad1fd
+        const std::vector<Vec3d> vertices { {20,20,0}, {20,0,0}, {0,0,0}, {0,20,0}, {20,20,20}, {0,20,20}, {0,0,20}, {20,0,20} };
+        const std::vector<Vec3i32> facets { {0,1,2}, {0,2,3}, {4,5,6}, {4,6,7}, {0,4,7}, {0,7,1}, {1,7,6}, {1,6,2}, {2,6,5}, {2,5,3}, {4,0,3}, {4,3,5} };
 		TriangleMesh cube(vertices, facets);
         cube.repair();
 
@@ -225,13 +205,8 @@
         }
     }
     GIVEN( "A STL with an irregular shape.") {
-<<<<<<< HEAD
-        const std::vector<Vec3d> vertices {Vec3d(0,0,0),Vec3d(0,0,20),Vec3d(0,5,0),Vec3d(0,5,20),Vec3d(50,0,0),Vec3d(50,0,20),Vec3d(15,5,0),Vec3d(35,5,0),Vec3d(15,20,0),Vec3d(50,5,0),Vec3d(35,20,0),Vec3d(15,5,10),Vec3d(50,5,20),Vec3d(35,5,10),Vec3d(35,20,10),Vec3d(15,20,10)};
-        const std::vector<Vec3i32> facets {Vec3i32(0,1,2),Vec3i32(2,1,3),Vec3i32(1,0,4),Vec3i32(5,1,4),Vec3i32(0,2,4),Vec3i32(4,2,6),Vec3i32(7,6,8),Vec3i32(4,6,7),Vec3i32(9,4,7),Vec3i32(7,8,10),Vec3i32(2,3,6),Vec3i32(11,3,12),Vec3i32(7,12,9),Vec3i32(13,12,7),Vec3i32(6,3,11),Vec3i32(11,12,13),Vec3i32(3,1,5),Vec3i32(12,3,5),Vec3i32(5,4,9),Vec3i32(12,5,9),Vec3i32(13,7,10),Vec3i32(14,13,10),Vec3i32(8,15,10),Vec3i32(10,15,14),Vec3i32(6,11,8),Vec3i32(8,11,15),Vec3i32(15,11,13),Vec3i32(14,15,13)};
-=======
         const std::vector<Vec3d> vertices {{0,0,0},{0,0,20},{0,5,0},{0,5,20},{50,0,0},{50,0,20},{15,5,0},{35,5,0},{15,20,0},{50,5,0},{35,20,0},{15,5,10},{50,5,20},{35,5,10},{35,20,10},{15,20,10}};
-        const std::vector<Vec3i> facets {{0,1,2},{2,1,3},{1,0,4},{5,1,4},{0,2,4},{4,2,6},{7,6,8},{4,6,7},{9,4,7},{7,8,10},{2,3,6},{11,3,12},{7,12,9},{13,12,7},{6,3,11},{11,12,13},{3,1,5},{12,3,5},{5,4,9},{12,5,9},{13,7,10},{14,13,10},{8,15,10},{10,15,14},{6,11,8},{8,11,15},{15,11,13},{14,15,13}};
->>>>>>> f47ad1fd
+        const std::vector<Vec3i32> facets {{0,1,2},{2,1,3},{1,0,4},{5,1,4},{0,2,4},{4,2,6},{7,6,8},{4,6,7},{9,4,7},{7,8,10},{2,3,6},{11,3,12},{7,12,9},{13,12,7},{6,3,11},{11,12,13},{3,1,5},{12,3,5},{5,4,9},{12,5,9},{13,7,10},{14,13,10},{8,15,10},{10,15,14},{6,11,8},{8,11,15},{15,11,13},{14,15,13}};
 
 		TriangleMesh cube(vertices, facets);
         cube.repair();
@@ -319,13 +294,8 @@
 
 SCENARIO( "TriangleMesh: split functionality.") {
     GIVEN( "A 20mm cube with one corner on the origin") {
-<<<<<<< HEAD
-        const std::vector<Vec3d> vertices { Vec3d(20,20,0), Vec3d(20,0,0), Vec3d(0,0,0), Vec3d(0,20,0), Vec3d(20,20,20), Vec3d(0,20,20), Vec3d(0,0,20), Vec3d(20,0,20) };
-        const std::vector<Vec3i32> facets { Vec3i32(0,1,2), Vec3i32(0,2,3), Vec3i32(4,5,6), Vec3i32(4,6,7), Vec3i32(0,4,7), Vec3i32(0,7,1), Vec3i32(1,7,6), Vec3i32(1,6,2), Vec3i32(2,6,5), Vec3i32(2,5,3), Vec3i32(4,0,3), Vec3i32(4,3,5) };
-=======
-        const std::vector<Vec3d> vertices { {20,20,0}, {20,0,0}, {0,0,0}, {0,20,0}, {20,20,20}, {0,20,20}, {0,0,20}, {20,0,20} };
-        const std::vector<Vec3i> facets { {0,1,2}, {0,2,3}, {4,5,6}, {4,6,7}, {0,4,7}, {0,7,1}, {1,7,6}, {1,6,2}, {2,6,5}, {2,5,3}, {4,0,3}, {4,3,5} };
->>>>>>> f47ad1fd
+        const std::vector<Vec3d> vertices { {20,20,0}, {20,0,0}, {0,0,0}, {0,20,0}, {20,20,20}, {0,20,20}, {0,0,20}, {20,0,20} };
+        const std::vector<Vec3i32> facets { {0,1,2}, {0,2,3}, {4,5,6}, {4,6,7}, {0,4,7}, {0,7,1}, {1,7,6}, {1,6,2}, {2,6,5}, {2,5,3}, {4,0,3}, {4,3,5} };
 
 		TriangleMesh cube(vertices, facets);
         cube.repair();
@@ -338,13 +308,8 @@
         }
     }
     GIVEN( "Two 20mm cubes, each with one corner on the origin, merged into a single TriangleMesh") {
-<<<<<<< HEAD
-        const std::vector<Vec3d> vertices { Vec3d(20,20,0), Vec3d(20,0,0), Vec3d(0,0,0), Vec3d(0,20,0), Vec3d(20,20,20), Vec3d(0,20,20), Vec3d(0,0,20), Vec3d(20,0,20) };
-        const std::vector<Vec3i32> facets { Vec3i32(0,1,2), Vec3i32(0,2,3), Vec3i32(4,5,6), Vec3i32(4,6,7), Vec3i32(0,4,7), Vec3i32(0,7,1), Vec3i32(1,7,6), Vec3i32(1,6,2), Vec3i32(2,6,5), Vec3i32(2,5,3), Vec3i32(4,0,3), Vec3i32(4,3,5) };
-=======
-        const std::vector<Vec3d> vertices { {20,20,0}, {20,0,0}, {0,0,0}, {0,20,0}, {20,20,20}, {0,20,20}, {0,0,20}, {20,0,20} };
-        const std::vector<Vec3i> facets { {0,1,2}, {0,2,3}, {4,5,6}, {4,6,7}, {0,4,7}, {0,7,1}, {1,7,6}, {1,6,2}, {2,6,5}, {2,5,3}, {4,0,3}, {4,3,5} };
->>>>>>> f47ad1fd
+        const std::vector<Vec3d> vertices { {20,20,0}, {20,0,0}, {0,0,0}, {0,20,0}, {20,20,20}, {0,20,20}, {0,0,20}, {20,0,20} };
+        const std::vector<Vec3i32> facets { {0,1,2}, {0,2,3}, {4,5,6}, {4,6,7}, {0,4,7}, {0,7,1}, {1,7,6}, {1,6,2}, {2,6,5}, {2,5,3}, {4,0,3}, {4,3,5} };
 
 		TriangleMesh cube(vertices, facets);
         cube.repair();
@@ -364,13 +329,8 @@
 
 SCENARIO( "TriangleMesh: Mesh merge functions") {
     GIVEN( "Two 20mm cubes, each with one corner on the origin") {
-<<<<<<< HEAD
-        const std::vector<Vec3d> vertices { Vec3d(20,20,0), Vec3d(20,0,0), Vec3d(0,0,0), Vec3d(0,20,0), Vec3d(20,20,20), Vec3d(0,20,20), Vec3d(0,0,20), Vec3d(20,0,20) };
-        const std::vector<Vec3i32> facets { Vec3i32(0,1,2), Vec3i32(0,2,3), Vec3i32(4,5,6), Vec3i32(4,6,7), Vec3i32(0,4,7), Vec3i32(0,7,1), Vec3i32(1,7,6), Vec3i32(1,6,2), Vec3i32(2,6,5), Vec3i32(2,5,3), Vec3i32(4,0,3), Vec3i32(4,3,5) };
-=======
-        const std::vector<Vec3d> vertices { {20,20,0}, {20,0,0}, {0,0,0}, {0,20,0}, {20,20,20}, {0,20,20}, {0,0,20}, {20,0,20} };
-        const std::vector<Vec3i> facets { {0,1,2}, {0,2,3}, {4,5,6}, {4,6,7}, {0,4,7}, {0,7,1}, {1,7,6}, {1,6,2}, {2,6,5}, {2,5,3}, {4,0,3}, {4,3,5} };
->>>>>>> f47ad1fd
+        const std::vector<Vec3d> vertices { {20,20,0}, {20,0,0}, {0,0,0}, {0,20,0}, {20,20,20}, {0,20,20}, {0,0,20}, {20,0,20} };
+        const std::vector<Vec3i32> facets { {0,1,2}, {0,2,3}, {4,5,6}, {4,6,7}, {0,4,7}, {0,7,1}, {1,7,6}, {1,6,2}, {2,6,5}, {2,5,3}, {4,0,3}, {4,3,5} };
 
 		TriangleMesh cube(vertices, facets);
         cube.repair();
@@ -389,13 +349,8 @@
 
 SCENARIO( "TriangleMeshSlicer: Cut behavior.") {
     GIVEN( "A 20mm cube with one corner on the origin") {
-<<<<<<< HEAD
-        const std::vector<Vec3d> vertices { Vec3d(20,20,0), Vec3d(20,0,0), Vec3d(0,0,0), Vec3d(0,20,0), Vec3d(20,20,20), Vec3d(0,20,20), Vec3d(0,0,20), Vec3d(20,0,20) };
-        const std::vector<Vec3i32> facets { Vec3i32(0,1,2), Vec3i32(0,2,3), Vec3i32(4,5,6), Vec3i32(4,6,7), Vec3i32(0,4,7), Vec3i32(0,7,1), Vec3i32(1,7,6), Vec3i32(1,6,2), Vec3i32(2,6,5), Vec3i32(2,5,3), Vec3i32(4,0,3), Vec3i32(4,3,5) };
-=======
-        const std::vector<Vec3d> vertices { {20,20,0}, {20,0,0}, {0,0,0}, {0,20,0}, {20,20,20}, {0,20,20}, {0,0,20}, {20,0,20} };
-        const std::vector<Vec3i> facets { {0,1,2}, {0,2,3}, {4,5,6}, {4,6,7}, {0,4,7}, {0,7,1}, {1,7,6}, {1,6,2}, {2,6,5}, {2,5,3}, {4,0,3}, {4,3,5} };
->>>>>>> f47ad1fd
+        const std::vector<Vec3d> vertices { {20,20,0}, {20,0,0}, {0,0,0}, {0,20,0}, {20,20,20}, {0,20,20}, {0,0,20}, {20,0,20} };
+        const std::vector<Vec3i32> facets { {0,1,2}, {0,2,3}, {4,5,6}, {4,6,7}, {0,4,7}, {0,7,1}, {1,7,6}, {1,6,2}, {2,6,5}, {2,5,3}, {4,0,3}, {4,3,5} };
 
 		TriangleMesh cube(vertices, facets);
         cube.repair();
