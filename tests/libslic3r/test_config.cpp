#include <catch2/catch.hpp>

#include "libslic3r/PrintConfig.hpp"
<<<<<<< HEAD
#include "libslic3r/Model.hpp"
#include "libslic3r/Print.hpp"
#include <test_data.hpp>
=======
#include "libslic3r/LocalesUtils.hpp"

#include <cereal/types/polymorphic.hpp>
#include <cereal/types/string.hpp> 
#include <cereal/types/vector.hpp> 
#include <cereal/archives/binary.hpp>
>>>>>>> 215e845c

using namespace Slic3r;
using namespace Slic3r::Test;

SCENARIO("Generic config validation performs as expected.", "[Config]") {
    GIVEN("A config generated from default options") {
        Slic3r::DynamicPrintConfig config = Slic3r::DynamicPrintConfig::full_print_config();
        WHEN( "perimeter_extrusion_width is set to 250%, a valid value") {
            config.set_deserialize_strict("perimeter_extrusion_width", "250%");
            THEN( "The config is read as valid.") {
                REQUIRE(config.validate().empty());
            }
        }
        WHEN( "perimeter_extrusion_width is set to -10, an invalid value") {
            config.set("perimeter_extrusion_width", -10);
            THEN( "Validate returns error") {
                REQUIRE(! config.validate().empty());
            }
        }

        WHEN( "perimeters is set to -10, an invalid value") {
            config.set("perimeters", -10);
            THEN( "Validate returns error") {
                REQUIRE(! config.validate().empty());
            }
        }
    }
}

SCENARIO("Config accessor functions perform as expected.", "[Config]") {
    GIVEN("A config generated from default options") {
        Slic3r::DynamicPrintConfig config = Slic3r::DynamicPrintConfig::full_print_config();
        WHEN("A boolean option is set to a boolean value") {
            REQUIRE_NOTHROW(config.set("gcode_comments", true));
            THEN("The underlying value is set correctly.") {
                REQUIRE(config.opt<ConfigOptionBool>("gcode_comments")->getBool() == true);
            }
        }
        WHEN("A boolean option is set to a string value representing a 0 or 1") {
            CHECK_NOTHROW(config.set_deserialize_strict("gcode_comments", "1"));
            THEN("The underlying value is set correctly.") {
                REQUIRE(config.opt<ConfigOptionBool>("gcode_comments")->getBool() == true);
            }
        }
        WHEN("A boolean option is set to a string value representing something other than 0 or 1") {
            THEN("A BadOptionTypeException exception is thrown.") {
                REQUIRE_THROWS_AS(config.set("gcode_comments", "Z"), BadOptionTypeException);
            }
            AND_THEN("Value is unchanged.") {
                REQUIRE(config.opt<ConfigOptionBool>("gcode_comments")->getBool() == false);
            }
        }
        WHEN("A boolean option is set to an int value") {
            THEN("A BadOptionTypeException exception is thrown.") {
                REQUIRE_THROWS_AS(config.set("gcode_comments", 1), BadOptionTypeException);
            }
        }
        WHEN("A numeric option is set from serialized string") {
            config.set_deserialize_strict("bed_temperature", "100");
            THEN("The underlying value is set correctly.") {
                REQUIRE(config.opt<ConfigOptionInts>("bed_temperature")->get_at(0) == 100);
            }
        }
#if 0
		//FIXME better design accessors for vector elements.
		WHEN("An integer-based option is set through the integer interface") {
            config.set("bed_temperature", 100);
            THEN("The underlying value is set correctly.") {
                REQUIRE(config.opt<ConfigOptionInts>("bed_temperature")->get_at(0) == 100);
            }
        }
#endif
        WHEN("An floating-point option is set through the integer interface") {
            config.set("perimeter_speed", 10);
            THEN("The underlying value is set correctly.") {
                REQUIRE(config.opt<ConfigOptionFloat>("perimeter_speed")->getFloat() == 10.0);
            }
        }
        WHEN("A floating-point option is set through the double interface") {
            config.set("perimeter_speed", 5.5);
            THEN("The underlying value is set correctly.") {
                REQUIRE(config.opt<ConfigOptionFloat>("perimeter_speed")->getFloat() == 5.5);
            }
        }
        WHEN("An integer-based option is set through the double interface") {
            THEN("A BadOptionTypeException exception is thrown.") {
                REQUIRE_THROWS_AS(config.set("bed_temperature", 5.5), BadOptionTypeException);
            }
        }
        WHEN("A numeric option is set to a non-numeric value.") {
            THEN("A BadOptionTypeException exception is thown.") {
                REQUIRE_THROWS_AS(config.set_deserialize_strict("perimeter_speed", "zzzz"), BadOptionValueException);
            }
            THEN("The value does not change.") {
                REQUIRE(config.opt<ConfigOptionFloat>("perimeter_speed")->getFloat() == 60.0);
            }
        }
        WHEN("A string option is set through the string interface") {
            config.set("end_gcode", "100");
            THEN("The underlying value is set correctly.") {
                REQUIRE(config.opt<ConfigOptionString>("end_gcode")->value == "100");
            }
        }
        WHEN("A string option is set through the integer interface") {
            config.set("end_gcode", 100);
            THEN("The underlying value is set correctly.") {
                REQUIRE(config.opt<ConfigOptionString>("end_gcode")->value == "100");
            }
        }
        WHEN("A string option is set through the double interface") {
            config.set("end_gcode", 100.5);
            THEN("The underlying value is set correctly.") {
                REQUIRE(config.opt<ConfigOptionString>("end_gcode")->value == float_to_string_decimal_point(100.5));
            }
        }
        WHEN("A float or percent is set as a percent through the string interface.") {
            config.set_deserialize_strict("first_layer_extrusion_width", "100%");
            THEN("Value and percent flag are 100/true") {
                auto tmp = config.opt<ConfigOptionFloatOrPercent>("first_layer_extrusion_width");
                REQUIRE(tmp->percent == true);
                REQUIRE(tmp->value == 100);
            }
        }
        WHEN("A float or percent is set as a float through the string interface.") {
            config.set_deserialize_strict("first_layer_extrusion_width", "100");
            THEN("Value and percent flag are 100/false") {
                auto tmp = config.opt<ConfigOptionFloatOrPercent>("first_layer_extrusion_width");
                REQUIRE(tmp->percent == false);
                REQUIRE(tmp->value == 100);
            }
        }
        WHEN("A float or percent is set as a float through the int interface.") {
            config.set("first_layer_extrusion_width", 100);
            THEN("Value and percent flag are 100/false") {
                auto tmp = config.opt<ConfigOptionFloatOrPercent>("first_layer_extrusion_width");
                REQUIRE(tmp->percent == false);
                REQUIRE(tmp->value == 100);
            }
        }
        WHEN("A float or percent is set as a float through the double interface.") {
            config.set("first_layer_extrusion_width", 100.5);
            THEN("Value and percent flag are 100.5/false") {
                auto tmp = config.opt<ConfigOptionFloatOrPercent>("first_layer_extrusion_width");
                REQUIRE(tmp->percent == false);
                REQUIRE(tmp->value == 100.5);
            }
        }
        WHEN("An invalid option is requested during set.") {
            THEN("A BadOptionTypeException exception is thrown.") {
                REQUIRE_THROWS_AS(config.set("deadbeef_invalid_option", 1), UnknownOptionException);
                REQUIRE_THROWS_AS(config.set("deadbeef_invalid_option", 1.0), UnknownOptionException);
                REQUIRE_THROWS_AS(config.set("deadbeef_invalid_option", "1"), UnknownOptionException);
                REQUIRE_THROWS_AS(config.set("deadbeef_invalid_option", true), UnknownOptionException);
            }
        }

        WHEN("An invalid option is requested during get.") {
            THEN("A UnknownOptionException exception is thrown.") {
                REQUIRE_THROWS_AS(config.option_throw<ConfigOptionString>("deadbeef_invalid_option", false), UnknownOptionException);
                REQUIRE_THROWS_AS(config.option_throw<ConfigOptionFloat>("deadbeef_invalid_option", false), UnknownOptionException);
                REQUIRE_THROWS_AS(config.option_throw<ConfigOptionInt>("deadbeef_invalid_option", false), UnknownOptionException);
                REQUIRE_THROWS_AS(config.option_throw<ConfigOptionBool>("deadbeef_invalid_option", false), UnknownOptionException);
            }
        }
        WHEN("An invalid option is requested during opt.") {
            THEN("A UnknownOptionException exception is thrown.") {
                REQUIRE_THROWS_AS(config.option_throw<ConfigOptionString>("deadbeef_invalid_option", false), UnknownOptionException);
                REQUIRE_THROWS_AS(config.option_throw<ConfigOptionFloat>("deadbeef_invalid_option", false), UnknownOptionException);
                REQUIRE_THROWS_AS(config.option_throw<ConfigOptionInt>("deadbeef_invalid_option", false), UnknownOptionException);
                REQUIRE_THROWS_AS(config.option_throw<ConfigOptionBool>("deadbeef_invalid_option", false), UnknownOptionException);
            }
        }

        WHEN("getX called on an unset option.") {
            THEN("The default is returned.") {
                REQUIRE(config.opt_float("layer_height") == 0.2);
                REQUIRE(config.opt_int("raft_layers") == 0);
                REQUIRE(config.opt_bool("support_material") == false);
            }
        }

        WHEN("getFloat called on an option that has been set.") {
            config.set("layer_height", 0.5);
            THEN("The set value is returned.") {
                REQUIRE(config.opt_float("layer_height") == 0.5);
            }
        }
    }
}

SCENARIO("Config ini load/save interface", "[Config]") {
    WHEN("new_from_ini is called") {
		Slic3r::DynamicPrintConfig config;
		std::string path = std::string(TEST_DATA_DIR) + "/test_config/new_from_ini.ini";
		config.load_from_ini(path, ForwardCompatibilitySubstitutionRule::Disable);
        THEN("Config object contains ini file options.") {
			REQUIRE(config.option_throw<ConfigOptionStrings>("filament_colour", false)->values.size() == 1);
			REQUIRE(config.option_throw<ConfigOptionStrings>("filament_colour", false)->values.front() == "#ABCD");
        }
    }
}

<<<<<<< HEAD
SCENARIO("Config parameter conversion from old/related configurations.", "[Config][parameters]") {
    GIVEN("A Slic3r Config") {
        Slic3r::Model model;
        Slic3r::Print print;
        WHEN("Config is intialized with old config item z_steps_per_mm set to 100") {
            init_print({TestMesh::cube_20x20x20}, print, model, {
                    { "z_steps_per_mm", 100 }
                    });
            THEN("New config item z_step is set to 0.01") {
                REQUIRE(print.config().z_step == Approx(0.01));
            }
=======
SCENARIO("DynamicPrintConfig serialization", "[Config]") {
    WHEN("DynamicPrintConfig is serialized and deserialized") {
        FullPrintConfig full_print_config;
        DynamicPrintConfig cfg;
        cfg.apply(full_print_config, false);

        std::string serialized;
        try {
            std::ostringstream ss;
            cereal::BinaryOutputArchive oarchive(ss);
            oarchive(cfg);
            serialized = ss.str();
        } catch (const std::runtime_error & /* e */) {
            // e.what();
        }

        THEN("Config object contains ini file options.") {
            DynamicPrintConfig cfg2;
            try {
                std::stringstream ss(serialized);
                cereal::BinaryInputArchive iarchive(ss);
                iarchive(cfg2);
            } catch (const std::runtime_error & /* e */) {
                // e.what();
            }
            REQUIRE(cfg == cfg2);
>>>>>>> 215e845c
        }
    }
}<|MERGE_RESOLUTION|>--- conflicted
+++ resolved
@@ -1,18 +1,14 @@
 #include <catch2/catch.hpp>
 
 #include "libslic3r/PrintConfig.hpp"
-<<<<<<< HEAD
-#include "libslic3r/Model.hpp"
+#include "libslic3r/LocalesUtils.hpp"#include "libslic3r/Model.hpp"
 #include "libslic3r/Print.hpp"
 #include <test_data.hpp>
-=======
-#include "libslic3r/LocalesUtils.hpp"
 
 #include <cereal/types/polymorphic.hpp>
 #include <cereal/types/string.hpp> 
 #include <cereal/types/vector.hpp> 
 #include <cereal/archives/binary.hpp>
->>>>>>> 215e845c
 
 using namespace Slic3r;
 using namespace Slic3r::Test;
@@ -215,7 +211,6 @@
     }
 }
 
-<<<<<<< HEAD
 SCENARIO("Config parameter conversion from old/related configurations.", "[Config][parameters]") {
     GIVEN("A Slic3r Config") {
         Slic3r::Model model;
@@ -227,7 +222,9 @@
             THEN("New config item z_step is set to 0.01") {
                 REQUIRE(print.config().z_step == Approx(0.01));
             }
-=======
+        }
+    }
+}
 SCENARIO("DynamicPrintConfig serialization", "[Config]") {
     WHEN("DynamicPrintConfig is serialized and deserialized") {
         FullPrintConfig full_print_config;
@@ -254,7 +251,6 @@
                 // e.what();
             }
             REQUIRE(cfg == cfg2);
->>>>>>> 215e845c
         }
     }
 }