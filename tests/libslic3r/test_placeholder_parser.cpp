#include <catch2/catch.hpp>

#include "libslic3r/PlaceholderParser.hpp"
#include "libslic3r/PrintConfig.hpp"

using namespace Slic3r;

SCENARIO("Placeholder parser scripting", "[PlaceholderParser]") {
	PlaceholderParser 	parser;
	auto 				config = DynamicPrintConfig::full_print_config();

<<<<<<< HEAD
    // To test the "first_layer_extrusion_width" over "nozzle_diameter" chain.
	config.set_deserialize( {
=======
	config.set_deserialize_strict( {
>>>>>>> 95a84fa8
		{ "printer_notes", "  PRINTER_VENDOR_PRUSA3D  PRINTER_MODEL_MK2  " },
	    { "nozzle_diameter", "0.6;0.6;0.6;0.6" },
	    { "temperature", "357;359;363;378" }
	});
    config.option<ConfigOptionFloatOrPercent>("first_layer_extrusion_width")->value = 150.;
    config.option<ConfigOptionFloatOrPercent>("first_layer_extrusion_width")->percent = true;
    // To let the PlaceholderParser throw when referencing first_layer_speed if it is set to percent, as the PlaceholderParser does not know
    // a percent to what.
    config.option<ConfigOptionFloatOrPercent>("first_layer_speed")->value = 50.;
    config.option<ConfigOptionFloatOrPercent>("first_layer_speed")->percent = true;


    config.option<ConfigOptionFloatOrPercent>("first_layer_extrusion_width")->value = 150.;
    config.option<ConfigOptionFloatOrPercent>("first_layer_extrusion_width")->percent = true;

    config.option<ConfigOptionFloatOrPercent>("support_material_xy_spacing")->value = 50.;
    config.option<ConfigOptionFloatOrPercent>("support_material_xy_spacing")->percent = true;

    parser.apply_config(config);
	parser.set("foo", 0);
	parser.set("bar", 2);
	parser.set("num_extruders", 4);

    SECTION("nested config options (legacy syntax)") { REQUIRE(parser.process("[temperature_[foo]]") == "357"); }
    SECTION("array reference") { REQUIRE(parser.process("{temperature[foo]}") == "357"); }
    SECTION("whitespaces and newlines are maintained") { REQUIRE(parser.process("test [ temperature_ [foo] ] \n hu") == "test 357 \n hu"); }

    // Test the math expressions.
    SECTION("math: 2*3") { REQUIRE(parser.process("{2*3}") == "6"); }
    SECTION("math: 2*3/6") { REQUIRE(parser.process("{2*3/6}") == "1"); }
    SECTION("math: 2*3/12") { REQUIRE(parser.process("{2*3/12}") == "0"); }
    SECTION("math: 2.*3/12") { REQUIRE(std::stod(parser.process("{2.*3/12}")) == Approx(0.5)); }
    SECTION("math: 10 % 2.5") { REQUIRE(std::stod(parser.process("{10%2.5}")) == Approx(0.)); }
    SECTION("math: 11 % 2.5") { REQUIRE(std::stod(parser.process("{11%2.5}")) == Approx(1.)); }
    SECTION("math: 2*(3-12)") { REQUIRE(parser.process("{2*(3-12)}") == "-18"); }
    SECTION("math: 2*foo*(3-12)") { REQUIRE(parser.process("{2*foo*(3-12)}") == "0"); }
    SECTION("math: 2*bar*(3-12)") { REQUIRE(parser.process("{2*bar*(3-12)}") == "-36"); }
    SECTION("math: 2.5*bar*(3-12)") { REQUIRE(std::stod(parser.process("{2.5*bar*(3-12)}")) == Approx(-45)); }
    SECTION("math: min(12, 14)") { REQUIRE(parser.process("{min(12, 14)}") == "12"); }
    SECTION("math: max(12, 14)") { REQUIRE(parser.process("{max(12, 14)}") == "14"); }
    SECTION("math: min(13.4, -1238.1)") { REQUIRE(std::stod(parser.process("{min(13.4, -1238.1)}")) == Approx(-1238.1)); }
    SECTION("math: max(13.4, -1238.1)") { REQUIRE(std::stod(parser.process("{max(13.4, -1238.1)}")) == Approx(13.4)); }
    SECTION("math: int(13.4)") { REQUIRE(parser.process("{int(13.4)}") == "13"); }
    SECTION("math: int(-13.4)") { REQUIRE(parser.process("{int(-13.4)}") == "-13"); }

    // Test the "coFloatOrPercent" and "xxx_extrusion_width" substitutions.
    SECTION("perimeter_extrusion_width") { REQUIRE(std::stod(parser.process("{perimeter_extrusion_width}")) == Approx(0.67500001192092896)); }
    // first_layer_extrusion_width ratio_over nozzle_diameter, 150% of 0.6 is 0.9
    SECTION("first_layer_extrusion_width") { REQUIRE(std::stod(parser.process("{first_layer_extrusion_width}")) == Approx(0.9)); }
    // support_material_xy_spacing is ratio over external_perimeter_extrusion_width
    // external_perimeter_extrusion_width is at 0 by default, and so will be 1.05f * nozzle = 0.63 do 50% of that is 0.315
    SECTION("support_material_xy_spacing") { REQUIRE(std::stod(parser.process("{support_material_xy_spacing}")) == Approx(0.315)); }
    // external_perimeter_speed over perimeter_speed
    SECTION("external_perimeter_speed") { REQUIRE(std::stod(parser.process("{external_perimeter_speed}")) == Approx(30.)); }
    // infill_overlap over perimeter_extrusion_width
    SECTION("infill_overlap") { REQUIRE(std::stod(parser.process("{infill_overlap}")) == Approx(0.16875)); }
    // If first_layer_speed is set to percent, then it is applied over respective extrusion types by overriding their respective speeds.
    // The PlaceholderParser has no way to know which extrusion type the caller has in mind, therefore it throws.
    SECTION("first_layer_speed") { REQUIRE_THROWS(parser.process("{first_layer_speed}")); }

    // Test the boolean expression parser.
    auto boolean_expression = [&parser](const std::string& templ) { return parser.evaluate_boolean_expression(templ, parser.config()); };

    SECTION("boolean expression parser: 12 == 12") { REQUIRE(boolean_expression("12 == 12")); }
    SECTION("boolean expression parser: 12 != 12") { REQUIRE(! boolean_expression("12 != 12")); }
    SECTION("boolean expression parser: regex matches") { REQUIRE(boolean_expression("\"has some PATTERN embedded\" =~ /.*PATTERN.*/")); }
    SECTION("boolean expression parser: regex does not match") { REQUIRE(! boolean_expression("\"has some PATTERN embedded\" =~ /.*PTRN.*/")); }
    SECTION("boolean expression parser: accessing variables, equal") { REQUIRE(boolean_expression("foo + 2 == bar")); }
    SECTION("boolean expression parser: accessing variables, not equal") { REQUIRE(! boolean_expression("foo + 3 == bar")); }
    SECTION("boolean expression parser: (12 == 12) and (13 != 14)") { REQUIRE(boolean_expression("(12 == 12) and (13 != 14)")); }
    SECTION("boolean expression parser: (12 == 12) && (13 != 14)") { REQUIRE(boolean_expression("(12 == 12) && (13 != 14)")); }
    SECTION("boolean expression parser: (12 == 12) or (13 == 14)") { REQUIRE(boolean_expression("(12 == 12) or (13 == 14)")); }
    SECTION("boolean expression parser: (12 == 12) || (13 == 14)") { REQUIRE(boolean_expression("(12 == 12) || (13 == 14)")); }
    SECTION("boolean expression parser: (12 == 12) and not (13 == 14)") { REQUIRE(boolean_expression("(12 == 12) and not (13 == 14)")); }
    SECTION("boolean expression parser: ternary true") { REQUIRE(boolean_expression("(12 == 12) ? (1 - 1 == 0) : (2 * 2 == 3)")); }
    SECTION("boolean expression parser: ternary false") { REQUIRE(! boolean_expression("(12 == 21/2) ? (1 - 1 == 0) : (2 * 2 == 3)")); }
    SECTION("boolean expression parser: ternary false 2") { REQUIRE(boolean_expression("(12 == 13) ? (1 - 1 == 3) : (2 * 2 == 4)")); }
    SECTION("boolean expression parser: ternary true 2") { REQUIRE(! boolean_expression("(12 == 2 * 6) ? (1 - 1 == 3) : (2 * 2 == 4)")); }
    SECTION("boolean expression parser: lower than - false") { REQUIRE(! boolean_expression("12 < 3")); }
    SECTION("boolean expression parser: lower than - true") { REQUIRE(boolean_expression("12 < 22")); }
    SECTION("boolean expression parser: greater than - true") { REQUIRE(boolean_expression("12 > 3")); }
    SECTION("boolean expression parser: greater than - false") { REQUIRE(! boolean_expression("12 > 22")); }
    SECTION("boolean expression parser: lower than or equal- false") { REQUIRE(! boolean_expression("12 <= 3")); }
    SECTION("boolean expression parser: lower than or equal - true") { REQUIRE(boolean_expression("12 <= 22")); }
    SECTION("boolean expression parser: greater than or equal - true") { REQUIRE(boolean_expression("12 >= 3")); }
    SECTION("boolean expression parser: greater than or equal - false") { REQUIRE(! boolean_expression("12 >= 22")); }
    SECTION("boolean expression parser: lower than or equal (same values) - true") { REQUIRE(boolean_expression("12 <= 12")); }
    SECTION("boolean expression parser: greater than or equal (same values) - true") { REQUIRE(boolean_expression("12 >= 12")); }
    SECTION("complex expression") { REQUIRE(boolean_expression("printer_notes=~/.*PRINTER_VENDOR_PRUSA3D.*/ and printer_notes=~/.*PRINTER_MODEL_MK2.*/ and nozzle_diameter[0]==0.6 and num_extruders>1")); }
    SECTION("complex expression2") { REQUIRE(boolean_expression("printer_notes=~/.*PRINTER_VEwerfNDOR_PRUSA3D.*/ or printer_notes=~/.*PRINTertER_MODEL_MK2.*/ or (nozzle_diameter[0]==0.6 and num_extruders>1)")); }
    SECTION("complex expression3") { REQUIRE(! boolean_expression("printer_notes=~/.*PRINTER_VEwerfNDOR_PRUSA3D.*/ or printer_notes=~/.*PRINTertER_MODEL_MK2.*/ or (nozzle_diameter[0]==0.3 and num_extruders>1)")); }
}<|MERGE_RESOLUTION|>--- conflicted
+++ resolved
@@ -9,12 +9,8 @@
 	PlaceholderParser 	parser;
 	auto 				config = DynamicPrintConfig::full_print_config();
 
-<<<<<<< HEAD
     // To test the "first_layer_extrusion_width" over "nozzle_diameter" chain.
-	config.set_deserialize( {
-=======
 	config.set_deserialize_strict( {
->>>>>>> 95a84fa8
 		{ "printer_notes", "  PRINTER_VENDOR_PRUSA3D  PRINTER_MODEL_MK2  " },
 	    { "nozzle_diameter", "0.6;0.6;0.6;0.6" },
 	    { "temperature", "357;359;363;378" }
