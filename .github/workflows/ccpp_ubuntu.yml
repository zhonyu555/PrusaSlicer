--- conflicted
+++ resolved
@@ -25,72 +25,13 @@
       run: sudo apt update
     - name: install gtk2 glew
       run: sudo apt install libgtk2.0-dev libglew-dev libudev-dev libdbus-1-dev
-<<<<<<< HEAD
-    - name: mkdir in deps
-      run: mkdir deps/build
-    - name: cmake deps
-      working-directory: ./deps/build
-      run: cmake ..
-    - name: make deps
-      working-directory: ./deps/build
-      run: make
-    - name: rename wxscintilla
-      working-directory: ./deps/build/destdir/usr/local/lib
-      run: cp libwxscintilla-3.1.a libwx_gtk2u_scintilla-3.1.a
-    - name: ls libs
-      working-directory: ./deps/build
-      run: ls ./destdir/usr/local/lib
-    - name: clean deps
-      working-directory: ./deps/build
-      run: rm -rf dep_*
-    - name: mkdir build
-      run: mkdir build
-    - name: cmake
-      working-directory: ./build
-      run: cmake .. -DCMAKE_PREFIX_PATH="/home/runner/work/SuperSlicer/SuperSlicer/deps/build/destdir/usr/local" -DSLIC3R_STATIC=1
-    - name: make SuperSlicer
-      working-directory: ./build
-      run: make Slic3r
-    - name: make .mo
-      working-directory: ./build
-      run: make gettext_po_to_mo
-=======
     - name: build deps & slicer
       run: ./BuildLinux.sh -dgs
->>>>>>> af5c3f13
     - name: make .pot
       working-directory: ./build
       run: make gettext_make_pot
     - name: build tar & appimage
       working-directory: ./build
-<<<<<<< HEAD
-      run: cp -f src/superslicer package/bin/superslicer
-    - name: create sh from echo
-      working-directory: ./build/package
-      run: |
-        echo -e '#!/bin/bash\nDIR=$(readlink -f "$0" | xargs dirname)\nexport LD_LIBRARY_PATH="$DIR/bin"\nexec "$DIR/bin/superslicer" "$@"' >superslicer
-        chmod u+x superslicer
-        tar -cvf ../SuperSlicer.tar .
-    - name: Upload artifact
-      uses: actions/upload-artifact@v1.0.0
-      with:
-        name: nightly_linux.tar
-        path: build/SuperSlicer.tar
-    - name: build appimage
-      working-directory: ./build/package
-      run: |
-        chmod +x ../build_appimage.sh
-        ../build_appimage.sh
-    - name: 'Tar files'
-      working-directory: ./build/package
-      run: tar -cvf SuperSlicer_ubu64.AppImage.tar SuperSlicer_ubu64.AppImage
-    - name: Upload appimage
-      uses: actions/upload-artifact@v1.0.0
-      with:
-        name: SuperSlicer-AppImage.tar
-        path: build/package/SuperSlicer_ubu64.AppImage.tar
-        
-=======
       run: src/BuildLinuxImage.sh -i
     - name: Upload artifact
       uses: actions/upload-artifact@v1.0.0
@@ -101,5 +42,4 @@
       uses: actions/upload-artifact@v1.0.0
       with:
         name: ${{ github.event.repository.name }}-gtk2.AppImage
-        path: build/${{ github.event.repository.name }}_ubu64.AppImage
->>>>>>> af5c3f13
+        path: build/${{ github.event.repository.name }}_ubu64.AppImage