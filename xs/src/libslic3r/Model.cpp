#include "Model.hpp"
#include "Geometry.hpp"

#include "Format/AMF.hpp"
#include "Format/OBJ.hpp"
#include "Format/PRUS.hpp"
#include "Format/STL.hpp"
#include "Format/3mf.hpp"

#include <float.h>

#include <boost/algorithm/string/predicate.hpp>
#include <boost/filesystem.hpp>
#include <boost/nowide/iostream.hpp>
#include <boost/algorithm/string/replace.hpp>

#include "SVG.hpp"
#include <Eigen/Dense>

namespace Slic3r {

    unsigned int Model::s_auto_extruder_id = 1;

Model::Model(const Model &other)
{
    // copy materials
    for (const auto &m : other.materials)
        this->add_material(m.first, *m.second);
    // copy objects
    this->objects.reserve(other.objects.size());
    for (const ModelObject *o : other.objects)
        this->add_object(*o, true);
}

Model& Model::operator=(Model other)
{
    this->swap(other);
    return *this;
}

void Model::swap(Model &other)
{
    std::swap(this->materials,  other.materials);
    std::swap(this->objects,    other.objects);
}

Model Model::read_from_file(const std::string &input_file, bool add_default_instances)
{
    Model model;
    
    bool result = false;
    if (boost::algorithm::iends_with(input_file, ".stl"))
        result = load_stl(input_file.c_str(), &model);
    else if (boost::algorithm::iends_with(input_file, ".obj"))
        result = load_obj(input_file.c_str(), &model);
    else if (!boost::algorithm::iends_with(input_file, ".zip.amf") && (boost::algorithm::iends_with(input_file, ".amf") ||
        boost::algorithm::iends_with(input_file, ".amf.xml")))
        result = load_amf(input_file.c_str(), nullptr, &model);
#ifdef SLIC3R_PRUS
    else if (boost::algorithm::iends_with(input_file, ".prusa"))
        result = load_prus(input_file.c_str(), &model);
#endif /* SLIC3R_PRUS */
    else
        throw std::runtime_error("Unknown file format. Input file must have .stl, .obj, .amf(.xml) or .prusa extension.");

    if (! result)
        throw std::runtime_error("Loading of a model file failed.");

    if (model.objects.empty())
        throw std::runtime_error("The supplied file couldn't be read because it's empty");
    
    for (ModelObject *o : model.objects)
        o->input_file = input_file;
    
    if (add_default_instances)
        model.add_default_instances();

    return model;
}

Model Model::read_from_archive(const std::string &input_file, PresetBundle* bundle, bool add_default_instances)
{
    Model model;

    bool result = false;
    if (boost::algorithm::iends_with(input_file, ".3mf"))
        result = load_3mf(input_file.c_str(), bundle, &model);
    else if (boost::algorithm::iends_with(input_file, ".zip.amf"))
        result = load_amf(input_file.c_str(), bundle, &model);
    else
        throw std::runtime_error("Unknown file format. Input file must have .3mf or .zip.amf extension.");

    if (!result)
        throw std::runtime_error("Loading of a model file failed.");

    if (model.objects.empty())
        throw std::runtime_error("The supplied file couldn't be read because it's empty");

    for (ModelObject *o : model.objects)
    {
        if (boost::algorithm::iends_with(input_file, ".zip.amf"))
        {
            // we remove the .zip part of the extension to avoid it be added to filenames when exporting
            o->input_file = boost::ireplace_last_copy(input_file, ".zip.", ".");
        }
        else
            o->input_file = input_file;
    }

    if (add_default_instances)
        model.add_default_instances();

    return model;
}

ModelObject* Model::add_object()
{
    this->objects.emplace_back(new ModelObject(this));
    return this->objects.back();
}

ModelObject* Model::add_object(const char *name, const char *path, const TriangleMesh &mesh)
{
    ModelObject* new_object = new ModelObject(this);
    this->objects.push_back(new_object);
    new_object->name = name;
    new_object->input_file = path;
    ModelVolume *new_volume = new_object->add_volume(mesh);
    new_volume->name = name;
    new_object->invalidate_bounding_box();
    return new_object;
}

ModelObject* Model::add_object(const char *name, const char *path, TriangleMesh &&mesh)
{
    ModelObject* new_object = new ModelObject(this);
    this->objects.push_back(new_object);
    new_object->name = name;
    new_object->input_file = path;
    ModelVolume *new_volume = new_object->add_volume(std::move(mesh));
    new_volume->name = name;
    new_object->invalidate_bounding_box();
    return new_object;
}

ModelObject* Model::add_object(const ModelObject &other, bool copy_volumes)
{
    ModelObject* new_object = new ModelObject(this, other, copy_volumes);
    this->objects.push_back(new_object);
    return new_object;
}

void Model::delete_object(size_t idx)
{
    ModelObjectPtrs::iterator i = this->objects.begin() + idx;
    delete *i;
    this->objects.erase(i);
}

void Model::delete_object(ModelObject* object)
{
    if (object == nullptr)
        return;

    for (ModelObjectPtrs::iterator it = objects.begin(); it != objects.end(); ++it)
    {
        ModelObject* obj = *it;
        if (obj == object)
        {
            delete obj;
            objects.erase(it);
            return;
        }
    }
}

void Model::clear_objects()
{
    for (ModelObject *o : this->objects)
        delete o;
    this->objects.clear();
}

void Model::delete_material(t_model_material_id material_id)
{
    ModelMaterialMap::iterator i = this->materials.find(material_id);
    if (i != this->materials.end()) {
        delete i->second;
        this->materials.erase(i);
    }
}

void Model::clear_materials()
{
    for (auto &m : this->materials)
        delete m.second;
    this->materials.clear();
}

ModelMaterial* Model::add_material(t_model_material_id material_id)
{
    ModelMaterial* material = this->get_material(material_id);
    if (material == nullptr)
        material = this->materials[material_id] = new ModelMaterial(this);
    return material;
}

ModelMaterial* Model::add_material(t_model_material_id material_id, const ModelMaterial &other)
{
    // delete existing material if any
    ModelMaterial* material = this->get_material(material_id);
    delete material;
    // set new material
    material = new ModelMaterial(this, other);
    this->materials[material_id] = material;
    return material;
}

// makes sure all objects have at least one instance
bool Model::add_default_instances()
{
    // apply a default position to all objects not having one
    for (ModelObject *o : this->objects)
        if (o->instances.empty())
            o->add_instance();
    return true;
}

// this returns the bounding box of the *transformed* instances
BoundingBoxf3 Model::bounding_box() const
{
    BoundingBoxf3 bb;
    for (ModelObject *o : this->objects)
        bb.merge(o->bounding_box());
    return bb;
}

void Model::center_instances_around_point(const Vec2d &point)
{
    BoundingBoxf3 bb;
    for (ModelObject *o : this->objects)
        for (size_t i = 0; i < o->instances.size(); ++ i)
            bb.merge(o->instance_bounding_box(i, false));

<<<<<<< HEAD
    Vec2d shift = point - 0.5 * to_2d(bb.size()) - to_2d(bb.min);
    for (ModelObject *o : this->objects) {
        for (ModelInstance *i : o->instances)
            i->offset += shift;
=======
#if ENABLE_MODELINSTANCE_3D_OFFSET
    Vec2d shift2 = point - to_2d(bb.center());
    Vec3d shift3 = Vec3d(shift2(0), shift2(1), 0.0);
#else
    Vec2d shift = point - 0.5 * to_2d(bb.size()) - to_2d(bb.min);
#endif // ENABLE_MODELINSTANCE_3D_OFFSET
    for (ModelObject *o : this->objects) {
        for (ModelInstance *i : o->instances)
#if ENABLE_MODELINSTANCE_3D_OFFSET
            i->set_offset(i->get_offset() + shift3);
#else
            i->offset += shift;
#endif // ENABLE_MODELINSTANCE_3D_OFFSET
>>>>>>> d139274d
        o->invalidate_bounding_box();
    }
}

// flattens everything to a single mesh
TriangleMesh Model::mesh() const
{
    TriangleMesh mesh;
    for (const ModelObject *o : this->objects)
        mesh.merge(o->mesh());
    return mesh;
}

static bool _arrange(const Pointfs &sizes, coordf_t dist, const BoundingBoxf* bb, Pointfs &out)
{
    if (sizes.empty())
        // return if the list is empty or the following call to BoundingBoxf constructor will lead to a crash
        return true;

    // we supply unscaled data to arrange()
    bool result = Slic3r::Geometry::arrange(
        sizes.size(),               // number of parts
        BoundingBoxf(sizes).max,    // width and height of a single cell
        dist,                       // distance between cells
        bb,                         // bounding box of the area to fill
        out                         // output positions
    );

    if (!result && bb != nullptr) {
        // Try to arrange again ignoring bb
        result = Slic3r::Geometry::arrange(
            sizes.size(),               // number of parts
            BoundingBoxf(sizes).max,    // width and height of a single cell
            dist,                       // distance between cells
            nullptr,                    // bounding box of the area to fill
            out                         // output positions
        );
    }
    
    return result;
}

/*  arrange objects preserving their instance count
    but altering their instance positions */
bool Model::arrange_objects(coordf_t dist, const BoundingBoxf* bb)
{
    // get the (transformed) size of each instance so that we take
    // into account their different transformations when packing
    Pointfs instance_sizes;
    Pointfs instance_centers;
    for (const ModelObject *o : this->objects)
        for (size_t i = 0; i < o->instances.size(); ++ i) {
            // an accurate snug bounding box around the transformed mesh.
            BoundingBoxf3 bbox(o->instance_bounding_box(i, true));
            instance_sizes.emplace_back(to_2d(bbox.size()));
            instance_centers.emplace_back(to_2d(bbox.center()));
        }

    Pointfs positions;
    if (! _arrange(instance_sizes, dist, bb, positions))
        return false;

    size_t idx = 0;
    for (ModelObject *o : this->objects) {
        for (ModelInstance *i : o->instances) {
#if ENABLE_MODELINSTANCE_3D_OFFSET
            Vec2d offset_xy = positions[idx] - instance_centers[idx];
            i->set_offset(Vec3d(offset_xy(0), offset_xy(1), i->get_offset(Z)));
#else
            i->offset = positions[idx] - instance_centers[idx];
#endif // ENABLE_MODELINSTANCE_3D_OFFSET
            ++idx;
        }
        o->invalidate_bounding_box();
    }

    return true;
}

// Duplicate the entire model preserving instance relative positions.
void Model::duplicate(size_t copies_num, coordf_t dist, const BoundingBoxf* bb)
{
    Pointfs model_sizes(copies_num-1, to_2d(this->bounding_box().size()));
    Pointfs positions;
    if (! _arrange(model_sizes, dist, bb, positions))
        CONFESS("Cannot duplicate part as the resulting objects would not fit on the print bed.\n");
    
    // note that this will leave the object count unaltered
    
    for (ModelObject *o : this->objects) {
        // make a copy of the pointers in order to avoid recursion when appending their copies
        ModelInstancePtrs instances = o->instances;
        for (const ModelInstance *i : instances) {
            for (const Vec2d &pos : positions) {
                ModelInstance *instance = o->add_instance(*i);
<<<<<<< HEAD
                instance->offset += pos;
=======
#if ENABLE_MODELINSTANCE_3D_OFFSET
                instance->set_offset(instance->get_offset() + Vec3d(pos(0), pos(1), 0.0));
#else
                instance->offset += pos;
#endif // ENABLE_MODELINSTANCE_3D_OFFSET
>>>>>>> d139274d
            }
        }
        o->invalidate_bounding_box();
    }
}

/*  this will append more instances to each object
    and then automatically rearrange everything */
void Model::duplicate_objects(size_t copies_num, coordf_t dist, const BoundingBoxf* bb)
{
    for (ModelObject *o : this->objects) {
        // make a copy of the pointers in order to avoid recursion when appending their copies
        ModelInstancePtrs instances = o->instances;
        for (const ModelInstance *i : instances)
            for (size_t k = 2; k <= copies_num; ++ k)
                o->add_instance(*i);
    }
    
    this->arrange_objects(dist, bb);
}

void Model::duplicate_objects_grid(size_t x, size_t y, coordf_t dist)
{
    if (this->objects.size() > 1) throw "Grid duplication is not supported with multiple objects";
    if (this->objects.empty()) throw "No objects!";

    ModelObject* object = this->objects.front();
    object->clear_instances();

<<<<<<< HEAD
    Vec3d size = object->bounding_box().size();
=======
#if ENABLE_MODELINSTANCE_3D_OFFSET
    Vec3d ext_size = object->bounding_box().size() + dist * Vec3d::Ones();
#else
    Vec3d size = object->bounding_box().size();
#endif // ENABLE_MODELINSTANCE_3D_OFFSET
>>>>>>> d139274d

    for (size_t x_copy = 1; x_copy <= x; ++x_copy) {
        for (size_t y_copy = 1; y_copy <= y; ++y_copy) {
            ModelInstance* instance = object->add_instance();
<<<<<<< HEAD
            instance->offset(0) = (size(0) + dist) * (x_copy-1);
            instance->offset(1) = (size(1) + dist) * (y_copy-1);
=======
#if ENABLE_MODELINSTANCE_3D_OFFSET
            instance->set_offset(Vec3d(ext_size(0) * (double)(x_copy - 1), ext_size(1) * (double)(y_copy - 1), 0.0));
#else
            instance->offset(0) = (size(0) + dist) * (x_copy - 1);
            instance->offset(1) = (size(1) + dist) * (y_copy - 1);
#endif // ENABLE_MODELINSTANCE_3D_OFFSET
>>>>>>> d139274d
        }
    }
}

bool Model::looks_like_multipart_object() const
{
    if (this->objects.size() <= 1)
        return false;
    double zmin = std::numeric_limits<double>::max();
    for (const ModelObject *obj : this->objects) {
        if (obj->volumes.size() > 1 || obj->config.keys().size() > 1)
            return false;
        for (const ModelVolume *vol : obj->volumes) {
            double zmin_this = vol->mesh.bounding_box().min(2);
            if (zmin == std::numeric_limits<double>::max())
                zmin = zmin_this;
            else if (std::abs(zmin - zmin_this) > EPSILON)
                // The volumes don't share zmin.
                return true;
        }
    }
    return false;
}

void Model::convert_multipart_object(unsigned int max_extruders)
{
    if (this->objects.empty())
        return;
    
    ModelObject* object = new ModelObject(this);
    object->input_file = this->objects.front()->input_file;

    reset_auto_extruder_id();

    for (const ModelObject* o : this->objects)
        for (const ModelVolume* v : o->volumes)
        {
            ModelVolume* new_v = object->add_volume(*v);
            if (new_v != nullptr)
            {
                new_v->name = o->name;
                new_v->config.set_deserialize("extruder", get_auto_extruder_id_as_string(max_extruders));
            }
        }

    for (const ModelInstance* i : this->objects.front()->instances)
        object->add_instance(*i);
    
    this->clear_objects();
    this->objects.push_back(object);
}

void Model::adjust_min_z()
{
    if (objects.empty())
        return;

    if (bounding_box().min(2) < 0.0)
    {
        for (ModelObject* obj : objects)
        {
            if (obj != nullptr)
            {
                coordf_t obj_min_z = obj->bounding_box().min(2);
                if (obj_min_z < 0.0)
                    obj->translate(0.0, 0.0, -obj_min_z);
            }
        }
    }
}

unsigned int Model::get_auto_extruder_id(unsigned int max_extruders)
{
    unsigned int id = s_auto_extruder_id;

    if (++s_auto_extruder_id > max_extruders)
        reset_auto_extruder_id();

    return id;
}

std::string Model::get_auto_extruder_id_as_string(unsigned int max_extruders)
{
    char str_extruder[64];
    sprintf(str_extruder, "%ud", get_auto_extruder_id(max_extruders));
    return str_extruder;
}

void Model::reset_auto_extruder_id()
{
    s_auto_extruder_id = 1;
}

ModelObject::ModelObject(Model *model, const ModelObject &other, bool copy_volumes) :  
    name(other.name),
    input_file(other.input_file),
    instances(),
    volumes(),
    config(other.config),
    layer_height_ranges(other.layer_height_ranges),
    layer_height_profile(other.layer_height_profile),
    layer_height_profile_valid(other.layer_height_profile_valid),
    origin_translation(other.origin_translation),
    m_bounding_box(other.m_bounding_box),
    m_bounding_box_valid(other.m_bounding_box_valid),
    m_model(model)
{
    if (copy_volumes) {
        this->volumes.reserve(other.volumes.size());
        for (ModelVolumePtrs::const_iterator i = other.volumes.begin(); i != other.volumes.end(); ++i)
            this->add_volume(**i);
    }
    
    this->instances.reserve(other.instances.size());
    for (ModelInstancePtrs::const_iterator i = other.instances.begin(); i != other.instances.end(); ++i)
        this->add_instance(**i);
}

ModelObject& ModelObject::operator=(ModelObject other)
{
    this->swap(other);
    return *this;
}

void ModelObject::swap(ModelObject &other)
{
    std::swap(this->input_file,             other.input_file);
    std::swap(this->instances,              other.instances);
    std::swap(this->volumes,                other.volumes);
    std::swap(this->config,                 other.config);
    std::swap(this->layer_height_ranges,    other.layer_height_ranges);
    std::swap(this->layer_height_profile,   other.layer_height_profile);
    std::swap(this->layer_height_profile_valid,    other.layer_height_profile_valid);
    std::swap(this->origin_translation,     other.origin_translation);
    std::swap(m_bounding_box,               other.m_bounding_box);
    std::swap(m_bounding_box_valid,         other.m_bounding_box_valid);
}

ModelObject::~ModelObject()
{
    this->clear_volumes();
    this->clear_instances();
}

ModelVolume* ModelObject::add_volume(const TriangleMesh &mesh)
{
    ModelVolume* v = new ModelVolume(this, mesh);
    this->volumes.push_back(v);
    this->invalidate_bounding_box();
    return v;
}

ModelVolume* ModelObject::add_volume(TriangleMesh &&mesh)
{
    ModelVolume* v = new ModelVolume(this, std::move(mesh));
    this->volumes.push_back(v);
    this->invalidate_bounding_box();
    return v;
}

ModelVolume* ModelObject::add_volume(const ModelVolume &other)
{
    ModelVolume* v = new ModelVolume(this, other);
    this->volumes.push_back(v);
    this->invalidate_bounding_box();
    return v;
}

void ModelObject::delete_volume(size_t idx)
{
    ModelVolumePtrs::iterator i = this->volumes.begin() + idx;
    delete *i;
    this->volumes.erase(i);
    this->invalidate_bounding_box();
}

void ModelObject::clear_volumes()
{
    for (ModelVolume *v : this->volumes)
        delete v;
    this->volumes.clear();
    this->invalidate_bounding_box();
}

ModelInstance* ModelObject::add_instance()
{
    ModelInstance* i = new ModelInstance(this);
    this->instances.push_back(i);
    this->invalidate_bounding_box();
    return i;
}

ModelInstance* ModelObject::add_instance(const ModelInstance &other)
{
    ModelInstance* i = new ModelInstance(this, other);
    this->instances.push_back(i);
    this->invalidate_bounding_box();
    return i;
}

void ModelObject::delete_instance(size_t idx)
{
    ModelInstancePtrs::iterator i = this->instances.begin() + idx;
    delete *i;
    this->instances.erase(i);
    this->invalidate_bounding_box();
}

void ModelObject::delete_last_instance()
{
    this->delete_instance(this->instances.size() - 1);
}

void ModelObject::clear_instances()
{
    for (ModelInstance *i : this->instances)
        delete i;
    this->instances.clear();
    this->invalidate_bounding_box();
}

// Returns the bounding box of the transformed instances.
// This bounding box is approximate and not snug.
const BoundingBoxf3& ModelObject::bounding_box() const
{
    if (! m_bounding_box_valid) {
        BoundingBoxf3 raw_bbox;
        for (const ModelVolume *v : this->volumes)
            if (! v->modifier)
                raw_bbox.merge(v->mesh.bounding_box());
        BoundingBoxf3 bb;
        for (const ModelInstance *i : this->instances)
            bb.merge(i->transform_bounding_box(raw_bbox));
        m_bounding_box = bb;
        m_bounding_box_valid = true;
    }
    return m_bounding_box;
}

// A mesh containing all transformed instances of this object.
TriangleMesh ModelObject::mesh() const
{
    TriangleMesh mesh;
    TriangleMesh raw_mesh = this->raw_mesh();
    for (const ModelInstance *i : this->instances) {
        TriangleMesh m = raw_mesh;
        i->transform_mesh(&m);
        mesh.merge(m);
    }
    return mesh;
}

// Non-transformed (non-rotated, non-scaled, non-translated) sum of non-modifier object volumes.
// Currently used by ModelObject::mesh(), to calculate the 2D envelope for 2D platter
// and to display the object statistics at ModelObject::print_info().
TriangleMesh ModelObject::raw_mesh() const
{
    TriangleMesh mesh;
    for (const ModelVolume *v : this->volumes)
        if (! v->modifier)
            mesh.merge(v->mesh);
    return mesh;
}

// A transformed snug bounding box around the non-modifier object volumes, without the translation applied.
// This bounding box is only used for the actual slicing.
BoundingBoxf3 ModelObject::raw_bounding_box() const
{
    BoundingBoxf3 bb;
    for (const ModelVolume *v : this->volumes)
        if (! v->modifier) {
            if (this->instances.empty()) CONFESS("Can't call raw_bounding_box() with no instances");
            bb.merge(this->instances.front()->transform_mesh_bounding_box(&v->mesh, true));
        }
    return bb;
}

// This returns an accurate snug bounding box of the transformed object instance, without the translation applied.
BoundingBoxf3 ModelObject::instance_bounding_box(size_t instance_idx, bool dont_translate) const
{
    BoundingBoxf3 bb;
    for (ModelVolume *v : this->volumes)
        if (! v->modifier)
            bb.merge(this->instances[instance_idx]->transform_mesh_bounding_box(&v->mesh, dont_translate));
    return bb;
}

void ModelObject::center_around_origin()
{
    // calculate the displacements needed to 
    // center this object around the origin
	BoundingBoxf3 bb;
	for (ModelVolume *v : this->volumes)
        if (! v->modifier)
			bb.merge(v->mesh.bounding_box());
    
    // Shift is the vector from the center of the bottom face of the bounding box to the origin
    Vec3d shift = -bb.center();
    shift(2) = -bb.min(2);

    this->translate(shift);
    this->origin_translation += shift;

<<<<<<< HEAD
=======
#if ENABLE_MODELINSTANCE_3D_OFFSET
    // set z to zero, translation in z has already been done within the mesh
    shift(2) = 0.0;
#endif // ENABLE_MODELINSTANCE_3D_OFFSET

>>>>>>> d139274d
    if (!this->instances.empty()) {
        for (ModelInstance *i : this->instances) {
            // apply rotation and scaling to vector as well before translating instance,
            // in order to leave final position unaltered
<<<<<<< HEAD
            Vec3d i_shift = i->world_matrix(true) * shift;
            i->offset -= to_2d(i_shift);
=======
#if ENABLE_MODELINSTANCE_3D_OFFSET
            i->set_offset(i->get_offset() + i->transform_vector(-shift, true));
#else
            Vec3d i_shift = i->world_matrix(true) * shift;
            i->offset -= to_2d(i_shift);
#endif // ENABLE_MODELINSTANCE_3D_OFFSET
>>>>>>> d139274d
        }
        this->invalidate_bounding_box();
    }
}

void ModelObject::translate(coordf_t x, coordf_t y, coordf_t z)
{
    for (ModelVolume *v : this->volumes)
    {
        v->mesh.translate(float(x), float(y), float(z));
        v->m_convex_hull.translate(float(x), float(y), float(z));
    }

    if (m_bounding_box_valid)
        m_bounding_box.translate(x, y, z);
}

void ModelObject::scale(const Vec3d &versor)
{
    for (ModelVolume *v : this->volumes)
    {
        v->mesh.scale(versor);
        v->m_convex_hull.scale(versor);
    }
    // reset origin translation since it doesn't make sense anymore
    this->origin_translation = Vec3d::Zero();
    this->invalidate_bounding_box();
}

void ModelObject::rotate(float angle, const Axis& axis)
{
    for (ModelVolume *v : this->volumes)
    {
        v->mesh.rotate(angle, axis);
        v->m_convex_hull.rotate(angle, axis);
    }

    center_around_origin();

    this->origin_translation = Vec3d::Zero();
    this->invalidate_bounding_box();
}

void ModelObject::rotate(float angle, const Vec3d& axis)
{
    for (ModelVolume *v : this->volumes)
    {
        v->mesh.rotate(angle, axis);
        v->m_convex_hull.rotate(angle, axis);
    }

    center_around_origin();

    this->origin_translation = Vec3d::Zero();
    this->invalidate_bounding_box();
}

void ModelObject::mirror(const Axis &axis)
{
    for (ModelVolume *v : this->volumes)
    {
        v->mesh.mirror(axis);
        v->m_convex_hull.mirror(axis);
    }

    this->origin_translation = Vec3d::Zero();
    this->invalidate_bounding_box();
}

size_t ModelObject::materials_count() const
{
    std::set<t_model_material_id> material_ids;
    for (const ModelVolume *v : this->volumes)
        material_ids.insert(v->material_id());
    return material_ids.size();
}

size_t ModelObject::facets_count() const
{
    size_t num = 0;
    for (const ModelVolume *v : this->volumes)
        if (! v->modifier)
            num += v->mesh.stl.stats.number_of_facets;
    return num;
}

bool ModelObject::needed_repair() const
{
    for (const ModelVolume *v : this->volumes)
        if (! v->modifier && v->mesh.needed_repair())
            return true;
    return false;
}

void ModelObject::cut(coordf_t z, Model* model) const
{
    // clone this one to duplicate instances, materials etc.
    ModelObject* upper = model->add_object(*this);
    ModelObject* lower = model->add_object(*this);
    upper->clear_volumes();
    lower->clear_volumes();
    upper->input_file = "";
    lower->input_file = "";
    
    for (ModelVolume *volume : this->volumes) {
        if (volume->modifier) {
            // don't cut modifiers
            upper->add_volume(*volume);
            lower->add_volume(*volume);
        } else {
            TriangleMesh upper_mesh, lower_mesh;
            TriangleMeshSlicer tms(&volume->mesh);
            tms.cut(z, &upper_mesh, &lower_mesh);

            upper_mesh.repair();
            lower_mesh.repair();
            upper_mesh.reset_repair_stats();
            lower_mesh.reset_repair_stats();
            
            if (upper_mesh.facets_count() > 0) {
                ModelVolume* vol    = upper->add_volume(upper_mesh);
                vol->name           = volume->name;
                vol->config         = volume->config;
                vol->set_material(volume->material_id(), *volume->material());
            }
            if (lower_mesh.facets_count() > 0) {
                ModelVolume* vol    = lower->add_volume(lower_mesh);
                vol->name           = volume->name;
                vol->config         = volume->config;
                vol->set_material(volume->material_id(), *volume->material());
            }
        }
    }
}

void ModelObject::split(ModelObjectPtrs* new_objects)
{
    if (this->volumes.size() > 1) {
        // We can't split meshes if there's more than one volume, because
        // we can't group the resulting meshes by object afterwards
        new_objects->push_back(this);
        return;
    }
    
    ModelVolume* volume = this->volumes.front();
    TriangleMeshPtrs meshptrs = volume->mesh.split();
    for (TriangleMesh *mesh : meshptrs) {
        // Snap the mesh to Z=0.
        float z0 = FLT_MAX;
        
        mesh->repair();
        
        ModelObject* new_object = m_model->add_object(*this, false);
        new_object->input_file  = "";
        ModelVolume* new_volume = new_object->add_volume(*mesh);
        new_volume->name        = volume->name;
        new_volume->config      = volume->config;
        new_volume->modifier    = volume->modifier;
        new_volume->material_id(volume->material_id());
        
        new_objects->push_back(new_object);
        delete mesh;
    }
    
    return;
}

void ModelObject::check_instances_print_volume_state(const BoundingBoxf3& print_volume)
{
    for (const ModelVolume* vol : this->volumes)
    {
        if (!vol->modifier)
        {
            for (ModelInstance* inst : this->instances)
            {
                BoundingBoxf3 bb = vol->get_convex_hull().transformed_bounding_box(inst->world_matrix());

                if (print_volume.contains(bb))
                    inst->print_volume_state = ModelInstance::PVS_Inside;
                else if (print_volume.intersects(bb))
                    inst->print_volume_state = ModelInstance::PVS_Partly_Outside;
                else
                    inst->print_volume_state = ModelInstance::PVS_Fully_Outside;
            }
        }
    }
}

void ModelObject::print_info() const
{
    using namespace std;
    cout << fixed;
    boost::nowide::cout << "[" << boost::filesystem::path(this->input_file).filename().string() << "]" << endl;
    
    TriangleMesh mesh = this->raw_mesh();
    mesh.check_topology();
    BoundingBoxf3 bb = mesh.bounding_box();
    Vec3d size = bb.size();
    cout << "size_x = " << size(0) << endl;
    cout << "size_y = " << size(1) << endl;
    cout << "size_z = " << size(2) << endl;
    cout << "min_x = " << bb.min(0) << endl;
    cout << "min_y = " << bb.min(1) << endl;
    cout << "min_z = " << bb.min(2) << endl;
    cout << "max_x = " << bb.max(0) << endl;
    cout << "max_y = " << bb.max(1) << endl;
    cout << "max_z = " << bb.max(2) << endl;
    cout << "number_of_facets = " << mesh.stl.stats.number_of_facets  << endl;
    cout << "manifold = "   << (mesh.is_manifold() ? "yes" : "no") << endl;
    
    mesh.repair();  // this calculates number_of_parts
    if (mesh.needed_repair()) {
        mesh.repair();
        if (mesh.stl.stats.degenerate_facets > 0)
            cout << "degenerate_facets = "  << mesh.stl.stats.degenerate_facets << endl;
        if (mesh.stl.stats.edges_fixed > 0)
            cout << "edges_fixed = "        << mesh.stl.stats.edges_fixed       << endl;
        if (mesh.stl.stats.facets_removed > 0)
            cout << "facets_removed = "     << mesh.stl.stats.facets_removed    << endl;
        if (mesh.stl.stats.facets_added > 0)
            cout << "facets_added = "       << mesh.stl.stats.facets_added      << endl;
        if (mesh.stl.stats.facets_reversed > 0)
            cout << "facets_reversed = "    << mesh.stl.stats.facets_reversed   << endl;
        if (mesh.stl.stats.backwards_edges > 0)
            cout << "backwards_edges = "    << mesh.stl.stats.backwards_edges   << endl;
    }
    cout << "number_of_parts =  " << mesh.stl.stats.number_of_parts << endl;
    cout << "volume = "           << mesh.volume()                  << endl;
}

void ModelVolume::material_id(t_model_material_id material_id)
{
    this->_material_id = material_id;
    
    // ensure this->_material_id references an existing material
    (void)this->object->get_model()->add_material(material_id);
}

ModelMaterial* ModelVolume::material() const
{ 
    return this->object->get_model()->get_material(this->_material_id);
}

void ModelVolume::set_material(t_model_material_id material_id, const ModelMaterial &material)
{
    this->_material_id = material_id;
    (void)this->object->get_model()->add_material(material_id, material);
}

ModelMaterial* ModelVolume::assign_unique_material()
{
    Model* model = this->get_object()->get_model();
    
    // as material-id "0" is reserved by the AMF spec we start from 1
    this->_material_id = 1 + model->materials.size();  // watchout for implicit cast
    return model->add_material(this->_material_id);
}

void ModelVolume::calculate_convex_hull()
{
    m_convex_hull = mesh.convex_hull_3d();
}

const TriangleMesh& ModelVolume::get_convex_hull() const
{
    return m_convex_hull;
}

// Split this volume, append the result to the object owning this volume.
// Return the number of volumes created from this one.
// This is useful to assign different materials to different volumes of an object.
size_t ModelVolume::split(unsigned int max_extruders)
{
    TriangleMeshPtrs meshptrs = this->mesh.split();
    if (meshptrs.size() <= 1) {
        delete meshptrs.front();
        return 1;
    }

    size_t idx = 0;
    size_t ivolume = std::find(this->object->volumes.begin(), this->object->volumes.end(), this) - this->object->volumes.begin();
    std::string name = this->name;

    Model::reset_auto_extruder_id();

    for (TriangleMesh *mesh : meshptrs) {
        mesh->repair();
        if (idx == 0)
            this->mesh = std::move(*mesh);
        else
            this->object->volumes.insert(this->object->volumes.begin() + (++ ivolume), new ModelVolume(object, *this, std::move(*mesh)));
        char str_idx[64];
        sprintf(str_idx, "_%d", idx + 1);
        this->object->volumes[ivolume]->name = name + str_idx;
        this->object->volumes[ivolume]->config.set_deserialize("extruder", Model::get_auto_extruder_id_as_string(max_extruders));
        delete mesh;
        ++ idx;
    }
    
    return idx;
}

void ModelInstance::transform_mesh(TriangleMesh* mesh, bool dont_translate) const
{
    mesh->transform(world_matrix(dont_translate).cast<float>());
}

BoundingBoxf3 ModelInstance::transform_mesh_bounding_box(const TriangleMesh* mesh, bool dont_translate) const
{
    // Rotate around mesh origin.
    TriangleMesh copy(*mesh);
    copy.transform(world_matrix(true, false, true).cast<float>());
    BoundingBoxf3 bbox = copy.bounding_box();

    if (!empty(bbox)) {
        // Scale the bounding box uniformly.
        if (std::abs(this->scaling_factor - 1.) > EPSILON) {
            bbox.min *= this->scaling_factor;
			bbox.max *= this->scaling_factor;
        }
        // Translate the bounding box.
        if (! dont_translate) {
<<<<<<< HEAD
            Eigen::Map<Vec2d>(bbox.min.data()) += this->offset;
            Eigen::Map<Vec2d>(bbox.max.data()) += this->offset;
=======
#if ENABLE_MODELINSTANCE_3D_OFFSET
            bbox.min += this->m_offset;
            bbox.max += this->m_offset;
#else
            Eigen::Map<Vec2d>(bbox.min.data()) += this->offset;
            Eigen::Map<Vec2d>(bbox.max.data()) += this->offset;
#endif // ENABLE_MODELINSTANCE_3D_OFFSET
>>>>>>> d139274d
        }
    }
    return bbox;
}

BoundingBoxf3 ModelInstance::transform_bounding_box(const BoundingBoxf3 &bbox, bool dont_translate) const
{
    return bbox.transformed(world_matrix(dont_translate));
}

Vec3d ModelInstance::transform_vector(const Vec3d& v, bool dont_translate) const
{
    return world_matrix(dont_translate) * v;
}

void ModelInstance::transform_polygon(Polygon* polygon) const
{
    polygon->rotate(this->rotation);                // rotate around polygon origin
    polygon->scale(this->scaling_factor);           // scale around polygon origin
}

Transform3d ModelInstance::world_matrix(bool dont_translate, bool dont_rotate, bool dont_scale) const
{
    Transform3d m = Transform3d::Identity();

    if (!dont_translate)
<<<<<<< HEAD
        m.translate(Vec3d(offset(0), offset(1), 0.0));
=======
#if ENABLE_MODELINSTANCE_3D_OFFSET
        m.translate(m_offset);
#else
        m.translate(Vec3d(offset(0), offset(1), 0.0));
#endif // ENABLE_MODELINSTANCE_3D_OFFSET
>>>>>>> d139274d

    if (!dont_rotate)
        m.rotate(Eigen::AngleAxisd(rotation, Vec3d::UnitZ()));

    if (!dont_scale)
        m.scale(scaling_factor);

    return m;
}

}<|MERGE_RESOLUTION|>--- conflicted
+++ resolved
@@ -242,12 +242,6 @@
         for (size_t i = 0; i < o->instances.size(); ++ i)
             bb.merge(o->instance_bounding_box(i, false));
 
-<<<<<<< HEAD
-    Vec2d shift = point - 0.5 * to_2d(bb.size()) - to_2d(bb.min);
-    for (ModelObject *o : this->objects) {
-        for (ModelInstance *i : o->instances)
-            i->offset += shift;
-=======
 #if ENABLE_MODELINSTANCE_3D_OFFSET
     Vec2d shift2 = point - to_2d(bb.center());
     Vec3d shift3 = Vec3d(shift2(0), shift2(1), 0.0);
@@ -261,7 +255,6 @@
 #else
             i->offset += shift;
 #endif // ENABLE_MODELINSTANCE_3D_OFFSET
->>>>>>> d139274d
         o->invalidate_bounding_box();
     }
 }
@@ -357,15 +350,11 @@
         for (const ModelInstance *i : instances) {
             for (const Vec2d &pos : positions) {
                 ModelInstance *instance = o->add_instance(*i);
-<<<<<<< HEAD
-                instance->offset += pos;
-=======
 #if ENABLE_MODELINSTANCE_3D_OFFSET
                 instance->set_offset(instance->get_offset() + Vec3d(pos(0), pos(1), 0.0));
 #else
                 instance->offset += pos;
 #endif // ENABLE_MODELINSTANCE_3D_OFFSET
->>>>>>> d139274d
             }
         }
         o->invalidate_bounding_box();
@@ -395,30 +384,21 @@
     ModelObject* object = this->objects.front();
     object->clear_instances();
 
-<<<<<<< HEAD
-    Vec3d size = object->bounding_box().size();
-=======
 #if ENABLE_MODELINSTANCE_3D_OFFSET
     Vec3d ext_size = object->bounding_box().size() + dist * Vec3d::Ones();
 #else
     Vec3d size = object->bounding_box().size();
 #endif // ENABLE_MODELINSTANCE_3D_OFFSET
->>>>>>> d139274d
 
     for (size_t x_copy = 1; x_copy <= x; ++x_copy) {
         for (size_t y_copy = 1; y_copy <= y; ++y_copy) {
             ModelInstance* instance = object->add_instance();
-<<<<<<< HEAD
-            instance->offset(0) = (size(0) + dist) * (x_copy-1);
-            instance->offset(1) = (size(1) + dist) * (y_copy-1);
-=======
 #if ENABLE_MODELINSTANCE_3D_OFFSET
             instance->set_offset(Vec3d(ext_size(0) * (double)(x_copy - 1), ext_size(1) * (double)(y_copy - 1), 0.0));
 #else
             instance->offset(0) = (size(0) + dist) * (x_copy - 1);
             instance->offset(1) = (size(1) + dist) * (y_copy - 1);
 #endif // ENABLE_MODELINSTANCE_3D_OFFSET
->>>>>>> d139274d
         }
     }
 }
@@ -722,29 +702,21 @@
     this->translate(shift);
     this->origin_translation += shift;
 
-<<<<<<< HEAD
-=======
 #if ENABLE_MODELINSTANCE_3D_OFFSET
     // set z to zero, translation in z has already been done within the mesh
     shift(2) = 0.0;
 #endif // ENABLE_MODELINSTANCE_3D_OFFSET
 
->>>>>>> d139274d
     if (!this->instances.empty()) {
         for (ModelInstance *i : this->instances) {
             // apply rotation and scaling to vector as well before translating instance,
             // in order to leave final position unaltered
-<<<<<<< HEAD
-            Vec3d i_shift = i->world_matrix(true) * shift;
-            i->offset -= to_2d(i_shift);
-=======
 #if ENABLE_MODELINSTANCE_3D_OFFSET
             i->set_offset(i->get_offset() + i->transform_vector(-shift, true));
 #else
             Vec3d i_shift = i->world_matrix(true) * shift;
             i->offset -= to_2d(i_shift);
 #endif // ENABLE_MODELINSTANCE_3D_OFFSET
->>>>>>> d139274d
         }
         this->invalidate_bounding_box();
     }
@@ -1067,10 +1039,6 @@
         }
         // Translate the bounding box.
         if (! dont_translate) {
-<<<<<<< HEAD
-            Eigen::Map<Vec2d>(bbox.min.data()) += this->offset;
-            Eigen::Map<Vec2d>(bbox.max.data()) += this->offset;
-=======
 #if ENABLE_MODELINSTANCE_3D_OFFSET
             bbox.min += this->m_offset;
             bbox.max += this->m_offset;
@@ -1078,7 +1046,6 @@
             Eigen::Map<Vec2d>(bbox.min.data()) += this->offset;
             Eigen::Map<Vec2d>(bbox.max.data()) += this->offset;
 #endif // ENABLE_MODELINSTANCE_3D_OFFSET
->>>>>>> d139274d
         }
     }
     return bbox;
@@ -1105,15 +1072,11 @@
     Transform3d m = Transform3d::Identity();
 
     if (!dont_translate)
-<<<<<<< HEAD
-        m.translate(Vec3d(offset(0), offset(1), 0.0));
-=======
 #if ENABLE_MODELINSTANCE_3D_OFFSET
         m.translate(m_offset);
 #else
         m.translate(Vec3d(offset(0), offset(1), 0.0));
 #endif // ENABLE_MODELINSTANCE_3D_OFFSET
->>>>>>> d139274d
 
     if (!dont_rotate)
         m.rotate(Eigen::AngleAxisd(rotation, Vec3d::UnitZ()));
